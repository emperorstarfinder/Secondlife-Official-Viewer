--- conflicted
+++ resolved
@@ -694,11 +694,8 @@
 	STORM-1987
 	STORM-1986
 	STORM-1981
-<<<<<<< HEAD
 	STORM-2015
-=======
 	STORM-2018
->>>>>>> 147c97dd
 Kadah Coba
 	STORM-1060
     STORM-1843
