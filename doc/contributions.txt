--- conflicted
+++ resolved
@@ -618,13 +618,10 @@
 	STORM-1803
 	STORM-1799
 	STORM-1796
-<<<<<<< HEAD
+	STORM-1807
 	STORM-1809
 	STORM-1793
 	STORM-1810
-=======
-	STORM-1807
->>>>>>> 092c0eda
 Kadah Coba
 	STORM-1060
 Jondan Lundquist
