Linden Lab would like to acknowledge source code contributions from the
following residents. The Second Life resident name is given below,
along with the issue identifier corresponding to the patches we've
received from them. To see more about these contributions, visit the
browsable version: http://wiki.secondlife.com/wiki/Source_contributions

Able Whitman
	VWR-650
	VWR-1460
	VWR-1691
	VWR-1735
	VWR-1813
Adam Marker
	VWR-2755
Agathos Frascati
	CT-246
	CT-317
	CT-352
Aimee Trescothick
	SNOW-227
	SNOW-570
	SNOW-572
	SNOW-575
	VWR-3321
	VWR-3336
	VWR-3903
	VWR-4083
	VWR-4106
	VWR-5308
	VWR-6348
	VWR-6358
	VWR-6360
	VWR-6432
	VWR-6550
	VWR-6583
	VWR-6482
	VWR-6918
	VWR-7109
	VWR-7383
	VWR-7800
	VWR-8008
	VWR-8341
	VWR-8430
	VWR-8482
	VWR-9255
	VWR-10717
	VWR-10990
	VWR-11100
	VWR-11111
	VWR-11844
	VWR-12631
	VWR-12696
	VWR-12748
	VWR-13221
	VWR-14087
	VWR-14267
	VWR-14278
	VWR-14711
	VWR-14712
	VWR-15454
Alejandro Rosenthal
	VWR-1184
Aleric Inglewood
	SNOW-240
	SNOW-522
	SNOW-626
	SNOW-756
	SNOW-764
	VWR-10001
	VWR-10579
	VWR-10759
	VWR-10837
	VWR-12691
	VWR-12984
	VWR-13996
	VWR-14426
	VWR-24247
	VWR-24251
	VWR-24252
	VWR-24254
	VWR-24261
	SNOW-84
	SNOW-477
	SNOW-744
	SNOW-766
	STORM-163
Ales Beaumont
	VWR-9352
	SNOW-240
Alexandrea Fride
    STORM-255
Alissa Sabre
	VWR-81
	VWR-83
	VWR-109
	VWR-157
	VWR-171
	VWR-177
	VWR-213
	VWR-250
	VWR-251
	VWR-286
	VWR-414
	VWR-415
	VWR-459
	VWR-606
	VWR-652
	VWR-738
	VWR-1109
	VWR-1351
	VWR-1353
	VWR-1410
	VWR-1843
	VWR-2116
	VWR-2826
	VWR-3290
	VWR-3410
	VWR-3857
	VWR-4010
	VWR-5575
	VWR-5717
	VWR-5929
	VWR-6384
	VWR-6385
	VWR-6386
	VWR-6430
	VWR-6858
	VWR-6668
	VWR-7086
	VWR-7087
	VWR-7153
	VWR-7168
	VWR-9190
	VWR-10728
	VWR-11172
	VWR-12569
	VWR-12617
	VWR-12620
	VWR-12789
	SNOW-322
Angus Boyd
	VWR-592
Ann Congrejo
	CT-193
Ardy Lay
	VWR-19499
Argent Stonecutter
	VWR-68
Armin Weatherwax
	VWR-8436
Asuka Neely
	VWR-3434
	VWR-8179
Balp Allen
	VWR-4157
Be Holder
	SNOW-322
	SNOW-397
Benja Kepler
	VWR-746
Biancaluce Robbiani
	CT-225
	CT-226
	CT-227
	CT-228
	CT-229
	CT-230
	CT-231
	CT-321
	CT-352
Blakar Ogre
	VWR-418
	VWR-881
	VWR-983
	VWR-1612
	VWR-1613
	VWR-2164
blino Nakamura
	VWR-17
Boroondas Gupte
	SNOW-278
	SNOW-503
	SNOW-510
	SNOW-527
	SNOW-610
	SNOW-624
	SNOW-737
	STORM-318
	VWR-233
	VWR-20583
	VWR-20891
	VWR-23455
	WEB-262
Bulli Schumann
	CT-218
	CT-219
	CT-220
	CT-221
	CT-222
	CT-223
	CT-224
	CT-319
	CT-350
	CT-352
bushing Spatula
	VWR-119
	VWR-424
Carjay McGinnis
	VWR-3737
	VWR-4070
	VWR-4212
	VWR-6154
	VWR-9400
	VWR-9620
Catherine Pfeffer
	VWR-1282
	VWR-8624
	VWR-10854
Celierra Darling
	VWR-1274
	VWR-6975
Cron Stardust
	VWR-10579
Cypren Christenson
	STORM-417
Dale Glass
	VWR-120
	VWR-560
	VWR-2502
	VWR-1358
	VWR-2041
Drew Dri
	VWR-19683
Drewan Keats
	VWR-28
	VWR-248
	VWR-412
	VWR-638
	VWR-660
Dylan Haskell
	VWR-72
Dzonatas Sol
	VWR-187
	VWR-198
	VWR-777
	VWR-878
	VWR-962
	VWR-975
	VWR-1061
	VWR-1062
	VWR-1704
	VWR-1705
	VWR-1729
	VWR-1812
Eddi Decosta
	SNOW-586
Eddy Stryker
	VWR-15
	VWR-23
	VWR-1468
	VWR-1475
EponymousDylan Ra
	VWR-1289
	VWR-1465
Eva Nowicka
	CT-324
	CT-352
Farallon Greyskin
	VWR-2036
Feep Larsson
	VWR-447
	VWR-1314
	VWR-4444
Flemming Congrejo
	CT-193
	CT-318
Fluf Fredriksson
	VWR-3450
Fremont Cunningham
	VWR-1147
Geneko Nemeth
	CT-117
	VWR-11069
Gigs Taggart
	SVC-493
	VWR-6
	VWR-38
	VWR-71
	VWR-101
	VWR-166
	VWR-234
	VWR-315
	VWR-326
	VWR-442
	VWR-493
	VWR-1203
	VWR-1217
	VWR-1434
	VWR-1987
	VWR-2065
	VWR-2491
	VWR-2502
	VWR-2331
	VWR-5308
	VWR-8781
	VWR-8783
Ginko Bayliss
	VWR-4
Grazer Kline
	VWR-1092
	VWR-2113
Gudmund Shepherd
	VWR-1594
	VWR-1873
Hamncheese Omlet
	VWR-333
HappySmurf Papp
	CT-193
Henri Beauchamp
	VWR-1320
	VWR-1406
	VWR-4157
Hikkoshi Sakai
	VWR-429
Hiro Sommambulist
	VWR-66
	VWR-67
	VWR-97
	VWR-100
	VWR-105
	VWR-118
	VWR-132
	VWR-136
	VWR-143
Hoze Menges
	VWR-255
Ian Kas
	VWR-8780 (Russian localization)
	[NO JIRA] (Ukranian localization)
	CT-322
	CT-325
Irene Muni
	CT-324
	CT-352
Iskar Ariantho
	VWR-1223
	VWR-11759
Jacek Antonelli
	SNOW-388
	VWR-165
	VWR-188
	VWR-427
	VWR-597
	VWR-2054
	VWR-2448
	VWR-2896
	VWR-2947
	VWR-2948
	VWR-3605
	VWR-8617
JB Kraft
	VWR-5283
	VWR-7802
Joghert LeSabre
	VWR-64
Jonathan Yap
	STORM-596
	STORM-523
	STORM-616
	STORM-679
	STORM-737
	STORM-726
	VWR-17801
	STORM-785
Kage Pixel
	VWR-11
Ken March
	CT-245
Kerutsen Sellery
	VWR-1350
Khyota Wulluf
	VWR-2085
	VWR-8885
	VWR-9256
	VWR-9966
Kitty Barnett
	VWR-19699
	STORM-288
	STORM-799
	STORM-800
Kunnis Basiat
	VWR-82
	VWR-102
Latif Khalifa
	VWR-5370
Lisa Lowe
	CT-218
	CT-219
	CT-220
	CT-221
	CT-222
	CT-223
	CT-224
	CT-319
Lockhart Cordoso
	VWR-108
maciek marksman
	CT-86
Magnus Balczo
	CT-138
Malwina Dollinger
	CT-138
march Korda
	SVC-1020
Marine Kelley
    STORM-281
Matthew Dowd
	VWR-1344
	VWR-1651
	VWR-1736
	VWR-1737
	VWR-1761
	VWR-2681
McCabe Maxsted
	SNOW-387
	VWR-1318
	VWR-4065
	VWR-4826
	VWR-6518
	VWR-7827
	VWR-7877
	VWR-7893
	VWR-8080
	VWR-8454
	VWR-8689
	VWR-9007
Michelle2 Zenovka
    STORM-477
	VWR-2652
	VWR-2662
	VWR-2834
	VWR-3749
	VWR-4022
	VWR-4331
	VWR-4506
	VWR-4981
	VWR-5082
	VWR-5659
	VWR-7831
	VWR-8885
	VWR-8889
	VWR-8310
	VWR-9499
Mm Alder
	SNOW-376
	VWR-197
	VWR-3777
	VWR-4232
	VWR-4794
	VWR-13578
Mr Greggan
	VWR-445
Nicholaz Beresford
	VWR-132
	VWR-176
	VWR-193
	VWR-349
	VWR-353
	VWR-364
	VWR-374
	VWR-546
	VWR-691
	VWR-727
	VWR-793
	VWR-794
	VWR-802
	VWR-803
	VWR-804
	VWR-805
	VWR-807
	VWR-808
	VWR-809
	VWR-810
	VWR-823
	VWR-849
	VWR-856
	VWR-865
	VWR-869
	VWR-870
	VWR-871
	VWR-873
	VWR-908
	VWR-966
	VWR-1105
	VWR-1221
	VWR-1230
	VWR-1270
	VWR-1294
	VWR-1296
	VWR-1354
	VWR-1410
	VWR-1418
	VWR-1436
	VWR-1453
	VWR-1455
	VWR-1470
	VWR-1471
	VWR-1566
	VWR-1578
	VWR-1626
	VWR-1646
	VWR-1655
	VWR-1698
	VWR-1706
	VWR-1721
	VWR-1723
	VWR-1732
	VWR-1754
	VWR-1769
	VWR-1808
	VWR-1826
	VWR-1861
	VWR-1872
	VWR-1968
	VWR-2046
	VWR-2142
	VWR-2152
	VWR-2614
	VWR-2411
	VWR-2412
	VWR-2682
	VWR-2684
Nounouch Hapmouche
	VWR-238
Patric Mills
	VWR-2645
Paul Churchill
	VWR-20
	VWR-493
	VWR-749
	VWR-1567
	VWR-1647
	VWR-1880
	VWR-2072
Paula Innis
	VWR-30
	VWR-293
	VWR-1049
	VWR-1562
Peekay Semyorka
	VWR-7
	VWR-19
	VWR-49
	VWR-79
Peter Lameth
	VWR-7331
Pf Shan
	CT-225
	CT-226
	CT-227
	CT-228
	CT-229
	CT-230
	CT-231
	CT-321
	SNOW-422
princess niven
	VWR-5733
	CT-85
	CT-320
	CT-352
Renault Clio
	VWR-1976
resu Ampan
	SNOW-93
Ringo Tuxing
	CT-225
	CT-226
	CT-227
	CT-228
	CT-229
	CT-230
	CT-231
	CT-321
Robin Cornelius
	SNOW-108
	SNOW-204
	SNOW-287
	SNOW-484
	SNOW-504
	SNOW-506
	SNOW-507
	SNOW-511
	SNOW-512
	SNOW-514
	SNOW-520
	SNOW-585
	SNOW-599
	SNOW-747
	STORM-422
	VWR-2488
	VWR-9557
	VWR-10579
	VWR-11128
	VWR-12533
	VWR-12587
	VWR-12758
	VWR-12763
	VWR-12995
	VWR-20911
Ryozu Kojima
	VWR-53
	VWR-287
Salahzar Stenvaag
	CT-225
	CT-226
	CT-227
	CT-228
	CT-229
	CT-230
	CT-231
	CT-321
Sammy Frederix
	VWR-6186
Satomi Ahn
	STORM-501
	STORM-229
Scrippy Scofield
	VWR-3748
Seg Baphomet
	VWR-1475
	VWR-1525
	VWR-1585
	VWR-1586
	VWR-2662
	VWR-3206
	VWR-2488
Sergen Davies
	CT-225
	CT-226
	CT-227
	CT-228
	CT-229
	CT-230
	CT-231
	CT-321
Shawn Kaufmat
	SNOW-240
SignpostMarv Martin
	VWR-153
	VWR-154
	VWR-155
	VWR-218
	VWR-373
	VWR-8357
Simon Nolan
	VWR-409
SpacedOut Frye
	VWR-34
	VWR-45
	VWR-57
	VWR-94
	VWR-113
	VWR-121
	VWR-123
	VWR-130
	VWR-1823
Sporked Friis
	VWR-4903
Stevex Janus
	VWR-1182
Still Defiant
	VWR-207
	VWR-227
	VWR-446
Strife Onizuka
	SVC-9
	VWR-14
	VWR-74
	VWR-85
	VWR-148
	WEB-164
	VWR-183
	VWR-2265
	VWR-4111
	SNOW-691
Tayra Dagostino
	SNOW-517
	SNOW-543
	VWR-13947
TBBle Kurosawa
	VWR-938
	VWR-941
	VWR-942
	VWR-944
	VWR-945
	SNOW-543
	VWR-1891
	VWR-1892
Teardrops Fall
	VWR-5366
Techwolf Lupindo
	SNOW-92
	SNOW-592
	SNOW-649
	SNOW-650
	SNOW-651
	SNOW-654
	SNOW-687
	SNOW-680
	SNOW-681
	SNOW-685
	SNOW-690
	SNOW-746
	VWR-12385
	VWR-20893
tenebrous pau
	VWR-247
Tharax Ferraris
	VWR-605
Thickbrick Sleaford
	SNOW-207
	SNOW-390
	SNOW-421
	SNOW-462
	SNOW-586
	SNOW-592
	SNOW-635
	SNOW-743
	VWR-7109
	VWR-9287
	VWR-13483
	VWR-13947
Thraxis Epsilon
	SVC-371
	VWR-383
tiamat bingyi
	CT-246
Tofu Buzzard
	STORM-546
TraductoresAnonimos Alter
	CT-324
Tue Torok
	CT-68
	CT-69
	CT-70
	CT-72
	CT-73
	CT-74
Twisted Laws
	SNOW-352
<<<<<<< HEAD
	STORM-467
=======
	STORM-466
>>>>>>> 562ed9c4
Vadim Bigbear
	VWR-2681
Vector Hastings
	VWR-8726
Vixen Heron
	VWR-2710
	CT-88
Whoops Babii
	VWR-631
	VWR-1640
	VWR-3340
	SNOW-667
	VWR-4800
	VWR-4802
	VWR-4804
	VWR-4805
	VWR-4806
	VWR-4808
	VWR-4809
	VWR-4811
	VWR-4815
	VWR-4816
	VWR-4818
	VWR-5659
	VWR-8291
	VWR-8292
	VWR-8293
	VWR-8294
	VWR-8295
	VWR-8296
	VWR-8297
	VWR-8298
Wilton Lundquist
	VWR-7682
WolfPup Lowenhar
	SNOW-622
	SNOW-772
	STORM-102
	STORM-103
	STORM-143
	STORM-255
	STORM-256
	STORM-288
	STORM-535
	STORM-544
	STORM-654
	STORM-674
	STORM-776
	VWR-20741
	VWR-20933
Zai Lynch
	VWR-19505
Zarkonnen Decosta
	VWR-253
Zi Ree
	VWR-423
	VWR-671
	VWR-682
	VWR-684
	VWR-9127
	VWR-1140
Zipherius Turas
	VWR-76
	VWR-77
<|MERGE_RESOLUTION|>--- conflicted
+++ resolved
@@ -749,11 +749,8 @@
 	CT-74
 Twisted Laws
 	SNOW-352
-<<<<<<< HEAD
+	STORM-466
 	STORM-467
-=======
-	STORM-466
->>>>>>> 562ed9c4
 Vadim Bigbear
 	VWR-2681
 Vector Hastings
