Linden Lab would like to acknowledge contributions from the
following residents. The Second Life resident name is given below,
along with the issue identifiers to which they have contributed.

45ms Zhong
Able Whitman
	VWR-650
	VWR-1460
	VWR-1691
	VWR-1735
	VWR-1813
Adam Marker
	VWR-2755
Adeon Writer
	MAINT-1211
Aeonix Aeon
Agathos Frascati
	CT-246
	CT-317
	CT-352
Ai Austin
Aiko Ying
Aimee Trescothick
	SNOW-227
	SNOW-570
	SNOW-572
	SNOW-575
	STORM-1315
	VWR-3321
	VWR-3336
	VWR-3903
	VWR-4083
	VWR-4106
	VWR-5308
	VWR-6348
	VWR-6358
	VWR-6360
	VWR-6432
	VWR-6550
	VWR-6583
	VWR-6482
	VWR-6918
	VWR-7109
	VWR-7383
	VWR-7800
	VWR-8008
	VWR-8341
	VWR-8430
	VWR-8482
	VWR-9255
	VWR-10717
	VWR-10990
	VWR-11100
	VWR-11111
	VWR-11844
	VWR-12631
	VWR-12696
	VWR-12748
	VWR-13221
	VWR-14087
	VWR-14267
	VWR-14278
	VWR-14711
	VWR-14712
	VWR-15454
Alejandro Rosenthal
	VWR-1184
Aleric Inglewood
	OPEN-38
	SNOW-240
	SNOW-522
	SNOW-626
	SNOW-756
	SNOW-764
	SNOW-800
	VWR-10001
	VWR-10579
	VWR-10759
	VWR-10837
	VWR-12691
	VWR-12984
	VWR-13040
	VWR-13996
	VWR-14426
	VWR-24247
	VWR-25654
	VWR-24251
	VWR-24252
	VWR-24254
	VWR-24261
	VWR-24315
	VWR-24317
	VWR-24320
	VWR-24321
	VWR-24337
 	VWR-24354
	VWR-24366
	VWR-24519
	VWR-24520
	SNOW-84
	SNOW-477
	SNOW-744
	SNOW-766
	STORM-163
	STORM-955
	STORM-960
	STORM-1793
Ales Beaumont
	VWR-9352
	SNOW-240
Alexandrea Fride
    STORM-255
	STORM-960
	STORM-1459
Alissa Sabre
	VWR-81
	VWR-83
	VWR-109
	VWR-157
	VWR-171
	VWR-177
	VWR-213
	VWR-250
	VWR-251
	VWR-286
	VWR-414
	VWR-415
	VWR-459
	VWR-606
	VWR-652
	VWR-738
	VWR-1109
	VWR-1351
	VWR-1353
	VWR-1410
	VWR-1843
	VWR-2116
	VWR-2826
	VWR-3290
	VWR-3410
	VWR-3857
	VWR-4010
	VWR-5575
	VWR-5717
	VWR-5929
	VWR-6384
	VWR-6385
	VWR-6386
	VWR-6430
	VWR-6858
	VWR-6668
	VWR-7086
	VWR-7087
	VWR-7153
	VWR-7168
	VWR-9190
	VWR-10728
	VWR-11172
	VWR-12569
	VWR-12617
	VWR-12620
	VWR-12789
	SNOW-322
    STORM-1723
Alliez Mysterio
Angus Boyd
	VWR-592
Ann Congrejo
	CT-193
Annie Milestone
Annika Genezzia
Ansariel Hiller
	STORM-1101
	VWR-25480
	VWR-26150
	STORM-1685
	STORM-1713
	STORM-1899
	STORM-1932
	STORM-1933
	MAINT-2368
	STORM-1931
	MAINT-2773
	STORM-2011
	MAINT-3187
	BUG-3764
	STORM-1984
	STORM-1979
	STORM-2083
	MAINT-5533
	STORM-2094
	MAINT-5756
	MAINT-4677
	MAINT-6300
	MAINT-6397
	MAINT-6432
	MAINT-6513
	MAINT-6514
	MAINT-6552
	STORM-2133
	MAINT-6511
	MAINT-6612
	MAINT-6637
	MAINT-6636
	MAINT-6744
	MAINT-6752
	MAINT-6773
	MAINT-6906
	MAINT-6911
	STORM-2140
	MAINT-6912
	MAINT-6929
	STORM-2141
	MAINT-6953
	MAINT-7028
	MAINT-7059
	MAINT-6519
	MAINT-7899
Aralara Rajal
Arare Chantilly
	CHUIBUG-191
Ardy Lay
	STORM-859
	VWR-19499
	VWR-24917
Argent Stonecutter
	VWR-68
ArminWeatherHax
	STORM-1532
Armin Weatherwax
	VWR-8436
ArminasX Saiman
Arya Braveheart
Asaeda Meltingdots
Asturkon Jua
Asuka Neely
	VWR-3434
	VWR-8179
Aura Dirval
Avallyn Oakleaf
Avatar Quinzet
BabyA Littlething
Bacchus Ireto
Balp Allen
	VWR-4157
Bazaar
Be Holder
	SNOW-322
	SNOW-397
Beansy Twine
Benja Kepler
	VWR-746
Benjamin Bigdipper
Beth Walcher
Bezilon Kasei
Biancaluce Robbiani
	CT-225
	CT-226
	CT-227
	CT-228
	CT-229
	CT-230
	CT-231
	CT-321
	CT-352
Bill Walach
Blakar Ogre
	VWR-418
	VWR-881
	VWR-983
	VWR-1612
	VWR-1613
	VWR-2164
blino Nakamura
	VWR-17
Blitzckreed Levenque
Borg Capalini
Boroondas Gupte
	OPEN-29
	OPEN-39
	OPEN-54
	OPEN-99
	SNOW-278
	SNOW-503
	SNOW-510
	SNOW-527
	SNOW-610
	SNOW-624
	SNOW-737
	STORM-318
	STORM-1182
	VWR-233
	VWR-20583
	VWR-25654
	VWR-20891
	VWR-23455
	VWR-24487
	VWR-26066
	VWR-26458
	WEB-262
Bryn Oh
Buckaroo Mu
Bulli Schumann
	CT-218
	CT-219
	CT-220
	CT-221
	CT-222
	CT-223
	CT-224
	CT-319
	CT-350
	CT-352
bushing Spatula
	VWR-119
	VWR-424
blakopal Galicia
Callipygian Christensen
Cap Carver
Carjay McGinnis
	VWR-3737
	VWR-4070
	VWR-4212
	VWR-6154
	VWR-9400
	VWR-9620
Carla Broek
Carr Arbenlow
Catherine Pfeffer
	VWR-1282
	VWR-8624
	VWR-10854
Cathy Foil
Cayu Cluny
Celierra Darling
	VWR-1274
	VWR-6975
Chantal Harvey
Charles Courtois
Charlie Sazaland
Cherry Cheevers
ChickyBabes Zuzu
Christopher  Organiser
Ciaran Laval
Cinder Roxley
    BUG-2326
    BUG-3863
    BUG-8786
    OPEN-185
    OPEN-282
    OPEN-292
    OPEN-297
    STORM-1703
    STORM-1948
    STORM-1831
    STORM-1888
    STORM-1958
    STORM-1952
    STORM-1951
    STORM-2035
    STORM-2036
    STORM-2037
    STORM-2053
    STORM-2113
    STORM-2127
    STORM-2144
Clara Young
Coaldust Numbers
    VWR-1095
Colpo Wexler
Corinne Helendale
Corro Moseley
Coughdrop Littlething
Cron Stardust
	VWR-10579
	VWR-25120
	STORM-1075
	STORM-1919
	STORM-1920
	OPEN-209
	STORM-2017
Cypren Christenson
	STORM-417
Dante Tucker
Dale Glass
	VWR-120
	VWR-560
	VWR-2502
	VWR-1358
	VWR-2041
Darien Caldwell
	SH-3055
Dartagan Shepherd
Debs Regent
Decro Schmooz
Denim Kamachi
DiJodi Dubratt
Dil Spitz
	MAINT-4455
Dimitrio Lewis
Dirk
Draconis Neurocam
	STORM-1259
Drew Dri
	VWR-19683
Drew Dwi
Drewan Keats
	VWR-28
	VWR-248
	VWR-412
	VWR-638
	VWR-660
Dusan Writer
Dylan Haskell
	VWR-72
Dzonatas Sol
	VWR-187
	VWR-198
	VWR-777
	VWR-878
	VWR-962
	VWR-975
	VWR-1061
	VWR-1062
	VWR-1704
	VWR-1705
	VWR-1729
	VWR-1812
Eddi Decosta
	SNOW-586
Eddy Stryker
	VWR-15
	VWR-23
	VWR-1468
	VWR-1475
Edgware Marker
Egehan Dryke
Ellla McMahon
Elric Anatine
Emma Portilo
Emmie Fairymeadow
EponymousDylan Ra
	VWR-1289
	VWR-1465
Eva Nowicka
	CT-324
	CT-352
Eva Rau
Evangelista Emerald
Faelon Swordthain
Farallon Greyskin
	VWR-2036
Feep Larsson
	VWR-447
	VWR-1314
	VWR-4444
Fiachra Lach
Flemming Congrejo
	CT-193
	CT-318
Flower Ducatillon
Fluf Fredriksson
	VWR-3450
Fremont Cunningham
	VWR-1147
FreeSL Aeon
Frenchimmo Sabra
Frontera Thor
Fury Rosewood
Gaberoonie Zanzibar
Ganymedes Costagravas
Geenz Spad
	STORM-1823
	STORM-1900
	STORM-1905
	NORSPEC-229
Gene Frostbite
GeneJ Composer
Geneko Nemeth
	CT-117
	VWR-11069
Gentle Heron
Gentle Welinder
gwampa Lomu
Giggles Littlebird
Gigs Taggart
	SVC-493
	VWR-6
	VWR-38
	VWR-71
	VWR-101
	VWR-166
	VWR-234
	VWR-315
	VWR-326
	VWR-442
	VWR-493
	VWR-1203
	VWR-1217
	VWR-1434
	VWR-1987
	VWR-2065
	VWR-2491
	VWR-2502
	VWR-2331
	VWR-5308
	VWR-8781
	VWR-8783
Ginko Bayliss
	VWR-4
Grady Echegaray
Grazer Kline
	VWR-1092
	VWR-2113
Gudmund Shepherd
	VWR-1594
	VWR-1873
Guni Greenstein
Gwyneth Llewelyn
Gypsy Tripsa
Hackshaven Harford
Ham Rambler
Hamncheese Omlet
	VWR-333
Han Shuffle
Hanglow Short
HappySmurf Papp
	CT-193
Harleen Gretzky
Hatzfeld Runo
Henri Beauchamp
	VWR-1320
	VWR-1406
	VWR-4157
herina Bode
Hikkoshi Sakai
	VWR-429
Hiro Sommambulist
	VWR-66
	VWR-67
	VWR-97
	VWR-100
	VWR-105
	VWR-118
	VWR-132
	VWR-136
	VWR-143
Hitomi Tiponi
	STORM-1741
	STORM-1862
	BUG-1067
Holger Gilruth
Horatio Freund
Hoze Menges
	VWR-255
Hydra Shaftoe
Hypatia Callisto
Hypatia Pickens
Ian Kas
	VWR-8780 (Russian localization)
	[NO JIRA] (Ukranian localization)
	CT-322
	CT-325
Identity Euler
Ima Mechanique
	OPEN-50
	OPEN-61
	OPEN-76
	STORM-959
	STORM-1175
	STORM-1708
	STORM-1831
	STORM-1832
	STORM-1855
	VWR-10791
	VWR-20553
	VWR-19213
    VWR-22401
    VWR-23739
	VWR-24766
	VWR-28065
Imnotgoing Sideways
Inma Rau
Innula Zenovka
Irene Muni
	CT-324
	CT-352
Iskar Ariantho
	VWR-1223
	VWR-11759
Iyoba Tarantal
Jacek Antonelli
	SNOW-388
	VWR-165
	VWR-188
	VWR-427
	VWR-597
	VWR-2054
	VWR-2448
	VWR-2896
	VWR-2947
	VWR-2948
	VWR-3605
	VWR-8617
Jack Abraham
Jagga Meredith
JB Kraft
	VWR-5283
	VWR-7802
Jennifer Boyle
Jeremy Marquez
Jessica Qin
Jinx Nordberg
Jo Bernandes
Jocial Sonnenkern
Joel Savard
Joghert LeSabre
	VWR-64
Jonathan Yap
	STORM-435
	STORM-523
	STORM-596
	STORM-615
	STORM-616
	STORM-643
	STORM-679
	STORM-723
	STORM-726
	STORM-737
	STORM-785
	STORM-812
	STORM-829
	STORM-844
	STORM-953
	STORM-954
	STORM-960
	STORM-869
	STORM-974
	STORM-975
	STORM-977
	STORM-979
	STORM-980
	STORM-1040
	VWR-17801
	VWR-24347
	STORM-975
	STORM-990
	STORM-1019
	STORM-844
	STORM-643
	STORM-1020
	STORM-1064
	STORM-960
	STORM-1101
	STORM-1108
	STORM-1094
	STORM-1077
	STORM-953
	STORM-1128
	STORM-956
	STORM-1095
	STORM-1236
	STORM-1259
	STORM-787
	STORM-1313
	STORM-899
	STORM-1273
	STORM-1276
	STORM-1462
	STORM-1459
	STORM-1297
	STORM-1522
	STORM-1567
	STORM-1572
	STORM-1574
	STORM-1579
	STORM-1638
	STORM-976
	STORM-1639
	STORM-910
	STORM-1653
	STORM-1642
	STORM-591
	STORM-1105
	STORM-1679
	STORM-1222
	STORM-1659
	STORM-1674
	STORM-1685
	STORM-1718
	STORM-1721
	STORM-1718
	STORM-1727
	STORM-1725
	STORM-1719
	STORM-1712
	STORM-1728
	STORM-1736
	STORM-1804
	STORM-1734
	STORM-1731
	STORM-653
	STORM-1737
	STORM-1733
	STORM-1741
	STORM-1790
	STORM-1795
	STORM-1788
	STORM-1803
	STORM-1795
	STORM-1799
	STORM-1796
	STORM-1807
	STORM-1812
	STORM-1820
	STORM-1839
	STORM-1842
	STORM-1808
	STORM-637
	STORM-1822
	STORM-1809
	STORM-1793
	STORM-1810
	STORM-68
	STORM-1838
	STORM-1892
	STORM-1894
	STORM-1860
	STORM-1852
	STORM-1870
	STORM-1872
	STORM-1858
	STORM-1862
	STORM-1918
	STORM-1915
	STORM-1929
	STORM-1953
	OPEN-161
	STORM-1953
	STORM-1957
	STORM-1993
	STORM-2017
	STORM-2007
	STORM-1980
	OPEN-113
	STORM-1975
	STORM-1982
	STORM-1975
	STORM-1987
	STORM-1982
	STORM-1992
	STORM-1989
	STORM-1987
	STORM-1986
	STORM-1981
	STORM-2015
	STORM-2031
	STORM-2030
	STORM-2034
	STORM-2018
	STORM-2082
	STORM-2086
	STORM-2085
	STORM-2088
	STORM-2094
	STORM-2099
<<<<<<< HEAD
	STORM-2145
=======
	STORM-2091
	STORM-2092
	STORM-2100
	STORM-2104
	STORM-2142
>>>>>>> 1693ccba
Kadah Coba
	STORM-1060
    STORM-1843
Jondan Lundquist
Joosten Briebers
    MAINT-7074
Josef Munster
Josette Windlow
Juilan Tripsa
Juro Kothari
Justin RiversRunRed
Kage Pixel
	VWR-11
Kagehi Kohn
Kaimen Takahe
Katharine Berry
	STORM-1900
    OPEN-149
	STORM-1940
    OPEN-149
	STORM-1941
Keklily Longfall
Ken Lavender
Ken March
	CT-245
Kestral Karas
Kerutsen Sellery
	VWR-1350
Khisme Nitely
Khyota Wulluf
	VWR-2085
	VWR-8885
	VWR-9256
	VWR-9966
Kimar Coba
Kithrak Kirkorian
Kitty Barnett
	VWR-19699
	STORM-288
	STORM-799
	STORM-800
	STORM-1001
	STORM-1175
	STORM-1905
    VWR-24217
	STORM-1804
	MAINT-5416
	MAINT-6041
	MAINT-6142
	MAINT-6144
	MAINT-6152
	MAINT-6153
	MAINT-6154
	MAINT-6568
	STORM-2149
	MAINT-7581
	MAINT-7081
Kolor Fall
Komiko Okamoto
Korvel Noh
Kunnis Basiat
	VWR-82
	VWR-102
Lance Corrimal
	STORM-1910
	VWR-25269
	STORM-2008
Latif Khalifa
	VWR-5370
leliel Mirihi
	STORM-1100
	STORM-1602
len Starship
Lisa Lowe
	CT-218
	CT-219
	CT-220
	CT-221
	CT-222
	CT-223
	CT-224
	CT-319
Lockhart Cordoso
	VWR-108
LSL Scientist
Lamorna Proctor
Lares Carter
Larry Pixel
Laurent Bechir
Leal Choche
Lenae Munz
Lexi Frua
Lillie Cordeaux
Lilly Zenovka
Lizzy Macarthur
Luban Yiyuan
Luc Starsider
Luminous Luminos
	STORM-959
Lunita Savira
Maccus McCullough
maciek marksman
	CT-86
Madison Blanc
Maggie Darwin
Magnus Balczo
	CT-138
Malarthi Behemoth
Mallory Destiny
Malwina Dollinger
	CT-138
Manx Wharton
march Korda
	SVC-1020
Marc Claridge
Marc2 Sands
Marianne McCann
Marine Kelley
    CHUIBUG-134
    STORM-281
    STORM-1910
MartinRJ Fayray
    STORM-1844
    STORM-1845
    STORM-1911
    STORM-1934
Matrice Laville
Matthew Anthony
Matthew Dowd
	VWR-1344
	VWR-1651
	VWR-1736
	VWR-1737
	VWR-1761
	VWR-2681
Matto Destiny
Maxim RiversRunRed
McCabe Maxsted
	SNOW-387
	VWR-1318
	VWR-4065
	VWR-4826
	VWR-6518
	VWR-7827
	VWR-7877
	VWR-7893
	VWR-8080
	VWR-8454
	VWR-8689
	VWR-9007
Medhue Simoni
Mel Vanbeeck
Melinda Latynina
Mencius Watts
Michelle2 Zenovka
    STORM-477
	VWR-2652
	VWR-2662
	VWR-2834
	VWR-3749
	VWR-4022
	VWR-4331
	VWR-4506
	VWR-4981
	VWR-5082
	VWR-5659
	VWR-7831
	VWR-8885
	VWR-8889
	VWR-8310
	VWR-9499
    STORM-1060
Michi Lumin
Midian Farspire
Miles Glaz
Mindy Mathy
Minerva Memel
Mitch Wagner
Mm Alder
	SNOW-376
	VWR-197
	VWR-3777
	VWR-4232
	VWR-4794
	VWR-13578
Mo Hax
Moon Metty
	STORM-2078
Mourna Biziou
Mr Greggan
	VWR-445
Nao Noe
naofan Teardrop
Naomah Beaumont
Nathiel Siamendes
Nber Medici
Neko Link
Netpat Igaly
Neutron Chesnokov
Newfie Pendragon
Nicholai Laviscu
Nicholaz Beresford
	VWR-132
	VWR-176
	VWR-193
	VWR-349
	VWR-353
	VWR-364
	VWR-374
	VWR-546
	VWR-691
	VWR-727
	VWR-793
	VWR-794
	VWR-802
	VWR-803
	VWR-804
	VWR-805
	VWR-807
	VWR-808
	VWR-809
	VWR-810
	VWR-823
	VWR-849
	VWR-856
	VWR-865
	VWR-869
	VWR-870
	VWR-871
	VWR-873
	VWR-908
	VWR-966
	VWR-1105
	VWR-1221
	VWR-1230
	VWR-1270
	VWR-1294
	VWR-1296
	VWR-1354
	VWR-1410
	VWR-1418
	VWR-1436
	VWR-1453
	VWR-1455
	VWR-1470
	VWR-1471
	VWR-1566
	VWR-1578
	VWR-1626
	VWR-1646
	VWR-1655
	VWR-1698
	VWR-1706
	VWR-1721
	VWR-1723
	VWR-1732
	VWR-1754
	VWR-1769
	VWR-1808
	VWR-1826
	VWR-1861
	VWR-1872
	VWR-1968
	VWR-2046
	VWR-2142
	VWR-2152
	VWR-2614
	VWR-2411
	VWR-2412
	VWR-2682
	VWR-2684
Nick Rhodes
Nicky Dasmijn
	MAINT-873
	MAINT-7541
	VWR-29228
	MAINT-1392
	MAINT-873
	SUN-72
	BUG-2432
	STORM-1935
	STORM-1936
	BUG-3605
	CHUIBUG-197
	OPEN-187
	STORM-1937
	OPEN-187
    STORM-2010
	STORM-2082
	MAINT-6665
Nicky Perian
	OPEN-1
	STORM-1087
	STORM-1090
	STORM-1828
    STORM-2080
Nicoladie Gymnast
NiranV Dean
    STORM-2040
    STORM-2042
    STORM-2043
    STORM-2044
    STORM-2045
    STORM-2046
    STORM-2047
    STORM-2048
    STORM-2049
    STORM-2050
    STORM-2051
    STORM-2052
    STORM-2057
    STORM-2058
    STORM-2059
    STORM-2060
    STORM-2061
    STORM-2063
    STORM-2065
    STORM-2066
    STORM-2068
    STORM-2073
    STORM-2076
    BUG-372
    BUG-1179
    BUG-6835
    BUG-6837
    BUG-6839
    BUG-6840
    BUG-6958
    BUG-7020
Nounouch Hapmouche
	VWR-238
Ollie Kubrick
Orenj Marat
Orion Delphis
Oryx Tempel
Parvati Silverweb
Patric Mills
	VWR-2645
Paul Churchill
	VWR-20
	VWR-493
	VWR-749
	VWR-1567
	VWR-1647
	VWR-1880
	VWR-2072
Paula Innis
	VWR-30
	VWR-293
	VWR-1049
	VWR-1562
Peekay Semyorka
	VWR-7
	VWR-19
	VWR-49
	VWR-79
Pell Smit
	MAINT-4323
	STORM-2069
	STORM-2070
	STORM-2071
	STORM-2072
Peter Lameth
	VWR-7331
PeterPunk Mooney
Pixel Gausman
Pixel Scientist
Pf Shan
	CT-225
	CT-226
	CT-227
	CT-228
	CT-229
	CT-230
	CT-231
	CT-321
	SNOW-422
Polo Gufler
Pounce Teazle
princess niven
	VWR-5733
	CT-85
	CT-320
	CT-352
Professor Noarlunga
Psi Merlin
Quantum Destiny
Questar Utu
Quicksilver Hermes
RAT Quan
Radio Signals
Ralf Setsuko
RedMokum Bravin
Renault Clio
	VWR-1976
resu Ampan
	SNOW-93
Revolution Perenti
Rezit Sideways
Rich Grainger
Ringo Tuxing
	CT-225
	CT-226
	CT-227
	CT-228
	CT-229
	CT-230
	CT-231
	CT-321
Riva
Robin Cornelius
	SNOW-108
	SNOW-204
	SNOW-287
	SNOW-484
	SNOW-504
	SNOW-506
	SNOW-507
	SNOW-511
	SNOW-512
	SNOW-514
	SNOW-520
	SNOW-585
	SNOW-599
	SNOW-747
	STORM-422
	STORM-591
	STORM-960
	STORM-1019
	STORM-1095
	STORM-1128
	STORM-1459
	VWR-2488
	VWR-9557
	VWR-10579
	VWR-11128
	VWR-12533
	VWR-12587
	VWR-12758
	VWR-12763
	VWR-12995
	VWR-20911
Rosco Teardrop
Rose Evans
Rudee Voom
RufusTT Horsefly
Ryozu Kojima
	VWR-53
	VWR-287
Sachi Vixen
Sahkolihaa Contepomi
	MATBUG-102
Saii Hallard
SaintLEOlions Zimer
Salahzar Stenvaag
	CT-225
	CT-226
	CT-227
	CT-228
	CT-229
	CT-230
	CT-231
	CT-321
Samm Larkham
Sammy Frederix
	VWR-6186
Sasy Scarborough
Satanello Miami
Satomi Ahn
	STORM-501
	STORM-229
	VWR-20553
	VWR-24502
Scrim Pinion
Scrippy Scofield
	VWR-3748
Seg Baphomet
	VWR-1475
	VWR-1525
	VWR-1585
	VWR-1586
	VWR-2662
	VWR-3206
	VWR-2488
Sergen Davies
	CT-225
	CT-226
	CT-227
	CT-228
	CT-229
	CT-230
	CT-231
	CT-321
SexySteven Morrisey
Shawn Kaufmat
	SNOW-240
Sheet Spotter
Shnurui Troughton
Shyotl Kuhr
	MAINT-1138
	MAINT-2334
	MAINT-6913
	STORM-2143
Siana Gearz
	STORM-960
	STORM-1088
	MAINT-1138
	MAINT-2334
sicarius Thorne
Sicarius Toxx
SignpostMarv Martin
	VWR-153
	VWR-154
	VWR-155
	VWR-218
	VWR-373
	VWR-8357
Simon Nolan
	VWR-409
Sini Nubalo
Sitearm Madonna
SLB Wirefly
Slee Mayo
    SEC-1075
snowy Sidran
Sovereign Engineer
    MAINT-2334
    OPEN-189
    STORM-1972
    STORM-2113
    OPEN-195
    OPEN-217
    OPEN-295
    MAINT-6107
    STORM-2107
    MAINT-6218
    MAINT-6913
    STORM-2143
    STORM-2148
    MAINT-7343
SpacedOut Frye
	VWR-34
	VWR-45
	VWR-57
	VWR-94
	VWR-113
	VWR-121
	VWR-123
	VWR-130
	VWR-1823
Sporked Friis
	VWR-4903
Soupa Segura
Squirrel Wood
ST Mensing
Starshine Halasy
Stevex Janus
	VWR-1182
Stickman Ingmann
Still Defiant
	VWR-207
	VWR-227
	VWR-446
Strife Onizuka
	SVC-9
	VWR-14
	VWR-74
	VWR-85
	VWR-148
	WEB-164
	VWR-183
	VWR-2265
	VWR-4111
	SNOW-691
Sudane Erato
Synystyr Texan
Takeda Terrawyng
TankMaster Finesmith
	OPEN-140
	OPEN-142
	OPEN-154
	OPEN-295
	STORM-1100
	STORM-1258
	STORM-1602
	STORM-1868
	STORM-1950
    VWR-26622
	VWR-29224
Talamasca
Tali Rosca
Tayra Dagostino
	SNOW-517
	SNOW-543
	VWR-13947
TBBle Kurosawa
	VWR-938
	VWR-941
	VWR-942
	VWR-944
	VWR-945
	SNOW-543
	VWR-1891
	VWR-1892
Teardrops Fall
	VWR-5366
Techwolf Lupindo
	SNOW-92
	SNOW-592
	SNOW-649
	SNOW-650
	SNOW-651
	SNOW-654
	SNOW-687
	SNOW-680
	SNOW-681
	SNOW-685
	SNOW-690
	SNOW-746
	VWR-12385
	VWR-20893
	OPEN-161
Templar Merlin
tenebrous pau
	VWR-247
Tezcatlipoca Bisiani
Tharax Ferraris
	VWR-605
Thickbrick Sleaford
	SNOW-207
	SNOW-390
	SNOW-421
	SNOW-462
	SNOW-586
	SNOW-592
	SNOW-635
	SNOW-743
	VWR-7109
	VWR-9287
	VWR-13483
	VWR-13947
	VWR-24420
	STORM-956
	STORM-1147
	STORM-1325
Thraxis Epsilon
	SVC-371
	VWR-383
Tiel Stonecutter
tiamat bingyi
	CT-246
Tofu Buzzard
	CTS-411
	STORM-546
	VWR-24509
	SH-2477
	STORM-1684
	STORM-1819
Tony Kembia
Tonya Souther
	STORM-1905
	BUG-3875
	BUG-3968
Torben Trautman
TouchaHoney Perhaps
TraductoresAnonimos Alter
	CT-324
Trey Reanimator
TriloByte Zanzibar
	STORM-1100
Trinity Dechou
Trinity Dejavu
Tue Torok
	CT-68
	CT-69
	CT-70
	CT-72
	CT-73
	CT-74
Twisted Laws
	SNOW-352
	STORM-466
	STORM-467
	STORM-844
	STORM-643
	STORM-954
	STORM-1103
Unlikely Quintessa
UsikuFarasi Kanarik
Vadim Bigbear
	VWR-2681
Vaalith Jinn
    STORM-64
    MATBUG-8
Vector Hastings
	VWR-8726
Veritas Raymaker
Vex Streeter
	STORM-1642
Viaticus Speculaas
Vick Forcella
Villain Baroque
Vixen Heron
	VWR-2710
	CT-88
Vixie Durant
Void Singer
Watty Berkson
Westley Schridde
Westley Streeter
Whimsy Winx
Whirly Fizzle
	STORM-1895
	VWR-29543
	MAINT-873
	STORM-1930
	BUG-6659
	STORM-2078
	BUG-17349
Whoops Babii
	VWR-631
	VWR-1640
	VWR-3340
	SNOW-667
	VWR-4800
	VWR-4802
	VWR-4804
	VWR-4805
	VWR-4806
	VWR-4808
	VWR-4809
	VWR-4811
	VWR-4815
	VWR-4816
	VWR-4818
	VWR-5659
	VWR-8291
	VWR-8292
	VWR-8293
	VWR-8294
	VWR-8295
	VWR-8296
	VWR-8297
	VWR-8298
Winter Ventura
Wilton Lundquist
	VWR-7682
Wolf Loonie
	STORM-1868
WolfPup Lowenhar
	OPEN-1
	OPEN-37
	SNOW-622
	SNOW-772
	STORM-102
	STORM-103
	STORM-143
	STORM-236
	STORM-255
	STORM-256
	STORM-288
	STORM-535
	STORM-544
	STORM-654
	STORM-674
	STORM-776
	STORM-825
	STORM-859
	STORM-1098
	VWR-20741
	VWR-20933
Wundur Primbee
Xellessanova Zenith
	STORM-1793
Xiki Luik
xstorm Radek
YongYong Francois
Zak Westminster
Zai Lynch
	VWR-19505
    STORM-1902
Zana Kohime
Zaren Alexander
Zarkonnen Decosta
	VWR-253
Zeja Pyle
ZenMondo Wormser
Zi Ree
	SH-489
	VWR-423
	VWR-671
	VWR-682
	VWR-684
	VWR-9127
	VWR-1140
	VWR-24017
	VWR-25588
	STORM-1790
	STORM-1842
Zipherius Turas
	VWR-76
	VWR-77
Zoex Flanagan
<|MERGE_RESOLUTION|>--- conflicted
+++ resolved
@@ -764,15 +764,11 @@
 	STORM-2088
 	STORM-2094
 	STORM-2099
-<<<<<<< HEAD
-	STORM-2145
-=======
 	STORM-2091
 	STORM-2092
 	STORM-2100
 	STORM-2104
 	STORM-2142
->>>>>>> 1693ccba
 Kadah Coba
 	STORM-1060
     STORM-1843
@@ -1045,6 +1041,8 @@
 	VWR-2682
 	VWR-2684
 Nick Rhodes
+NickyD
+	MAINT-873
 Nicky Dasmijn
 	MAINT-873
 	MAINT-7541
