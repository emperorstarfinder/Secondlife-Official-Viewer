--- conflicted
+++ resolved
@@ -582,13 +582,10 @@
 	STORM-1639
 	STORM-910
 	STORM-1642
-<<<<<<< HEAD
+	STORM-1105
 	STORM-1222
 	STORM-1659
 	STORM-1674
-=======
-	STORM-1105
->>>>>>> 8b0d63f3
 Kadah Coba
 	STORM-1060
 Jondan Lundquist
