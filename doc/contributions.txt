--- conflicted
+++ resolved
@@ -65,11 +65,7 @@
 Alejandro Rosenthal
 	VWR-1184
 Aleric Inglewood
-<<<<<<< HEAD
-	SNOW-84
 	OPEN-38
-=======
->>>>>>> 1afbdc79
 	SNOW-240
 	SNOW-522
 	SNOW-626
