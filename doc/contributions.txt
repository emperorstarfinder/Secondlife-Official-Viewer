--- conflicted
+++ resolved
@@ -623,8 +623,8 @@
 	STORM-1795
 	STORM-1799
 	STORM-1796
-<<<<<<< HEAD
 	STORM-1807
+	STORM-1812
 	STORM-1820
 	STORM-1839
 	STORM-1842
@@ -638,9 +638,6 @@
 	STORM-1852
 	STORM-1858
 	STORM-1862
-=======
-	STORM-1812
->>>>>>> 84d3a5a9
 Kadah Coba
 	STORM-1060
 Jondan Lundquist
