--- conflicted
+++ resolved
@@ -1,10 +1,7 @@
 # -*- cmake -*-
 
-<<<<<<< HEAD
-=======
 # Only set this up for viewer builds, because the llui library is most closely
 # related to the viewer
->>>>>>> cb8641a6
 if (VIEWER)
 
 project (llui_libtest)
@@ -96,16 +93,9 @@
         )
 endif (WINDOWS)
 
-<<<<<<< HEAD
-    # Ensure people working on the viewer don't break this library
-    # *NOTE: This could be removed, or only built by Parabuild, if the build
-    # and link times become too long. JC
-    add_dependencies(viewer llui_libtest)
-=======
 # Ensure people working on the viewer don't break this library
 # *NOTE: This could be removed, or only built by Parabuild, if the build
 # and link times become too long. JC
 add_dependencies(viewer llui_libtest)
 
->>>>>>> cb8641a6
 endif (VIEWER)