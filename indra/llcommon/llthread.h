--- conflicted
+++ resolved
@@ -35,31 +35,12 @@
 class LLMutex;
 class LLCondition;
 
-<<<<<<< HEAD
 #if LL_WINDOWS
 #define ll_thread_local __declspec(thread)
 #else
 #define ll_thread_local __thread
 #endif
 
-class LL_COMMON_API LLThreadLocalData
-{
-private:
-	static apr_threadkey_t* sThreadLocalDataKey;
-
-public:
-	// Thread-local memory pools.
-	LLAPRRootPool mRootPool;
-	LLVolatileAPRPool mVolatileAPRPool;
-
-	static void init(void);
-	static void destroy(void* thread_local_data);
-	static void create(LLThread* pthread);
-	static LLThreadLocalData& tldata(void);
-};
-
-=======
->>>>>>> 4331c112
 class LL_COMMON_API LLThread
 {
 private:
@@ -119,18 +100,12 @@
 	apr_pool_t			*mAPRPoolp;
 	BOOL				mIsLocalPool;
 	EThreadStatus		mStatus;
-<<<<<<< HEAD
 	U32					mID;
 	
-	friend void LLThreadLocalData::create(LLThread* threadp);
-	LLThreadLocalData*	mThreadLocalData;
-=======
-
 	//a local apr_pool for APRFile operations in this thread. If it exists, LLAPRFile::sAPRFilePoolp should not be used.
 	//Note: this pool is used by APRFile ONLY, do NOT use it for any other purposes.
 	//      otherwise it will cause severe memory leaking!!! --bao
 	LLVolatileAPRPool  *mLocalAPRFilePoolp ; 
->>>>>>> 4331c112
 
 	void setQuitting();
 	
@@ -160,56 +135,6 @@
 
 #define MUTEX_DEBUG (LL_DEBUG || LL_RELEASE_WITH_DEBUG_INFO)
 
-<<<<<<< HEAD
-#ifdef MUTEX_DEBUG
-// We really shouldn't be using recursive locks. Make sure of that in debug mode.
-#define MUTEX_FLAG APR_THREAD_MUTEX_UNNESTED
-#else
-// Use the fastest platform-optimal lock behavior (can be recursive or non-recursive).
-#define MUTEX_FLAG APR_THREAD_MUTEX_DEFAULT
-#endif
-
-class LL_COMMON_API LLMutexBase
-{
-public:
-	typedef enum
-	{
-		NO_THREAD = 0xFFFFFFFF
-	} e_locking_thread;
-
-	LLMutexBase() ;
-
-	void lock() ;
-	void unlock() ;
-	// Returns true if lock was obtained successfully.
-	bool trylock() { return !APR_STATUS_IS_EBUSY(apr_thread_mutex_trylock(mAPRMutexp)); }
-
-	// non-blocking, but does do a lock/unlock so not free
-	bool isLocked() { bool is_not_locked = trylock(); if (is_not_locked) unlock(); return !is_not_locked; }
-
-protected:
-	// mAPRMutexp is initialized and uninitialized in the derived class.
-	apr_thread_mutex_t* mAPRMutexp;
-	mutable U32			mCount;
-	mutable U32			mLockingThread;
-};
-
-class LL_COMMON_API LLMutex : public LLMutexBase
-{
-public:
-	LLMutex(LLAPRPool& parent = LLThread::tldata().mRootPool) : mPool(parent)
-	{
-		apr_thread_mutex_create(&mAPRMutexp, MUTEX_FLAG, mPool());
-	}
-	~LLMutex()
-	{
-		//this assertion erroneously triggers whenever an LLCondition is destroyed
-		//llassert(!isLocked()); // better not be locked!
-		apr_thread_mutex_destroy(mAPRMutexp);
-		mAPRMutexp = NULL;
-	}
-
-=======
 class LL_COMMON_API LLMutex
 {
 public:
@@ -220,7 +145,6 @@
 	void unlock();
 	bool isLocked(); 	// non-blocking, but does do a lock/unlock so not free
 	
->>>>>>> 4331c112
 protected:
 	apr_thread_mutex_t *mAPRMutexp;
 	apr_pool_t			*mAPRPoolp;
