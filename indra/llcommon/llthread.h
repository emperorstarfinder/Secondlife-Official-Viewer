--- conflicted
+++ resolved
@@ -1,550 +1,285 @@
-<<<<<<< HEAD
-/** 
- * @file llthread.h
- * @brief Base classes for thread, mutex and condition handling.
- *
- * $LicenseInfo:firstyear=2004&license=viewergpl$
- * 
- * Copyright (c) 2004-2009, Linden Research, Inc.
- * 
- * Second Life Viewer Source Code
- * The source code in this file ("Source Code") is provided by Linden Lab
- * to you under the terms of the GNU General Public License, version 2.0
- * ("GPL"), unless you have obtained a separate licensing agreement
- * ("Other License"), formally executed by you and Linden Lab.  Terms of
- * the GPL can be found in doc/GPL-license.txt in this distribution, or
- * online at http://secondlifegrid.net/programs/open_source/licensing/gplv2
- * 
- * There are special exceptions to the terms and conditions of the GPL as
- * it is applied to this Source Code. View the full text of the exception
- * in the file doc/FLOSS-exception.txt in this software distribution, or
- * online at
- * http://secondlifegrid.net/programs/open_source/licensing/flossexception
- * 
- * By copying, modifying or distributing this software, you acknowledge
- * that you have read and understood your obligations described above,
- * and agree to abide by those obligations.
- * 
- * ALL LINDEN LAB SOURCE CODE IS PROVIDED "AS IS." LINDEN LAB MAKES NO
- * WARRANTIES, EXPRESS, IMPLIED OR OTHERWISE, REGARDING ITS ACCURACY,
- * COMPLETENESS OR PERFORMANCE.
- * $/LicenseInfo$
- */
-
-#ifndef LL_LLTHREAD_H
-#define LL_LLTHREAD_H
-
-#include "llapp.h"
-#include "apr_thread_cond.h"
-
-class LLThread;
-class LLMutex;
-class LLCondition;
-
-#if LL_WINDOWS
-#define ll_thread_local __declspec(thread)
-#else
-#define ll_thread_local __thread
-#endif
-
-class LL_COMMON_API LLThread
-{
-private:
-	static U32 sIDIter;
-
-public:
-	typedef enum e_thread_status
-	{
-		STOPPED = 0,	// The thread is not running.  Not started, or has exited its run function
-		RUNNING = 1,	// The thread is currently running
-		QUITTING= 2 	// Someone wants this thread to quit
-	} EThreadStatus;
-
-	LLThread(const std::string& name, apr_pool_t *poolp = NULL);
-	virtual ~LLThread(); // Warning!  You almost NEVER want to destroy a thread unless it's in the STOPPED state.
-	virtual void shutdown(); // stops the thread
-	
-	bool isQuitting() const { return (QUITTING == mStatus); }
-	bool isStopped() const { return (STOPPED == mStatus); }
-	
-	static U32 currentID(); // Return ID of current thread
-	static void yield(); // Static because it can be called by the main thread, which doesn't have an LLThread data structure.
-	
-public:
-	// PAUSE / RESUME functionality. See source code for important usage notes.
-	// Called from MAIN THREAD.
-	void pause();
-	void unpause();
-	bool isPaused() { return isStopped() || mPaused == TRUE; }
-	
-	// Cause the thread to wake up and check its condition
-	void wake();
-
-	// Same as above, but to be used when the condition is already locked.
-	void wakeLocked();
-
-	// Called from run() (CHILD THREAD). Pause the thread if requested until unpaused.
-	void checkPause();
-
-	// this kicks off the apr thread
-	void start(void);
-
-	apr_pool_t *getAPRPool() { return mAPRPoolp; }
-	LLVolatileAPRPool* getLocalAPRFilePool() { return mLocalAPRFilePoolp ; }
-
-	U32 getID() const { return mID; }
-
-private:
-	BOOL				mPaused;
-	
-	// static function passed to APR thread creation routine
-	static void *APR_THREAD_FUNC staticRun(apr_thread_t *apr_threadp, void *datap);
-
-protected:
-	std::string			mName;
-	LLCondition*		mRunCondition;
-
-	apr_thread_t		*mAPRThreadp;
-	apr_pool_t			*mAPRPoolp;
-	BOOL				mIsLocalPool;
-	EThreadStatus		mStatus;
-	U32					mID;
-
-	//a local apr_pool for APRFile operations in this thread. If it exists, LLAPRFile::sAPRFilePoolp should not be used.
-	//Note: this pool is used by APRFile ONLY, do NOT use it for any other purposes.
-	//      otherwise it will cause severe memory leaking!!! --bao
-	LLVolatileAPRPool  *mLocalAPRFilePoolp ; 
-
-	void setQuitting();
-	
-	// virtual function overridden by subclass -- this will be called when the thread runs
-	virtual void run(void) = 0; 
-	
-	// virtual predicate function -- returns true if the thread should wake up, false if it should sleep.
-	virtual bool runCondition(void);
-
-	// Lock/Unlock Run Condition -- use around modification of any variable used in runCondition()
-	inline void lockData();
-	inline void unlockData();
-	
-	// This is the predicate that decides whether the thread should sleep.  
-	// It should only be called with mRunCondition locked, since the virtual runCondition() function may need to access
-	// data structures that are thread-unsafe.
-	bool shouldSleep(void) { return (mStatus == RUNNING) && (isPaused() || (!runCondition())); }
-
-	// To avoid spurious signals (and the associated context switches) when the condition may or may not have changed, you can do the following:
-	// mRunCondition->lock();
-	// if(!shouldSleep())
-	//     mRunCondition->signal();
-	// mRunCondition->unlock();
-};
-
-//============================================================================
-
-#define MUTEX_DEBUG (LL_DEBUG || LL_RELEASE_WITH_DEBUG_INFO)
-
-class LL_COMMON_API LLMutex
-{
-public:
-	typedef enum
-	{
-		NO_THREAD = 0xFFFFFFFF
-	} e_locking_thread;
-
-	LLMutex(apr_pool_t *apr_poolp); // NULL pool constructs a new pool for the mutex
-	~LLMutex();
-	
-	void lock();		// blocks
-	void unlock();
-	bool isLocked(); 	// non-blocking, but does do a lock/unlock so not free
-	U32 lockingThread() const; //get ID of locking thread
-	
-protected:
-	apr_thread_mutex_t *mAPRMutexp;
-	mutable U32			mCount;
-	mutable U32			mLockingThread;
-	
-	apr_pool_t			*mAPRPoolp;
-	BOOL				mIsLocalPool;
-	S32					mLockCount;
-#if MUTEX_DEBUG
-	std::map<U32, BOOL> mIsLocked;
-#endif
-};
-
-// Actually a condition/mutex pair (since each condition needs to be associated with a mutex).
-class LL_COMMON_API LLCondition : public LLMutex
-{
-public:
-	LLCondition(apr_pool_t *apr_poolp); // Defaults to global pool, could use the thread pool as well.
-	~LLCondition();
-	
-	void wait();		// blocks
-	void signal();
-	void broadcast();
-	
-protected:
-	apr_thread_cond_t *mAPRCondp;
-};
-
-class LLMutexLock
-{
-public:
-	LLMutexLock(LLMutex* mutex)
-	{
-		mMutex = mutex;
-		mMutex->lock();
-	}
-	~LLMutexLock()
-	{
-		mMutex->unlock();
-	}
-private:
-	LLMutex* mMutex;
-};
-
-//============================================================================
-
-void LLThread::lockData()
-{
-	mRunCondition->lock();
-}
-
-void LLThread::unlockData()
-{
-	mRunCondition->unlock();
-}
-
-
-//============================================================================
-
-// see llmemory.h for LLPointer<> definition
-
-class LL_COMMON_API LLThreadSafeRefCount
-{
-public:
-	static void initThreadSafeRefCount(); // creates sMutex
-	static void cleanupThreadSafeRefCount(); // destroys sMutex
-	
-private:
-	static LLMutex* sMutex;
-
-private:
-	LLThreadSafeRefCount(const LLThreadSafeRefCount&); // not implemented
-	LLThreadSafeRefCount&operator=(const LLThreadSafeRefCount&); // not implemented
-
-protected:
-	virtual ~LLThreadSafeRefCount(); // use unref()
-	
-public:
-	LLThreadSafeRefCount();
-	
-	void ref()
-	{
-		if (sMutex) sMutex->lock();
-		mRef++; 
-		if (sMutex) sMutex->unlock();
-	} 
-
-	S32 unref()
-	{
-		llassert(mRef >= 1);
-		if (sMutex) sMutex->lock();
-		S32 res = --mRef;
-		if (sMutex) sMutex->unlock();
-		if (0 == res) 
-		{
-			delete this; 
-			return 0;
-		}
-		return res;
-	}	
-	S32 getNumRefs() const
-	{
-		return mRef;
-	}
-
-private: 
-	S32	mRef; 
-};
-
-//============================================================================
-
-// Simple responder for self destructing callbacks
-// Pure virtual class
-class LL_COMMON_API LLResponder : public LLThreadSafeRefCount
-{
-protected:
-	virtual ~LLResponder();
-public:
-	virtual void completed(bool success) = 0;
-};
-
-//============================================================================
-
-#endif // LL_LLTHREAD_H
-=======
-/** 
- * @file llthread.h
- * @brief Base classes for thread, mutex and condition handling.
- *
- * $LicenseInfo:firstyear=2004&license=viewergpl$
- * 
- * Copyright (c) 2004-2009, Linden Research, Inc.
- * 
- * Second Life Viewer Source Code
- * The source code in this file ("Source Code") is provided by Linden Lab
- * to you under the terms of the GNU General Public License, version 2.0
- * ("GPL"), unless you have obtained a separate licensing agreement
- * ("Other License"), formally executed by you and Linden Lab.  Terms of
- * the GPL can be found in doc/GPL-license.txt in this distribution, or
- * online at http://secondlifegrid.net/programs/open_source/licensing/gplv2
- * 
- * There are special exceptions to the terms and conditions of the GPL as
- * it is applied to this Source Code. View the full text of the exception
- * in the file doc/FLOSS-exception.txt in this software distribution, or
- * online at
- * http://secondlifegrid.net/programs/open_source/licensing/flossexception
- * 
- * By copying, modifying or distributing this software, you acknowledge
- * that you have read and understood your obligations described above,
- * and agree to abide by those obligations.
- * 
- * ALL LINDEN LAB SOURCE CODE IS PROVIDED "AS IS." LINDEN LAB MAKES NO
- * WARRANTIES, EXPRESS, IMPLIED OR OTHERWISE, REGARDING ITS ACCURACY,
- * COMPLETENESS OR PERFORMANCE.
- * $/LicenseInfo$
- */
-
-#ifndef LL_LLTHREAD_H
-#define LL_LLTHREAD_H
-
-#include "llapp.h"
-#include "llapr.h"
-#include "apr_thread_cond.h"
-
-class LLThread;
-class LLMutex;
-class LLCondition;
-
-class LL_COMMON_API LLThread
-{
-public:
-	typedef enum e_thread_status
-	{
-		STOPPED = 0,	// The thread is not running.  Not started, or has exited its run function
-		RUNNING = 1,	// The thread is currently running
-		QUITTING= 2 	// Someone wants this thread to quit
-	} EThreadStatus;
-
-	LLThread(const std::string& name, apr_pool_t *poolp = NULL);
-	virtual ~LLThread(); // Warning!  You almost NEVER want to destroy a thread unless it's in the STOPPED state.
-	virtual void shutdown(); // stops the thread
-	
-	bool isQuitting() const { return (QUITTING == mStatus); }
-	bool isStopped() const { return (STOPPED == mStatus); }
-	
-	static U32 currentID(); // Return ID of current thread
-	static void yield(); // Static because it can be called by the main thread, which doesn't have an LLThread data structure.
-	
-public:
-	// PAUSE / RESUME functionality. See source code for important usage notes.
-	// Called from MAIN THREAD.
-	void pause();
-	void unpause();
-	bool isPaused() { return isStopped() || mPaused == TRUE; }
-	
-	// Cause the thread to wake up and check its condition
-	void wake();
-
-	// Same as above, but to be used when the condition is already locked.
-	void wakeLocked();
-
-	// Called from run() (CHILD THREAD). Pause the thread if requested until unpaused.
-	void checkPause();
-
-	// this kicks off the apr thread
-	void start(void);
-
-	apr_pool_t *getAPRPool() { return mAPRPoolp; }
-	LLVolatileAPRPool* getLocalAPRFilePool() { return mLocalAPRFilePoolp ; }
-
-private:
-	BOOL				mPaused;
-	
-	// static function passed to APR thread creation routine
-	static void *APR_THREAD_FUNC staticRun(apr_thread_t *apr_threadp, void *datap);
-
-protected:
-	std::string			mName;
-	LLCondition*		mRunCondition;
-
-	apr_thread_t		*mAPRThreadp;
-	apr_pool_t			*mAPRPoolp;
-	BOOL				mIsLocalPool;
-	EThreadStatus		mStatus;
-
-	//a local apr_pool for APRFile operations in this thread. If it exists, LLAPRFile::sAPRFilePoolp should not be used.
-	//Note: this pool is used by APRFile ONLY, do NOT use it for any other purposes.
-	//      otherwise it will cause severe memory leaking!!! --bao
-	LLVolatileAPRPool  *mLocalAPRFilePoolp ; 
-
-	void setQuitting();
-	
-	// virtual function overridden by subclass -- this will be called when the thread runs
-	virtual void run(void) = 0; 
-	
-	// virtual predicate function -- returns true if the thread should wake up, false if it should sleep.
-	virtual bool runCondition(void);
-
-	// Lock/Unlock Run Condition -- use around modification of any variable used in runCondition()
-	inline void lockData();
-	inline void unlockData();
-	
-	// This is the predicate that decides whether the thread should sleep.  
-	// It should only be called with mRunCondition locked, since the virtual runCondition() function may need to access
-	// data structures that are thread-unsafe.
-	bool shouldSleep(void) { return (mStatus == RUNNING) && (isPaused() || (!runCondition())); }
-
-	// To avoid spurious signals (and the associated context switches) when the condition may or may not have changed, you can do the following:
-	// mRunCondition->lock();
-	// if(!shouldSleep())
-	//     mRunCondition->signal();
-	// mRunCondition->unlock();
-};
-
-//============================================================================
-
-#define MUTEX_DEBUG (LL_DEBUG || LL_RELEASE_WITH_DEBUG_INFO)
-
-class LL_COMMON_API LLMutex
-{
-public:
-	LLMutex(apr_pool_t *apr_poolp); // NULL pool constructs a new pool for the mutex
-	~LLMutex();
-	
-	void lock();		// blocks
-	void unlock();
-	bool isLocked(); 	// non-blocking, but does do a lock/unlock so not free
-	
-protected:
-	apr_thread_mutex_t *mAPRMutexp;
-	apr_pool_t			*mAPRPoolp;
-	BOOL				mIsLocalPool;
-#if MUTEX_DEBUG
-	std::map<U32, BOOL> mIsLocked;
-#endif
-};
-
-// Actually a condition/mutex pair (since each condition needs to be associated with a mutex).
-class LL_COMMON_API LLCondition : public LLMutex
-{
-public:
-	LLCondition(apr_pool_t *apr_poolp); // Defaults to global pool, could use the thread pool as well.
-	~LLCondition();
-	
-	void wait();		// blocks
-	void signal();
-	void broadcast();
-	
-protected:
-	apr_thread_cond_t *mAPRCondp;
-};
-
-class LLMutexLock
-{
-public:
-	LLMutexLock(LLMutex* mutex)
-	{
-		mMutex = mutex;
-		mMutex->lock();
-	}
-	~LLMutexLock()
-	{
-		mMutex->unlock();
-	}
-private:
-	LLMutex* mMutex;
-};
-
-//============================================================================
-
-void LLThread::lockData()
-{
-	mRunCondition->lock();
-}
-
-void LLThread::unlockData()
-{
-	mRunCondition->unlock();
-}
-
-
-//============================================================================
-
-// see llmemory.h for LLPointer<> definition
-
-class LL_COMMON_API LLThreadSafeRefCount
-{
-public:
-	static void initThreadSafeRefCount(); // creates sMutex
-	static void cleanupThreadSafeRefCount(); // destroys sMutex
-	
-private:
-	static LLMutex* sMutex;
-
-private:
-	LLThreadSafeRefCount(const LLThreadSafeRefCount&); // not implemented
-	LLThreadSafeRefCount&operator=(const LLThreadSafeRefCount&); // not implemented
-
-protected:
-	virtual ~LLThreadSafeRefCount(); // use unref()
-	
-public:
-	LLThreadSafeRefCount();
-	
-	void ref()
-	{
-		if (sMutex) sMutex->lock();
-		mRef++; 
-		if (sMutex) sMutex->unlock();
-	} 
-
-	S32 unref()
-	{
-		llassert(mRef >= 1);
-		if (sMutex) sMutex->lock();
-		S32 res = --mRef;
-		if (sMutex) sMutex->unlock();
-		if (0 == res) 
-		{
-			delete this; 
-			return 0;
-		}
-		return res;
-	}	
-	S32 getNumRefs() const
-	{
-		return mRef;
-	}
-
-private: 
-	S32	mRef; 
-};
-
-//============================================================================
-
-// Simple responder for self destructing callbacks
-// Pure virtual class
-class LL_COMMON_API LLResponder : public LLThreadSafeRefCount
-{
-protected:
-	virtual ~LLResponder();
-public:
-	virtual void completed(bool success) = 0;
-};
-
-//============================================================================
-
-#endif // LL_LLTHREAD_H
->>>>>>> d5b53eb4
+/** 
+ * @file llthread.h
+ * @brief Base classes for thread, mutex and condition handling.
+ *
+ * $LicenseInfo:firstyear=2004&license=viewergpl$
+ * 
+ * Copyright (c) 2004-2009, Linden Research, Inc.
+ * 
+ * Second Life Viewer Source Code
+ * The source code in this file ("Source Code") is provided by Linden Lab
+ * to you under the terms of the GNU General Public License, version 2.0
+ * ("GPL"), unless you have obtained a separate licensing agreement
+ * ("Other License"), formally executed by you and Linden Lab.  Terms of
+ * the GPL can be found in doc/GPL-license.txt in this distribution, or
+ * online at http://secondlifegrid.net/programs/open_source/licensing/gplv2
+ * 
+ * There are special exceptions to the terms and conditions of the GPL as
+ * it is applied to this Source Code. View the full text of the exception
+ * in the file doc/FLOSS-exception.txt in this software distribution, or
+ * online at
+ * http://secondlifegrid.net/programs/open_source/licensing/flossexception
+ * 
+ * By copying, modifying or distributing this software, you acknowledge
+ * that you have read and understood your obligations described above,
+ * and agree to abide by those obligations.
+ * 
+ * ALL LINDEN LAB SOURCE CODE IS PROVIDED "AS IS." LINDEN LAB MAKES NO
+ * WARRANTIES, EXPRESS, IMPLIED OR OTHERWISE, REGARDING ITS ACCURACY,
+ * COMPLETENESS OR PERFORMANCE.
+ * $/LicenseInfo$
+ */
+
+#ifndef LL_LLTHREAD_H
+#define LL_LLTHREAD_H
+
+#include "llapp.h"
+#include "llapr.h"
+#include "apr_thread_cond.h"
+
+class LLThread;
+class LLMutex;
+class LLCondition;
+
+#if LL_WINDOWS
+#define ll_thread_local __declspec(thread)
+#else
+#define ll_thread_local __thread
+#endif
+
+class LL_COMMON_API LLThread
+{
+private:
+	static U32 sIDIter;
+
+public:
+	typedef enum e_thread_status
+	{
+		STOPPED = 0,	// The thread is not running.  Not started, or has exited its run function
+		RUNNING = 1,	// The thread is currently running
+		QUITTING= 2 	// Someone wants this thread to quit
+	} EThreadStatus;
+
+	LLThread(const std::string& name, apr_pool_t *poolp = NULL);
+	virtual ~LLThread(); // Warning!  You almost NEVER want to destroy a thread unless it's in the STOPPED state.
+	virtual void shutdown(); // stops the thread
+	
+	bool isQuitting() const { return (QUITTING == mStatus); }
+	bool isStopped() const { return (STOPPED == mStatus); }
+	
+	static U32 currentID(); // Return ID of current thread
+	static void yield(); // Static because it can be called by the main thread, which doesn't have an LLThread data structure.
+	
+public:
+	// PAUSE / RESUME functionality. See source code for important usage notes.
+	// Called from MAIN THREAD.
+	void pause();
+	void unpause();
+	bool isPaused() { return isStopped() || mPaused == TRUE; }
+	
+	// Cause the thread to wake up and check its condition
+	void wake();
+
+	// Same as above, but to be used when the condition is already locked.
+	void wakeLocked();
+
+	// Called from run() (CHILD THREAD). Pause the thread if requested until unpaused.
+	void checkPause();
+
+	// this kicks off the apr thread
+	void start(void);
+
+	apr_pool_t *getAPRPool() { return mAPRPoolp; }
+	LLVolatileAPRPool* getLocalAPRFilePool() { return mLocalAPRFilePoolp ; }
+
+	U32 getID() const { return mID; }
+
+private:
+	BOOL				mPaused;
+	
+	// static function passed to APR thread creation routine
+	static void *APR_THREAD_FUNC staticRun(apr_thread_t *apr_threadp, void *datap);
+
+protected:
+	std::string			mName;
+	LLCondition*		mRunCondition;
+
+	apr_thread_t		*mAPRThreadp;
+	apr_pool_t			*mAPRPoolp;
+	BOOL				mIsLocalPool;
+	EThreadStatus		mStatus;
+	U32					mID;
+
+	//a local apr_pool for APRFile operations in this thread. If it exists, LLAPRFile::sAPRFilePoolp should not be used.
+	//Note: this pool is used by APRFile ONLY, do NOT use it for any other purposes.
+	//      otherwise it will cause severe memory leaking!!! --bao
+	LLVolatileAPRPool  *mLocalAPRFilePoolp ; 
+
+	void setQuitting();
+	
+	// virtual function overridden by subclass -- this will be called when the thread runs
+	virtual void run(void) = 0; 
+	
+	// virtual predicate function -- returns true if the thread should wake up, false if it should sleep.
+	virtual bool runCondition(void);
+
+	// Lock/Unlock Run Condition -- use around modification of any variable used in runCondition()
+	inline void lockData();
+	inline void unlockData();
+	
+	// This is the predicate that decides whether the thread should sleep.  
+	// It should only be called with mRunCondition locked, since the virtual runCondition() function may need to access
+	// data structures that are thread-unsafe.
+	bool shouldSleep(void) { return (mStatus == RUNNING) && (isPaused() || (!runCondition())); }
+
+	// To avoid spurious signals (and the associated context switches) when the condition may or may not have changed, you can do the following:
+	// mRunCondition->lock();
+	// if(!shouldSleep())
+	//     mRunCondition->signal();
+	// mRunCondition->unlock();
+};
+
+//============================================================================
+
+#define MUTEX_DEBUG (LL_DEBUG || LL_RELEASE_WITH_DEBUG_INFO)
+
+class LL_COMMON_API LLMutex
+{
+public:
+	typedef enum
+	{
+		NO_THREAD = 0xFFFFFFFF
+	} e_locking_thread;
+
+	LLMutex(apr_pool_t *apr_poolp); // NULL pool constructs a new pool for the mutex
+	~LLMutex();
+	
+	void lock();		// blocks
+	void unlock();
+	bool isLocked(); 	// non-blocking, but does do a lock/unlock so not free
+	U32 lockingThread() const; //get ID of locking thread
+	
+protected:
+	apr_thread_mutex_t *mAPRMutexp;
+	mutable U32			mCount;
+	mutable U32			mLockingThread;
+	
+	apr_pool_t			*mAPRPoolp;
+	BOOL				mIsLocalPool;
+	S32					mLockCount;
+#if MUTEX_DEBUG
+	std::map<U32, BOOL> mIsLocked;
+#endif
+};
+
+// Actually a condition/mutex pair (since each condition needs to be associated with a mutex).
+class LL_COMMON_API LLCondition : public LLMutex
+{
+public:
+	LLCondition(apr_pool_t *apr_poolp); // Defaults to global pool, could use the thread pool as well.
+	~LLCondition();
+	
+	void wait();		// blocks
+	void signal();
+	void broadcast();
+	
+protected:
+	apr_thread_cond_t *mAPRCondp;
+};
+
+class LLMutexLock
+{
+public:
+	LLMutexLock(LLMutex* mutex)
+	{
+		mMutex = mutex;
+		mMutex->lock();
+	}
+	~LLMutexLock()
+	{
+		mMutex->unlock();
+	}
+private:
+	LLMutex* mMutex;
+};
+
+//============================================================================
+
+void LLThread::lockData()
+{
+	mRunCondition->lock();
+}
+
+void LLThread::unlockData()
+{
+	mRunCondition->unlock();
+}
+
+
+//============================================================================
+
+// see llmemory.h for LLPointer<> definition
+
+class LL_COMMON_API LLThreadSafeRefCount
+{
+public:
+	static void initThreadSafeRefCount(); // creates sMutex
+	static void cleanupThreadSafeRefCount(); // destroys sMutex
+	
+private:
+	static LLMutex* sMutex;
+
+private:
+	LLThreadSafeRefCount(const LLThreadSafeRefCount&); // not implemented
+	LLThreadSafeRefCount&operator=(const LLThreadSafeRefCount&); // not implemented
+
+protected:
+	virtual ~LLThreadSafeRefCount(); // use unref()
+	
+public:
+	LLThreadSafeRefCount();
+	
+	void ref()
+	{
+		if (sMutex) sMutex->lock();
+		mRef++; 
+		if (sMutex) sMutex->unlock();
+	} 
+
+	S32 unref()
+	{
+		llassert(mRef >= 1);
+		if (sMutex) sMutex->lock();
+		S32 res = --mRef;
+		if (sMutex) sMutex->unlock();
+		if (0 == res) 
+		{
+			delete this; 
+			return 0;
+		}
+		return res;
+	}	
+	S32 getNumRefs() const
+	{
+		return mRef;
+	}
+
+private: 
+	S32	mRef; 
+};
+
+//============================================================================
+
+// Simple responder for self destructing callbacks
+// Pure virtual class
+class LL_COMMON_API LLResponder : public LLThreadSafeRefCount
+{
+protected:
+	virtual ~LLResponder();
+public:
+	virtual void completed(bool success) = 0;
+};
+
+//============================================================================
+
+#endif // LL_LLTHREAD_H