--- conflicted
+++ resolved
@@ -28,11 +28,7 @@
 #define LL_LLVERSIONVIEWER_H
 
 const S32 LL_VERSION_MAJOR = 2;
-<<<<<<< HEAD
-const S32 LL_VERSION_MINOR = 6;
-=======
 const S32 LL_VERSION_MINOR = 7;
->>>>>>> 609c70eb
 const S32 LL_VERSION_PATCH = 0;
 const S32 LL_VERSION_BUILD = 0;
 
