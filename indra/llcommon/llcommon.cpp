/** 
 * @file llcommon.cpp
 *
 * $LicenseInfo:firstyear=2006&license=viewerlgpl$
 * Second Life Viewer Source Code
 * Copyright (C) 2010, Linden Research, Inc.
 * 
 * This library is free software; you can redistribute it and/or
 * modify it under the terms of the GNU Lesser General Public
 * License as published by the Free Software Foundation;
 * version 2.1 of the License only.
 * 
 * This library is distributed in the hope that it will be useful,
 * but WITHOUT ANY WARRANTY; without even the implied warranty of
 * MERCHANTABILITY or FITNESS FOR A PARTICULAR PURPOSE.  See the GNU
 * Lesser General Public License for more details.
 * 
 * You should have received a copy of the GNU Lesser General Public
 * License along with this library; if not, write to the Free Software
 * Foundation, Inc., 51 Franklin Street, Fifth Floor, Boston, MA  02110-1301  USA
 * 
 * Linden Research, Inc., 945 Battery Street, San Francisco, CA  94111  USA
 * $/LicenseInfo$
 */

#include "linden_common.h"

#include "llcommon.h"

#include "llmemory.h"
#include "llthread.h"
#include "lltrace.h"
#include "lltracethreadrecorder.h"

//static
BOOL LLCommon::sAprInitialized = FALSE;

static LLTrace::ThreadRecorder* sMasterThreadRecorder = NULL;

//static
void LLCommon::initClass()
{
	LLMemory::initClass();
	if (!sAprInitialized)
	{
		ll_init_apr();
		sAprInitialized = TRUE;
	}
	LLTimer::initClass();
	LLThreadSafeRefCount::initThreadSafeRefCount();
<<<<<<< HEAD
	assert_main_thread();		// Make sure we record the main thread
// 	LLWorkerThread::initClass();
// 	LLFrameCallbackManager::initClass();
=======

	if (!sMasterThreadRecorder)
	{
		sMasterThreadRecorder = new LLTrace::ThreadRecorder();
		LLTrace::set_master_thread_recorder(sMasterThreadRecorder);
	}
>>>>>>> 2eeee8a9
}

//static
void LLCommon::cleanupClass()
{
	delete sMasterThreadRecorder;
	sMasterThreadRecorder = NULL;
	LLTrace::set_master_thread_recorder(NULL);
	LLThreadSafeRefCount::cleanupThreadSafeRefCount();
	LLTimer::cleanupClass();
	if (sAprInitialized)
	{
		ll_cleanup_apr();
		sAprInitialized = FALSE;
	}
	LLMemory::cleanupClass();
}<|MERGE_RESOLUTION|>--- conflicted
+++ resolved
@@ -48,18 +48,12 @@
 	}
 	LLTimer::initClass();
 	LLThreadSafeRefCount::initThreadSafeRefCount();
-<<<<<<< HEAD
 	assert_main_thread();		// Make sure we record the main thread
-// 	LLWorkerThread::initClass();
-// 	LLFrameCallbackManager::initClass();
-=======
-
 	if (!sMasterThreadRecorder)
 	{
 		sMasterThreadRecorder = new LLTrace::ThreadRecorder();
 		LLTrace::set_master_thread_recorder(sMasterThreadRecorder);
 	}
->>>>>>> 2eeee8a9
 }
 
 //static
