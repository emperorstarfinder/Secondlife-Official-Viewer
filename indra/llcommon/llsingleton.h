/** 
 * @file llsingleton.h
 *
 * $LicenseInfo:firstyear=2002&license=viewerlgpl$
 * Second Life Viewer Source Code
 * Copyright (C) 2010, Linden Research, Inc.
 * 
 * This library is free software; you can redistribute it and/or
 * modify it under the terms of the GNU Lesser General Public
 * License as published by the Free Software Foundation;
 * version 2.1 of the License only.
 * 
 * This library is distributed in the hope that it will be useful,
 * but WITHOUT ANY WARRANTY; without even the implied warranty of
 * MERCHANTABILITY or FITNESS FOR A PARTICULAR PURPOSE.  See the GNU
 * Lesser General Public License for more details.
 * 
 * You should have received a copy of the GNU Lesser General Public
 * License along with this library; if not, write to the Free Software
 * Foundation, Inc., 51 Franklin Street, Fifth Floor, Boston, MA  02110-1301  USA
 * 
 * Linden Research, Inc., 945 Battery Street, San Francisco, CA  94111  USA
 * $/LicenseInfo$
 */
#ifndef LLSINGLETON_H
#define LLSINGLETON_H

#include <boost/noncopyable.hpp>
#include <boost/unordered_set.hpp>
#include <list>
#include <vector>
#include <typeinfo>
#include "mutex.h"
#include "lockstatic.h"
#include "llthread.h"               // on_main_thread()
#include "llmainthreadtask.h"

class LLSingletonBase: private boost::noncopyable
{
public:
    class MasterList;

private:
    // All existing LLSingleton instances are tracked in this master list.
    typedef std::list<LLSingletonBase*> list_t;
    // Size of stack whose top indicates the LLSingleton currently being
    // initialized.
    static list_t::size_type get_initializing_size();
    // Produce a vector<LLSingletonBase*> of master list, in dependency order.
    typedef std::vector<LLSingletonBase*> vec_t;
    static vec_t dep_sort();

    // we directly depend on these other LLSingletons
    typedef boost::unordered_set<LLSingletonBase*> set_t;
    set_t mDepends;

protected:
    typedef enum e_init_state
    {
        UNINITIALIZED = 0,          // must be default-initialized state
        QUEUED,                     // construction queued, not yet executing
        CONSTRUCTING,               // within DERIVED_TYPE constructor
        INITIALIZING,               // within DERIVED_TYPE::initSingleton()
        INITIALIZED,                // normal case
        DELETED                     // deleteSingleton() or deleteAll() called
    } EInitState;

    // Define tag<T> to pass to our template constructor. You can't explicitly
    // invoke a template constructor with ordinary template syntax:
    // http://stackoverflow.com/a/3960925/5533635
    template <typename T>
    struct tag
    {
        typedef T type;
    };

    // Base-class constructor should only be invoked by the DERIVED_TYPE
    // constructor, which passes tag<DERIVED_TYPE> for various purposes.
    template <typename DERIVED_TYPE>
    LLSingletonBase(tag<DERIVED_TYPE>);
    virtual ~LLSingletonBase();

    // Every new LLSingleton should be added to/removed from the master list
    void add_master();
    void remove_master();
    // with a little help from our friends.
    template <class T> friend struct LLSingleton_manage_master;

    // Maintain a stack of the LLSingleton subclass instance currently being
    // initialized. We use this to notice direct dependencies: we want to know
    // if A requires B. We deduce a dependency if while initializing A,
    // control reaches B::getInstance().
    // We want &A to be at the top of that stack during both A::A() and
    // A::initSingleton(), since a call to B::getInstance() might occur during
    // either.
    // Unfortunately the desired timespan does not correspond neatly with a
    // single C++ scope, else we'd use RAII to track it. But we do know that
    // LLSingletonBase's constructor definitely runs just before
    // LLSingleton's, which runs just before the specific subclass's.
    void push_initializing(const char*);
    // LLSingleton is, and must remain, the only caller to initSingleton().
    // That being the case, we control exactly when it happens -- and we can
    // pop the stack immediately thereafter.
    void pop_initializing();
    // Remove 'this' from the init stack in case of exception in the
    // LLSingleton subclass constructor.
    static void reset_initializing(list_t::size_type size);
protected:
    // If a given call to B::getInstance() happens during either A::A() or
    // A::initSingleton(), record that A directly depends on B.
    void capture_dependency();

    // delegate LL_ERRS() logging to llsingleton.cpp
    static void logerrs(const char* p1, const char* p2="",
                        const char* p3="", const char* p4="");
    // delegate LL_WARNS() logging to llsingleton.cpp
    static void logwarns(const char* p1, const char* p2="",
                         const char* p3="", const char* p4="");
    // delegate LL_INFOS() logging to llsingleton.cpp
    static void loginfos(const char* p1, const char* p2="",
                         const char* p3="", const char* p4="");
    static std::string demangle(const char* mangled);
    template <typename T>
    static std::string classname()       { return demangle(typeid(T).name()); }
    template <typename T>
    static std::string classname(T* ptr) { return demangle(typeid(*ptr).name()); }

    // Default methods in case subclass doesn't declare them.
    virtual void initSingleton() {}
    virtual void cleanupSingleton() {}

    // internal wrapper around calls to cleanupSingleton()
    void cleanup_();

    // deleteSingleton() isn't -- and shouldn't be -- a virtual method. It's a
    // class static. However, given only Foo*, deleteAll() does need to be
    // able to reach Foo::deleteSingleton(). Make LLSingleton (which declares
    // deleteSingleton()) store a pointer here. Since we know it's a static
    // class method, a classic-C function pointer will do.
    void (*mDeleteSingleton)();

public:
    /**
     * deleteAll() calls the cleanupSingleton() and deleteSingleton() methods
     * for every LLSingleton constructed since the start of the last
     * deleteAll() call. (Any LLSingleton constructed DURING a deleteAll()
     * call won't be cleaned up until the next deleteAll() call.)
     * deleteSingleton() deletes and destroys its LLSingleton. Any cleanup
     * logic that might take significant realtime -- or throw an exception --
     * must not be placed in your LLSingleton's destructor, but rather in its
     * cleanupSingleton() method, which is called implicitly by
     * deleteSingleton().
     *
     * The most important property of deleteAll() is that deleteSingleton()
     * methods are called in dependency order, leaf classes last. Thus, given
     * two LLSingleton subclasses A and B, if A's dependency on B is properly
     * expressed as a B::getInstance() or B::instance() call during either
     * A::A() or A::initSingleton(), B will be cleaned up after A.
     *
     * If a cleanupSingleton() or deleteSingleton() method throws an
     * exception, the exception is logged, but deleteAll() attempts to
     * continue calling the rest of the deleteSingleton() methods.
     */
    static void deleteAll();
};

// Most of the time, we want LLSingleton_manage_master() to forward its
// methods to real LLSingletonBase methods.
template <class T>
struct LLSingleton_manage_master
{
    void add(LLSingletonBase* sb) { sb->add_master(); }
    void remove(LLSingletonBase* sb) { sb->remove_master(); }
    void push_initializing(LLSingletonBase* sb) { sb->push_initializing(typeid(T).name()); }
    void pop_initializing (LLSingletonBase* sb) { sb->pop_initializing(); }
    // used for init stack cleanup in case an LLSingleton subclass constructor
    // throws an exception
    void reset_initializing(LLSingletonBase::list_t::size_type size)
    {
        LLSingletonBase::reset_initializing(size);
    }
    // For any LLSingleton subclass except the MasterList, obtain the size of
    // the init stack from the MasterList singleton instance.
    LLSingletonBase::list_t::size_type get_initializing_size()
    {
        return LLSingletonBase::get_initializing_size();
    }
    void capture_dependency(LLSingletonBase* sb)
    {
        sb->capture_dependency();
    }
};

// But for the specific case of LLSingletonBase::MasterList, don't.
template <>
struct LLSingleton_manage_master<LLSingletonBase::MasterList>
{
    void add(LLSingletonBase*) {}
    void remove(LLSingletonBase*) {}
    void push_initializing(LLSingletonBase*) {}
    void pop_initializing (LLSingletonBase*) {}
    // since we never pushed, no need to clean up
    void reset_initializing(LLSingletonBase::list_t::size_type size) {}
    LLSingletonBase::list_t::size_type get_initializing_size() { return 0; }
    void capture_dependency(LLSingletonBase*) {}
};

// Now we can implement LLSingletonBase's template constructor.
template <typename DERIVED_TYPE>
LLSingletonBase::LLSingletonBase(tag<DERIVED_TYPE>):
<<<<<<< HEAD
    mDeleteSingleton(NULL)
=======
    mDeleteSingleton(nullptr)
>>>>>>> 218c0a1d
{
    // This is the earliest possible point at which we can push this new
    // instance onto the init stack. LLSingleton::constructSingleton() can't
    // do it before calling the constructor, because it doesn't have an
    // instance pointer until the constructor returns. Fortunately this
    // constructor is guaranteed to be called before any subclass constructor.
    // Make this new instance the currently-initializing LLSingleton.
    LLSingleton_manage_master<DERIVED_TYPE>().push_initializing(this);
}

// forward declare for friend directive within LLSingleton
template <typename DERIVED_TYPE>
class LLParamSingleton;

/**
 * LLSingleton implements the getInstance() method part of the Singleton
 * pattern. It can't make the derived class constructors protected, though, so
 * you have to do that yourself.
 *
 * Derive your class from LLSingleton, passing your subclass name as
 * LLSingleton's template parameter, like so:
 *
 *   class Foo: public LLSingleton<Foo>
 *   {
 *       // use this macro at start of every LLSingleton subclass
 *       LLSINGLETON(Foo);
 *   public:
 *       // ...
 *   };
 *
 *   Foo& instance = Foo::instance();
 *
 * LLSingleton recognizes a couple special methods in your derived class.
 *
 * If you override LLSingleton<T>::initSingleton(), your method will be called
 * immediately after the instance is constructed. This is useful for breaking
 * circular dependencies: if you find that your LLSingleton subclass
 * constructor references other LLSingleton subclass instances in a chain
 * leading back to yours, move the instance reference from your constructor to
 * your initSingleton() method.
 *
 * If you override LLSingleton<T>::cleanupSingleton(), your method will
 * implicitly be called by LLSingleton<T>::deleteSingleton() just before the
 * instance is destroyed. We introduce a special cleanupSingleton() method
 * because cleanupSingleton() operations can involve nontrivial realtime, or
 * throw an exception. A destructor should do neither!
 *
 * If your cleanupSingleton() method throws an exception, we log that
 * exception but carry on.
 *
 * If at some point you call LLSingletonBase::deleteAll(), all remaining
 * LLSingleton<T> instances will be destroyed in reverse dependency order. (Or
 * call MySubclass::deleteSingleton() to specifically destroy the canonical
 * MySubclass instance.)
 *
 * That is, consider LLSingleton subclasses C, B and A. A depends on B, which
 * in turn depends on C. These dependencies are expressed as calls to
 * B::instance() or B::getInstance(), and C::instance() or C::getInstance().
 * It shouldn't matter whether these calls appear in A::A() or
 * A::initSingleton(), likewise B::B() or B::initSingleton().
 *
 * We promise that if you later call LLSingletonBase::deleteAll():
 * 1. A::deleteSingleton() will be called before
 * 2. B::deleteSingleton(), which will be called before
 * 3. C::deleteSingleton().
 * Put differently, if your LLSingleton subclass constructor or
 * initSingleton() method explicitly depends on some other LLSingleton
 * subclass, you may continue to rely on that other subclass in your
 * cleanupSingleton() method.
 *
 * We introduce a special cleanupSingleton() method because cleanupSingleton()
 * operations can involve nontrivial realtime, or might throw an exception. A
 * destructor should do neither!
 *
 * If your cleanupSingleton() method throws an exception, we log that
 * exception but proceed with the remaining cleanupSingleton() calls.
 *
 * Similarly, if at some point you call LLSingletonBase::deleteAll(), all
 * remaining LLSingleton instances will be destroyed in dependency order. (Or
 * call MySubclass::deleteSingleton() to specifically destroy the canonical
 * MySubclass instance.)
 */
template <typename DERIVED_TYPE>
class LLSingleton : public LLSingletonBase
{
private:
    // LLSingleton<DERIVED_TYPE> must have a distinct instance of
    // SingletonData for every distinct DERIVED_TYPE. It's tempting to
    // consider hoisting SingletonData up into LLSingletonBase. Don't do it.
    struct SingletonData
    {
        // Use a recursive_mutex in case of constructor circularity. With a
        // non-recursive mutex, that would result in deadlock.
        typedef std::recursive_mutex mutex_t;
        mutex_t mMutex;             // LockStatic looks for mMutex

        EInitState      mInitState{UNINITIALIZED};
        DERIVED_TYPE*   mInstance{nullptr};
    };
    typedef llthread::LockStatic<SingletonData> LockStatic;

    // Allow LLParamSingleton subclass -- but NOT DERIVED_TYPE itself -- to
    // access our private members.
    friend class LLParamSingleton<DERIVED_TYPE>;

    // LLSingleton only supports a nullary constructor. However, the specific
    // purpose for its subclass LLParamSingleton is to support Singletons
    // requiring constructor arguments. constructSingleton() supports both use
    // cases.
    // Accepting LockStatic& requires that the caller has already locked our
    // static data before calling.
    template <typename... Args>
    static void constructSingleton(LockStatic& lk, Args&&... args)
    {
        auto prev_size = LLSingleton_manage_master<DERIVED_TYPE>().get_initializing_size();
        // Any getInstance() calls after this point are from within constructor
        lk->mInitState = CONSTRUCTING;
        try
        {
            lk->mInstance = new DERIVED_TYPE(std::forward<Args>(args)...);
        }
        catch (const std::exception& err)
        {
            // LLSingletonBase might -- or might not -- have pushed the new
            // instance onto the init stack before the exception. Reset the
            // init stack to its previous size BEFORE logging so log-machinery
            // LLSingletons don't record a dependency on DERIVED_TYPE!
            LLSingleton_manage_master<DERIVED_TYPE>().reset_initializing(prev_size);
            logwarns("Error constructing ", classname<DERIVED_TYPE>().c_str(),
                     ": ", err.what());
            // There isn't a separate EInitState value meaning "we attempted
            // to construct this LLSingleton subclass but could not," so use
            // DELETED. That seems slightly more appropriate than UNINITIALIZED.
            lk->mInitState = DELETED;
            // propagate the exception
            throw;
        }

        // Any getInstance() calls after this point are from within initSingleton()
        lk->mInitState = INITIALIZING;
        try
        {
            // initialize singleton after constructing it so that it can
            // reference other singletons which in turn depend on it, thus
            // breaking cyclic dependencies
            lk->mInstance->initSingleton();
            lk->mInitState = INITIALIZED;

            // pop this off stack of initializing singletons
            pop_initializing(lk->mInstance);
        }
        catch (const std::exception& err)
        {
            // pop this off stack of initializing singletons here, too --
            // BEFORE logging, so log-machinery LLSingletons don't record a
            // dependency on DERIVED_TYPE!
            pop_initializing(lk->mInstance);
            logwarns("Error in ", classname<DERIVED_TYPE>().c_str(),
                     "::initSingleton(): ", err.what());
            // Get rid of the instance entirely. This call depends on our
            // recursive_mutex. We could have a deleteSingleton(LockStatic&)
            // overload and pass lk, but we don't strictly need it.
            deleteSingleton();
            // propagate the exception
            throw;
        }
    }

    static void pop_initializing(LLSingletonBase* sb)
    {
        // route through LLSingleton_manage_master so we Do The Right Thing
        // (namely, nothing) for MasterList
        LLSingleton_manage_master<DERIVED_TYPE>().pop_initializing(sb);
    }

    static void capture_dependency(LLSingletonBase* sb)
    {
        // By this point, if DERIVED_TYPE was pushed onto the initializing
        // stack, it has been popped off. So the top of that stack, if any, is
        // an LLSingleton that directly depends on DERIVED_TYPE. If
        // getInstance() was called by another LLSingleton, rather than from
        // vanilla application code, record the dependency.
        LLSingleton_manage_master<DERIVED_TYPE>().capture_dependency(sb);
    }

    // We know of no way to instruct the compiler that every subclass
    // constructor MUST be private. However, we can make the LLSINGLETON()
    // macro both declare a private constructor and provide the required
    // friend declaration. How can we ensure that every subclass uses
    // LLSINGLETON()? By making that macro provide a definition for this pure
    // virtual method. If you get "can't instantiate class due to missing pure
    // virtual method" for this method, then add LLSINGLETON(yourclass) in the
    // subclass body.
    virtual void you_must_use_LLSINGLETON_macro() = 0;

protected:
    // Pass DERIVED_TYPE explicitly to LLSingletonBase's constructor because,
    // until our subclass constructor completes, *this isn't yet a
    // full-fledged DERIVED_TYPE.
    LLSingleton(): LLSingletonBase(LLSingletonBase::tag<DERIVED_TYPE>())
    {
        // populate base-class function pointer with the static
        // deleteSingleton() function for this particular specialization
        mDeleteSingleton = &deleteSingleton;

        // add this new instance to the master list
        LLSingleton_manage_master<DERIVED_TYPE>().add(this);
    }

public:
    /**
     * @brief Cleanup and destroy the singleton instance.
     *
     * deleteSingleton() calls this instance's cleanupSingleton() method and
     * then destroys the instance.
     *
     * A subsequent call to LLSingleton<T>::getInstance() will construct a new
     * instance of the class.
     *
     * Without an explicit call to LLSingletonBase::deleteAll(), or
     * LLSingleton<T>::deleteSingleton(), LLSingleton instances are simply
     * leaked. (Allowing implicit destruction at shutdown caused too many
     * problems.)
     */
    static void deleteSingleton()
    {
<<<<<<< HEAD
        // first call cleanupSingleton()
        if (sData.mInstance)
        {
            sData.mInstance->cleanup_();
        }
        // capture the instance and clear SingletonData
        auto lameduck = sData.mInstance;
        sData.mInstance = NULL;
        sData.mInitState = DELETED;
        // Now delete the instance. This sequence guards against the chance
        // that the destructor throws, somebody catches it and there's a
        // subsequent call to getInstance().
        delete lameduck;
=======
        DERIVED_TYPE* lameduck;
        {
            LockStatic lk;
            // Capture the instance and clear SingletonData. This sequence
            // guards against the chance that the destructor throws, somebody
            // catches it and there's a subsequent call to getInstance().
            lameduck = lk->mInstance;
            lk->mInstance = nullptr;
            lk->mInitState = DELETED;
            // At this point we can safely unlock SingletonData during the
            // remaining cleanup. If another thread calls deleteSingleton() (or
            // getInstance(), or whatever) it won't find our instance, now
            // referenced only as 'lameduck'.
        }
        // of course, only cleanup and delete if there's something there
        if (lameduck)
        {
            // remove this instance from the master list BEFORE attempting
            // cleanup so possible destructor exception won't leave the master
            // list confused
            LLSingleton_manage_master<DERIVED_TYPE>().remove(lameduck);
            lameduck->cleanup_();
            delete lameduck;
        }
>>>>>>> 218c0a1d
    }

    static DERIVED_TYPE* getInstance()
    {
        // We know the viewer has LLSingleton dependency circularities. If you
        // feel strongly motivated to eliminate them, cheers and good luck.
        // (At that point we could consider a much simpler locking mechanism.)

        // If A and B depend on each other, and thread T1 requests A at the
        // same moment thread T2 requests B, you could get a sequence like this:
        // - T1 locks A
        // - T2 locks B
        // - T1, having constructed A, calls A::initSingleton(), which calls
        //   B::getInstance() and blocks on B's lock
        // - T2, having constructed B, calls B::initSingleton(), which calls
        //   A::getInstance() and blocks on A's lock
        // In other words, classic deadlock.

        // Avoid that by constructing and initializing every LLSingleton on
        // the main thread. In that scenario:
        // - T1 locks A
        // - T2 locks B
        // - T1 discovers A is UNINITIALIZED, so it queues a task for the main
        //   thread, unlocks A and blocks on the std::future.
        // - T2 discovers B is UNINITIALIZED, so it queues a task for the main
        //   thread, unlocks B and blocks on the std::future.
        // - The main thread executes T1's request for A. It locks A and
        //   starts to construct it.
        // - A::initSingleton() calls B::getInstance(). Fine: nobody's holding
        //   B's lock.
        // - The main thread locks B, constructs B, calls B::initSingleton(),
        //   which calls A::getInstance(), which returns A.
        // - B::getInstance() returns B to A::initSingleton(), unlocking B.
        // - A::getInstance() returns A to the task wrapper, unlocking A.
        // - The task wrapper passes A to T1 via the future. T1 resumes.
        // - The main thread executes T2's request for B. Oh look, B already
        //   exists. The task wrapper passes B to T2 via the future. T2
        //   resumes.
        // This still works even if one of T1 or T2 *is* the main thread.
        // This still works even if thread T3 requests B at the same moment as
        // T2. Finding B still UNINITIALIZED, T3 also queues a task for the
        // main thread, unlocks B and blocks on a (distinct) std::future. By
        // the time the main thread executes T3's request for B, B already
        // exists, and is simply delivered via the future.

        { // nested scope for 'lk'
            // In case racing threads call getInstance() at the same moment,
            // serialize the calls.
            LockStatic lk;

            switch (lk->mInitState)
            {
            case CONSTRUCTING:
                // here if DERIVED_TYPE's constructor (directly or indirectly)
                // calls DERIVED_TYPE::getInstance()
                logerrs("Tried to access singleton ",
                        classname<DERIVED_TYPE>().c_str(),
                        " from singleton constructor!");
                return nullptr;

            case INITIALIZING:
                // here if DERIVED_TYPE::initSingleton() (directly or indirectly)
                // calls DERIVED_TYPE::getInstance(): go ahead and allow it
            case INITIALIZED:
                // normal subsequent calls
                // record the dependency, if any: check if we got here from another
                // LLSingleton's constructor or initSingleton() method
                capture_dependency(lk->mInstance);
                return lk->mInstance;

            case DELETED:
                // called after deleteSingleton()
                logwarns("Trying to access deleted singleton ",
                         classname<DERIVED_TYPE>().c_str(),
                         " -- creating new instance");
                // fall through
            case UNINITIALIZED:
            case QUEUED:
                // QUEUED means some secondary thread has already requested an
                // instance, but for present purposes that's semantically
                // identical to UNINITIALIZED: either way, we must ourselves
                // request an instance.
                break;
            }

            // Here we need to construct a new instance.
            if (on_main_thread())
            {
                // On the main thread, directly construct the instance while
                // holding the lock.
                constructSingleton(lk);
                capture_dependency(lk->mInstance);
                return lk->mInstance;
            }

            // Here we need to construct a new instance, but we're on a secondary
            // thread.
            lk->mInitState = QUEUED;
        } // unlock 'lk'

        // Per the comment block above, dispatch to the main thread.
        loginfos(classname<DERIVED_TYPE>().c_str(),
                 "::getInstance() dispatching to main thread");
        auto instance = LLMainThreadTask::dispatch(
            [](){
                // VERY IMPORTANT to call getInstance() on the main thread,
                // rather than going straight to constructSingleton()!
                // During the time window before mInitState is INITIALIZED,
                // multiple requests might be queued. It's essential that, as
                // the main thread processes them, only the FIRST such request
                // actually constructs the instance -- every subsequent one
                // simply returns the existing instance.
                loginfos(classname<DERIVED_TYPE>().c_str(),
                         "::getInstance() on main thread");
                return getInstance();
            });
        // record the dependency chain tracked on THIS thread, not the main
        // thread (consider a getInstance() overload with a tag param that
        // suppresses dep tracking when dispatched to the main thread)
        capture_dependency(instance);
        loginfos(classname<DERIVED_TYPE>().c_str(),
                 "::getInstance() returning on requesting thread");
        return instance;
    }

    // Reference version of getInstance()
    // Preferred over getInstance() as it disallows checking for nullptr
    static DERIVED_TYPE& instance()
    {
        return *getInstance();
    }

    // Has this singleton been created yet?
    // Use this to avoid accessing singletons before they can safely be constructed.
    static bool instanceExists()
    {
        // defend any access to sData from racing threads
        LockStatic lk;
        return lk->mInitState == INITIALIZED;
    }

    // Has this singleton been deleted? This can be useful during shutdown
    // processing to avoid "resurrecting" a singleton we thought we'd already
    // cleaned up.
    static bool wasDeleted()
    {
        // defend any access to sData from racing threads
        LockStatic lk;
        return lk->mInitState == DELETED;
    }
};


/**
 * LLParamSingleton<T> is like LLSingleton<T>, except in the following ways:
 *
 * * It is NOT instantiated on demand (instance() or getInstance()). You must
 *   first call initParamSingleton(constructor args...).
 * * Before initParamSingleton(), calling instance() or getInstance() dies with
 *   LL_ERRS.
 * * initParamSingleton() may be called only once. A second call dies with
 *   LL_ERRS.
 * * However, distinct initParamSingleton() calls can be used to engage
 *   different constructors, as long as only one such call is executed at
 *   runtime.
 * * Unlike LLSingleton, an LLParamSingleton cannot be "revived" by an
 *   instance() or getInstance() call after deleteSingleton().
 *
 * Importantly, though, each LLParamSingleton subclass does participate in the
 * dependency-ordered LLSingletonBase::deleteAll() processing.
 */
template <typename DERIVED_TYPE>
class LLParamSingleton : public LLSingleton<DERIVED_TYPE>
{
private:
    typedef LLSingleton<DERIVED_TYPE> super;
    using typename super::LockStatic;

    // Passes arguments to DERIVED_TYPE's constructor and sets appropriate
    // states, returning a pointer to the new instance.
    template <typename... Args>
    static DERIVED_TYPE* initParamSingleton_(Args&&... args)
    {
        // In case racing threads both call initParamSingleton() at the same
        // time, serialize them. One should initialize; the other should see
        // mInitState already set.
        LockStatic lk;
        // For organizational purposes this function shouldn't be called twice
        if (lk->mInitState != super::UNINITIALIZED)
        {
            super::logerrs("Tried to initialize singleton ",
                           super::template classname<DERIVED_TYPE>().c_str(),
                           " twice!");
            return nullptr;
        }
        else if (on_main_thread())
        {
            // on the main thread, simply construct instance while holding lock
            super::constructSingleton(lk, std::forward<Args>(args)...);
            return lk->mInstance;
        }
        else
        {
            // on secondary thread, dispatch to main thread --
            // set state so we catch any other calls before the main thread
            // picks up the task
            lk->mInitState = super::QUEUED;
            // very important to unlock here so main thread can actually process
            lk.unlock();
            super::loginfos(super::template classname<DERIVED_TYPE>().c_str(),
                            "::initParamSingleton() dispatching to main thread");
            // Normally it would be the height of folly to reference-bind
            // 'args' into a lambda to be executed on some other thread! By
            // the time that thread executed the lambda, the references would
            // all be dangling, and Bad Things would result. But
            // LLMainThreadTask::dispatch() promises to block until the passed
            // task has completed. So in this case we know the references will
            // remain valid until the lambda has run, so we dare to bind
            // references.
            auto instance = LLMainThreadTask::dispatch(
                [&](){
                    super::loginfos(super::template classname<DERIVED_TYPE>().c_str(),
                                    "::initParamSingleton() on main thread");
                    return initParamSingleton_(std::forward<Args>(args)...);
                });
            super::loginfos(super::template classname<DERIVED_TYPE>().c_str(),
                            "::initParamSingleton() returning on requesting thread");
            return instance;
        }
    }

public:
    using super::deleteSingleton;
    using super::instanceExists;
    using super::wasDeleted;

    /// initParamSingleton() constructs the instance, returning a reference.
    /// Pass whatever arguments are required to construct DERIVED_TYPE.
    template <typename... Args>
    static DERIVED_TYPE& initParamSingleton(Args&&... args)
    {
        return *initParamSingleton_(std::forward<Args>(args)...);
    }

    static DERIVED_TYPE* getInstance()
    {
        // In case racing threads call getInstance() at the same moment as
        // initParamSingleton(), serialize the calls.
        LockStatic lk;

        switch (lk->mInitState)
        {
        case super::UNINITIALIZED:
        case super::QUEUED:
            super::logerrs("Uninitialized param singleton ",
                           super::template classname<DERIVED_TYPE>().c_str());
            break;

        case super::CONSTRUCTING:
            super::logerrs("Tried to access param singleton ",
                           super::template classname<DERIVED_TYPE>().c_str(),
                           " from singleton constructor!");
            break;

        case super::INITIALIZING:
            // As with LLSingleton, explicitly permit circular calls from
            // within initSingleton()
        case super::INITIALIZED:
            // for any valid call, capture dependencies
            super::capture_dependency(lk->mInstance);
            return lk->mInstance;

        case super::DELETED:
            super::logerrs("Trying to access deleted param singleton ",
                           super::template classname<DERIVED_TYPE>().c_str());
            break;
        }

        // should never actually get here; this is to pacify the compiler,
        // which assumes control might return from logerrs()
        return nullptr;
    }

    // instance() is replicated here so it calls
    // LLParamSingleton::getInstance() rather than LLSingleton::getInstance()
    // -- avoid making getInstance() virtual
    static DERIVED_TYPE& instance()
    {
        return *getInstance();
    }
};

/**
 * Initialization locked singleton, only derived class can decide when to initialize.
 * Starts locked.
 * For cases when singleton has a dependency onto something or.
 *
 * LLLockedSingleton is like an LLParamSingleton with a nullary constructor.
 * It cannot be instantiated on demand (instance() or getInstance() call) --
 * it must be instantiated by calling construct(). However, it does
 * participate in dependency-ordered LLSingletonBase::deleteAll() processing.
 */
template <typename DT>
class LLLockedSingleton : public LLParamSingleton<DT>
{
    typedef LLParamSingleton<DT> super;

public:
    using super::deleteSingleton;
    using super::getInstance;
    using super::instance;
    using super::instanceExists;
    using super::wasDeleted;

    static DT* construct()
    {
        return super::initParamSingleton();
    }
};

/**
 * Use LLSINGLETON(Foo); at the start of an LLSingleton<Foo> subclass body
 * when you want to declare an out-of-line constructor:
 *
 * @code
 *   class Foo: public LLSingleton<Foo>
 *   {
 *       // use this macro at start of every LLSingleton subclass
 *       LLSINGLETON(Foo);
 *   public:
 *       // ...
 *   };
 *   // ...
 *   [inline]
 *   Foo::Foo() { ... }
 * @endcode
 *
 * Unfortunately, this mechanism does not permit you to define even a simple
 * (but nontrivial) constructor within the class body. If it's literally
 * trivial, use LLSINGLETON_EMPTY_CTOR(); if not, use LLSINGLETON() and define
 * the constructor outside the class body. If you must define it in a header
 * file, use 'inline' (unless it's a template class) to avoid duplicate-symbol
 * errors at link time.
 */
#define LLSINGLETON(DERIVED_CLASS, ...)                                 \
private:                                                                \
    /* implement LLSingleton pure virtual method whose sole purpose */  \
    /* is to remind people to use this macro */                         \
    virtual void you_must_use_LLSINGLETON_macro() {}                    \
    friend class LLSingleton<DERIVED_CLASS>;                            \
    DERIVED_CLASS(__VA_ARGS__)

/**
 * Use LLSINGLETON_EMPTY_CTOR(Foo); at the start of an LLSingleton<Foo>
 * subclass body when the constructor is trivial:
 *
 * @code
 *   class Foo: public LLSingleton<Foo>
 *   {
 *       // use this macro at start of every LLSingleton subclass
 *       LLSINGLETON_EMPTY_CTOR(Foo);
 *   public:
 *       // ...
 *   };
 * @endcode
 */
#define LLSINGLETON_EMPTY_CTOR(DERIVED_CLASS)                           \
    /* LLSINGLETON() is carefully implemented to permit exactly this */ \
    LLSINGLETON(DERIVED_CLASS) {}

#endif<|MERGE_RESOLUTION|>--- conflicted
+++ resolved
@@ -208,11 +208,7 @@
 // Now we can implement LLSingletonBase's template constructor.
 template <typename DERIVED_TYPE>
 LLSingletonBase::LLSingletonBase(tag<DERIVED_TYPE>):
-<<<<<<< HEAD
-    mDeleteSingleton(NULL)
-=======
     mDeleteSingleton(nullptr)
->>>>>>> 218c0a1d
 {
     // This is the earliest possible point at which we can push this new
     // instance onto the init stack. LLSingleton::constructSingleton() can't
@@ -317,6 +313,47 @@
     // Allow LLParamSingleton subclass -- but NOT DERIVED_TYPE itself -- to
     // access our private members.
     friend class LLParamSingleton<DERIVED_TYPE>;
+
+    // Scoped lock on the mutex associated with this LLSingleton<T>
+    class Locker
+    {
+    public:
+        Locker(): mLock(getMutex()) {}
+
+    private:
+        // Use a recursive_mutex in case of constructor circularity. With a
+        // non-recursive mutex, that would result in deadlock.
+        typedef std::recursive_mutex mutex_t;
+
+        // LLSingleton<T> must have a distinct instance of sMutex for every
+        // distinct T. It's tempting to consider hoisting Locker up into
+        // LLSingletonBase. Don't do it.
+        //
+        // sMutex must be a function-local static rather than a static member. One
+        // of the essential features of LLSingleton and friends is that they must
+        // support getInstance() even when the containing module's static
+        // variables have not yet been runtime-initialized. A mutex requires
+        // construction. A static class member might not yet have been
+        // constructed.
+        //
+        // We could store a dumb mutex_t*, notice when it's NULL and allocate a
+        // heap mutex -- but that's vulnerable to race conditions. And we can't
+        // defend the dumb pointer with another mutex.
+        //
+        // We could store a std::atomic<mutex_t*> -- but a default-constructed
+        // std::atomic<T> does not contain a valid T, even a default-constructed
+        // T! Which means std::atomic, too, requires runtime initialization.
+        //
+        // But a function-local static is guaranteed to be initialized exactly
+        // once, the first time control reaches that declaration.
+        static mutex_t& getMutex()
+        {
+            static mutex_t sMutex;
+            return sMutex;
+        }
+
+        std::unique_lock<mutex_t> mLock;
+    };
 
     // LLSingleton only supports a nullary constructor. However, the specific
     // purpose for its subclass LLParamSingleton is to support Singletons
@@ -439,21 +476,6 @@
      */
     static void deleteSingleton()
     {
-<<<<<<< HEAD
-        // first call cleanupSingleton()
-        if (sData.mInstance)
-        {
-            sData.mInstance->cleanup_();
-        }
-        // capture the instance and clear SingletonData
-        auto lameduck = sData.mInstance;
-        sData.mInstance = NULL;
-        sData.mInitState = DELETED;
-        // Now delete the instance. This sequence guards against the chance
-        // that the destructor throws, somebody catches it and there's a
-        // subsequent call to getInstance().
-        delete lameduck;
-=======
         DERIVED_TYPE* lameduck;
         {
             LockStatic lk;
@@ -478,7 +500,6 @@
             lameduck->cleanup_();
             delete lameduck;
         }
->>>>>>> 218c0a1d
     }
 
     static DERIVED_TYPE* getInstance()
