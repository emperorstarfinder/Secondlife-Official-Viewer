/**
 * @file   llcoros.cpp
 * @author Nat Goodspeed
 * @date   2009-06-03
 * @brief  Implementation for llcoros.
 * 
 * $LicenseInfo:firstyear=2009&license=viewerlgpl$
 * Second Life Viewer Source Code
 * Copyright (C) 2010, Linden Research, Inc.
 * 
 * This library is free software; you can redistribute it and/or
 * modify it under the terms of the GNU Lesser General Public
 * License as published by the Free Software Foundation;
 * version 2.1 of the License only.
 * 
 * This library is distributed in the hope that it will be useful,
 * but WITHOUT ANY WARRANTY; without even the implied warranty of
 * MERCHANTABILITY or FITNESS FOR A PARTICULAR PURPOSE.  See the GNU
 * Lesser General Public License for more details.
 * 
 * You should have received a copy of the GNU Lesser General Public
 * License along with this library; if not, write to the Free Software
 * Foundation, Inc., 51 Franklin Street, Fifth Floor, Boston, MA  02110-1301  USA
 * 
 * Linden Research, Inc., 945 Battery Street, San Francisco, CA  94111  USA
 * $/LicenseInfo$
 */

// Precompiled header
#include "linden_common.h"
// associated header
#include "llcoros.h"
// STL headers
// std headers
// external library headers
#include <boost/bind.hpp>
#include <boost/thread/tss.hpp>
// other Linden headers
#include "llevents.h"
#include "llerror.h"
#include "stringize.h"

<<<<<<< HEAD
LLCoros::coro::self& llcoro::get_self()
    LLCoros::coro::self* current_self = sCurrentSelf.get();
llcoro::Suspending::Suspending():
llcoro::Suspending::~Suspending()
=======
namespace {

// do nothing, when we need nothing done
void no_cleanup(LLCoros::coro::self*) {}

// When the dcoroutine library calls a top-level callable, it implicitly
// passes coro::self& as the first parameter. All our consumer code used to
// explicitly pass coro::self& down through all levels of call stack, because
// at the leaf level we need it for context-switching. But since coroutines
// are based on cooperative switching, we can cause the top-level entry point
// to stash a static pointer to the currently-running coroutine, and manage it
// appropriately as we switch out and back in. That eliminates the need to
// pass it as an explicit parameter down through every level, which is
// unfortunately viral in nature. Finding it implicitly rather than explicitly
// allows minor maintenance in which a leaf-level function adds a new async
// I/O call that suspends the calling coroutine, WITHOUT having to propagate
// coro::self& through every function signature down to that point -- and of
// course through every other caller of every such function.
// We use a boost::thread_specific_ptr because each thread potentially has its
// own distinct pool of coroutines.
// This thread_specific_ptr does NOT own the 'self' object! It merely
// identifies it. For this reason we instantiate it with a no-op cleanup
// function.
static boost::thread_specific_ptr<LLCoros::coro::self>
sCurrentSelf(no_cleanup);

} // anonymous

//static
LLCoros::coro::self& LLCoros::get_self()
{
    coro::self* current_self = sCurrentSelf.get();
    if (! current_self)
    {
        LL_ERRS("LLCoros") << "Calling get_self() from non-coroutine context!" << LL_ENDL;
    }
    return *current_self;
}

LLCoros::Suspending::Suspending():
    mSuspended(sCurrentSelf.get())
{
    // For the duration of our time away from this coroutine, sCurrentSelf
    // must NOT refer to this coroutine.
    sCurrentSelf.reset();
}

LLCoros::Suspending::~Suspending()
{
    // Okay, we're back, reinstate previous value of sCurrentSelf.
    sCurrentSelf.reset(mSuspended);
}

>>>>>>> efa9a0f9
LLCoros::LLCoros():
    // MAINT-2724: default coroutine stack size too small on Windows.
    // Previously we used
    // boost::context::guarded_stack_allocator::default_stacksize();
    // empirically this is 64KB on Windows and Linux. Try quadrupling.
    mStackSize(256*1024)
{
    // Register our cleanup() method for "mainloop" ticks
    LLEventPumps::instance().obtain("mainloop").listen(
        "LLCoros", boost::bind(&LLCoros::cleanup, this, _1));
}

bool LLCoros::cleanup(const LLSD&)
{
    // Walk the mCoros map, checking and removing completed coroutines.
    for (CoroMap::iterator mi(mCoros.begin()), mend(mCoros.end()); mi != mend; )
    {
        // Has this coroutine exited (normal return, exception, exit() call)
        // since last tick?
        if (mi->second->exited())
        {
            LL_INFOS("LLCoros") << "LLCoros: cleaning up coroutine " << mi->first << LL_ENDL;
            // The erase() call will invalidate its passed iterator value --
            // so increment mi FIRST -- but pass its original value to
            // erase(). This is what postincrement is all about.
            mCoros.erase(mi++);
        }
        else
        {
            // Still live, just skip this entry as if incrementing at the top
            // of the loop as usual.
            ++mi;
        }
    }
    return false;
}

std::string LLCoros::generateDistinctName(const std::string& prefix) const
{
    // Allowing empty name would make getName()'s not-found return ambiguous.
    if (prefix.empty())
    {
        LL_ERRS("LLCoros") << "LLCoros::launch(): pass non-empty name string" << LL_ENDL;
    }

    // If the specified name isn't already in the map, just use that.
    std::string name(prefix);

    // Find the lowest numeric suffix that doesn't collide with an existing
    // entry. Start with 2 just to make it more intuitive for any interested
    // parties: e.g. "joe", "joe2", "joe3"...
    for (int i = 2; ; name = STRINGIZE(prefix << i++))
    {
        if (mCoros.find(name) == mCoros.end())
        {
            LL_INFOS("LLCoros") << "LLCoros: launching coroutine " << name << LL_ENDL;
            return name;
        }
    }
}

bool LLCoros::kill(const std::string& name)
{
    CoroMap::iterator found = mCoros.find(name);
    if (found == mCoros.end())
    {
        return false;
    }
    // Because this is a boost::ptr_map, erasing the map entry also destroys
    // the referenced heap object, in this case the boost::coroutine object,
    // which will terminate the coroutine.
    mCoros.erase(found);
    return true;
}

std::string LLCoros::getName() const
{
<<<<<<< HEAD
    // Walk the existing coroutines, looking for one from which the 'self_id'
    void* self_id = llcoro::get_self().get_id();
=======
    // Walk the existing coroutines, looking for the current one.
    void* self_id = get_self().get_id();
>>>>>>> efa9a0f9
    for (CoroMap::const_iterator mi(mCoros.begin()), mend(mCoros.end()); mi != mend; ++mi)
    {
        namespace coro_private = boost::dcoroutines::detail;
        if (static_cast<void*>(coro_private::coroutine_accessor::get_impl(const_cast<coro&>(*mi->second)).get())
            == self_id)
        {
            return mi->first;
        }
    }
    return "";
}

void LLCoros::setStackSize(S32 stacksize)
{
    LL_INFOS("LLCoros") << "Setting coroutine stack size to " << stacksize << LL_ENDL;
    mStackSize = stacksize;
}

namespace {

// Top-level wrapper around caller's coroutine callable. This function accepts
// the coroutine library's implicit coro::self& parameter and sets sCurrentSelf
// but does not pass it down to the caller's callable.
void toplevel(LLCoros::coro::self& self, const LLCoros::callable_t& callable)
{
    sCurrentSelf.reset(&self);
    callable();
    sCurrentSelf.reset();
}

} // anonymous

/*****************************************************************************
*   MUST BE LAST
*****************************************************************************/
// Turn off MSVC optimizations for just LLCoros::launch() -- see
// DEV-32777. But MSVC doesn't support push/pop for optimization flags as it
// does for warning suppression, and we really don't want to force
// optimization ON for other code even in Debug or RelWithDebInfo builds.

#if LL_MSVC
// work around broken optimizations
#pragma warning(disable: 4748)
#pragma optimize("", off)
#endif // LL_MSVC

std::string LLCoros::launch(const std::string& prefix, const callable_t& callable)
{
    std::string name(generateDistinctName(prefix));
    // Wrap the caller's callable in our toplevel() function so we can manage
    // sCurrentSelf appropriately at startup and shutdown of each coroutine.
    coro* newCoro = new coro(boost::bind(toplevel, _1, callable), mStackSize);
    // Store it in our pointer map
    mCoros.insert(name, newCoro);
    /* Run the coroutine until its first wait, then return here */
    (*newCoro)(std::nothrow);
    return name;
}

#if LL_MSVC
// reenable optimizations
#pragma optimize("", on)
#endif // LL_MSVC<|MERGE_RESOLUTION|>--- conflicted
+++ resolved
@@ -40,12 +40,6 @@
 #include "llerror.h"
 #include "stringize.h"
 
-<<<<<<< HEAD
-LLCoros::coro::self& llcoro::get_self()
-    LLCoros::coro::self* current_self = sCurrentSelf.get();
-llcoro::Suspending::Suspending():
-llcoro::Suspending::~Suspending()
-=======
 namespace {
 
 // do nothing, when we need nothing done
@@ -99,7 +93,6 @@
     sCurrentSelf.reset(mSuspended);
 }
 
->>>>>>> efa9a0f9
 LLCoros::LLCoros():
     // MAINT-2724: default coroutine stack size too small on Windows.
     // Previously we used
@@ -177,13 +170,8 @@
 
 std::string LLCoros::getName() const
 {
-<<<<<<< HEAD
-    // Walk the existing coroutines, looking for one from which the 'self_id'
-    void* self_id = llcoro::get_self().get_id();
-=======
     // Walk the existing coroutines, looking for the current one.
     void* self_id = get_self().get_id();
->>>>>>> efa9a0f9
     for (CoroMap::const_iterator mi(mCoros.begin()), mend(mCoros.end()); mi != mend; ++mi)
     {
         namespace coro_private = boost::dcoroutines::detail;
