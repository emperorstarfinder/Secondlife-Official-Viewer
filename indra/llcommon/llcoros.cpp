--- conflicted
+++ resolved
@@ -39,62 +39,10 @@
 #include "llerror.h"
 #include "stringize.h"
 
-<<<<<<< HEAD
-=======
-namespace {
-
-// do nothing, when we need nothing done
-void no_cleanup(LLCoros::coro::self*) {}
-
-// When the dcoroutine library calls a top-level callable, it implicitly
-// passes coro::self& as the first parameter. All our consumer code used to
-// explicitly pass coro::self& down through all levels of call stack, because
-// at the leaf level we need it for context-switching. But since coroutines
-// are based on cooperative switching, we can cause the top-level entry point
-// to stash a static pointer to the currently-running coroutine, and manage it
-// appropriately as we switch out and back in. That eliminates the need to
-// pass it as an explicit parameter down through every level, which is
-// unfortunately viral in nature. Finding it implicitly rather than explicitly
-// allows minor maintenance in which a leaf-level function adds a new async
-// I/O call that suspends the calling coroutine, WITHOUT having to propagate
-// coro::self& through every function signature down to that point -- and of
-// course through every other caller of every such function.
-// We use a boost::thread_specific_ptr because each thread potentially has its
-// own distinct pool of coroutines.
-// This thread_specific_ptr does NOT own the 'self' object! It merely
-// identifies it. For this reason we instantiate it with a no-op cleanup
-// function.
-static boost::thread_specific_ptr<LLCoros::coro::self>
-sCurrentSelf(no_cleanup);
-
-} // anonymous
-
-//static
 LLCoros::coro::self& llcoro::get_self()
-{
     LLCoros::coro::self* current_self = sCurrentSelf.get();
-    if (! current_self)
-    {
-        LL_ERRS("LLCoros") << "Calling get_self() from non-coroutine context!" << LL_ENDL;
-    }
-    return *current_self;
-}
-
 llcoro::Suspending::Suspending():
-    mSuspended(sCurrentSelf.get())
-{
-    // For the duration of our time away from this coroutine, sCurrentSelf
-    // must NOT refer to this coroutine.
-    sCurrentSelf.reset();
-}
-
 llcoro::Suspending::~Suspending()
-{
-    // Okay, we're back, reinstate previous value of sCurrentSelf.
-    sCurrentSelf.reset(mSuspended);
-}
-
->>>>>>> 6f9f89ee
 LLCoros::LLCoros():
     // MAINT-2724: default coroutine stack size too small on Windows.
     // Previously we used
@@ -172,13 +120,8 @@
 
 std::string LLCoros::getNameByID(const void* self_id) const
 {
-<<<<<<< HEAD
     // Walk the existing coroutines, looking for one from which the 'self_id'
-    // passed to us comes.
-=======
-    // Walk the existing coroutines, looking for the current one.
     void* self_id = llcoro::get_self().get_id();
->>>>>>> 6f9f89ee
     for (CoroMap::const_iterator mi(mCoros.begin()), mend(mCoros.end()); mi != mend; ++mi)
     {
         namespace coro_private = boost::dcoroutines::detail;
