/** 
 * @file llapp.h
 * @brief Declaration of the LLApp class.
 *
 * $LicenseInfo:firstyear=2003&license=viewergpl$
 * 
 * Copyright (c) 2003-2009, Linden Research, Inc.
 * 
 * Second Life Viewer Source Code
 * The source code in this file ("Source Code") is provided by Linden Lab
 * to you under the terms of the GNU General Public License, version 2.0
 * ("GPL"), unless you have obtained a separate licensing agreement
 * ("Other License"), formally executed by you and Linden Lab.  Terms of
 * the GPL can be found in doc/GPL-license.txt in this distribution, or
 * online at http://secondlifegrid.net/programs/open_source/licensing/gplv2
 * 
 * There are special exceptions to the terms and conditions of the GPL as
 * it is applied to this Source Code. View the full text of the exception
 * in the file doc/FLOSS-exception.txt in this software distribution, or
 * online at
 * http://secondlifegrid.net/programs/open_source/licensing/flossexception
 * 
 * By copying, modifying or distributing this software, you acknowledge
 * that you have read and understood your obligations described above,
 * and agree to abide by those obligations.
 * 
 * ALL LINDEN LAB SOURCE CODE IS PROVIDED "AS IS." LINDEN LAB MAKES NO
 * WARRANTIES, EXPRESS, IMPLIED OR OTHERWISE, REGARDING ITS ACCURACY,
 * COMPLETENESS OR PERFORMANCE.
 * $/LicenseInfo$
 */

#ifndef LL_LLAPP_H
#define LL_LLAPP_H

#include <map>
#include "llapr.h"
#include "llrun.h"
#include "llsd.h"
#include "lloptioninterface.h"

// Forward declarations
class LLErrorThread;
class LLLiveFile;

typedef void (*LLAppErrorHandler)();
typedef void (*LLAppChildCallback)(int pid, bool exited, int status);

#if !LL_WINDOWS
extern S32 LL_SMACKDOWN_SIGNAL;
extern S32 LL_HEARTBEAT_SIGNAL;

// Clear all of the signal handlers (which we want to do for the child process when we fork
void clear_signals();

class LLChildInfo
{
public:
	LLChildInfo() : mGotSigChild(FALSE), mCallback(NULL) {}
	BOOL mGotSigChild;
	LLAppChildCallback mCallback;
};
#endif

<<<<<<< HEAD
class LLApp : public LLOptionInterface
=======
class LL_COMMON_API LLApp
>>>>>>> 3dc23bc1
{
	friend class LLErrorThread;
public:
	typedef enum e_app_status
	{
		APP_STATUS_RUNNING,		// The application is currently running - the default status
		APP_STATUS_QUITTING,	// The application is currently quitting - threads should listen for this and clean up
		APP_STATUS_STOPPED,		// The application is no longer running - tells the error thread it can exit
		APP_STATUS_ERROR		// The application had a fatal error occur - tells the error thread to run
	} EAppStatus;


	LLApp();
	virtual ~LLApp();

protected:
	LLApp(LLErrorThread* error_thread);
	void commonCtor();
public:
	
	/** 
	 * @brief Return the static app instance if one was created.
	 */
	static LLApp* instance();

	/** @name Runtime options */
	//@{
	/** 
	 * @brief Enumeration to specify option priorities in highest to
	 * lowest order.
	 */
	enum OptionPriority
	{
		PRIORITY_RUNTIME_OVERRIDE,
		PRIORITY_COMMAND_LINE,
		PRIORITY_SPECIFIC_CONFIGURATION,
		PRIORITY_GENERAL_CONFIGURATION,
		PRIORITY_DEFAULT,
		PRIORITY_COUNT
	};

	/**
	 * @brief Get the application option at the highest priority.
	 *
	 * If the return value is undefined, the option does not exist.
	 * @param name The name of the option.
	 * @return Returns the option data.
	 */
	virtual LLSD getOption(const std::string& name) const;

	/** 
	 * @brief Parse command line options and insert them into
	 * application command line options.
	 *
	 * The name inserted into the option will have leading option
	 * identifiers (a minus or double minus) stripped. All options
	 * with values will be stored as a string, while all options
	 * without values will be stored as true.
	 * @param argc The argc passed into main().
	 * @param argv The argv passed into main().
	 * @return Returns true if the parse succeeded.
	 */
	bool parseCommandOptions(int argc, char** argv);

	/**
	 * @brief Keep track of live files automatically.
	 *
	 * *TODO: it currently uses the <code>addToEventTimer()</code> API
	 * instead of the runner. I should probalby use the runner.
	 *
	 * *NOTE: DO NOT add the livefile instance to any kind of check loop.
	 *
	 * @param livefile A valid instance of an LLLiveFile. This LLApp
	 * instance will delete the livefile instance.
	 */
	void manageLiveFile(LLLiveFile* livefile);

	/**
	 * @brief Set the options at the specified priority.
	 *
	 * This function completely replaces the options at the priority
	 * level with the data specified. This function will make sure
	 * level and data might be valid before doing the replace.
	 * @param level The priority level of the data.
	 * @param data The data to set.
	 * @return Returns true if the option was set.
	 */
	bool setOptionData(OptionPriority level, LLSD data);

	/**
	 * @brief Get the option data at the specified priority.
	 *
	 * This method is probably not so useful except when merging
	 * information.
	 * @param level The priority level of the data.
	 * @return Returns The data (if any) at the level priority.
	 */
	LLSD getOptionData(OptionPriority level);
	//@}



	//
	// Main application logic
	//
	virtual bool init() = 0;			// Override to do application initialization

	//
	// cleanup()
	//
	// It's currently assumed that the cleanup() method will only get
	// called from the main thread or the error handling thread, as it will
	// likely do thread shutdown, among other things.
	//
	virtual bool cleanup() = 0;			// Override to do application cleanup

	//
	// mainLoop()
	//
	// Runs the application main loop.  It's assumed that when you exit
	// this method, the application is in one of the cleanup states, either QUITTING or ERROR
	//
	virtual bool mainLoop() = 0; // Override for the application main loop.  Needs to at least gracefully notice the QUITTING state and exit.


	//
	// Application status
	//
	static void setQuitting();	// Set status to QUITTING, the app is now shutting down
	static void setStopped();	// Set status to STOPPED, the app is done running and should exit
	static void setError();		// Set status to ERROR, the error handler should run
	static bool isStopped();
	static bool isRunning();
	static bool isQuitting();
	static bool isError();
	static bool isExiting(); // Either quitting or error (app is exiting, cleanly or not)
#if !LL_WINDOWS
	static U32  getSigChildCount();
	static void incSigChildCount();
#else
#define getpid GetCurrentProcessId
#endif
	static int getPid();

	/** @name Error handling methods */
	//@{
	/**
	 * @brief Do our generic platform-specific error-handling setup --
	 * signals on unix, structured exceptions on windows.
	 * 
	 * DO call this method if your app will either spawn children or be
	 * spawned by a launcher.
	 * Call just after app object construction.
	 * (Otherwise your app will crash when getting signals,
	 * and will not core dump.)
	 *
	 * DO NOT call this method if your application has specialized
	 * error handling code.
	 */
	void setupErrorHandling();

	void setErrorHandler(LLAppErrorHandler handler);
	void setSyncErrorHandler(LLAppErrorHandler handler);
	//@}

#if !LL_WINDOWS
	//
	// Child process handling (Unix only for now)
	//
	// Set a callback to be run on exit of a child process
	// WARNING!  This callback is run from the signal handler due to the extreme crappiness of
	// Linux threading requiring waitpid() to be called from the thread that spawned the process.
	// At some point I will make this more behaved, but I'm not going to fix this right now - djs
	void setChildCallback(pid_t pid, LLAppChildCallback callback);

    // The child callback to run if no specific handler is set
	void setDefaultChildCallback(LLAppChildCallback callback); 
	
    // Fork and do the proper signal handling/error handling mojo
	// *NOTE: You need to make sure your signal handling callback is
	// correct after you fork, because not all threads are duplicated
	// when you fork!
	pid_t fork(); 
#endif

	/**
	  * @brief Get a reference to the application runner
	  *
	  * Please use the runner with caution. Since the Runner usage
	  * pattern is not yet clear, this method just gives access to it
	  * to add and remove runnables.
	  * @return Returns the application runner. Do not save the
	  * pointer past the caller's stack frame.
	  */
	LLRunner& getRunner() { return mRunner; }

public:
	typedef std::map<std::string, std::string> string_map;
	string_map mOptionMap;	// Contains all command-line options and arguments in a map

protected:

	static void setStatus(EAppStatus status);		// Use this to change the application status.
	static EAppStatus sStatus; // Reflects current application status
	static BOOL sErrorThreadRunning; // Set while the error thread is running

#if !LL_WINDOWS
	static LLAtomicU32* sSigChildCount; // Number of SIGCHLDs received.
	typedef std::map<pid_t, LLChildInfo> child_map; // Map key is a PID
	static child_map sChildMap;
	static LLAppChildCallback sDefaultChildCallback;
#endif

	/**
	  * @brief This method is called once a frame to do once a frame tasks.
	  */
	void stepFrame();

private:
	void startErrorThread();
	
	static void runErrorHandler(); // run shortly after we detect an error, ran in the relatively robust context of the LLErrorThread - preferred.
	static void runSyncErrorHandler(); // run IMMEDIATELY when we get an error, ran in the context of the faulting thread.

	// *NOTE: On Windows, we need a routine to reset the structured
	// exception handler when some evil driver has taken it over for
	// their own purposes
	typedef int(*signal_handler_func)(int signum);
	static LLAppErrorHandler sErrorHandler;
	static LLAppErrorHandler sSyncErrorHandler;

	// Default application threads
	LLErrorThread* mThreadErrorp;		// Waits for app to go to status ERROR, then runs the error callback

	// This is the application level runnable scheduler.
	LLRunner mRunner;

	/** @name Runtime option implementation */
	//@{

	// The application options.
	LLSD mOptions;

	// The live files for this application
	std::vector<LLLiveFile*> mLiveFiles;
	//@}

private:
	// the static application instance if it was created.
	static LLApp* sApplication;


#if !LL_WINDOWS
	friend void default_unix_signal_handler(int signum, siginfo_t *info, void *);
#endif

public:
	static BOOL sLogInSignal;
};

#endif // LL_LLAPP_H<|MERGE_RESOLUTION|>--- conflicted
+++ resolved
@@ -62,11 +62,7 @@
 };
 #endif
 
-<<<<<<< HEAD
-class LLApp : public LLOptionInterface
-=======
-class LL_COMMON_API LLApp
->>>>>>> 3dc23bc1
+class LL_COMMON_API LLApp : public LLOptionInterface
 {
 	friend class LLErrorThread;
 public:
