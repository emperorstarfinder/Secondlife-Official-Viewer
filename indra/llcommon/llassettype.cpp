--- conflicted
+++ resolved
@@ -35,10 +35,7 @@
 #include "llassettype.h"
 #include "lldictionary.h"
 #include "llmemory.h"
-<<<<<<< HEAD
-=======
 #include "llsingleton.h"
->>>>>>> 3ac3a4b2
 
 ///----------------------------------------------------------------------------
 /// Class LLAssetType
@@ -104,11 +101,7 @@
 	addEntry(LLAssetType::AT_IMAGE_TGA, 		new AssetEntry("IMAGE_TGA",			"img_tga",	"targa image",		"Uncompressed Images", DAD_NONE,	FALSE,		TRUE));
 	addEntry(LLAssetType::AT_IMAGE_JPEG, 		new AssetEntry("IMAGE_JPEG",		"jpeg",		"jpeg image",		"Uncompressed Images", DAD_NONE,	FALSE,		TRUE));
 	addEntry(LLAssetType::AT_ANIMATION, 		new AssetEntry("ANIMATION",			"animatn",	"animation",		"Animations", 		DAD_ANIMATION,	FALSE,		TRUE));
-<<<<<<< HEAD
-	addEntry(LLAssetType::AT_GESTURE, 			new AssetEntry("GESTURE",			"gesture",	"gesture",			"Gestures", 		DAD_GESTURE,	FALSE,		TRUE));
-=======
 	addEntry(LLAssetType::AT_GESTURE, 			new AssetEntry("GESTURE",			"gesture",	"gesture",			"Gestures", 		DAD_GESTURE,	TRUE,		TRUE));
->>>>>>> 3ac3a4b2
 	addEntry(LLAssetType::AT_SIMSTATE, 			new AssetEntry("SIMSTATE",			"simstate",	"simstate",			"New Folder", 		DAD_NONE,		FALSE,		TRUE));
 	addEntry(LLAssetType::AT_FAVORITE, 			new AssetEntry("FAVORITE",			"favorite",	"favorite",			"favorite", 		DAD_NONE,		FALSE,		TRUE));
 
@@ -123,11 +116,7 @@
 	}
 
 	addEntry(LLAssetType::AT_CURRENT_OUTFIT, 	new AssetEntry("CURRENT",			"current",	"current outfit",	"Current Outfit", 	DAD_CATEGORY,	FALSE,		TRUE));
-<<<<<<< HEAD
-	addEntry(LLAssetType::AT_OUTFIT, 			new AssetEntry("OUTFIT",			"outfit",	"outfit",			"Outfit", 			DAD_CATEGORY,	TRUE,		FALSE));
-=======
 	addEntry(LLAssetType::AT_OUTFIT, 			new AssetEntry("OUTFIT",			"outfit",	"outfit",			"New Outfit", 		DAD_CATEGORY,	TRUE,		FALSE));
->>>>>>> 3ac3a4b2
 	addEntry(LLAssetType::AT_MY_OUTFITS, 		new AssetEntry("MY_OUTFITS",		"my_otfts",	"my outfits",		"My Outfits", 		DAD_CATEGORY,	FALSE,		TRUE));
 		 
 	addEntry(LLAssetType::AT_NONE, 				new AssetEntry("NONE",				"-1",		NULL,		  		"New Folder", 		DAD_NONE,		FALSE,		FALSE));
@@ -146,19 +135,11 @@
 {
 	const AssetEntry *entry = LLAssetDictionary::getInstance()->lookup(asset_type);
 	if (entry)
-<<<<<<< HEAD
 	{
 		return entry->mName;
 	}
 	else
 	{
-=======
-	{
-		return entry->mName;
-	}
-	else
-	{
->>>>>>> 3ac3a4b2
 		static const std::string error_string = "BAD TYPE";
 		return error_string;
 	}
@@ -240,7 +221,6 @@
 
 // static
 const char *LLAssetType::lookupCategoryName(LLAssetType::EType asset_type)
-<<<<<<< HEAD
 {
 	const LLAssetDictionary *dict = LLAssetDictionary::getInstance();
 	const AssetEntry *entry = dict->lookup(asset_type);
@@ -292,64 +272,6 @@
 // Only ensembles and plain folders aren't protected.  "Protected" means
 // you can't change certain properties such as their type.
 bool LLAssetType::lookupIsProtectedCategoryType(EType asset_type)
-=======
->>>>>>> 3ac3a4b2
-{
-	const LLAssetDictionary *dict = LLAssetDictionary::getInstance();
-	const AssetEntry *entry = dict->lookup(asset_type);
-	if (entry)
-	{
-<<<<<<< HEAD
-		return entry->mIsProtected;
-	}
-	return true;
-=======
-		return entry->mCategoryName;
-	}
-	else
-	{
-		return "New Folder";
-	}
-}
-
-// static
-EDragAndDropType LLAssetType::lookupDragAndDropType(EType asset_type)
-{
-	const LLAssetDictionary *dict = LLAssetDictionary::getInstance();
-	const AssetEntry *entry = dict->lookup(asset_type);
-	if (entry)
-		return entry->mDadType;
-	else
-		return DAD_NONE;
-}
-
-// static
-bool LLAssetType::lookupCanLink(EType asset_type)
-{
-	const LLAssetDictionary *dict = LLAssetDictionary::getInstance();
-	const AssetEntry *entry = dict->lookup(asset_type);
-	if (entry)
-	{
-		return entry->mCanLink;
-	}
-	return false;
-}
-
-// static
-// Not adding this to dictionary since we probably will only have these two types
-bool LLAssetType::lookupIsLinkType(EType asset_type)
-{
-	if (asset_type == AT_LINK || asset_type == AT_LINK_FOLDER)
-	{
-		return true;
-	}
-	return false;
-}
-
-// static
-// Only ensembles and plain folders aren't protected.  "Protected" means
-// you can't change certain properties such as their type.
-bool LLAssetType::lookupIsProtectedCategoryType(EType asset_type)
 {
 	const LLAssetDictionary *dict = LLAssetDictionary::getInstance();
 	const AssetEntry *entry = dict->lookup(asset_type);
@@ -365,7 +287,8 @@
 {
 	return (asset_type >= AT_FOLDER_ENSEMBLE_START &&
 			asset_type <= AT_FOLDER_ENSEMBLE_END);
->>>>>>> 3ac3a4b2
+	}
+	return true;
 }
 
 
