--- conflicted
+++ resolved
@@ -147,7 +147,7 @@
 };
 #endif
 
-class LL_COMMON_API LLStringOps
+class LLStringOps
 {
 private:
 	static long sltOffset;
@@ -194,13 +194,13 @@
  * @brief Return a string constructed from in without crashing if the
  * pointer is NULL.
  */
-LL_COMMON_API std::string ll_safe_string(const char* in);
-LL_COMMON_API std::string ll_safe_string(const char* in, S32 maxlen);
+std::string ll_safe_string(const char* in);
+std::string ll_safe_string(const char* in, S32 maxlen);
 
 
 // Allowing assignments from non-strings into format_map_t is apparently
 // *really* error-prone, so subclass std::string with just basic c'tors.
-class LL_COMMON_API LLFormatMapString
+class LLFormatMapString
 {
 public:
 	LLFormatMapString() {};
@@ -393,7 +393,7 @@
  * @brief This translates a nybble stored as a hex value from 0-f back
  * to a nybble in the low order bits of the return byte.
  */
-LL_COMMON_API U8 hex_as_nybble(char hex);
+U8 hex_as_nybble(char hex);
 
 /**
  * @brief read the contents of a file into a string.
@@ -404,13 +404,8 @@
  * @param filename The full name of the file to read.
  * @return Returns true on success. If false, str is unmodified.
  */
-<<<<<<< HEAD
-LL_COMMON_API bool _read_file_into_string(std::string& str, const std::string& filename);
-LL_COMMON_API bool iswindividual(llwchar elem);
-=======
 bool _read_file_into_string(std::string& str, const std::string& filename);
 bool iswindividual(llwchar elem);
->>>>>>> fcaa1ad4
 
 /**
  * Unicode support
@@ -419,52 +414,52 @@
 // Make the incoming string a utf8 string. Replaces any unknown glyph
 // with the UNKOWN_CHARACTER. Once any unknown glph is found, the rest
 // of the data may not be recovered.
-LL_COMMON_API std::string rawstr_to_utf8(const std::string& raw);
+std::string rawstr_to_utf8(const std::string& raw);
 
 //
 // We should never use UTF16 except when communicating with Win32!
 //
 typedef std::basic_string<U16> llutf16string;
 
-LL_COMMON_API LLWString utf16str_to_wstring(const llutf16string &utf16str, S32 len);
-LL_COMMON_API LLWString utf16str_to_wstring(const llutf16string &utf16str);
-
-LL_COMMON_API llutf16string wstring_to_utf16str(const LLWString &utf32str, S32 len);
-LL_COMMON_API llutf16string wstring_to_utf16str(const LLWString &utf32str);
-
-LL_COMMON_API llutf16string utf8str_to_utf16str ( const std::string& utf8str, S32 len);
-LL_COMMON_API llutf16string utf8str_to_utf16str ( const std::string& utf8str );
-
-LL_COMMON_API LLWString utf8str_to_wstring(const std::string &utf8str, S32 len);
-LL_COMMON_API LLWString utf8str_to_wstring(const std::string &utf8str);
+LLWString utf16str_to_wstring(const llutf16string &utf16str, S32 len);
+LLWString utf16str_to_wstring(const llutf16string &utf16str);
+
+llutf16string wstring_to_utf16str(const LLWString &utf32str, S32 len);
+llutf16string wstring_to_utf16str(const LLWString &utf32str);
+
+llutf16string utf8str_to_utf16str ( const std::string& utf8str, S32 len);
+llutf16string utf8str_to_utf16str ( const std::string& utf8str );
+
+LLWString utf8str_to_wstring(const std::string &utf8str, S32 len);
+LLWString utf8str_to_wstring(const std::string &utf8str);
 // Same function, better name. JC
 inline LLWString utf8string_to_wstring(const std::string& utf8_string) { return utf8str_to_wstring(utf8_string); }
 
 //
-LL_COMMON_API S32 wchar_to_utf8chars(llwchar inchar, char* outchars);
-
-LL_COMMON_API std::string wstring_to_utf8str(const LLWString &utf32str, S32 len);
-LL_COMMON_API std::string wstring_to_utf8str(const LLWString &utf32str);
-
-LL_COMMON_API std::string utf16str_to_utf8str(const llutf16string &utf16str, S32 len);
-LL_COMMON_API std::string utf16str_to_utf8str(const llutf16string &utf16str);
+S32 wchar_to_utf8chars(llwchar inchar, char* outchars);
+
+std::string wstring_to_utf8str(const LLWString &utf32str, S32 len);
+std::string wstring_to_utf8str(const LLWString &utf32str);
+
+std::string utf16str_to_utf8str(const llutf16string &utf16str, S32 len);
+std::string utf16str_to_utf8str(const llutf16string &utf16str);
 
 // Length of this UTF32 string in bytes when transformed to UTF8
-LL_COMMON_API S32 wstring_utf8_length(const LLWString& wstr); 
+S32 wstring_utf8_length(const LLWString& wstr); 
 
 // Length in bytes of this wide char in a UTF8 string
-LL_COMMON_API S32 wchar_utf8_length(const llwchar wc); 
-
-LL_COMMON_API std::string utf8str_tolower(const std::string& utf8str);
+S32 wchar_utf8_length(const llwchar wc); 
+
+std::string utf8str_tolower(const std::string& utf8str);
 
 // Length in llwchar (UTF-32) of the first len units (16 bits) of the given UTF-16 string.
-LL_COMMON_API S32 utf16str_wstring_length(const llutf16string &utf16str, S32 len);
+S32 utf16str_wstring_length(const llutf16string &utf16str, S32 len);
 
 // Length in utf16string (UTF-16) of wlen wchars beginning at woffset.
-LL_COMMON_API S32 wstring_utf16_length(const LLWString & wstr, S32 woffset, S32 wlen);
+S32 wstring_utf16_length(const LLWString & wstr, S32 woffset, S32 wlen);
 
 // Length in wstring (i.e., llwchar count) of a part of a wstring specified by utf16 length (i.e., utf16 units.)
-LL_COMMON_API S32 wstring_wstring_length_from_utf16_length(const LLWString & wstr, S32 woffset, S32 utf16_length, BOOL *unaligned = NULL);
+S32 wstring_wstring_length_from_utf16_length(const LLWString & wstr, S32 woffset, S32 utf16_length, BOOL *unaligned = NULL);
 
 /**
  * @brief Properly truncate a utf8 string to a maximum byte count.
@@ -476,11 +471,11 @@
  * @param max_len The maximum number of bytes in the return value.
  * @return Returns a valid utf8 string with byte count <= max_len.
  */
-LL_COMMON_API std::string utf8str_truncate(const std::string& utf8str, const S32 max_len);
-
-LL_COMMON_API std::string utf8str_trim(const std::string& utf8str);
-
-LL_COMMON_API S32 utf8str_compare_insensitive(
+std::string utf8str_truncate(const std::string& utf8str, const S32 max_len);
+
+std::string utf8str_trim(const std::string& utf8str);
+
+S32 utf8str_compare_insensitive(
 	const std::string& lhs,
 	const std::string& rhs);
 
@@ -491,17 +486,17 @@
  * @param target_char The wchar to be replaced
  * @param replace_char The wchar which is written on replace
  */
-LL_COMMON_API std::string utf8str_substChar(
+std::string utf8str_substChar(
 	const std::string& utf8str,
 	const llwchar target_char,
 	const llwchar replace_char);
 
-LL_COMMON_API std::string utf8str_makeASCII(const std::string& utf8str);
+std::string utf8str_makeASCII(const std::string& utf8str);
 
 // Hack - used for evil notecards.
-LL_COMMON_API std::string mbcsstring_makeASCII(const std::string& str); 
-
-LL_COMMON_API std::string utf8str_removeCRLF(const std::string& utf8str);
+std::string mbcsstring_makeASCII(const std::string& str); 
+
+std::string utf8str_removeCRLF(const std::string& utf8str);
 
 
 #if LL_WINDOWS
@@ -526,21 +521,14 @@
  * formatted string.
  *
  */
-
-// Deal with the differeneces on Windows
-namespace snprintf_hack
-{
-	LL_COMMON_API int snprintf(char *str, size_t size, const char *format, ...);
-}
-
-using snprintf_hack::snprintf;
+int safe_snprintf(char* str, size_t size, const char* format, ...);
 
 /**
  * @brief Convert a wide string to std::string
  *
  * This replaces the unsafe W2A macro from ATL.
  */
-LL_COMMON_API std::string ll_convert_wide_to_string(const wchar_t* in);
+std::string ll_convert_wide_to_string(const wchar_t* in);
 
 //@}
 #endif // LL_WINDOWS
@@ -563,7 +551,7 @@
 	 * with zero non-printable characters.
 	 * @param The replacement character. use LL_UNKNOWN_CHAR if unsure.
 	 */
-	LL_COMMON_API void replace_nonprintable_in_ascii(
+	void replace_nonprintable_in_ascii(
 		std::basic_string<char>& string,
 		char replacement);
 
@@ -577,7 +565,7 @@
 	 * with zero non-printable characters and zero pipe characters.
 	 * @param The replacement character. use LL_UNKNOWN_CHAR if unsure.
 	 */
-	LL_COMMON_API void replace_nonprintable_and_pipe_in_ascii(std::basic_string<char>& str,
+	void replace_nonprintable_and_pipe_in_ascii(std::basic_string<char>& str,
 									   char replacement);
 
 
@@ -586,7 +574,7 @@
 	 * Returns a copy of the string with those characters removed.
 	 * Works with US ASCII and UTF-8 encoded strings.  JC
 	 */
-	LL_COMMON_API std::string strip_invalid_xml(const std::string& input);
+	std::string strip_invalid_xml(const std::string& input);
 
 
 	/**
@@ -597,7 +585,7 @@
 	 * with zero non-printable characters.
 	 * @param The replacement character. use LL_UNKNOWN_CHAR if unsure.
 	 */
-	LL_COMMON_API void replace_ascii_controlchars(
+	void replace_ascii_controlchars(
 		std::basic_string<char>& string,
 		char replacement);
 }
@@ -780,17 +768,6 @@
 {
 	S32 secFromEpoch = (long) substitutions["datetime"].asInteger();
 
-<<<<<<< HEAD
-	if (param == "local")
-	{
-		secFromEpoch -= LLStringOps::getLocalTimeOffset();
-	}
-	else if (param != "utc")
-	{
-		secFromEpoch -= LLStringOps::getSltOffset();
-	}
-
-=======
 	if (param == "local")   // local
 	{
 		secFromEpoch -= LLStringOps::getLocalTimeOffset();
@@ -801,7 +778,6 @@
 	}
 		
 	// if never fell into those two ifs above, param must be utc
->>>>>>> fcaa1ad4
 	if (secFromEpoch < 0) secFromEpoch = 0;
 
 	LLDate * datetime = new LLDate((F64)secFromEpoch);
