--- conflicted
+++ resolved
@@ -38,14 +38,10 @@
 extern S32 gTotalDAUse;
 extern S32 gDACount;
 
-<<<<<<< HEAD
-class LL_COMMON_API LLMemory
-=======
 extern void* ll_allocate (size_t size);
 extern void ll_release (void *p);
 
 class LLMemory
->>>>>>> fcaa1ad4
 {
 public:
 	static void initClass();
