/** 
 * @file llcontrol.cpp
 * @brief Holds global state for viewer.
 *
 * $LicenseInfo:firstyear=2001&license=viewerlgpl$
 * Second Life Viewer Source Code
 * Copyright (C) 2010, Linden Research, Inc.
 * 
 * This library is free software; you can redistribute it and/or
 * modify it under the terms of the GNU Lesser General Public
 * License as published by the Free Software Foundation;
 * version 2.1 of the License only.
 * 
 * This library is distributed in the hope that it will be useful,
 * but WITHOUT ANY WARRANTY; without even the implied warranty of
 * MERCHANTABILITY or FITNESS FOR A PARTICULAR PURPOSE.  See the GNU
 * Lesser General Public License for more details.
 * 
 * You should have received a copy of the GNU Lesser General Public
 * License along with this library; if not, write to the Free Software
 * Foundation, Inc., 51 Franklin Street, Fifth Floor, Boston, MA  02110-1301  USA
 * 
 * Linden Research, Inc., 945 Battery Street, San Francisco, CA  94111  USA
 * $/LicenseInfo$
 */

#include "linden_common.h"

#include <iostream>
#include <fstream>
#include <algorithm>

#include "llcontrol.h"

#include "llstl.h"

#include "llstring.h"
#include "v3math.h"
#include "v3dmath.h"
#include "v4coloru.h"
#include "v4color.h"
#include "v3color.h"
#include "llrect.h"
#include "llxmltree.h"
#include "llsdserialize.h"

#if LL_RELEASE_WITH_DEBUG_INFO || LL_DEBUG
#define CONTROL_ERRS LL_ERRS("ControlErrors")
#else
#define CONTROL_ERRS LL_WARNS("ControlErrors")
#endif


template <> eControlType get_control_type<U32>();
template <> eControlType get_control_type<S32>();
template <> eControlType get_control_type<F32>();
template <> eControlType get_control_type<bool>();
// Yay BOOL, its really an S32.
//template <> eControlType get_control_type<BOOL> () ;
template <> eControlType get_control_type<std::string>();

template <> eControlType get_control_type<LLVector3>();
template <> eControlType get_control_type<LLVector3d>();
template <> eControlType get_control_type<LLRect>();
template <> eControlType get_control_type<LLColor4>();
template <> eControlType get_control_type<LLColor3>();
template <> eControlType get_control_type<LLColor4U>();
template <> eControlType get_control_type<LLSD>();

template <> LLSD convert_to_llsd<U32>(const U32& in);
template <> LLSD convert_to_llsd<LLVector3>(const LLVector3& in);
template <> LLSD convert_to_llsd<LLVector3d>(const LLVector3d& in);
template <> LLSD convert_to_llsd<LLRect>(const LLRect& in);
template <> LLSD convert_to_llsd<LLColor4>(const LLColor4& in);
template <> LLSD convert_to_llsd<LLColor3>(const LLColor3& in);
template <> LLSD convert_to_llsd<LLColor4U>(const LLColor4U& in);

template <> bool convert_from_llsd<bool>(const LLSD& sd, eControlType type, const std::string& control_name);
template <> S32 convert_from_llsd<S32>(const LLSD& sd, eControlType type, const std::string& control_name);
template <> U32 convert_from_llsd<U32>(const LLSD& sd, eControlType type, const std::string& control_name);
template <> F32 convert_from_llsd<F32>(const LLSD& sd, eControlType type, const std::string& control_name);
template <> std::string convert_from_llsd<std::string>(const LLSD& sd, eControlType type, const std::string& control_name);
template <> LLWString convert_from_llsd<LLWString>(const LLSD& sd, eControlType type, const std::string& control_name);
template <> LLVector3 convert_from_llsd<LLVector3>(const LLSD& sd, eControlType type, const std::string& control_name);
template <> LLVector3d convert_from_llsd<LLVector3d>(const LLSD& sd, eControlType type, const std::string& control_name);
template <> LLRect convert_from_llsd<LLRect>(const LLSD& sd, eControlType type, const std::string& control_name);
template <> LLColor4 convert_from_llsd<LLColor4>(const LLSD& sd, eControlType type, const std::string& control_name);
template <> LLColor4U convert_from_llsd<LLColor4U>(const LLSD& sd, eControlType type, const std::string& control_name);
template <> LLColor3 convert_from_llsd<LLColor3>(const LLSD& sd, eControlType type, const std::string& control_name);
template <> LLSD convert_from_llsd<LLSD>(const LLSD& sd, eControlType type, const std::string& control_name);

//this defines the current version of the settings file
const S32 CURRENT_VERSION = 101;

bool LLControlVariable::llsd_compare(const LLSD& a, const LLSD & b)
{
	bool result = false;
	switch (mType)
	{
	case TYPE_U32:
	case TYPE_S32:
		result = a.asInteger() == b.asInteger();
		break;
	case TYPE_BOOLEAN:
		result = a.asBoolean() == b.asBoolean();
		break;
	case TYPE_F32:
		result = a.asReal() == b.asReal();
		break;
	case TYPE_VEC3:
	case TYPE_VEC3D:
		result = LLVector3d(a) == LLVector3d(b);
		break;
	case TYPE_RECT:
		result = LLRect(a) == LLRect(b);
		break;
	case TYPE_COL4:
		result = LLColor4(a) == LLColor4(b);
		break;
	case TYPE_COL3:
		result = LLColor3(a) == LLColor3(b);
		break;
	case TYPE_STRING:
		result = a.asString() == b.asString();
		break;
	default:
		break;
	}

	return result;
}

LLControlVariable::LLControlVariable(const std::string& name, eControlType type,
							 LLSD initial, const std::string& comment,
							 ePersist persist, bool hidefromsettingseditor)
	: mName(name),
	  mComment(comment),
	  mType(type),
	  mPersist(persist),
	  mHideFromSettingsEditor(hidefromsettingseditor)
{
	if ((persist != PERSIST_NO) && mComment.empty())
	{
		LL_ERRS() << "Must supply a comment for control " << mName << LL_ENDL;
	}
	//Push back versus setValue'ing here, since we don't want to call a signal yet
	mValues.push_back(initial);
}



LLControlVariable::~LLControlVariable()
{
}

LLSD LLControlVariable::getComparableValue(const LLSD& value)
{
	// *FIX:MEP - The following is needed to make the LLSD::ImplString 
	// work with boolean controls...
	LLSD storable_value;
	if(TYPE_BOOLEAN == type() && value.isString())
	{
		BOOL temp;
		if(LLStringUtil::convertToBOOL(value.asString(), temp)) 
		{
			storable_value = (bool)temp;
		}
		else
		{
			storable_value = false;
		}
	}
	else if (TYPE_LLSD == type() && value.isString())
	{
		LLPointer<LLSDNotationParser> parser = new LLSDNotationParser;
		LLSD result;
		std::stringstream value_stream(value.asString());
		if (parser->parse(value_stream, result, LLSDSerialize::SIZE_UNLIMITED) != LLSDParser::PARSE_FAILURE)
		{
			storable_value = result;
		}
		else
		{
			storable_value = value;
		}
	}
	else
	{
		storable_value = value;
	}

	return storable_value;
}

void LLControlVariable::setValue(const LLSD& new_value, bool saved_value)
{
	if (mValidateSignal(this, new_value) == false)
	{
		// can not set new value, exit
		return;
	}
	
	LLSD storable_value = getComparableValue(new_value);
	LLSD original_value = getValue();
	bool value_changed = llsd_compare(original_value, storable_value) == FALSE;
	if(saved_value)
	{
    	// If we're going to save this value, return to default but don't fire
		resetToDefault(false);
	    if (llsd_compare(mValues.back(), storable_value) == FALSE)
	    {
		    mValues.push_back(storable_value);
	    }
	}
    else
    {
        // This is an unsaved value. Its needs to reside at
        // mValues[2] (or greater). It must not affect 
        // the result of getSaveValue()
	    if (llsd_compare(mValues.back(), storable_value) == FALSE)
	    {
            while(mValues.size() > 2)
            {
                // Remove any unsaved values.
                mValues.pop_back();
            }

            if(mValues.size() < 2)
            {
                // Add the default to the 'save' value.
                mValues.push_back(mValues[0]);
            }

            // Add the 'un-save' value.
            mValues.push_back(storable_value);
	    }
    }

    if(value_changed)
    {
		firePropertyChanged(original_value);
    }
}

void LLControlVariable::setDefaultValue(const LLSD& value)
{
	// Set the control variables value and make it 
	// the default value. If the active value is changed,
	// send the signal.
	// *NOTE: Default values are not saved, only read.

	LLSD comparable_value = getComparableValue(value);
	LLSD original_value = getValue();
	bool value_changed = (llsd_compare(original_value, comparable_value) == FALSE);
	resetToDefault(false);
	mValues[0] = comparable_value;
	if(value_changed)
	{
		firePropertyChanged(original_value);
	}
}

void LLControlVariable::setPersist(ePersist state)
{
	mPersist = state;
}

void LLControlVariable::setHiddenFromSettingsEditor(bool hide)
{
	mHideFromSettingsEditor = hide;
}

void LLControlVariable::setComment(const std::string& comment)
{
	mComment = comment;
}

void LLControlVariable::resetToDefault(bool fire_signal)
{
	//The first setting is always the default
	//Pop to it and fire off the listener
	LLSD originalValue = mValues.back();

	while(mValues.size() > 1)
	{
		mValues.pop_back();
	}
	
	if(fire_signal) 
	{
		firePropertyChanged(originalValue);
	}
}

bool LLControlVariable::shouldSave(bool nondefault_only)
{
	// This method is used to decide whether we should save a given
	// variable. Two of the three values of mPersist are easy.
	if (mPersist == PERSIST_NO)
		return false;

	if (mPersist == PERSIST_ALWAYS)
		return true;

	// PERSIST_NONDFT
	// If caller doesn't need us to filter, just save.
	if (! nondefault_only)
		return true;

	// PERSIST_NONDFT: caller only wants us to save this variable if its value
	// differs from default.
	if (isDefault())                // never been altered
		return false;

	// We've set at least one other value: compare it to default. Save only if
	// they differ.
	return ! llsd_compare(getSaveValue(), getDefault());
}

LLSD LLControlVariable::getSaveValue() const
{
	//The first level of the stack is default
	//We assume that the second level is user preferences that should be saved
	if(mValues.size() > 1) return mValues[1];
	return mValues[0];
}

LLPointer<LLControlVariable> LLControlGroup::getControl(const std::string& name)
{
	ctrl_name_table_t::iterator iter = mNameTable.find(name);
	return iter == mNameTable.end() ? LLPointer<LLControlVariable>() : iter->second;
}


////////////////////////////////////////////////////////////////////////////

LLControlGroup::LLControlGroup(const std::string& name)
:	LLInstanceTracker<LLControlGroup, std::string>(name)
{
	mTypeString[TYPE_U32] = "U32";
	mTypeString[TYPE_S32] = "S32";
	mTypeString[TYPE_F32] = "F32";
	mTypeString[TYPE_BOOLEAN] = "Boolean";
	mTypeString[TYPE_STRING] = "String";
	mTypeString[TYPE_VEC3] = "Vector3";
    mTypeString[TYPE_VEC3D] = "Vector3D";
	mTypeString[TYPE_RECT] = "Rect";
	mTypeString[TYPE_COL4] = "Color4";
	mTypeString[TYPE_COL3] = "Color3";
	mTypeString[TYPE_LLSD] = "LLSD";
}

LLControlGroup::~LLControlGroup()
{
	cleanup();
}

void LLControlGroup::cleanup()
{
	mNameTable.clear();
}

eControlType LLControlGroup::typeStringToEnum(const std::string& typestr)
{
	for(int i = 0; i < (int)TYPE_COUNT; ++i)
	{
		if(mTypeString[i] == typestr) return (eControlType)i;
	}
	return (eControlType)-1;
}

std::string LLControlGroup::typeEnumToString(eControlType typeenum)
{
	return mTypeString[typeenum];
}

LLControlVariable* LLControlGroup::declareControl(const std::string& name, eControlType type, const LLSD initial_val, const std::string& comment, LLControlVariable::ePersist persist, BOOL hidefromsettingseditor)
{
	LLControlVariable* existing_control = getControl(name);
	if (existing_control)
 	{
		if ((persist != LLControlVariable::PERSIST_NO) && existing_control->isType(type))
		{
			if (!existing_control->llsd_compare(existing_control->getDefault(), initial_val))
			{
				// Sometimes we need to declare a control *after* it has been loaded from a settings file.
				LLSD cur_value = existing_control->getValue(); // get the current value
				existing_control->setDefaultValue(initial_val); // set the default to the declared value
				existing_control->setValue(cur_value); // now set to the loaded value
			}
		}
		else
		{
			LL_WARNS() << "Control named " << name << " already exists, ignoring new declaration." << LL_ENDL;
		}
 		return existing_control;
	}

	// if not, create the control and add it to the name table
	LLControlVariable* control = new LLControlVariable(name, type, initial_val, comment, persist, hidefromsettingseditor);
	mNameTable[name] = control;	
	return control;
}

LLControlVariable* LLControlGroup::declareU32(const std::string& name, const U32 initial_val, const std::string& comment, LLControlVariable::ePersist persist)
{
	return declareControl(name, TYPE_U32, (LLSD::Integer) initial_val, comment, persist);
}

LLControlVariable* LLControlGroup::declareS32(const std::string& name, const S32 initial_val, const std::string& comment, LLControlVariable::ePersist persist)
{
	return declareControl(name, TYPE_S32, initial_val, comment, persist);
}

LLControlVariable* LLControlGroup::declareF32(const std::string& name, const F32 initial_val, const std::string& comment, LLControlVariable::ePersist persist)
{
	return declareControl(name, TYPE_F32, initial_val, comment, persist);
}

LLControlVariable* LLControlGroup::declareBOOL(const std::string& name, const BOOL initial_val, const std::string& comment, LLControlVariable::ePersist persist)
{
	return declareControl(name, TYPE_BOOLEAN, initial_val, comment, persist);
}

LLControlVariable* LLControlGroup::declareString(const std::string& name, const std::string& initial_val, const std::string& comment, LLControlVariable::ePersist persist)
{
	return declareControl(name, TYPE_STRING, initial_val, comment, persist);
}

LLControlVariable* LLControlGroup::declareVec3(const std::string& name, const LLVector3 &initial_val, const std::string& comment, LLControlVariable::ePersist persist)
{
	return declareControl(name, TYPE_VEC3, initial_val.getValue(), comment, persist);
}

LLControlVariable* LLControlGroup::declareVec3d(const std::string& name, const LLVector3d &initial_val, const std::string& comment, LLControlVariable::ePersist persist)
{
	return declareControl(name, TYPE_VEC3D, initial_val.getValue(), comment, persist);
}

LLControlVariable* LLControlGroup::declareRect(const std::string& name, const LLRect &initial_val, const std::string& comment, LLControlVariable::ePersist persist)
{
	return declareControl(name, TYPE_RECT, initial_val.getValue(), comment, persist);
}

LLControlVariable* LLControlGroup::declareColor4(const std::string& name, const LLColor4 &initial_val, const std::string& comment, LLControlVariable::ePersist persist )
{
	return declareControl(name, TYPE_COL4, initial_val.getValue(), comment, persist);
}

LLControlVariable* LLControlGroup::declareColor3(const std::string& name, const LLColor3 &initial_val, const std::string& comment, LLControlVariable::ePersist persist )
{
	return declareControl(name, TYPE_COL3, initial_val.getValue(), comment, persist);
}

LLControlVariable* LLControlGroup::declareLLSD(const std::string& name, const LLSD &initial_val, const std::string& comment, LLControlVariable::ePersist persist )
{
	return declareControl(name, TYPE_LLSD, initial_val, comment, persist);
}

BOOL LLControlGroup::getBOOL(const std::string& name)
{
	return (BOOL)get<bool>(name);
}

S32 LLControlGroup::getS32(const std::string& name)
{
	return get<S32>(name);
}

U32 LLControlGroup::getU32(const std::string& name)
{
	return get<U32>(name);
}

F32 LLControlGroup::getF32(const std::string& name)
{
	return get<F32>(name);
}

std::string LLControlGroup::getString(const std::string& name)
{
	return get<std::string>(name);
}

LLWString LLControlGroup::getWString(const std::string& name)
{
	return get<LLWString>(name);
}

std::string LLControlGroup::getText(const std::string& name)
{
	std::string utf8_string = getString(name);
	LLStringUtil::replaceChar(utf8_string, '^', '\n');
	LLStringUtil::replaceChar(utf8_string, '%', ' ');
	return (utf8_string);
}

LLVector3 LLControlGroup::getVector3(const std::string& name)
{
	return get<LLVector3>(name);
}

LLVector3d LLControlGroup::getVector3d(const std::string& name)
{
	return get<LLVector3d>(name);
}

LLRect LLControlGroup::getRect(const std::string& name)
{
	return get<LLRect>(name);
}


LLColor4 LLControlGroup::getColor(const std::string& name)
{
	return get<LLColor4>(name);
}

LLColor4 LLControlGroup::getColor4(const std::string& name)
{
	return get<LLColor4>(name);
}

LLColor3 LLControlGroup::getColor3(const std::string& name)
{
	return get<LLColor3>(name);
}

LLSD LLControlGroup::getLLSD(const std::string& name)
{
	return get<LLSD>(name);
}

BOOL LLControlGroup::controlExists(const std::string& name)
{
	ctrl_name_table_t::iterator iter = mNameTable.find(name);
	return iter != mNameTable.end();
}


//-------------------------------------------------------------------
// Set functions
//-------------------------------------------------------------------

void LLControlGroup::setBOOL(const std::string& name, BOOL val)
{
	set<bool>(name, val);
}


void LLControlGroup::setS32(const std::string& name, S32 val)
{
	set(name, val);
}


void LLControlGroup::setF32(const std::string& name, F32 val)
{
	set(name, val);
}


void LLControlGroup::setU32(const std::string& name, U32 val)
{
	set(name, val);
}


void LLControlGroup::setString(const std::string& name, const std::string &val)
{
	set(name, val);
}


void LLControlGroup::setVector3(const std::string& name, const LLVector3 &val)
{
	set(name, val);
}

void LLControlGroup::setVector3d(const std::string& name, const LLVector3d &val)
{
	set(name, val);
}

void LLControlGroup::setRect(const std::string& name, const LLRect &val)
{
	set(name, val);
}

void LLControlGroup::setColor4(const std::string& name, const LLColor4 &val)
{
	set(name, val);
}

void LLControlGroup::setLLSD(const std::string& name, const LLSD& val)
{
	set(name, val);
}

void LLControlGroup::setUntypedValue(const std::string& name, const LLSD& val)
{
	if (name.empty())
	{
		return;
	}

	LLControlVariable* control = getControl(name);
	
	if (control)
	{
		control->setValue(val);
	}
	else
	{
		CONTROL_ERRS << "Invalid control " << name << LL_ENDL;
	}
}


//---------------------------------------------------------------
// Load and save
//---------------------------------------------------------------

// Returns number of controls loaded, so 0 if failure
U32 LLControlGroup::loadFromFileLegacy(const std::string& filename, BOOL require_declaration, eControlType declare_as)
{
	std::string name;

	LLXmlTree xml_controls;

	if (!xml_controls.parseFile(filename))
	{
		LL_WARNS() << "Unable to open control file " << filename << LL_ENDL;
		return 0;
	}

	LLXmlTreeNode* rootp = xml_controls.getRoot();
	if (!rootp || !rootp->hasAttribute("version"))
	{
		LL_WARNS() << "No valid settings header found in control file " << filename << LL_ENDL;
		return 0;
	}

	U32		item = 0;
	U32		validitems = 0;
	S32 version;
	
	rootp->getAttributeS32("version", version);

	// Check file version
	if (version != CURRENT_VERSION)
	{
		LL_INFOS() << filename << " does not appear to be a version " << CURRENT_VERSION << " controls file" << LL_ENDL;
		return 0;
	}

	LLXmlTreeNode* child_nodep = rootp->getFirstChild();
	while(child_nodep)
	{
		name = child_nodep->getName();		
		
		BOOL declared = controlExists(name);

		if (require_declaration && !declared)
		{
			// Declaration required, but this name not declared.
			// Complain about non-empty names.
			if (!name.empty())
			{
				//read in to end of line
				LL_WARNS() << "LLControlGroup::loadFromFile() : Trying to set \"" << name << "\", setting doesn't exist." << LL_ENDL;
			}
			child_nodep = rootp->getNextChild();
			continue;
		}

		// Got an item.  Load it up.
		item++;

		// If not declared, assume it's a string
		if (!declared)
		{
			switch(declare_as)
			{
			case TYPE_COL4:
				declareColor4(name, LLColor4::white, LLStringUtil::null, LLControlVariable::PERSIST_NO);
				break;
			case TYPE_STRING:
			default:
				declareString(name, LLStringUtil::null, LLStringUtil::null, LLControlVariable::PERSIST_NO);
				break;
			}
		}

		// Control name has been declared in code.
		LLControlVariable *control = getControl(name);

		llassert(control);
		
		switch(control->mType)
		{
		case TYPE_F32:
			{
				F32 initial = 0.f;

				child_nodep->getAttributeF32("value", initial);

				control->set(initial);
				validitems++;
			}
			break;
		case TYPE_S32:
			{
				S32 initial = 0;

				child_nodep->getAttributeS32("value", initial);

				control->set(initial);
				validitems++;
			}
			break;
		case TYPE_U32:
			{
				U32 initial = 0;
				child_nodep->getAttributeU32("value", initial);
				control->set((LLSD::Integer) initial);
				validitems++;
			}
			break;
		case TYPE_BOOLEAN:
			{
				BOOL initial = FALSE;

				child_nodep->getAttributeBOOL("value", initial);
				control->set(initial);

				validitems++;
			}
			break;
		case TYPE_STRING:
			{
				std::string string;
				child_nodep->getAttributeString("value", string);
				control->set(string);
				validitems++;
			}
			break;
		case TYPE_VEC3:
			{
				LLVector3 vector;

				child_nodep->getAttributeVector3("value", vector);
				control->set(vector.getValue());
				validitems++;
			}
			break;
		case TYPE_VEC3D:
			{
				LLVector3d vector;

				child_nodep->getAttributeVector3d("value", vector);

				control->set(vector.getValue());
				validitems++;
			}
			break;
		case TYPE_RECT:
			{
				//RN: hack to support reading rectangles from a string
				std::string rect_string;

				child_nodep->getAttributeString("value", rect_string);
				std::istringstream istream(rect_string);
				S32 left, bottom, width, height;

				istream >> left >> bottom >> width >> height;

				LLRect rect;
				rect.setOriginAndSize(left, bottom, width, height);

				control->set(rect.getValue());
				validitems++;
			}
			break;
		case TYPE_COL4:
			{
				LLColor4 color;
				
				child_nodep->getAttributeColor4("value", color);
				control->set(color.getValue());
				validitems++;
			}
			break;
		case TYPE_COL3:
			{
				LLVector3 color;
				
				child_nodep->getAttributeVector3("value", color);
				control->set(LLColor3(color.mV).getValue());
				validitems++;
			}
			break;

		default:
		  break;

		}
	
		child_nodep = rootp->getNextChild();
	}

	return validitems;
}

U32 LLControlGroup::saveToFile(const std::string& filename, BOOL nondefault_only)
{
	LLSD settings;
	int num_saved = 0;
	for (ctrl_name_table_t::iterator iter = mNameTable.begin();
		 iter != mNameTable.end(); iter++)
	{
		LLControlVariable* control = iter->second;
		if (!control)
		{
			LL_WARNS() << "Tried to save invalid control: " << iter->first << LL_ENDL;
		}
		else if( control->shouldSave(nondefault_only) )
		{
<<<<<<< HEAD
			settings[iter->first]["Type"] = typeEnumToString(control->type());
			settings[iter->first]["Comment"] = control->getComment();
			settings[iter->first]["Value"] = control->getSaveValue();
			++num_saved;
=======
			if (!(nondefault_only && (control->isSaveValueDefault())))
			{
				settings[iter->first]["Type"] = typeEnumToString(control->type());
				settings[iter->first]["Comment"] = control->getComment();
				settings[iter->first]["Value"] = control->getSaveValue();
				++num_saved;
			}
			else
			{
				// Debug spam
				// LL_INFOS() << "Skipping " << control->getName() << LL_ENDL;
			}
>>>>>>> 91850b6c
		}
	}
	llofstream file;
	file.open(filename);
	if (file.is_open())
	{
		LLSDSerialize::toPrettyXML(settings, file);
		file.close();
		LL_INFOS() << "Saved to " << filename << LL_ENDL;
	}
	else
	{
        // This is a warning because sometime we want to use settings files which can't be written...
		LL_WARNS() << "Unable to open settings file: " << filename << LL_ENDL;
		return 0;
	}
	return num_saved;
}

U32 LLControlGroup::loadFromFile(const std::string& filename, bool set_default_values, bool save_values)
{
	LLSD settings;
	llifstream infile;
	infile.open(filename);
	if(!infile.is_open())
	{
		LL_WARNS() << "Cannot find file " << filename << " to load." << LL_ENDL;
		return 0;
	}

	if (LLSDParser::PARSE_FAILURE == LLSDSerialize::fromXML(settings, infile))
	{
		infile.close();
		LL_WARNS() << "Unable to parse LLSD control file " << filename << ". Trying Legacy Method." << LL_ENDL;
		return loadFromFileLegacy(filename, TRUE, TYPE_STRING);
	}

	U32	validitems = 0;
	bool hidefromsettingseditor = false;
	
	for(LLSD::map_const_iterator itr = settings.beginMap(); itr != settings.endMap(); ++itr)
	{
		LLControlVariable::ePersist persist = LLControlVariable::PERSIST_NONDFT;
		std::string const & name = itr->first;
		LLSD const & control_map = itr->second;
		
		if(control_map.has("Persist")) 
		{
			persist = control_map["Persist"].asInteger()?
					  LLControlVariable::PERSIST_NONDFT : LLControlVariable::PERSIST_NO;
		}
		
		// Sometimes we want to use the settings system to provide cheap persistence, but we
		// don't want the settings themselves to be easily manipulated in the UI because 
		// doing so can cause support problems. So we have this option:
		if(control_map.has("HideFromEditor"))
		{
			hidefromsettingseditor = control_map["HideFromEditor"].asInteger();
		}
		else
		{
			hidefromsettingseditor = false;
		}
		
		// If the control exists just set the value from the input file.
		LLControlVariable* existing_control = getControl(name);
		if(existing_control)
		{
			// set_default_values is true when we're loading the initial,
			// immutable files from app_settings, e.g. settings.xml.
			if(set_default_values)
			{
				// Override all previously set properties of this control.
				// ... except for type. The types must match.
				eControlType new_type = typeStringToEnum(control_map["Type"].asString());
				if(existing_control->isType(new_type))
				{
					existing_control->setDefaultValue(control_map["Value"]);
					existing_control->setPersist(persist);
					existing_control->setHiddenFromSettingsEditor(hidefromsettingseditor);
					existing_control->setComment(control_map["Comment"].asString());
				}
				else
				{
					LL_ERRS() << "Mismatched type of control variable '"
						   << name << "' found while loading '"
						   << filename << "'." << LL_ENDL;
				}
			}
			else if(existing_control->isPersisted())
			{
				// save_values is specifically false for (e.g.)
				// SessionSettingsFile and UserSessionSettingsFile -- in other
				// words, for a file that's supposed to be transient.
				existing_control->setValue(control_map["Value"], save_values);
			}
			// *NOTE: If not persisted and not setting defaults, 
			// the value should not get loaded.
		}
		else
		{
			// We've never seen this control before. Either we're loading up
			// the initial set of default settings files (set_default_values)
			// -- or we're loading user settings last saved by a viewer that
			// supports a superset of the variables we know.
			// CHOP-962: if we're loading an unrecognized user setting, make
			// sure we save it later. If you try an experimental viewer, tweak
			// a new setting, briefly revert to an old viewer, then return to
			// the new one, we don't want the old viewer to discard the
			// setting you changed.
			if (! set_default_values)
			{
				// Using PERSIST_ALWAYS insists that saveToFile() (which calls
				// LLControlVariable::shouldSave()) must save this control
				// variable regardless of its value. We can safely set this
				// LLControlVariable persistent because the 'persistent' flag
				// is not itself persisted!
				persist = LLControlVariable::PERSIST_ALWAYS;
				// We want to mention unrecognized user settings variables
				// (e.g. from a newer version of the viewer) in the log. But
				// we also arrive here for Boolean variables generated by
				// the notifications subsystem when the user checks "Don't
				// show me this again." These aren't declared in settings.xml;
				// they're actually named for the notification they suppress.
				// We don't want to mention those. Apologies, this is a bit of
				// a hack: we happen to know that user settings go into an
				// LLControlGroup whose name is "Global".
				if (getKey() == "Global")
				{
					LL_INFOS("LLControlGroup") << "preserving unrecognized " << getKey()
											   << " settings variable " << name << LL_ENDL;
				}
			}

			declareControl(name, 
						   typeStringToEnum(control_map["Type"].asString()), 
						   control_map["Value"], 
						   control_map["Comment"].asString(), 
						   persist,
						   hidefromsettingseditor
						   );
		}

		++validitems;
	}

	return validitems;
}

void LLControlGroup::resetToDefaults()
{
	ctrl_name_table_t::iterator control_iter;
	for (control_iter = mNameTable.begin();
		control_iter != mNameTable.end();
		++control_iter)
	{
		LLControlVariable* control = (*control_iter).second;
		control->resetToDefault();
	}
}

void LLControlGroup::applyToAll(ApplyFunctor* func)
{
	for (ctrl_name_table_t::iterator iter = mNameTable.begin();
		 iter != mNameTable.end(); iter++)
	{
		func->apply(iter->first, iter->second);
	}
}

//============================================================================

#ifdef TEST_HARNESS
void main()
{
	F32_CONTROL foo, getfoo;

	S32_CONTROL bar, getbar;
	
	BOOL_CONTROL baz;

	U32 count = gGlobals.loadFromFile("controls.ini");
	LL_INFOS() << "Loaded " << count << " controls" << LL_ENDL;

	// test insertion
	foo = new LLControlVariable<F32>("gFoo", 5.f, 1.f, 20.f);
	gGlobals.addEntry("gFoo", foo);

	bar = new LLControlVariable<S32>("gBar", 10, 2, 22);
	gGlobals.addEntry("gBar", bar);

	baz = new LLControlVariable<BOOL>("gBaz", FALSE);
	gGlobals.addEntry("gBaz", baz);

	// test retrieval
	getfoo = (LLControlVariable<F32>*) gGlobals.resolveName("gFoo");
	getfoo->dump();

	getbar = (S32_CONTROL) gGlobals.resolveName("gBar");
	getbar->dump();

	// change data
	getfoo->set(10.f);
	getfoo->dump();

	// Failure modes

	// ...min > max
	// badfoo = new LLControlVariable<F32>("gFoo2", 100.f, 20.f, 5.f);

	// ...initial > max
	// badbar = new LLControlVariable<S32>("gBar2", 10, 20, 100000);

	// ...misspelled name
	// getfoo = (F32_CONTROL) gGlobals.resolveName("fooMisspelled");
	// getfoo->dump();

	// ...invalid data type
	getfoo = (F32_CONTROL) gGlobals.resolveName("gFoo");
	getfoo->set(TRUE);
	getfoo->dump();

	// ...out of range data
	// getfoo->set(100000000.f);
	// getfoo->dump();

	// Clean Up
	delete foo;
	delete bar;
	delete baz;
}
#endif


template <> eControlType get_control_type<U32>() 
{ 
	return TYPE_U32; 
}

template <> eControlType get_control_type<S32>() 
{ 
	return TYPE_S32; 
}

template <> eControlType get_control_type<F32>() 
{ 
	return TYPE_F32; 
}

template <> eControlType get_control_type<bool> () 
{ 
	return TYPE_BOOLEAN; 
}
/*
// Yay BOOL, its really an S32.
template <> eControlType get_control_type<BOOL> () 
{ 
	return TYPE_BOOLEAN; 
}
*/
template <> eControlType get_control_type<std::string>() 
{ 
	return TYPE_STRING; 
}

template <> eControlType get_control_type<LLVector3>() 
{ 
	return TYPE_VEC3; 
}

template <> eControlType get_control_type<LLVector3d>() 
{ 
	return TYPE_VEC3D; 
}

template <> eControlType get_control_type<LLRect>() 
{ 
	return TYPE_RECT; 
}

template <> eControlType get_control_type<LLColor4>() 
{ 
	return TYPE_COL4; 
}

template <> eControlType get_control_type<LLColor3>() 
{ 
	return TYPE_COL3; 
}

template <> eControlType get_control_type<LLSD>() 
{ 
	return TYPE_LLSD; 
}


template <> LLSD convert_to_llsd<U32>(const U32& in) 
{ 
	return (LLSD::Integer)in; 
}

template <> LLSD convert_to_llsd<LLVector3>(const LLVector3& in) 
{ 
	return in.getValue(); 
}

template <> LLSD convert_to_llsd<LLVector3d>(const LLVector3d& in) 
{ 
	return in.getValue(); 
}

template <> LLSD convert_to_llsd<LLRect>(const LLRect& in) 
{ 
	return in.getValue(); 
}

template <> LLSD convert_to_llsd<LLColor4>(const LLColor4& in) 
{ 
	return in.getValue(); 
}

template <> LLSD convert_to_llsd<LLColor3>(const LLColor3& in) 
{ 
	return in.getValue(); 
}

template <> LLSD convert_to_llsd<LLColor4U>(const LLColor4U& in) 
{ 
	return in.getValue();
}


template<>
bool convert_from_llsd<bool>(const LLSD& sd, eControlType type, const std::string& control_name)
{
	if (type == TYPE_BOOLEAN)
		return sd.asBoolean();
	else
	{
		CONTROL_ERRS << "Invalid BOOL value for " << control_name << ": " << sd << LL_ENDL;
		return FALSE;
	}
}

template<>
S32 convert_from_llsd<S32>(const LLSD& sd, eControlType type, const std::string& control_name)
{
	if (type == TYPE_S32)
		return sd.asInteger();
	else
	{
		CONTROL_ERRS << "Invalid S32 value for " << control_name << ": " << sd << LL_ENDL;
		return 0;
	}
}

template<>
U32 convert_from_llsd<U32>(const LLSD& sd, eControlType type, const std::string& control_name)
{
	if (type == TYPE_U32)	
		return sd.asInteger();
	else
	{
		CONTROL_ERRS << "Invalid U32 value for " << control_name << ": " << sd << LL_ENDL;
		return 0;
	}
}

template<>
F32 convert_from_llsd<F32>(const LLSD& sd, eControlType type, const std::string& control_name)
{
	if (type == TYPE_F32)
		return (F32) sd.asReal();
	else
	{
		CONTROL_ERRS << "Invalid F32 value for " << control_name << ": " << sd << LL_ENDL;
		return 0.0f;
	}
}

template<>
std::string convert_from_llsd<std::string>(const LLSD& sd, eControlType type, const std::string& control_name)
{
	if (type == TYPE_STRING)
		return sd.asString();
	else
	{
		CONTROL_ERRS << "Invalid string value for " << control_name << ": " << sd << LL_ENDL;
		return LLStringUtil::null;
	}
}

template<>
LLWString convert_from_llsd<LLWString>(const LLSD& sd, eControlType type, const std::string& control_name)
{
	return utf8str_to_wstring(convert_from_llsd<std::string>(sd, type, control_name));
}

template<>
LLVector3 convert_from_llsd<LLVector3>(const LLSD& sd, eControlType type, const std::string& control_name)
{
	if (type == TYPE_VEC3)
		return (LLVector3)sd;
	else
	{
		CONTROL_ERRS << "Invalid LLVector3 value for " << control_name << ": " << sd << LL_ENDL;
		return LLVector3::zero;
	}
}

template<>
LLVector3d convert_from_llsd<LLVector3d>(const LLSD& sd, eControlType type, const std::string& control_name)
{
	if (type == TYPE_VEC3D)
		return (LLVector3d)sd;
	else
	{
		CONTROL_ERRS << "Invalid LLVector3d value for " << control_name << ": " << sd << LL_ENDL;
		return LLVector3d::zero;
	}
}

template<>
LLRect convert_from_llsd<LLRect>(const LLSD& sd, eControlType type, const std::string& control_name)
{
	if (type == TYPE_RECT)
		return LLRect(sd);
	else
	{
		CONTROL_ERRS << "Invalid rect value for " << control_name << ": " << sd << LL_ENDL;
		return LLRect::null;
	}
}


template<>
LLColor4 convert_from_llsd<LLColor4>(const LLSD& sd, eControlType type, const std::string& control_name)
{
	if (type == TYPE_COL4)
	{
		LLColor4 color(sd);
		if (color.mV[VRED] < 0.f || color.mV[VRED] > 1.f)
		{
			LL_WARNS() << "Color " << control_name << " red value out of range: " << color << LL_ENDL;
		}
		else if (color.mV[VGREEN] < 0.f || color.mV[VGREEN] > 1.f)
		{
			LL_WARNS() << "Color " << control_name << " green value out of range: " << color << LL_ENDL;
		}
		else if (color.mV[VBLUE] < 0.f || color.mV[VBLUE] > 1.f)
		{
			LL_WARNS() << "Color " << control_name << " blue value out of range: " << color << LL_ENDL;
		}
		else if (color.mV[VALPHA] < 0.f || color.mV[VALPHA] > 1.f)
		{
			LL_WARNS() << "Color " << control_name << " alpha value out of range: " << color << LL_ENDL;
		}

		return LLColor4(sd);
	}
	else
	{
		CONTROL_ERRS << "Control " << control_name << " not a color" << LL_ENDL;
		return LLColor4::white;
	}
}

template<>
LLColor3 convert_from_llsd<LLColor3>(const LLSD& sd, eControlType type, const std::string& control_name)
{
	if (type == TYPE_COL3)
		return sd;
	else
	{
		CONTROL_ERRS << "Invalid LLColor3 value for " << control_name << ": " << sd << LL_ENDL;
		return LLColor3::white;
	}
}

template<>
LLSD convert_from_llsd<LLSD>(const LLSD& sd, eControlType type, const std::string& control_name)
{
	return sd;
}


#if TEST_CACHED_CONTROL

#define DECL_LLCC(T, V) static LLCachedControl<T> mySetting_##T("TestCachedControl"#T, V)
DECL_LLCC(U32, (U32)666);
DECL_LLCC(S32, (S32)-666);
DECL_LLCC(F32, (F32)-666.666);
DECL_LLCC(bool, true);
DECL_LLCC(BOOL, FALSE);
static LLCachedControl<std::string> mySetting_string("TestCachedControlstring", "Default String Value");
DECL_LLCC(LLVector3, LLVector3(1.0f, 2.0f, 3.0f));
DECL_LLCC(LLVector3d, LLVector3d(6.0f, 5.0f, 4.0f));
DECL_LLCC(LLRect, LLRect(0, 0, 100, 500));
DECL_LLCC(LLColor4, LLColor4(0.0f, 0.5f, 1.0f));
DECL_LLCC(LLColor3, LLColor3(1.0f, 0.f, 0.5f));
DECL_LLCC(LLColor4U, LLColor4U(255, 200, 100, 255));

LLSD test_llsd = LLSD()["testing1"] = LLSD()["testing2"];
DECL_LLCC(LLSD, test_llsd);

static LLCachedControl<std::string> test_BrowserHomePage("BrowserHomePage", "hahahahahha", "Not the real comment");

void test_cached_control()
{
#define TEST_LLCC(T, V) if((T)mySetting_##T != V) LL_ERRS() << "Fail "#T << LL_ENDL
	TEST_LLCC(U32, 666);
	TEST_LLCC(S32, (S32)-666);
	TEST_LLCC(F32, (F32)-666.666);
	TEST_LLCC(bool, true);
	TEST_LLCC(BOOL, FALSE);
	if((std::string)mySetting_string != "Default String Value") LL_ERRS() << "Fail string" << LL_ENDL;
	TEST_LLCC(LLVector3, LLVector3(1.0f, 2.0f, 3.0f));
	TEST_LLCC(LLVector3d, LLVector3d(6.0f, 5.0f, 4.0f));
	TEST_LLCC(LLRect, LLRect(0, 0, 100, 500));
	TEST_LLCC(LLColor4, LLColor4(0.0f, 0.5f, 1.0f));
	TEST_LLCC(LLColor3, LLColor3(1.0f, 0.f, 0.5f));
	TEST_LLCC(LLColor4U, LLColor4U(255, 200, 100, 255));
//There's no LLSD comparsion for LLCC yet. TEST_LLCC(LLSD, test_llsd); 

	if((std::string)test_BrowserHomePage != "http://www.secondlife.com") LL_ERRS() << "Fail BrowserHomePage" << LL_ENDL;
}
#endif // TEST_CACHED_CONTROL
<|MERGE_RESOLUTION|>--- conflicted
+++ resolved
@@ -826,25 +826,10 @@
 		}
 		else if( control->shouldSave(nondefault_only) )
 		{
-<<<<<<< HEAD
 			settings[iter->first]["Type"] = typeEnumToString(control->type());
 			settings[iter->first]["Comment"] = control->getComment();
 			settings[iter->first]["Value"] = control->getSaveValue();
 			++num_saved;
-=======
-			if (!(nondefault_only && (control->isSaveValueDefault())))
-			{
-				settings[iter->first]["Type"] = typeEnumToString(control->type());
-				settings[iter->first]["Comment"] = control->getComment();
-				settings[iter->first]["Value"] = control->getSaveValue();
-				++num_saved;
-			}
-			else
-			{
-				// Debug spam
-				// LL_INFOS() << "Skipping " << control->getName() << LL_ENDL;
-			}
->>>>>>> 91850b6c
 		}
 	}
 	llofstream file;
