/** 
 * @file llwindowwin32.cpp
 * @brief Platform-dependent implementation of llwindow
 *
 * $LicenseInfo:firstyear=2001&license=viewerlgpl$
 * Second Life Viewer Source Code
 * Copyright (C) 2010, Linden Research, Inc.
 * 
 * This library is free software; you can redistribute it and/or
 * modify it under the terms of the GNU Lesser General Public
 * License as published by the Free Software Foundation;
 * version 2.1 of the License only.
 * 
 * This library is distributed in the hope that it will be useful,
 * but WITHOUT ANY WARRANTY; without even the implied warranty of
 * MERCHANTABILITY or FITNESS FOR A PARTICULAR PURPOSE.  See the GNU
 * Lesser General Public License for more details.
 * 
 * You should have received a copy of the GNU Lesser General Public
 * License along with this library; if not, write to the Free Software
 * Foundation, Inc., 51 Franklin Street, Fifth Floor, Boston, MA  02110-1301  USA
 * 
 * Linden Research, Inc., 945 Battery Street, San Francisco, CA  94111  USA
 * $/LicenseInfo$
 */

#include "linden_common.h"

#if LL_WINDOWS && !LL_MESA_HEADLESS

#include "llwindowwin32.h"

// LLWindow library includes
#include "llkeyboardwin32.h"
#include "lldragdropwin32.h"
#include "llpreeditor.h"
#include "llwindowcallbacks.h"

// Linden library includes
#include "llerror.h"
#include "llfasttimer.h"
#include "llgl.h"
#include "llstring.h"
#include "lldir.h"
#include "llsdutil.h"
#include "llglslshader.h"

// System includes
#include <commdlg.h>
#include <WinUser.h>
#include <mapi.h>
#include <process.h>	// for _spawn
#include <shellapi.h>
#include <fstream>
#include <Imm.h>

// Require DirectInput version 8
#define DIRECTINPUT_VERSION 0x0800

#include <dinput.h>
#include <Dbt.h.>

const S32	MAX_MESSAGE_PER_UPDATE = 20;
const S32	BITS_PER_PIXEL = 32;
const S32	MAX_NUM_RESOLUTIONS = 32;
const F32	ICON_FLASH_TIME = 0.5f;

#ifndef WM_DPICHANGED
#define WM_DPICHANGED 0x02E0
#endif

#ifndef USER_DEFAULT_SCREEN_DPI
#define USER_DEFAULT_SCREEN_DPI 96 // Win7
#endif

extern BOOL gDebugWindowProc;

LPWSTR gIconResource = IDI_APPLICATION;

LLW32MsgCallback gAsyncMsgCallback = NULL;

#ifndef DPI_ENUMS_DECLARED

typedef enum PROCESS_DPI_AWARENESS {
	PROCESS_DPI_UNAWARE = 0,
	PROCESS_SYSTEM_DPI_AWARE = 1,
	PROCESS_PER_MONITOR_DPI_AWARE = 2
} PROCESS_DPI_AWARENESS;

typedef enum MONITOR_DPI_TYPE {
	MDT_EFFECTIVE_DPI = 0,
	MDT_ANGULAR_DPI = 1,
	MDT_RAW_DPI = 2,
	MDT_DEFAULT = MDT_EFFECTIVE_DPI
} MONITOR_DPI_TYPE;

#endif

typedef HRESULT(STDAPICALLTYPE *SetProcessDpiAwarenessType)(_In_ PROCESS_DPI_AWARENESS value);

typedef HRESULT(STDAPICALLTYPE *GetProcessDpiAwarenessType)(
	_In_ HANDLE hprocess,
	_Out_ PROCESS_DPI_AWARENESS *value);

typedef HRESULT(STDAPICALLTYPE *GetDpiForMonitorType)(
	_In_ HMONITOR hmonitor,
	_In_ MONITOR_DPI_TYPE dpiType,
	_Out_ UINT *dpiX,
	_Out_ UINT *dpiY);

//
// LLWindowWin32
//

void show_window_creation_error(const std::string& title)
{
	LL_WARNS("Window") << title << LL_ENDL;
}

HGLRC SafeCreateContext(HDC hdc)
{
	__try 
	{
		return wglCreateContext(hdc);
	}
	__except(EXCEPTION_EXECUTE_HANDLER)
	{ 
		return NULL;
	}
}

//static
BOOL LLWindowWin32::sIsClassRegistered = FALSE;

BOOL	LLWindowWin32::sLanguageTextInputAllowed = TRUE;
BOOL	LLWindowWin32::sWinIMEOpened = FALSE;
HKL		LLWindowWin32::sWinInputLocale = 0;
DWORD	LLWindowWin32::sWinIMEConversionMode = IME_CMODE_NATIVE;
DWORD	LLWindowWin32::sWinIMESentenceMode = IME_SMODE_AUTOMATIC;
LLCoordWindow LLWindowWin32::sWinIMEWindowPosition(-1,-1);

// The following class LLWinImm delegates Windows IMM APIs.
// We need this because some language versions of Windows,
// e.g., US version of Windows XP, doesn't install IMM32.DLL
// as a default, and we can't link against imm32.lib statically.
// I believe DLL loading of this type is best suited to do
// in a static initialization of a class.  What I'm not sure is
// whether it follows the Linden Conding Standard... 
// See http://wiki.secondlife.com/wiki/Coding_standards#Static_Members

class LLWinImm
{
public:
	static bool		isAvailable() { return sTheInstance.mHImmDll != NULL; }

public:
	// Wrappers for IMM API.
	static BOOL		isIME(HKL hkl);															
	static HWND		getDefaultIMEWnd(HWND hwnd);
	static HIMC		getContext(HWND hwnd);													
	static BOOL		releaseContext(HWND hwnd, HIMC himc);
	static BOOL		getOpenStatus(HIMC himc);												
	static BOOL		setOpenStatus(HIMC himc, BOOL status);									
	static BOOL		getConversionStatus(HIMC himc, LPDWORD conversion, LPDWORD sentence);	
	static BOOL		setConversionStatus(HIMC himc, DWORD conversion, DWORD sentence);		
	static BOOL		getCompositionWindow(HIMC himc, LPCOMPOSITIONFORM form);					
	static BOOL		setCompositionWindow(HIMC himc, LPCOMPOSITIONFORM form);					
	static LONG		getCompositionString(HIMC himc, DWORD index, LPVOID data, DWORD length);
	static BOOL		setCompositionString(HIMC himc, DWORD index, LPVOID pComp, DWORD compLength, LPVOID pRead, DWORD readLength);
	static BOOL		setCompositionFont(HIMC himc, LPLOGFONTW logfont);
	static BOOL		setCandidateWindow(HIMC himc, LPCANDIDATEFORM candidate_form);
	static BOOL		notifyIME(HIMC himc, DWORD action, DWORD index, DWORD value);

private:
	LLWinImm();
	~LLWinImm();

private:
	// Pointers to IMM API.
	BOOL	 	(WINAPI *mImmIsIME)(HKL);
	HWND		(WINAPI *mImmGetDefaultIMEWnd)(HWND);
	HIMC		(WINAPI *mImmGetContext)(HWND);
	BOOL		(WINAPI *mImmReleaseContext)(HWND, HIMC);
	BOOL		(WINAPI *mImmGetOpenStatus)(HIMC);
	BOOL		(WINAPI *mImmSetOpenStatus)(HIMC, BOOL);
	BOOL		(WINAPI *mImmGetConversionStatus)(HIMC, LPDWORD, LPDWORD);
	BOOL		(WINAPI *mImmSetConversionStatus)(HIMC, DWORD, DWORD);
	BOOL		(WINAPI *mImmGetCompostitionWindow)(HIMC, LPCOMPOSITIONFORM);
	BOOL		(WINAPI *mImmSetCompostitionWindow)(HIMC, LPCOMPOSITIONFORM);
	LONG		(WINAPI *mImmGetCompositionString)(HIMC, DWORD, LPVOID, DWORD);
	BOOL		(WINAPI *mImmSetCompositionString)(HIMC, DWORD, LPVOID, DWORD, LPVOID, DWORD);
	BOOL		(WINAPI *mImmSetCompositionFont)(HIMC, LPLOGFONTW);
	BOOL		(WINAPI *mImmSetCandidateWindow)(HIMC, LPCANDIDATEFORM);
	BOOL		(WINAPI *mImmNotifyIME)(HIMC, DWORD, DWORD, DWORD);

private:
	HMODULE		mHImmDll;
	static LLWinImm sTheInstance;
};

LLWinImm LLWinImm::sTheInstance;

LLWinImm::LLWinImm() : mHImmDll(NULL)
{
	// Check system metrics 
	if ( !GetSystemMetrics( SM_IMMENABLED ) )
		return;

	mHImmDll = LoadLibraryA("Imm32");
	if (mHImmDll != NULL)
	{
		mImmIsIME               = (BOOL (WINAPI *)(HKL))                    GetProcAddress(mHImmDll, "ImmIsIME");
		mImmGetDefaultIMEWnd	= (HWND (WINAPI *)(HWND))					GetProcAddress(mHImmDll, "ImmGetDefaultIMEWnd");
		mImmGetContext          = (HIMC (WINAPI *)(HWND))                   GetProcAddress(mHImmDll, "ImmGetContext");
		mImmReleaseContext      = (BOOL (WINAPI *)(HWND, HIMC))             GetProcAddress(mHImmDll, "ImmReleaseContext");
		mImmGetOpenStatus       = (BOOL (WINAPI *)(HIMC))                   GetProcAddress(mHImmDll, "ImmGetOpenStatus");
		mImmSetOpenStatus       = (BOOL (WINAPI *)(HIMC, BOOL))             GetProcAddress(mHImmDll, "ImmSetOpenStatus");
		mImmGetConversionStatus = (BOOL (WINAPI *)(HIMC, LPDWORD, LPDWORD)) GetProcAddress(mHImmDll, "ImmGetConversionStatus");
		mImmSetConversionStatus = (BOOL (WINAPI *)(HIMC, DWORD, DWORD))     GetProcAddress(mHImmDll, "ImmSetConversionStatus");
		mImmGetCompostitionWindow = (BOOL (WINAPI *)(HIMC, LPCOMPOSITIONFORM))   GetProcAddress(mHImmDll, "ImmGetCompositionWindow");
		mImmSetCompostitionWindow = (BOOL (WINAPI *)(HIMC, LPCOMPOSITIONFORM))   GetProcAddress(mHImmDll, "ImmSetCompositionWindow");
		mImmGetCompositionString= (LONG (WINAPI *)(HIMC, DWORD, LPVOID, DWORD))					GetProcAddress(mHImmDll, "ImmGetCompositionStringW");
		mImmSetCompositionString= (BOOL (WINAPI *)(HIMC, DWORD, LPVOID, DWORD, LPVOID, DWORD))	GetProcAddress(mHImmDll, "ImmSetCompositionStringW");
		mImmSetCompositionFont  = (BOOL (WINAPI *)(HIMC, LPLOGFONTW))		GetProcAddress(mHImmDll, "ImmSetCompositionFontW");
		mImmSetCandidateWindow  = (BOOL (WINAPI *)(HIMC, LPCANDIDATEFORM))  GetProcAddress(mHImmDll, "ImmSetCandidateWindow");
		mImmNotifyIME			= (BOOL (WINAPI *)(HIMC, DWORD, DWORD, DWORD))	GetProcAddress(mHImmDll, "ImmNotifyIME");

		if (mImmIsIME == NULL ||
			mImmGetDefaultIMEWnd == NULL ||
			mImmGetContext == NULL ||
			mImmReleaseContext == NULL ||
			mImmGetOpenStatus == NULL ||
			mImmSetOpenStatus == NULL ||
			mImmGetConversionStatus == NULL ||
			mImmSetConversionStatus == NULL ||
			mImmGetCompostitionWindow == NULL ||
			mImmSetCompostitionWindow == NULL ||
			mImmGetCompositionString == NULL ||
			mImmSetCompositionString == NULL ||
			mImmSetCompositionFont == NULL ||
			mImmSetCandidateWindow == NULL ||
			mImmNotifyIME == NULL)
		{
			// If any of the above API entires are not found, we can't use IMM API.  
			// So, turn off the IMM support.  We should log some warning message in 
			// the case, since it is very unusual; these APIs are available from 
			// the beginning, and all versions of IMM32.DLL should have them all.  
			// Unfortunately, this code may be executed before initialization of 
			// the logging channel (LL_WARNS()), and we can't do it here...  Yes, this 
			// is one of disadvantages to use static constraction to DLL loading. 
			FreeLibrary(mHImmDll);
			mHImmDll = NULL;

			// If we unload the library, make sure all the function pointers are cleared
			mImmIsIME = NULL;
			mImmGetDefaultIMEWnd = NULL;
			mImmGetContext = NULL;
			mImmReleaseContext = NULL;
			mImmGetOpenStatus = NULL;
			mImmSetOpenStatus = NULL;
			mImmGetConversionStatus = NULL;
			mImmSetConversionStatus = NULL;
			mImmGetCompostitionWindow = NULL;
			mImmSetCompostitionWindow = NULL;
			mImmGetCompositionString = NULL;
			mImmSetCompositionString = NULL;
			mImmSetCompositionFont = NULL;
			mImmSetCandidateWindow = NULL;
			mImmNotifyIME = NULL;
		}
	}
}


// static 
BOOL	LLWinImm::isIME(HKL hkl)															
{ 
	if ( sTheInstance.mImmIsIME )
		return sTheInstance.mImmIsIME(hkl); 
	return FALSE;
}

// static 
HIMC		LLWinImm::getContext(HWND hwnd)
{
	if ( sTheInstance.mImmGetContext )
		return sTheInstance.mImmGetContext(hwnd); 
	return 0;
}

//static 
BOOL		LLWinImm::releaseContext(HWND hwnd, HIMC himc)
{ 
	if ( sTheInstance.mImmIsIME )
		return sTheInstance.mImmReleaseContext(hwnd, himc); 
	return FALSE;
}

// static 
BOOL		LLWinImm::getOpenStatus(HIMC himc)
{ 
	if ( sTheInstance.mImmGetOpenStatus )
		return sTheInstance.mImmGetOpenStatus(himc); 
	return FALSE;
}

// static 
BOOL		LLWinImm::setOpenStatus(HIMC himc, BOOL status)									
{ 
	if ( sTheInstance.mImmSetOpenStatus )
		return sTheInstance.mImmSetOpenStatus(himc, status); 
	return FALSE;
}

// static 
BOOL		LLWinImm::getConversionStatus(HIMC himc, LPDWORD conversion, LPDWORD sentence)	
{ 
	if ( sTheInstance.mImmGetConversionStatus )
		return sTheInstance.mImmGetConversionStatus(himc, conversion, sentence); 
	return FALSE;
}

// static 
BOOL		LLWinImm::setConversionStatus(HIMC himc, DWORD conversion, DWORD sentence)		
{ 
	if ( sTheInstance.mImmSetConversionStatus )
		return sTheInstance.mImmSetConversionStatus(himc, conversion, sentence); 
	return FALSE;
}

// static 
BOOL		LLWinImm::getCompositionWindow(HIMC himc, LPCOMPOSITIONFORM form)					
{ 
	if ( sTheInstance.mImmGetCompostitionWindow )
		return sTheInstance.mImmGetCompostitionWindow(himc, form);	
	return FALSE;
}

// static 
BOOL		LLWinImm::setCompositionWindow(HIMC himc, LPCOMPOSITIONFORM form)					
{ 
	if ( sTheInstance.mImmSetCompostitionWindow )
		return sTheInstance.mImmSetCompostitionWindow(himc, form);	
	return FALSE;
}


// static 
LONG		LLWinImm::getCompositionString(HIMC himc, DWORD index, LPVOID data, DWORD length)					
{ 
	if ( sTheInstance.mImmGetCompositionString )
		return sTheInstance.mImmGetCompositionString(himc, index, data, length);	
	return FALSE;
}


// static 
BOOL		LLWinImm::setCompositionString(HIMC himc, DWORD index, LPVOID pComp, DWORD compLength, LPVOID pRead, DWORD readLength)					
{ 
	if ( sTheInstance.mImmSetCompositionString )
		return sTheInstance.mImmSetCompositionString(himc, index, pComp, compLength, pRead, readLength);	
	return FALSE;
}

// static 
BOOL		LLWinImm::setCompositionFont(HIMC himc, LPLOGFONTW pFont)					
{ 
	if ( sTheInstance.mImmSetCompositionFont )
		return sTheInstance.mImmSetCompositionFont(himc, pFont);	
	return FALSE;
}

// static 
BOOL		LLWinImm::setCandidateWindow(HIMC himc, LPCANDIDATEFORM form)					
{ 
	if ( sTheInstance.mImmSetCandidateWindow )
		return sTheInstance.mImmSetCandidateWindow(himc, form);	
	return FALSE;
}

// static 
BOOL		LLWinImm::notifyIME(HIMC himc, DWORD action, DWORD index, DWORD value)					
{ 
	if ( sTheInstance.mImmNotifyIME )
		return sTheInstance.mImmNotifyIME(himc, action, index, value);	
	return FALSE;
}




// ----------------------------------------------------------------------------------------
LLWinImm::~LLWinImm()
{
	if (mHImmDll != NULL)
	{
		FreeLibrary(mHImmDll);
		mHImmDll = NULL;
	}
}


LLWindowWin32::LLWindowWin32(LLWindowCallbacks* callbacks,
							 const std::string& title, const std::string& name, S32 x, S32 y, S32 width,
							 S32 height, U32 flags, 
							 BOOL fullscreen, BOOL clearBg,
							 BOOL disable_vsync, BOOL use_gl,
							 BOOL ignore_pixel_depth,
							 U32 fsaa_samples)
	: LLWindow(callbacks, fullscreen, flags)
{
	
	//MAINT-516 -- force a load of opengl32.dll just in case windows went sideways 
	LoadLibrary(L"opengl32.dll");

	mFSAASamples = fsaa_samples;
	mIconResource = gIconResource;
	mOverrideAspectRatio = 0.f;
	mNativeAspectRatio = 0.f;
	mMousePositionModified = FALSE;
	mInputProcessingPaused = FALSE;
	mPreeditor = NULL;
	mKeyCharCode = 0;
	mKeyScanCode = 0;
	mKeyVirtualKey = 0;
	mhDC = NULL;
	mhRC = NULL;
	
	if (!SystemParametersInfo(SPI_GETMOUSEVANISH, 0, &mMouseVanish, 0))
	{
		mMouseVanish = TRUE;
	}

	// Initialize the keyboard
	gKeyboard = new LLKeyboardWin32();
	gKeyboard->setCallbacks(callbacks);

	// Initialize the Drag and Drop functionality
	mDragDrop = new LLDragDropWin32;

	// Initialize (boot strap) the Language text input management,
	// based on the system's (user's) default settings.
	allowLanguageTextInput(mPreeditor, FALSE);

	WNDCLASS		wc;
	RECT			window_rect;

	// Set the window title
	if (title.empty())
	{
		mWindowTitle = new WCHAR[50];
		wsprintf(mWindowTitle, L"OpenGL Window");
	}
	else
	{
		mWindowTitle = new WCHAR[256]; // Assume title length < 255 chars.
		mbstowcs(mWindowTitle, title.c_str(), 255);
		mWindowTitle[255] = 0;
	}

	// Set the window class name
	if (name.empty())
	{
		mWindowClassName = new WCHAR[50];
		wsprintf(mWindowClassName, L"OpenGL Window");
	}
	else
	{
		mWindowClassName = new WCHAR[256]; // Assume title length < 255 chars.
		mbstowcs(mWindowClassName, name.c_str(), 255);
		mWindowClassName[255] = 0;
	}


	// We're not clipping yet
	SetRect( &mOldMouseClip, 0, 0, 0, 0 );

	// Make an instance of our window then define the window class
	mhInstance = GetModuleHandle(NULL);
	mWndProc = NULL;

	mSwapMethod = SWAP_METHOD_UNDEFINED;

	// No WPARAM yet.
	mLastSizeWParam = 0;

	// Windows GDI rects don't include rightmost pixel
	window_rect.left = (long) 0;
	window_rect.right = (long) width;
	window_rect.top = (long) 0;
	window_rect.bottom = (long) height;

	// Grab screen size to sanitize the window
	S32 window_border_y = GetSystemMetrics(SM_CYBORDER);
	S32 virtual_screen_x = GetSystemMetrics(SM_XVIRTUALSCREEN); 
	S32 virtual_screen_y = GetSystemMetrics(SM_YVIRTUALSCREEN); 
	S32 virtual_screen_width = GetSystemMetrics(SM_CXVIRTUALSCREEN);
	S32 virtual_screen_height = GetSystemMetrics(SM_CYVIRTUALSCREEN);

	if (x < virtual_screen_x) x = virtual_screen_x;
	if (y < virtual_screen_y - window_border_y) y = virtual_screen_y - window_border_y;

	if (x + width > virtual_screen_x + virtual_screen_width) x = virtual_screen_x + virtual_screen_width - width;
	if (y + height > virtual_screen_y + virtual_screen_height) y = virtual_screen_y + virtual_screen_height - height;

	if (!sIsClassRegistered)
	{
		// Force redraw when resized and create a private device context

		// Makes double click messages.
		wc.style = CS_HREDRAW | CS_VREDRAW | CS_OWNDC | CS_DBLCLKS;

		// Set message handler function
		wc.lpfnWndProc = (WNDPROC) mainWindowProc;

		// unused
		wc.cbClsExtra = 0;
		wc.cbWndExtra = 0;

		wc.hInstance = mhInstance;
		wc.hIcon = LoadIcon(mhInstance, mIconResource);

		// We will set the cursor ourselves
		wc.hCursor = NULL;

		// background color is not used
		if (clearBg)
		{
			wc.hbrBackground = (HBRUSH) GetStockObject(WHITE_BRUSH);
		}
		else
		{
			wc.hbrBackground = (HBRUSH) NULL;
		}

		// we don't use windows menus
		wc.lpszMenuName = NULL;

		wc.lpszClassName = mWindowClassName;

		if (!RegisterClass(&wc))
		{
			OSMessageBox(mCallbacks->translateString("MBRegClassFailed"), 
				mCallbacks->translateString("MBError"), OSMB_OK);
			return;
		}
		sIsClassRegistered = TRUE;
	}

	//-----------------------------------------------------------------------
	// Get the current refresh rate
	//-----------------------------------------------------------------------

	DEVMODE dev_mode;
	::ZeroMemory(&dev_mode, sizeof(DEVMODE));
	dev_mode.dmSize = sizeof(DEVMODE);
	DWORD current_refresh;
	if (EnumDisplaySettings(NULL, ENUM_CURRENT_SETTINGS, &dev_mode))
	{
		current_refresh = dev_mode.dmDisplayFrequency;
		mNativeAspectRatio = ((F32)dev_mode.dmPelsWidth) / ((F32)dev_mode.dmPelsHeight);
	}
	else
	{
		current_refresh = 60;
	}

	//-----------------------------------------------------------------------
	// Drop resolution and go fullscreen
	// use a display mode with our desired size and depth, with a refresh
	// rate as close at possible to the users' default
	//-----------------------------------------------------------------------
	if (mFullscreen)
	{
		BOOL success = FALSE;
		DWORD closest_refresh = 0;

		for (S32 mode_num = 0;; mode_num++)
		{
			if (!EnumDisplaySettings(NULL, mode_num, &dev_mode))
			{
				break;
			}

			if (dev_mode.dmPelsWidth == width &&
				dev_mode.dmPelsHeight == height &&
				dev_mode.dmBitsPerPel == BITS_PER_PIXEL)
			{
				success = TRUE;
				if ((dev_mode.dmDisplayFrequency - current_refresh)
					< (closest_refresh - current_refresh))
				{
					closest_refresh = dev_mode.dmDisplayFrequency;
				}
			}
		}

		if (closest_refresh == 0)
		{
			LL_WARNS("Window") << "Couldn't find display mode " << width << " by " << height << " at " << BITS_PER_PIXEL << " bits per pixel" << LL_ENDL;
			//success = FALSE;

			if (!EnumDisplaySettings(NULL, ENUM_CURRENT_SETTINGS, &dev_mode))
			{
				success = FALSE;
			}
			else
			{
				if (dev_mode.dmBitsPerPel == BITS_PER_PIXEL)
				{
					LL_WARNS("Window") << "Current BBP is OK falling back to that" << LL_ENDL;
					window_rect.right=width=dev_mode.dmPelsWidth;
					window_rect.bottom=height=dev_mode.dmPelsHeight;
					success = TRUE;
				}
				else
				{
					LL_WARNS("Window") << "Current BBP is BAD" << LL_ENDL;
					success = FALSE;
				}
			}
		}

		// If we found a good resolution, use it.
		if (success)
		{
			success = setDisplayResolution(width, height, BITS_PER_PIXEL, closest_refresh);
		}

		// Keep a copy of the actual current device mode in case we minimize 
		// and change the screen resolution.   JC
		EnumDisplaySettings(NULL, ENUM_CURRENT_SETTINGS, &dev_mode);

		// If it failed, we don't want to run fullscreen
		if (success)
		{
			mFullscreen = TRUE;
			mFullscreenWidth   = dev_mode.dmPelsWidth;
			mFullscreenHeight  = dev_mode.dmPelsHeight;
			mFullscreenBits    = dev_mode.dmBitsPerPel;
			mFullscreenRefresh = dev_mode.dmDisplayFrequency;

			LL_INFOS("Window") << "Running at " << dev_mode.dmPelsWidth
				<< "x"   << dev_mode.dmPelsHeight
				<< "x"   << dev_mode.dmBitsPerPel
				<< " @ " << dev_mode.dmDisplayFrequency
				<< LL_ENDL;
		}
		else
		{
			mFullscreen = FALSE;
			mFullscreenWidth   = -1;
			mFullscreenHeight  = -1;
			mFullscreenBits    = -1;
			mFullscreenRefresh = -1;

			std::map<std::string,std::string> args;
			args["[WIDTH]"] = llformat("%d", width);
			args["[HEIGHT]"] = llformat ("%d", height);
			OSMessageBox(mCallbacks->translateString("MBFullScreenErr", args),
				mCallbacks->translateString("MBError"), OSMB_OK);
		}
	}

	// TODO: add this after resolving _WIN32_WINNT issue
	//	if (!fullscreen)
	//	{
	//		TRACKMOUSEEVENT track_mouse_event;
	//		track_mouse_event.cbSize = sizeof( TRACKMOUSEEVENT );
	//		track_mouse_event.dwFlags = TME_LEAVE;
	//		track_mouse_event.hwndTrack = mWindowHandle;
	//		track_mouse_event.dwHoverTime = HOVER_DEFAULT;
	//		TrackMouseEvent( &track_mouse_event ); 
	//	}


	//-----------------------------------------------------------------------
	// Create GL drawing context
	//-----------------------------------------------------------------------
	LLCoordScreen windowPos(x,y);
	LLCoordScreen windowSize(window_rect.right - window_rect.left,
							 window_rect.bottom - window_rect.top);
	if (!switchContext(mFullscreen, windowSize, TRUE, &windowPos))
	{
		return;
	}
	
	//start with arrow cursor
	initCursors();
	setCursor( UI_CURSOR_ARROW );

	// Initialize (boot strap) the Language text input management,
	// based on the system's (or user's) default settings.
	allowLanguageTextInput(NULL, FALSE);
}


LLWindowWin32::~LLWindowWin32()
{
	delete mDragDrop;

	delete [] mWindowTitle;
	mWindowTitle = NULL;

	delete [] mSupportedResolutions;
	mSupportedResolutions = NULL;

	delete [] mWindowClassName;
	mWindowClassName = NULL;
}

void LLWindowWin32::show()
{
	ShowWindow(mWindowHandle, SW_SHOW);
	SetForegroundWindow(mWindowHandle);
	SetFocus(mWindowHandle);
}

void LLWindowWin32::hide()
{
	setMouseClipping(FALSE);
	ShowWindow(mWindowHandle, SW_HIDE);
}

//virtual
void LLWindowWin32::minimize()
{
	setMouseClipping(FALSE);
	showCursor();
	ShowWindow(mWindowHandle, SW_MINIMIZE);
}

//virtual
void LLWindowWin32::restore()
{
	ShowWindow(mWindowHandle, SW_RESTORE);
	SetForegroundWindow(mWindowHandle);
	SetFocus(mWindowHandle);
}


// close() destroys all OS-specific code associated with a window.
// Usually called from LLWindowManager::destroyWindow()
void LLWindowWin32::close()
{
	LL_DEBUGS("Window") << "Closing LLWindowWin32" << LL_ENDL;
	// Is window is already closed?
	if (!mWindowHandle)
	{
		return;
	}

	mDragDrop->reset();

	// Make sure cursor is visible and we haven't mangled the clipping state.
	setMouseClipping(FALSE);
	showCursor();

	// Go back to screen mode written in the registry.
	if (mFullscreen)
	{
		resetDisplayResolution();
	}

	// Clean up remaining GL state
	LL_DEBUGS("Window") << "Shutting down GL" << LL_ENDL;
	gGLManager.shutdownGL();

	LL_DEBUGS("Window") << "Releasing Context" << LL_ENDL;
	if (mhRC)
	{
		if (!wglMakeCurrent(NULL, NULL))
		{
			LL_WARNS("Window") << "Release of DC and RC failed" << LL_ENDL;
		}

		if (!wglDeleteContext(mhRC))
		{
			LL_WARNS("Window") << "Release of rendering context failed" << LL_ENDL;
		}

		mhRC = NULL;
	}

	// Restore gamma to the system values.
	restoreGamma();

	if (mhDC && !ReleaseDC(mWindowHandle, mhDC))
	{
		LL_WARNS("Window") << "Release of ghDC failed" << LL_ENDL;
		mhDC = NULL;
	}

	LL_DEBUGS("Window") << "Destroying Window" << LL_ENDL;
	
	// Don't process events in our mainWindowProc any longer.
	SetWindowLongPtr(mWindowHandle, GWLP_USERDATA, NULL);

	// Make sure we don't leave a blank toolbar button.
	ShowWindow(mWindowHandle, SW_HIDE);

	// This causes WM_DESTROY to be sent *immediately*
	if (!DestroyWindow(mWindowHandle))
	{
		OSMessageBox(mCallbacks->translateString("MBDestroyWinFailed"),
			mCallbacks->translateString("MBShutdownErr"),
			OSMB_OK);
	}

	mWindowHandle = NULL;
}

BOOL LLWindowWin32::isValid()
{
	return (mWindowHandle != NULL);
}

BOOL LLWindowWin32::getVisible()
{
	return (mWindowHandle && IsWindowVisible(mWindowHandle));
}

BOOL LLWindowWin32::getMinimized()
{
	return (mWindowHandle && IsIconic(mWindowHandle));
}

BOOL LLWindowWin32::getMaximized()
{
	return (mWindowHandle && IsZoomed(mWindowHandle));
}

BOOL LLWindowWin32::maximize()
{
	BOOL success = FALSE;
	if (!mWindowHandle) return success;

	WINDOWPLACEMENT placement;
	placement.length = sizeof(WINDOWPLACEMENT);

	success = GetWindowPlacement(mWindowHandle, &placement);
	if (!success) return success;

	placement.showCmd = SW_MAXIMIZE;

	success = SetWindowPlacement(mWindowHandle, &placement);
	return success;
}

BOOL LLWindowWin32::getFullscreen()
{
	return mFullscreen;
}

BOOL LLWindowWin32::getPosition(LLCoordScreen *position)
{
	RECT window_rect;

	if (!mWindowHandle ||
		!GetWindowRect(mWindowHandle, &window_rect) ||
		NULL == position)
	{
		return FALSE;
	}

	position->mX = window_rect.left;
	position->mY = window_rect.top;
	return TRUE;
}

BOOL LLWindowWin32::getSize(LLCoordScreen *size)
{
	RECT window_rect;

	if (!mWindowHandle ||
		!GetWindowRect(mWindowHandle, &window_rect) ||
		NULL == size)
	{
		return FALSE;
	}

	size->mX = window_rect.right - window_rect.left;
	size->mY = window_rect.bottom - window_rect.top;
	return TRUE;
}

BOOL LLWindowWin32::getSize(LLCoordWindow *size)
{
	RECT client_rect;

	if (!mWindowHandle ||
		!GetClientRect(mWindowHandle, &client_rect) ||
		NULL == size)
	{
		return FALSE;
	}

	size->mX = client_rect.right - client_rect.left;
	size->mY = client_rect.bottom - client_rect.top;
	return TRUE;
}

BOOL LLWindowWin32::setPosition(const LLCoordScreen position)
{
	LLCoordScreen size;

	if (!mWindowHandle)
	{
		return FALSE;
	}
	getSize(&size);
	moveWindow(position, size);
	return TRUE;
}

BOOL LLWindowWin32::setSizeImpl(const LLCoordScreen size)
{
	LLCoordScreen position;

	getPosition(&position);
	if (!mWindowHandle)
	{
		return FALSE;
	}

	WINDOWPLACEMENT placement;
	placement.length = sizeof(WINDOWPLACEMENT);

	if (!GetWindowPlacement(mWindowHandle, &placement)) return FALSE;

	placement.showCmd = SW_RESTORE;

	if (!SetWindowPlacement(mWindowHandle, &placement)) return FALSE;

	moveWindow(position, size);
	return TRUE;
}

BOOL LLWindowWin32::setSizeImpl(const LLCoordWindow size)
{
	RECT window_rect = {0, 0, size.mX, size.mY };
	DWORD dw_ex_style = WS_EX_APPWINDOW | WS_EX_WINDOWEDGE;
	DWORD dw_style = WS_OVERLAPPEDWINDOW;

	AdjustWindowRectEx(&window_rect, dw_style, FALSE, dw_ex_style);

	return setSizeImpl(LLCoordScreen(window_rect.right - window_rect.left, window_rect.bottom - window_rect.top));
}

// changing fullscreen resolution
BOOL LLWindowWin32::switchContext(BOOL fullscreen, const LLCoordScreen &size, BOOL disable_vsync, const LLCoordScreen * const posp)
{
	GLuint	pixel_format;
	DEVMODE dev_mode;
	::ZeroMemory(&dev_mode, sizeof(DEVMODE));
	dev_mode.dmSize = sizeof(DEVMODE);
	DWORD	current_refresh;
	DWORD	dw_ex_style;
	DWORD	dw_style;
	RECT	window_rect = {0, 0, 0, 0};
	S32 width = size.mX;
	S32 height = size.mY;
	BOOL auto_show = FALSE;

	if (mhRC)	
	{
		auto_show = TRUE;
		resetDisplayResolution();
	}

	if (EnumDisplaySettings(NULL, ENUM_CURRENT_SETTINGS, &dev_mode))
	{
		current_refresh = dev_mode.dmDisplayFrequency;
	}
	else
	{
		current_refresh = 60;
	}

	gGLManager.shutdownGL();
	//destroy gl context
	if (mhRC)
	{
		if (!wglMakeCurrent(NULL, NULL))
		{
			LL_WARNS("Window") << "Release of DC and RC failed" << LL_ENDL;
		}

		if (!wglDeleteContext(mhRC))
		{
			LL_WARNS("Window") << "Release of rendering context failed" << LL_ENDL;
		}

		mhRC = NULL;
	}

	if (fullscreen)
	{
		mFullscreen = TRUE;
		BOOL success = FALSE;
		DWORD closest_refresh = 0;

		for (S32 mode_num = 0;; mode_num++)
		{
			if (!EnumDisplaySettings(NULL, mode_num, &dev_mode))
			{
				break;
			}

			if (dev_mode.dmPelsWidth == width &&
				dev_mode.dmPelsHeight == height &&
				dev_mode.dmBitsPerPel == BITS_PER_PIXEL)
			{
				success = TRUE;
				if ((dev_mode.dmDisplayFrequency - current_refresh)
					< (closest_refresh - current_refresh))
				{
					closest_refresh = dev_mode.dmDisplayFrequency;
				}
			}
		}

		if (closest_refresh == 0)
		{
			LL_WARNS("Window") << "Couldn't find display mode " << width << " by " << height << " at " << BITS_PER_PIXEL << " bits per pixel" << LL_ENDL;
			return FALSE;
		}

		// If we found a good resolution, use it.
		if (success)
		{
			success = setDisplayResolution(width, height, BITS_PER_PIXEL, closest_refresh);
		}

		// Keep a copy of the actual current device mode in case we minimize 
		// and change the screen resolution.   JC
		EnumDisplaySettings(NULL, ENUM_CURRENT_SETTINGS, &dev_mode);

		if (success)
		{
			mFullscreen = TRUE;
			mFullscreenWidth   = dev_mode.dmPelsWidth;
			mFullscreenHeight  = dev_mode.dmPelsHeight;
			mFullscreenBits    = dev_mode.dmBitsPerPel;
			mFullscreenRefresh = dev_mode.dmDisplayFrequency;

			LL_INFOS("Window") << "Running at " << dev_mode.dmPelsWidth
				<< "x"   << dev_mode.dmPelsHeight
				<< "x"   << dev_mode.dmBitsPerPel
				<< " @ " << dev_mode.dmDisplayFrequency
				<< LL_ENDL;

			window_rect.left = (long) 0;
			window_rect.right = (long) width;			// Windows GDI rects don't include rightmost pixel
			window_rect.top = (long) 0;
			window_rect.bottom = (long) height;
			dw_ex_style = WS_EX_APPWINDOW;
			dw_style = WS_POPUP;

			// Move window borders out not to cover window contents.
			// This converts client rect to window rect, i.e. expands it by the window border size.
			AdjustWindowRectEx(&window_rect, dw_style, FALSE, dw_ex_style);
		}
		// If it failed, we don't want to run fullscreen
		else
		{
			mFullscreen = FALSE;
			mFullscreenWidth   = -1;
			mFullscreenHeight  = -1;
			mFullscreenBits    = -1;
			mFullscreenRefresh = -1;

			LL_INFOS("Window") << "Unable to run fullscreen at " << width << "x" << height << LL_ENDL;
			return FALSE;
		}
	}
	else
	{
		mFullscreen = FALSE;
		window_rect.left = (long) (posp ? posp->mX : 0);
		window_rect.right = (long) width + window_rect.left;			// Windows GDI rects don't include rightmost pixel
		window_rect.top = (long) (posp ? posp->mY : 0);
		window_rect.bottom = (long) height + window_rect.top;
		// Window with an edge
		dw_ex_style = WS_EX_APPWINDOW | WS_EX_WINDOWEDGE;
		dw_style = WS_OVERLAPPEDWINDOW;
	}


	// don't post quit messages when destroying old windows
	mPostQuit = FALSE;

	// create window
	DestroyWindow(mWindowHandle);
	mWindowHandle = CreateWindowEx(dw_ex_style,
		mWindowClassName,
		mWindowTitle,
		WS_CLIPSIBLINGS | WS_CLIPCHILDREN | dw_style,
		window_rect.left,								// x pos
		window_rect.top,								// y pos
		window_rect.right - window_rect.left,			// width
		window_rect.bottom - window_rect.top,			// height
		NULL,
		NULL,
		mhInstance,
		NULL);

	if (mWindowHandle)
	{
	LL_INFOS("Window") << "window is created." << LL_ENDL ;
	}
	else
	{
		LL_WARNS("Window") << "Window creation failed, code: " << GetLastError() << LL_ENDL;
	}

	//-----------------------------------------------------------------------
	// Create GL drawing context
	//-----------------------------------------------------------------------
	static PIXELFORMATDESCRIPTOR pfd =
	{
		sizeof(PIXELFORMATDESCRIPTOR), 
			1,
			PFD_DRAW_TO_WINDOW | PFD_SUPPORT_OPENGL | PFD_DOUBLEBUFFER, 
			PFD_TYPE_RGBA,
			BITS_PER_PIXEL,
			0, 0, 0, 0, 0, 0,	// RGB bits and shift, unused
			8,					// alpha bits
			0,					// alpha shift
			0,					// accum bits
			0, 0, 0, 0,			// accum RGBA
			24,					// depth bits
			8,					// stencil bits, avi added for stencil test
			0,
			PFD_MAIN_PLANE,
			0,
			0, 0, 0
	};

	if (!(mhDC = GetDC(mWindowHandle)))
	{
		close();
		OSMessageBox(mCallbacks->translateString("MBDevContextErr"),
			mCallbacks->translateString("MBError"), OSMB_OK);
		return FALSE;
	}

	LL_INFOS("Window") << "Device context retrieved." << LL_ENDL ;

	if (!(pixel_format = ChoosePixelFormat(mhDC, &pfd)))
	{
		close();
		OSMessageBox(mCallbacks->translateString("MBPixelFmtErr"),
			mCallbacks->translateString("MBError"), OSMB_OK);
		return FALSE;
	}

	LL_INFOS("Window") << "Pixel format chosen." << LL_ENDL ;

	// Verify what pixel format we actually received.
	if (!DescribePixelFormat(mhDC, pixel_format, sizeof(PIXELFORMATDESCRIPTOR),
		&pfd))
	{
		close();
		OSMessageBox(mCallbacks->translateString("MBPixelFmtDescErr"),
			mCallbacks->translateString("MBError"), OSMB_OK);
		return FALSE;
	}

	// (EXP-1765) dump pixel data to see if there is a pattern that leads to unreproducible crash
	LL_INFOS("Window") << "--- begin pixel format dump ---" << LL_ENDL ;
	LL_INFOS("Window") << "pixel_format is " << pixel_format << LL_ENDL ;
	LL_INFOS("Window") << "pfd.nSize:            " << pfd.nSize << LL_ENDL ;
	LL_INFOS("Window") << "pfd.nVersion:         " << pfd.nVersion << LL_ENDL ;
	LL_INFOS("Window") << "pfd.dwFlags:          0x" << std::hex << pfd.dwFlags << std::dec << LL_ENDL ;
	LL_INFOS("Window") << "pfd.iPixelType:       " << (int)pfd.iPixelType << LL_ENDL ;
	LL_INFOS("Window") << "pfd.cColorBits:       " << (int)pfd.cColorBits << LL_ENDL ;
	LL_INFOS("Window") << "pfd.cRedBits:         " << (int)pfd.cRedBits << LL_ENDL ;
	LL_INFOS("Window") << "pfd.cRedShift:        " << (int)pfd.cRedShift << LL_ENDL ;
	LL_INFOS("Window") << "pfd.cGreenBits:       " << (int)pfd.cGreenBits << LL_ENDL ;
	LL_INFOS("Window") << "pfd.cGreenShift:      " << (int)pfd.cGreenShift << LL_ENDL ;
	LL_INFOS("Window") << "pfd.cBlueBits:        " << (int)pfd.cBlueBits << LL_ENDL ;
	LL_INFOS("Window") << "pfd.cBlueShift:       " << (int)pfd.cBlueShift << LL_ENDL ;
	LL_INFOS("Window") << "pfd.cAlphaBits:       " << (int)pfd.cAlphaBits << LL_ENDL ;
	LL_INFOS("Window") << "pfd.cAlphaShift:      " << (int)pfd.cAlphaShift << LL_ENDL ;
	LL_INFOS("Window") << "pfd.cAccumBits:       " << (int)pfd.cAccumBits << LL_ENDL ;
	LL_INFOS("Window") << "pfd.cAccumRedBits:    " << (int)pfd.cAccumRedBits << LL_ENDL ;
	LL_INFOS("Window") << "pfd.cAccumGreenBits:  " << (int)pfd.cAccumGreenBits << LL_ENDL ;
	LL_INFOS("Window") << "pfd.cAccumBlueBits:   " << (int)pfd.cAccumBlueBits << LL_ENDL ;
	LL_INFOS("Window") << "pfd.cAccumAlphaBits:  " << (int)pfd.cAccumAlphaBits << LL_ENDL ;
	LL_INFOS("Window") << "pfd.cDepthBits:       " << (int)pfd.cDepthBits << LL_ENDL ;
	LL_INFOS("Window") << "pfd.cStencilBits:     " << (int)pfd.cStencilBits << LL_ENDL ;
	LL_INFOS("Window") << "pfd.cAuxBuffers:      " << (int)pfd.cAuxBuffers << LL_ENDL ;
	LL_INFOS("Window") << "pfd.iLayerType:       " << (int)pfd.iLayerType << LL_ENDL ;
	LL_INFOS("Window") << "pfd.bReserved:        " << (int)pfd.bReserved << LL_ENDL ;
	LL_INFOS("Window") << "pfd.dwLayerMask:      " << pfd.dwLayerMask << LL_ENDL ;
	LL_INFOS("Window") << "pfd.dwVisibleMask:    " << pfd.dwVisibleMask << LL_ENDL ;
	LL_INFOS("Window") << "pfd.dwDamageMask:     " << pfd.dwDamageMask << LL_ENDL ;
	LL_INFOS("Window") << "--- end pixel format dump ---" << LL_ENDL ;

	if (pfd.cColorBits < 32)
	{
		close();
		OSMessageBox(mCallbacks->translateString("MBTrueColorWindow"),
			mCallbacks->translateString("MBError"), OSMB_OK);
		return FALSE;
	}

	if (pfd.cAlphaBits < 8)
	{
		close();
		OSMessageBox(mCallbacks->translateString("MBAlpha"),
			mCallbacks->translateString("MBError"), OSMB_OK);
		return FALSE;
	}

	if (!SetPixelFormat(mhDC, pixel_format, &pfd))
	{
		close();
		OSMessageBox(mCallbacks->translateString("MBPixelFmtSetErr"),
			mCallbacks->translateString("MBError"), OSMB_OK);
		return FALSE;
	}


	if (!(mhRC = SafeCreateContext(mhDC)))
	{
		close();
		OSMessageBox(mCallbacks->translateString("MBGLContextErr"),
			mCallbacks->translateString("MBError"), OSMB_OK);
		return FALSE;
	}
		
	if (!wglMakeCurrent(mhDC, mhRC))
	{
		close();
		OSMessageBox(mCallbacks->translateString("MBGLContextActErr"),
			mCallbacks->translateString("MBError"), OSMB_OK);
		return FALSE;
	}

	LL_INFOS("Window") << "Drawing context is created." << LL_ENDL ;

	gGLManager.initWGL();
	
	if (wglChoosePixelFormatARB)
	{
		// OK, at this point, use the ARB wglChoosePixelFormatsARB function to see if we
		// can get exactly what we want.
		GLint attrib_list[256];
		S32 cur_attrib = 0;

		attrib_list[cur_attrib++] = WGL_DEPTH_BITS_ARB;
		attrib_list[cur_attrib++] = 24;

		attrib_list[cur_attrib++] = WGL_STENCIL_BITS_ARB;
		attrib_list[cur_attrib++] = 8;

		attrib_list[cur_attrib++] = WGL_DRAW_TO_WINDOW_ARB;
		attrib_list[cur_attrib++] = GL_TRUE;

		attrib_list[cur_attrib++] = WGL_ACCELERATION_ARB;
		attrib_list[cur_attrib++] = WGL_FULL_ACCELERATION_ARB;

		attrib_list[cur_attrib++] = WGL_SUPPORT_OPENGL_ARB;
		attrib_list[cur_attrib++] = GL_TRUE;

		attrib_list[cur_attrib++] = WGL_DOUBLE_BUFFER_ARB;
		attrib_list[cur_attrib++] = GL_TRUE;

		attrib_list[cur_attrib++] = WGL_COLOR_BITS_ARB;
		attrib_list[cur_attrib++] = 24;

		attrib_list[cur_attrib++] = WGL_ALPHA_BITS_ARB;
		attrib_list[cur_attrib++] = 8;

		U32 end_attrib = 0;
		if (mFSAASamples > 0)
		{
			end_attrib = cur_attrib;
			attrib_list[cur_attrib++] = WGL_SAMPLE_BUFFERS_ARB;
			attrib_list[cur_attrib++] = GL_TRUE;

			attrib_list[cur_attrib++] = WGL_SAMPLES_ARB;
			attrib_list[cur_attrib++] = mFSAASamples;
		}

		// End the list
		attrib_list[cur_attrib++] = 0;

		GLint pixel_formats[256];
		U32 num_formats = 0;

		// First we try and get a 32 bit depth pixel format
		BOOL result = wglChoosePixelFormatARB(mhDC, attrib_list, NULL, 256, pixel_formats, &num_formats);
		
		while(!result && mFSAASamples > 0) 
		{
			LL_WARNS() << "FSAASamples: " << mFSAASamples << " not supported." << LL_ENDL ;

			mFSAASamples /= 2 ; //try to decrease sample pixel number until to disable anti-aliasing
			if(mFSAASamples < 2)
			{
				mFSAASamples = 0 ;
			}

			if (mFSAASamples > 0)
			{
				attrib_list[end_attrib + 3] = mFSAASamples;
			}
			else
			{
				cur_attrib = end_attrib ;
				end_attrib = 0 ;
				attrib_list[cur_attrib++] = 0 ; //end
			}
			result = wglChoosePixelFormatARB(mhDC, attrib_list, NULL, 256, pixel_formats, &num_formats);

			if(result)
			{
				LL_WARNS() << "Only support FSAASamples: " << mFSAASamples << LL_ENDL ;
			}
		}

		if (!result)
		{
			LL_WARNS() << "mFSAASamples: " << mFSAASamples << LL_ENDL ;

			close();
			show_window_creation_error("Error after wglChoosePixelFormatARB 32-bit");
			return FALSE;
		}

		if (!num_formats)
		{
			if (end_attrib > 0)
			{
				LL_INFOS("Window") << "No valid pixel format for " << mFSAASamples << "x anti-aliasing." << LL_ENDL;
				attrib_list[end_attrib] = 0;

				BOOL result = wglChoosePixelFormatARB(mhDC, attrib_list, NULL, 256, pixel_formats, &num_formats);
				if (!result)
				{
					close();
					show_window_creation_error("Error after wglChoosePixelFormatARB 32-bit no AA");
					return FALSE;
				}
			}

			if (!num_formats)
			{
				LL_INFOS("Window") << "No 32 bit z-buffer, trying 24 bits instead" << LL_ENDL;
				// Try 24-bit format
				attrib_list[1] = 24;
				BOOL result = wglChoosePixelFormatARB(mhDC, attrib_list, NULL, 256, pixel_formats, &num_formats);
				if (!result)
				{
					close();
					show_window_creation_error("Error after wglChoosePixelFormatARB 24-bit");
					return FALSE;
				}

				if (!num_formats)
				{
					LL_WARNS("Window") << "Couldn't get 24 bit z-buffer,trying 16 bits instead!" << LL_ENDL;
					attrib_list[1] = 16;
					BOOL result = wglChoosePixelFormatARB(mhDC, attrib_list, NULL, 256, pixel_formats, &num_formats);
					if (!result || !num_formats)
					{
						close();
						show_window_creation_error("Error after wglChoosePixelFormatARB 16-bit");
						return FALSE;
					}
				}
			}

			LL_INFOS("Window") << "Choosing pixel formats: " << num_formats << " pixel formats returned" << LL_ENDL;
		}

		LL_INFOS("Window") << "pixel formats done." << LL_ENDL ;

		S32 swap_method = 0;
		S32 cur_format = num_formats-1;
		GLint swap_query = WGL_SWAP_METHOD_ARB;

		BOOL found_format = FALSE;

		while (!found_format && wglGetPixelFormatAttribivARB(mhDC, pixel_format, 0, 1, &swap_query, &swap_method))
		{
			if (swap_method == WGL_SWAP_UNDEFINED_ARB || cur_format <= 0)
			{
				found_format = TRUE;
			}
			else
			{
				--cur_format;
			}
		}
		
		pixel_format = pixel_formats[cur_format];
		
		if (mhDC != 0)											// Does The Window Have A Device Context?
		{
			wglMakeCurrent(mhDC, 0);							// Set The Current Active Rendering Context To Zero
			if (mhRC != 0)										// Does The Window Have A Rendering Context?
			{
				wglDeleteContext (mhRC);							// Release The Rendering Context
				mhRC = 0;										// Zero The Rendering Context

			}
			ReleaseDC (mWindowHandle, mhDC);						// Release The Device Context
			mhDC = 0;											// Zero The Device Context
		}
		DestroyWindow (mWindowHandle);									// Destroy The Window
		

		mWindowHandle = CreateWindowEx(dw_ex_style,
			mWindowClassName,
			mWindowTitle,
			WS_CLIPSIBLINGS | WS_CLIPCHILDREN | dw_style,
			window_rect.left,								// x pos
			window_rect.top,								// y pos
			window_rect.right - window_rect.left,			// width
			window_rect.bottom - window_rect.top,			// height
			NULL,
			NULL,
			mhInstance,
			NULL);


		if (mWindowHandle)
		{
		LL_INFOS("Window") << "recreate window done." << LL_ENDL ;
		}
		else
		{
			// Note: if value is NULL GetDC retrieves the DC for the entire screen.
			LL_WARNS("Window") << "Window recreation failed, code: " << GetLastError() << LL_ENDL;
		}

		if (!(mhDC = GetDC(mWindowHandle)))
		{
			close();
			OSMessageBox(mCallbacks->translateString("MBDevContextErr"), mCallbacks->translateString("MBError"), OSMB_OK);
			return FALSE;
		}

		if (!SetPixelFormat(mhDC, pixel_format, &pfd))
		{
			close();
			OSMessageBox(mCallbacks->translateString("MBPixelFmtSetErr"),
				mCallbacks->translateString("MBError"), OSMB_OK);
			return FALSE;
		}

		if (wglGetPixelFormatAttribivARB(mhDC, pixel_format, 0, 1, &swap_query, &swap_method))
		{
			switch (swap_method)
			{
			case WGL_SWAP_EXCHANGE_ARB:
				mSwapMethod = SWAP_METHOD_EXCHANGE;
				LL_DEBUGS("Window") << "Swap Method: Exchange" << LL_ENDL;
				break;
			case WGL_SWAP_COPY_ARB:
				mSwapMethod = SWAP_METHOD_COPY;
				LL_DEBUGS("Window") << "Swap Method: Copy" << LL_ENDL;
				break;
			case WGL_SWAP_UNDEFINED_ARB:
				mSwapMethod = SWAP_METHOD_UNDEFINED;
				LL_DEBUGS("Window") << "Swap Method: Undefined" << LL_ENDL;
				break;
			default:
				mSwapMethod = SWAP_METHOD_UNDEFINED;
				LL_DEBUGS("Window") << "Swap Method: Unknown" << LL_ENDL;
				break;
			}
		}		
	}
	else
	{
		LL_WARNS("Window") << "No wgl_ARB_pixel_format extension, using default ChoosePixelFormat!" << LL_ENDL;
	}

	// Verify what pixel format we actually received.
	if (!DescribePixelFormat(mhDC, pixel_format, sizeof(PIXELFORMATDESCRIPTOR),
		&pfd))
	{
		close();
		OSMessageBox(mCallbacks->translateString("MBPixelFmtDescErr"), mCallbacks->translateString("MBError"), OSMB_OK);
		return FALSE;
	}

	LL_INFOS("Window") << "GL buffer: Color Bits " << S32(pfd.cColorBits) 
		<< " Alpha Bits " << S32(pfd.cAlphaBits)
		<< " Depth Bits " << S32(pfd.cDepthBits) 
		<< LL_ENDL;

	// make sure we have 32 bits per pixel
	if (pfd.cColorBits < 32 || GetDeviceCaps(mhDC, BITSPIXEL) < 32)
	{
		close();
		OSMessageBox(mCallbacks->translateString("MBTrueColorWindow"), mCallbacks->translateString("MBError"), OSMB_OK);
		return FALSE;
	}

	if (pfd.cAlphaBits < 8)
	{
		close();
		OSMessageBox(mCallbacks->translateString("MBAlpha"), mCallbacks->translateString("MBError"), OSMB_OK);
		return FALSE;
	}

	mhRC = 0;
	if (wglCreateContextAttribsARB)
	{ //attempt to create a specific versioned context
		S32 attribs[] = 
		{ //start at 4.2
			WGL_CONTEXT_MAJOR_VERSION_ARB, 4,
			WGL_CONTEXT_MINOR_VERSION_ARB, 2,
			WGL_CONTEXT_PROFILE_MASK_ARB,  LLRender::sGLCoreProfile ? WGL_CONTEXT_CORE_PROFILE_BIT_ARB : WGL_CONTEXT_COMPATIBILITY_PROFILE_BIT_ARB,
			WGL_CONTEXT_FLAGS_ARB, gDebugGL ? WGL_CONTEXT_DEBUG_BIT_ARB : 0,
			0
		};

		bool done = false;
		while (!done)
		{
			mhRC = wglCreateContextAttribsARB(mhDC, mhRC, attribs);

			if (!mhRC)
			{
				if (attribs[3] > 0)
				{ //decrement minor version
					attribs[3]--;
				}
				else if (attribs[1] > 3)
				{ //decrement major version and start minor version over at 3
					attribs[1]--;
					attribs[3] = 3;
				}
				else
				{ //we reached 3.0 and still failed, bail out
					done = true;
				}
			}
			else
			{
				LL_INFOS() << "Created OpenGL " << llformat("%d.%d", attribs[1], attribs[3]) << 
					(LLRender::sGLCoreProfile ? " core" : " compatibility") << " context." << LL_ENDL;
				done = true;

			// force sNoFixedFunction iff we're trying to use nsight debugging which does not support many legacy API uses

<<<<<<< HEAD
                // nSight doesn't support use of legacy API funcs in the fixed function pipe
                if (LLRender::sGLCoreProfile || LLRender::sNsightDebugSupport)
=======
				// nSight doesn't support use of legacy API funcs in the fixed function pipe
				if (LLRender::sGLCoreProfile || LLRender::sNsightDebugSupport)
>>>>>>> c70119eb
				{
					LLGLSLShader::sNoFixedFunction = true;
				}
			}
		}
	}

	if (!mhRC && !(mhRC = wglCreateContext(mhDC)))
	{
		close();
		OSMessageBox(mCallbacks->translateString("MBGLContextErr"), mCallbacks->translateString("MBError"), OSMB_OK);
		return FALSE;
	}

	if (!wglMakeCurrent(mhDC, mhRC))
	{
		close();
		OSMessageBox(mCallbacks->translateString("MBGLContextActErr"), mCallbacks->translateString("MBError"), OSMB_OK);
		return FALSE;
	}

	if (!gGLManager.initGL())
	{
		close();
		OSMessageBox(mCallbacks->translateString("MBVideoDrvErr"), mCallbacks->translateString("MBError"), OSMB_OK);
		return FALSE;
	}
	
	// Disable vertical sync for swap
	if (disable_vsync && wglSwapIntervalEXT)
	{
		LL_DEBUGS("Window") << "Disabling vertical sync" << LL_ENDL;
		wglSwapIntervalEXT(0);
	}
	else
	{
		LL_DEBUGS("Window") << "Keeping vertical sync" << LL_ENDL;
	}

	SetWindowLongPtr(mWindowHandle, GWLP_USERDATA, (LONG_PTR)this);

	// register this window as handling drag/drop events from the OS
	DragAcceptFiles( mWindowHandle, TRUE );

	mDragDrop->init( mWindowHandle );
	
	//register joystick timer callback
	SetTimer( mWindowHandle, 0, 1000 / 30, NULL ); // 30 fps timer

	// ok to post quit messages now
	mPostQuit = TRUE;

	if (auto_show)
	{
		show();
		glClearColor(0.0f, 0.0f, 0.0f, 0.f);
		glClear(GL_COLOR_BUFFER_BIT);
		swapBuffers();
	}

	return TRUE;
}

void LLWindowWin32::moveWindow( const LLCoordScreen& position, const LLCoordScreen& size )
{
	if( mIsMouseClipping )
	{
		RECT client_rect_in_screen_space;
		if( getClientRectInScreenSpace( &client_rect_in_screen_space ) )
		{
			ClipCursor( &client_rect_in_screen_space );
		}
	}

	// if the window was already maximized, MoveWindow seems to still set the maximized flag even if
	// the window is smaller than maximized.
	// So we're going to do a restore first (which is a ShowWindow call) (SL-44655).

	// THIS CAUSES DEV-15484 and DEV-15949 
	//ShowWindow(mWindowHandle, SW_RESTORE);
	// NOW we can call MoveWindow
	MoveWindow(mWindowHandle, position.mX, position.mY, size.mX, size.mY, TRUE);
}

BOOL LLWindowWin32::setCursorPosition(const LLCoordWindow position)
{
	mMousePositionModified = TRUE;
	if (!mWindowHandle)
	{
		return FALSE;
	}


	// Inform the application of the new mouse position (needed for per-frame
	// hover/picking to function).
	mCallbacks->handleMouseMove(this, position.convert(), (MASK)0);
	
	// DEV-18951 VWR-8524 Camera moves wildly when alt-clicking.
	// Because we have preemptively notified the application of the new
	// mouse position via handleMouseMove() above, we need to clear out
	// any stale mouse move events.  RN/JC
	MSG msg;
	while (PeekMessage(&msg, NULL, WM_MOUSEMOVE, WM_MOUSEMOVE, PM_REMOVE))
	{ }

	LLCoordScreen screen_pos(position.convert());
	return ::SetCursorPos(screen_pos.mX, screen_pos.mY);
}

BOOL LLWindowWin32::getCursorPosition(LLCoordWindow *position)
{
	POINT cursor_point;

	if (!mWindowHandle 
		|| !GetCursorPos(&cursor_point)
		|| !position)
	{
		return FALSE;
	}

	*position = LLCoordScreen(cursor_point.x, cursor_point.y).convert();
	return TRUE;
}

void LLWindowWin32::hideCursor()
{
	while (ShowCursor(FALSE) >= 0)
	{
		// nothing, wait for cursor to push down
	}
	mCursorHidden = TRUE;
	mHideCursorPermanent = TRUE;
}

void LLWindowWin32::showCursor()
{
	// makes sure the cursor shows up
	while (ShowCursor(TRUE) < 0)
	{
		// do nothing, wait for cursor to pop out
	}
	mCursorHidden = FALSE;
	mHideCursorPermanent = FALSE;
}

void LLWindowWin32::showCursorFromMouseMove()
{
	if (!mHideCursorPermanent)
	{
		showCursor();
	}
}

void LLWindowWin32::hideCursorUntilMouseMove()
{
	if (!mHideCursorPermanent && mMouseVanish)
	{
		hideCursor();
		mHideCursorPermanent = FALSE;
	}
}

BOOL LLWindowWin32::isCursorHidden()
{
	return mCursorHidden;
}


HCURSOR LLWindowWin32::loadColorCursor(LPCTSTR name)
{
	return (HCURSOR)LoadImage(mhInstance,
							  name,
							  IMAGE_CURSOR,
							  0,	// default width
							  0,	// default height
							  LR_DEFAULTCOLOR);
}


void LLWindowWin32::initCursors()
{
	mCursor[ UI_CURSOR_ARROW ]		= LoadCursor(NULL, IDC_ARROW);
	mCursor[ UI_CURSOR_WAIT ]		= LoadCursor(NULL, IDC_WAIT);
	mCursor[ UI_CURSOR_HAND ]		= LoadCursor(NULL, IDC_HAND);
	mCursor[ UI_CURSOR_IBEAM ]		= LoadCursor(NULL, IDC_IBEAM);
	mCursor[ UI_CURSOR_CROSS ]		= LoadCursor(NULL, IDC_CROSS);
	mCursor[ UI_CURSOR_SIZENWSE ]	= LoadCursor(NULL, IDC_SIZENWSE);
	mCursor[ UI_CURSOR_SIZENESW ]	= LoadCursor(NULL, IDC_SIZENESW);
	mCursor[ UI_CURSOR_SIZEWE ]		= LoadCursor(NULL, IDC_SIZEWE);  
	mCursor[ UI_CURSOR_SIZENS ]		= LoadCursor(NULL, IDC_SIZENS);  
	mCursor[ UI_CURSOR_NO ]			= LoadCursor(NULL, IDC_NO);
	mCursor[ UI_CURSOR_WORKING ]	= LoadCursor(NULL, IDC_APPSTARTING); 

	HMODULE module = GetModuleHandle(NULL);
	mCursor[ UI_CURSOR_TOOLGRAB ]	= LoadCursor(module, TEXT("TOOLGRAB"));
	mCursor[ UI_CURSOR_TOOLLAND ]	= LoadCursor(module, TEXT("TOOLLAND"));
	mCursor[ UI_CURSOR_TOOLFOCUS ]	= LoadCursor(module, TEXT("TOOLFOCUS"));
	mCursor[ UI_CURSOR_TOOLCREATE ]	= LoadCursor(module, TEXT("TOOLCREATE"));
	mCursor[ UI_CURSOR_ARROWDRAG ]	= LoadCursor(module, TEXT("ARROWDRAG"));
	mCursor[ UI_CURSOR_ARROWCOPY ]	= LoadCursor(module, TEXT("ARROWCOPY"));
	mCursor[ UI_CURSOR_ARROWDRAGMULTI ]	= LoadCursor(module, TEXT("ARROWDRAGMULTI"));
	mCursor[ UI_CURSOR_ARROWCOPYMULTI ]	= LoadCursor(module, TEXT("ARROWCOPYMULTI"));
	mCursor[ UI_CURSOR_NOLOCKED ]	= LoadCursor(module, TEXT("NOLOCKED"));
	mCursor[ UI_CURSOR_ARROWLOCKED ]= LoadCursor(module, TEXT("ARROWLOCKED"));
	mCursor[ UI_CURSOR_GRABLOCKED ]	= LoadCursor(module, TEXT("GRABLOCKED"));
	mCursor[ UI_CURSOR_TOOLTRANSLATE ]	= LoadCursor(module, TEXT("TOOLTRANSLATE"));
	mCursor[ UI_CURSOR_TOOLROTATE ]	= LoadCursor(module, TEXT("TOOLROTATE")); 
	mCursor[ UI_CURSOR_TOOLSCALE ]	= LoadCursor(module, TEXT("TOOLSCALE"));
	mCursor[ UI_CURSOR_TOOLCAMERA ]	= LoadCursor(module, TEXT("TOOLCAMERA"));
	mCursor[ UI_CURSOR_TOOLPAN ]	= LoadCursor(module, TEXT("TOOLPAN"));
	mCursor[ UI_CURSOR_TOOLZOOMIN ] = LoadCursor(module, TEXT("TOOLZOOMIN"));
	mCursor[ UI_CURSOR_TOOLPICKOBJECT3 ] = LoadCursor(module, TEXT("TOOLPICKOBJECT3"));
	mCursor[ UI_CURSOR_PIPETTE ] = LoadCursor(module, TEXT("TOOLPIPETTE"));
	mCursor[ UI_CURSOR_TOOLSIT ]	= LoadCursor(module, TEXT("TOOLSIT"));
	mCursor[ UI_CURSOR_TOOLBUY ]	= LoadCursor(module, TEXT("TOOLBUY"));
	mCursor[ UI_CURSOR_TOOLOPEN ]	= LoadCursor(module, TEXT("TOOLOPEN"));
	mCursor[ UI_CURSOR_TOOLPATHFINDING ]	= LoadCursor(module, TEXT("TOOLPATHFINDING"));
	mCursor[ UI_CURSOR_TOOLPATHFINDING_PATH_START_ADD ]	= LoadCursor(module, TEXT("TOOLPATHFINDINGPATHSTARTADD"));
	mCursor[ UI_CURSOR_TOOLPATHFINDING_PATH_START ]	= LoadCursor(module, TEXT("TOOLPATHFINDINGPATHSTART"));
	mCursor[ UI_CURSOR_TOOLPATHFINDING_PATH_END ]	= LoadCursor(module, TEXT("TOOLPATHFINDINGPATHEND"));
	mCursor[ UI_CURSOR_TOOLPATHFINDING_PATH_END_ADD ]	= LoadCursor(module, TEXT("TOOLPATHFINDINGPATHENDADD"));
	mCursor[ UI_CURSOR_TOOLNO ]	= LoadCursor(module, TEXT("TOOLNO"));

	// Color cursors
	mCursor[ UI_CURSOR_TOOLPLAY ]		= loadColorCursor(TEXT("TOOLPLAY"));
	mCursor[ UI_CURSOR_TOOLPAUSE ]		= loadColorCursor(TEXT("TOOLPAUSE"));
	mCursor[ UI_CURSOR_TOOLMEDIAOPEN ]	= loadColorCursor(TEXT("TOOLMEDIAOPEN"));

	// Note: custom cursors that are not found make LoadCursor() return NULL.
	for( S32 i = 0; i < UI_CURSOR_COUNT; i++ )
	{
		if( !mCursor[i] )
		{
			mCursor[i] = LoadCursor(NULL, IDC_ARROW);
		}
	}
}



void LLWindowWin32::updateCursor()
{
	if (mNextCursor == UI_CURSOR_ARROW
		&& mBusyCount > 0)
	{
		mNextCursor = UI_CURSOR_WORKING;
	}

	if( mCurrentCursor != mNextCursor )
	{
		mCurrentCursor = mNextCursor;
		SetCursor( mCursor[mNextCursor] );
	}
}

ECursorType LLWindowWin32::getCursor() const
{
	return mCurrentCursor;
}

void LLWindowWin32::captureMouse()
{
	SetCapture(mWindowHandle);
}

void LLWindowWin32::releaseMouse()
{
	// *NOTE:Mani ReleaseCapture will spawn new windows messages...
	// which will in turn call our MainWindowProc. It therefore requires
	// pausing *and more importantly resumption* of the mainlooptimeout...
	// just like DispatchMessage below.
	mCallbacks->handlePauseWatchdog(this);
	ReleaseCapture();
	mCallbacks->handleResumeWatchdog(this);
}


void LLWindowWin32::delayInputProcessing()
{
	mInputProcessingPaused = TRUE;
}

void LLWindowWin32::gatherInput()
{
	MSG		msg;
	int		msg_count = 0;

	while ((msg_count < MAX_MESSAGE_PER_UPDATE) && PeekMessage(&msg, NULL, 0, 0, PM_REMOVE))
	{
		mCallbacks->handlePingWatchdog(this, "Main:TranslateGatherInput");
		TranslateMessage(&msg);

		// turn watchdog off in here to not fail if windows is doing something wacky
		mCallbacks->handlePauseWatchdog(this);
		DispatchMessage(&msg);
		mCallbacks->handleResumeWatchdog(this);
		msg_count++;

		if ( mInputProcessingPaused )
		{
			break;
		}
		/* Attempted workaround for problem where typing fast and hitting
		   return would result in only part of the text being sent. JC

		BOOL key_posted = TranslateMessage(&msg);
		DispatchMessage(&msg);
		msg_count++;

		// If a key was translated, a WM_CHAR might have been posted to the end
		// of the event queue.  We need it immediately.
		if (key_posted && msg.message == WM_KEYDOWN)
		{
			if (PeekMessage(&msg, NULL, WM_CHAR, WM_CHAR, PM_REMOVE))
			{
				TranslateMessage(&msg);
				DispatchMessage(&msg);
				msg_count++;
			}
		}
		*/
		mCallbacks->handlePingWatchdog(this, "Main:AsyncCallbackGatherInput");
		// For async host by name support.  Really hacky.
		if (gAsyncMsgCallback && (LL_WM_HOST_RESOLVED == msg.message))
		{
			gAsyncMsgCallback(msg);
		}
	}

	mInputProcessingPaused = FALSE;

	updateCursor();

	// clear this once we've processed all mouse messages that might have occurred after
	// we slammed the mouse position
	mMousePositionModified = FALSE;
}

static LLTrace::BlockTimerStatHandle FTM_KEYHANDLER("Handle Keyboard");
static LLTrace::BlockTimerStatHandle FTM_MOUSEHANDLER("Handle Mouse");

LRESULT CALLBACK LLWindowWin32::mainWindowProc(HWND h_wnd, UINT u_msg, WPARAM w_param, LPARAM l_param)
{
	// Ignore clicks not originated in the client area, i.e. mouse-up events not preceded with a WM_LBUTTONDOWN.
	// This helps prevent avatar walking after maximizing the window by double-clicking the title bar.
	static bool sHandleLeftMouseUp = true;

	// Ignore the double click received right after activating app.
	// This is to avoid triggering double click teleport after returning focus (see MAINT-3786).
	static bool sHandleDoubleClick = true;

	LLWindowWin32 *window_imp = (LLWindowWin32 *)GetWindowLongPtr( h_wnd, GWLP_USERDATA );


	if (NULL != window_imp)
	{
		window_imp->mCallbacks->handleResumeWatchdog(window_imp);
		window_imp->mCallbacks->handlePingWatchdog(window_imp, "Main:StartWndProc");
		// Has user provided their own window callback?
		if (NULL != window_imp->mWndProc)
		{
			if (!window_imp->mWndProc(h_wnd, u_msg, w_param, l_param))
			{
				// user has handled window message
				return 0;
			}
		}

		window_imp->mCallbacks->handlePingWatchdog(window_imp, "Main:PreSwitchWndProc");
		
		// Juggle to make sure we can get negative positions for when
		// mouse is outside window.
		LLCoordWindow window_coord((S32)(S16)LOWORD(l_param), (S32)(S16)HIWORD(l_param));

		// This doesn't work, as LOWORD returns unsigned short.
		//LLCoordWindow window_coord(LOWORD(l_param), HIWORD(l_param));
		LLCoordGL gl_coord;

		// pass along extended flag in mask
		MASK mask = (l_param>>16 & KF_EXTENDED) ? MASK_EXTENDED : 0x0;
		BOOL eat_keystroke = TRUE;

		switch(u_msg)
		{
			RECT	update_rect;
			S32		update_width;
			S32		update_height;

		case WM_TIMER:
			window_imp->mCallbacks->handlePingWatchdog(window_imp, "Main:WM_TIMER");
			window_imp->mCallbacks->handleTimerEvent(window_imp);
			break;

		case WM_DEVICECHANGE:
			window_imp->mCallbacks->handlePingWatchdog(window_imp, "Main:WM_DEVICECHANGE");
			if (gDebugWindowProc)
			{
				LL_INFOS() << "  WM_DEVICECHANGE: wParam=" << w_param 
						<< "; lParam=" << l_param << LL_ENDL;
			}
			if (w_param == DBT_DEVNODES_CHANGED || w_param == DBT_DEVICEARRIVAL)
			{
				if (window_imp->mCallbacks->handleDeviceChange(window_imp))
				{
					return 0;
				}
			}
			break;

		case WM_PAINT:
			window_imp->mCallbacks->handlePingWatchdog(window_imp, "Main:WM_PAINT");
			GetUpdateRect(window_imp->mWindowHandle, &update_rect, FALSE);
			update_width = update_rect.right - update_rect.left + 1;
			update_height = update_rect.bottom - update_rect.top + 1;
			window_imp->mCallbacks->handlePaint(window_imp, update_rect.left, update_rect.top,
				update_width, update_height);
			break;
		case WM_PARENTNOTIFY:
			window_imp->mCallbacks->handlePingWatchdog(window_imp, "Main:WM_PARENTNOTIFY");
			u_msg = u_msg;
			break;

		case WM_SETCURSOR:
			// This message is sent whenever the cursor is moved in a window.
			// You need to set the appropriate cursor appearance.

			// Only take control of cursor over client region of window
			// This allows Windows(tm) to handle resize cursors, etc.
			window_imp->mCallbacks->handlePingWatchdog(window_imp, "Main:WM_SETCURSOR");
			if (LOWORD(l_param) == HTCLIENT)
			{
				SetCursor(window_imp->mCursor[ window_imp->mCurrentCursor] );
				return 0;
			}
			break;

		case WM_ENTERMENULOOP:
			window_imp->mCallbacks->handlePingWatchdog(window_imp, "Main:WM_ENTERMENULOOP");
			window_imp->mCallbacks->handleWindowBlock(window_imp);
			break;

		case WM_EXITMENULOOP:
			window_imp->mCallbacks->handlePingWatchdog(window_imp, "Main:WM_EXITMENULOOP");
			window_imp->mCallbacks->handleWindowUnblock(window_imp);
			break;

		case WM_ACTIVATEAPP:
			window_imp->mCallbacks->handlePingWatchdog(window_imp, "Main:WM_ACTIVATEAPP");
			{
				// This message should be sent whenever the app gains or loses focus.
				BOOL activating = (BOOL) w_param;
				BOOL minimized = window_imp->getMinimized();

				if (gDebugWindowProc)
				{
					LL_INFOS("Window") << "WINDOWPROC ActivateApp "
						<< " activating " << S32(activating)
						<< " minimized " << S32(minimized)
						<< " fullscreen " << S32(window_imp->mFullscreen)
						<< LL_ENDL;
				}

				if (window_imp->mFullscreen)
				{
					// When we run fullscreen, restoring or minimizing the app needs 
					// to switch the screen resolution
					if (activating)
					{
						window_imp->setFullscreenResolution();
						window_imp->restore();
					}
					else
					{
						window_imp->minimize();
						window_imp->resetDisplayResolution();
					}
				}

				if (!activating)
				{
					sHandleDoubleClick = false;
				}

				window_imp->mCallbacks->handleActivateApp(window_imp, activating);

				break;
			}

		case WM_ACTIVATE:
			window_imp->mCallbacks->handlePingWatchdog(window_imp, "Main:WM_ACTIVATE");
			{
				// Can be one of WA_ACTIVE, WA_CLICKACTIVE, or WA_INACTIVE
				BOOL activating = (LOWORD(w_param) != WA_INACTIVE);

				BOOL minimized = BOOL(HIWORD(w_param));

				if (!activating && LLWinImm::isAvailable() && window_imp->mPreeditor)
				{
					window_imp->interruptLanguageTextInput();
				}

				// JC - I'm not sure why, but if we don't report that we handled the 
				// WM_ACTIVATE message, the WM_ACTIVATEAPP messages don't work 
				// properly when we run fullscreen.
				if (gDebugWindowProc)
				{
					LL_INFOS("Window") << "WINDOWPROC Activate "
						<< " activating " << S32(activating) 
						<< " minimized " << S32(minimized)
						<< LL_ENDL;
				}

				// Don't handle this.
				break;
			}

		case WM_QUERYOPEN:
			// TODO: use this to return a nice icon
			break;

		case WM_SYSCOMMAND:
			window_imp->mCallbacks->handlePingWatchdog(window_imp, "Main:WM_SYSCOMMAND");
			switch(w_param)
			{
			case SC_KEYMENU: 
				// Disallow the ALT key from triggering the default system menu.
				return 0;		

			case SC_SCREENSAVE:
			case SC_MONITORPOWER:
				// eat screen save messages and prevent them!
				return 0;
			}
			break;

		case WM_CLOSE:
			window_imp->mCallbacks->handlePingWatchdog(window_imp, "Main:WM_CLOSE");
			// Will the app allow the window to close?
			if (window_imp->mCallbacks->handleCloseRequest(window_imp))
			{
				// Get the app to initiate cleanup.
				window_imp->mCallbacks->handleQuit(window_imp);
				// The app is responsible for calling destroyWindow when done with GL
			}
			return 0;

		case WM_DESTROY:
			window_imp->mCallbacks->handlePingWatchdog(window_imp, "Main:WM_DESTROY");
			if (window_imp->shouldPostQuit())
			{
				PostQuitMessage(0);  // Posts WM_QUIT with an exit code of 0
			}
			return 0;

		case WM_COMMAND:
			window_imp->mCallbacks->handlePingWatchdog(window_imp, "Main:WM_COMMAND");
			if (!HIWORD(w_param)) // this message is from a menu
			{
				window_imp->mCallbacks->handleMenuSelect(window_imp, LOWORD(w_param));
			}
			break;

		case WM_SYSKEYDOWN:
			window_imp->mCallbacks->handlePingWatchdog(window_imp, "Main:WM_SYSKEYDOWN");
			// allow system keys, such as ALT-F4 to be processed by Windows
			eat_keystroke = FALSE;
		case WM_KEYDOWN:
			window_imp->mKeyCharCode = 0; // don't know until wm_char comes in next
			window_imp->mKeyScanCode = ( l_param >> 16 ) & 0xff;
			window_imp->mKeyVirtualKey = w_param;
			window_imp->mRawMsg = u_msg;
			window_imp->mRawWParam = w_param;
			window_imp->mRawLParam = l_param;

			window_imp->mCallbacks->handlePingWatchdog(window_imp, "Main:WM_KEYDOWN");
			{
				if (gDebugWindowProc)
				{
					LL_INFOS("Window") << "Debug WindowProc WM_KEYDOWN "
						<< " key " << S32(w_param) 
						<< LL_ENDL;
				}
				if(gKeyboard->handleKeyDown(w_param, mask) && eat_keystroke)
				{
					return 0;
				}
				// pass on to windows if we didn't handle it
				break;
			}
		case WM_SYSKEYUP:
			eat_keystroke = FALSE;
		case WM_KEYUP:
		{
			window_imp->mKeyScanCode = ( l_param >> 16 ) & 0xff;
			window_imp->mKeyVirtualKey = w_param;
			window_imp->mRawMsg = u_msg;
			window_imp->mRawWParam = w_param;
			window_imp->mRawLParam = l_param;

			window_imp->mCallbacks->handlePingWatchdog(window_imp, "Main:WM_KEYUP");
			LL_RECORD_BLOCK_TIME(FTM_KEYHANDLER);

			if (gDebugWindowProc)
			{
				LL_INFOS("Window") << "Debug WindowProc WM_KEYUP "
					<< " key " << S32(w_param) 
					<< LL_ENDL;
			}
			if (gKeyboard->handleKeyUp(w_param, mask) && eat_keystroke)
			{
				return 0;
			}

			// pass on to windows
			break;
		}
		case WM_IME_SETCONTEXT:
			window_imp->mCallbacks->handlePingWatchdog(window_imp, "Main:WM_IME_SETCONTEXT");
			if (gDebugWindowProc)
			{
				LL_INFOS() << "WM_IME_SETCONTEXT" << LL_ENDL;
			}
			if (LLWinImm::isAvailable() && window_imp->mPreeditor)
			{
				l_param &= ~ISC_SHOWUICOMPOSITIONWINDOW;
				// Invoke DefWinProc with the modified LPARAM.
			}
			break;

		case WM_IME_STARTCOMPOSITION:
			window_imp->mCallbacks->handlePingWatchdog(window_imp, "Main:WM_IME_STARTCOMPOSITION");
			if (gDebugWindowProc)
			{
				LL_INFOS() << "WM_IME_STARTCOMPOSITION" << LL_ENDL;
			}
			if (LLWinImm::isAvailable() && window_imp->mPreeditor)
			{
				window_imp->handleStartCompositionMessage();
				return 0;
			}
			break;

		case WM_IME_ENDCOMPOSITION:
			window_imp->mCallbacks->handlePingWatchdog(window_imp, "Main:WM_IME_ENDCOMPOSITION");
			if (gDebugWindowProc)
			{
				LL_INFOS() << "WM_IME_ENDCOMPOSITION" << LL_ENDL;
			}
			if (LLWinImm::isAvailable() && window_imp->mPreeditor)
			{
				return 0;
			}
			break;

		case WM_IME_COMPOSITION:
			window_imp->mCallbacks->handlePingWatchdog(window_imp, "Main:WM_IME_COMPOSITION");
			if (gDebugWindowProc)
			{
				LL_INFOS() << "WM_IME_COMPOSITION" << LL_ENDL;
			}
			if (LLWinImm::isAvailable() && window_imp->mPreeditor)
			{
				window_imp->handleCompositionMessage(l_param);
				return 0;
			}
			break;

		case WM_IME_REQUEST:
			window_imp->mCallbacks->handlePingWatchdog(window_imp, "Main:WM_IME_REQUEST");
			if (gDebugWindowProc)
			{
				LL_INFOS() << "WM_IME_REQUEST" << LL_ENDL;
			}
			if (LLWinImm::isAvailable() && window_imp->mPreeditor)
			{
				LRESULT result = 0;
				if (window_imp->handleImeRequests(w_param, l_param, &result))
				{
					return result;
				}
			}
			break;

		case WM_CHAR:
			window_imp->mKeyCharCode = w_param;
			window_imp->mRawMsg = u_msg;
			window_imp->mRawWParam = w_param;
			window_imp->mRawLParam = l_param;

			// Should really use WM_UNICHAR eventually, but it requires a specific Windows version and I need
			// to figure out how that works. - Doug
			//
			// ... Well, I don't think so.
			// How it works is explained in Win32 API document, but WM_UNICHAR didn't work
			// as specified at least on Windows XP SP1 Japanese version.  I have never used
			// it since then, and I'm not sure whether it has been fixed now, but I don't think
			// it is worth trying.  The good old WM_CHAR works just fine even for supplementary
			// characters.  We just need to take care of surrogate pairs sent as two WM_CHAR's
			// by ourselves.  It is not that tough.  -- Alissa Sabre @ SL
			window_imp->mCallbacks->handlePingWatchdog(window_imp, "Main:WM_CHAR");
			if (gDebugWindowProc)
			{
				LL_INFOS("Window") << "Debug WindowProc WM_CHAR "
					<< " key " << S32(w_param) 
					<< LL_ENDL;
			}
			// Even if LLWindowCallbacks::handleUnicodeChar(llwchar, BOOL) returned FALSE,
			// we *did* processed the event, so I believe we should not pass it to DefWindowProc...
			window_imp->handleUnicodeUTF16((U16)w_param, gKeyboard->currentMask(FALSE));
			return 0;

		case WM_NCLBUTTONDOWN:
			{
				window_imp->mCallbacks->handlePingWatchdog(window_imp, "Main:WM_NCLBUTTONDOWN");
				// A click in a non-client area, e.g. title bar or window border.
				sHandleLeftMouseUp = false;
				sHandleDoubleClick = true;
			}
			break;

		case WM_LBUTTONDOWN:
			{
				window_imp->mCallbacks->handlePingWatchdog(window_imp, "Main:WM_LBUTTONDOWN");
				LL_RECORD_BLOCK_TIME(FTM_MOUSEHANDLER);
				sHandleLeftMouseUp = true;

				if (LLWinImm::isAvailable() && window_imp->mPreeditor)
				{
					window_imp->interruptLanguageTextInput();
				}

				// Because we move the cursor position in the app, we need to query
				// to find out where the cursor at the time the event is handled.
				// If we don't do this, many clicks could get buffered up, and if the
				// first click changes the cursor position, all subsequent clicks
				// will occur at the wrong location.  JC
				if (window_imp->mMousePositionModified)
				{
					LLCoordWindow cursor_coord_window;
					window_imp->getCursorPosition(&cursor_coord_window);
					gl_coord = cursor_coord_window.convert();
				}
				else
				{
					gl_coord = window_coord.convert();
				}
				MASK mask = gKeyboard->currentMask(TRUE);
				// generate move event to update mouse coordinates
				window_imp->mCallbacks->handleMouseMove(window_imp, gl_coord, mask);
				if (window_imp->mCallbacks->handleMouseDown(window_imp, gl_coord, mask))
				{
					return 0;
				}
			}
			break;

		case WM_LBUTTONDBLCLK:
		//RN: ignore right button double clicks for now
		//case WM_RBUTTONDBLCLK:
			{
				window_imp->mCallbacks->handlePingWatchdog(window_imp, "Main:WM_LBUTTONDBLCLK");

				if (!sHandleDoubleClick)
				{
					sHandleDoubleClick = true;
					break;
				}

				// Because we move the cursor position in the app, we need to query
				// to find out where the cursor at the time the event is handled.
				// If we don't do this, many clicks could get buffered up, and if the
				// first click changes the cursor position, all subsequent clicks
				// will occur at the wrong location.  JC
				if (window_imp->mMousePositionModified)
				{
					LLCoordWindow cursor_coord_window;
					window_imp->getCursorPosition(&cursor_coord_window);
					gl_coord = cursor_coord_window.convert();
				}
				else
				{
					gl_coord = window_coord.convert();
				}
				MASK mask = gKeyboard->currentMask(TRUE);
				// generate move event to update mouse coordinates
				window_imp->mCallbacks->handleMouseMove(window_imp, gl_coord, mask);
				if (window_imp->mCallbacks->handleDoubleClick(window_imp, gl_coord, mask) )
				{
					return 0;
				}
			}
			break;

		case WM_LBUTTONUP:
			{
				window_imp->mCallbacks->handlePingWatchdog(window_imp, "Main:WM_LBUTTONUP");
				LL_RECORD_BLOCK_TIME(FTM_MOUSEHANDLER);

				if (!sHandleLeftMouseUp)
				{
					sHandleLeftMouseUp = true;
					break;
				}
				sHandleDoubleClick = true;

				//if (gDebugClicks)
				//{
				//	LL_INFOS("Window") << "WndProc left button up" << LL_ENDL;
				//}
				// Because we move the cursor position in the app, we need to query
				// to find out where the cursor at the time the event is handled.
				// If we don't do this, many clicks could get buffered up, and if the
				// first click changes the cursor position, all subsequent clicks
				// will occur at the wrong location.  JC
				if (window_imp->mMousePositionModified)
				{
					LLCoordWindow cursor_coord_window;
					window_imp->getCursorPosition(&cursor_coord_window);
					gl_coord = cursor_coord_window.convert();
				}
				else
				{
					gl_coord = window_coord.convert();
				}
				MASK mask = gKeyboard->currentMask(TRUE);
				// generate move event to update mouse coordinates
				window_imp->mCallbacks->handleMouseMove(window_imp, gl_coord, mask);
				if (window_imp->mCallbacks->handleMouseUp(window_imp, gl_coord, mask))
				{
					return 0;
				}
			}
			break;

		case WM_RBUTTONDBLCLK:
		case WM_RBUTTONDOWN:
			{
				window_imp->mCallbacks->handlePingWatchdog(window_imp, "Main:WM_RBUTTONDOWN");
				LL_RECORD_BLOCK_TIME(FTM_MOUSEHANDLER);
				if (LLWinImm::isAvailable() && window_imp->mPreeditor)
				{
					window_imp->interruptLanguageTextInput();
				}

				// Because we move the cursor position in the llviewerapp, we need to query
				// to find out where the cursor at the time the event is handled.
				// If we don't do this, many clicks could get buffered up, and if the
				// first click changes the cursor position, all subsequent clicks
				// will occur at the wrong location.  JC
				if (window_imp->mMousePositionModified)
				{
					LLCoordWindow cursor_coord_window;
					window_imp->getCursorPosition(&cursor_coord_window);
					gl_coord = cursor_coord_window.convert();
				}
				else
				{
					gl_coord = window_coord.convert();
				}
				MASK mask = gKeyboard->currentMask(TRUE);
				// generate move event to update mouse coordinates
				window_imp->mCallbacks->handleMouseMove(window_imp, gl_coord, mask);
				if (window_imp->mCallbacks->handleRightMouseDown(window_imp, gl_coord, mask))
				{
					return 0;
				}
			}
			break;

		case WM_RBUTTONUP:
			{
				window_imp->mCallbacks->handlePingWatchdog(window_imp, "Main:WM_RBUTTONUP");
				LL_RECORD_BLOCK_TIME(FTM_MOUSEHANDLER);
				// Because we move the cursor position in the app, we need to query
				// to find out where the cursor at the time the event is handled.
				// If we don't do this, many clicks could get buffered up, and if the
				// first click changes the cursor position, all subsequent clicks
				// will occur at the wrong location.  JC
				if (window_imp->mMousePositionModified)
				{
					LLCoordWindow cursor_coord_window;
					window_imp->getCursorPosition(&cursor_coord_window);
					gl_coord = cursor_coord_window.convert();
				}
				else
				{
					gl_coord = window_coord.convert();
				}
				MASK mask = gKeyboard->currentMask(TRUE);
				// generate move event to update mouse coordinates
				window_imp->mCallbacks->handleMouseMove(window_imp, gl_coord, mask);
				if (window_imp->mCallbacks->handleRightMouseUp(window_imp, gl_coord, mask))
				{
					return 0;
				}
			}
			break;

		case WM_MBUTTONDOWN:
//		case WM_MBUTTONDBLCLK:
			{
				window_imp->mCallbacks->handlePingWatchdog(window_imp, "Main:WM_MBUTTONDOWN");
				LL_RECORD_BLOCK_TIME(FTM_MOUSEHANDLER);
				if (LLWinImm::isAvailable() && window_imp->mPreeditor)
				{
					window_imp->interruptLanguageTextInput();
				}

				// Because we move the cursor position in tllviewerhe app, we need to query
				// to find out where the cursor at the time the event is handled.
				// If we don't do this, many clicks could get buffered up, and if the
				// first click changes the cursor position, all subsequent clicks
				// will occur at the wrong location.  JC
				if (window_imp->mMousePositionModified)
				{
					LLCoordWindow cursor_coord_window;
					window_imp->getCursorPosition(&cursor_coord_window);
					gl_coord = cursor_coord_window.convert();
				}
				else
				{
					gl_coord = window_coord.convert();
				}
				MASK mask = gKeyboard->currentMask(TRUE);
				// generate move event to update mouse coordinates
				window_imp->mCallbacks->handleMouseMove(window_imp, gl_coord, mask);
				if (window_imp->mCallbacks->handleMiddleMouseDown(window_imp, gl_coord, mask))
				{
					return 0;
				}
			}
			break;

		case WM_MBUTTONUP:
			{
				window_imp->mCallbacks->handlePingWatchdog(window_imp, "Main:WM_MBUTTONUP");
				LL_RECORD_BLOCK_TIME(FTM_MOUSEHANDLER);
				// Because we move the cursor position in the llviewer app, we need to query
				// to find out where the cursor at the time the event is handled.
				// If we don't do this, many clicks could get buffered up, and if the
				// first click changes the cursor position, all subsequent clicks
				// will occur at the wrong location.  JC
				if (window_imp->mMousePositionModified)
				{
					LLCoordWindow cursor_coord_window;
					window_imp->getCursorPosition(&cursor_coord_window);
					gl_coord = cursor_coord_window.convert();
				}
				else
				{
					gl_coord = window_coord.convert();
				}
				MASK mask = gKeyboard->currentMask(TRUE);
				// generate move event to update mouse coordinates
				window_imp->mCallbacks->handleMouseMove(window_imp, gl_coord, mask);
				if (window_imp->mCallbacks->handleMiddleMouseUp(window_imp, gl_coord, mask))
				{
					return 0;
				}
			}
			break;

		case WM_MOUSEWHEEL:
			{
				window_imp->mCallbacks->handlePingWatchdog(window_imp, "Main:WM_MOUSEWHEEL");
				static short z_delta = 0;

				RECT	client_rect;

				// eat scroll events that occur outside our window, since we use mouse position to direct scroll
				// instead of keyboard focus
				// NOTE: mouse_coord is in *window* coordinates for scroll events
				POINT mouse_coord = {(S32)(S16)LOWORD(l_param), (S32)(S16)HIWORD(l_param)};

				if (ScreenToClient(window_imp->mWindowHandle, &mouse_coord)
					&& GetClientRect(window_imp->mWindowHandle, &client_rect))
				{
					// we have a valid mouse point and client rect
					if (mouse_coord.x < client_rect.left || client_rect.right < mouse_coord.x
						|| mouse_coord.y < client_rect.top || client_rect.bottom < mouse_coord.y)
					{
						// mouse is outside of client rect, so don't do anything
						return 0;
					}
				}

				S16 incoming_z_delta = HIWORD(w_param);
				z_delta += incoming_z_delta;
				// cout << "z_delta " << z_delta << endl;

				// current mouse wheels report changes in increments of zDelta (+120, -120)
				// Future, higher resolution mouse wheels may report smaller deltas.
				// So we sum the deltas and only act when we've exceeded WHEEL_DELTA
				//
				// If the user rapidly spins the wheel, we can get messages with
				// large deltas, like 480 or so.  Thus we need to scroll more quickly.
				if (z_delta <= -WHEEL_DELTA || WHEEL_DELTA <= z_delta)
				{
					window_imp->mCallbacks->handleScrollWheel(window_imp, -z_delta / WHEEL_DELTA);
					z_delta = 0;
				}
				return 0;
			}
			/*
			// TODO: add this after resolving _WIN32_WINNT issue
			case WM_MOUSELEAVE:
			{
			window_imp->mCallbacks->handleMouseLeave(window_imp);

			//				TRACKMOUSEEVENT track_mouse_event;
			//				track_mouse_event.cbSize = sizeof( TRACKMOUSEEVENT );
			//				track_mouse_event.dwFlags = TME_LEAVE;
			//				track_mouse_event.hwndTrack = h_wnd;
			//				track_mouse_event.dwHoverTime = HOVER_DEFAULT;
			//				TrackMouseEvent( &track_mouse_event ); 
			return 0;
			}
			*/
			// Handle mouse movement within the window
		case WM_MOUSEMOVE:
			{
				window_imp->mCallbacks->handlePingWatchdog(window_imp, "Main:WM_MOUSEMOVE");
				MASK mask = gKeyboard->currentMask(TRUE);
				window_imp->mCallbacks->handleMouseMove(window_imp, window_coord.convert(), mask);
				return 0;
			}

		case WM_GETMINMAXINFO:
			{
				LPMINMAXINFO min_max = (LPMINMAXINFO)l_param;
				min_max->ptMinTrackSize.x = window_imp->mMinWindowWidth;
				min_max->ptMinTrackSize.y = window_imp->mMinWindowHeight;
				return 0;
			}

		case WM_SIZE:
			{
				window_imp->mCallbacks->handlePingWatchdog(window_imp, "Main:WM_SIZE");
				S32 width = S32( LOWORD(l_param) );
				S32 height = S32( HIWORD(l_param) );

				if (gDebugWindowProc)
				{
					BOOL maximized = ( w_param == SIZE_MAXIMIZED );
					BOOL restored  = ( w_param == SIZE_RESTORED );
					BOOL minimized = ( w_param == SIZE_MINIMIZED );

					LL_INFOS("Window") << "WINDOWPROC Size "
						<< width << "x" << height
						<< " max " << S32(maximized)
						<< " min " << S32(minimized)
						<< " rest " << S32(restored)
						<< LL_ENDL;
				}

				// There's an odd behavior with WM_SIZE that I would call a bug. If 
				// the window is maximized, and you call MoveWindow() with a size smaller
				// than a maximized window, it ends up sending WM_SIZE with w_param set 
				// to SIZE_MAXIMIZED -- which isn't true. So the logic below doesn't work.
				// (SL-44655). Fixed it by calling ShowWindow(SW_RESTORE) first (see 
				// LLWindowWin32::moveWindow in this file). 

				// If we are now restored, but we weren't before, this
				// means that the window was un-minimized.
				if (w_param == SIZE_RESTORED && window_imp->mLastSizeWParam != SIZE_RESTORED)
				{
					window_imp->mCallbacks->handleActivate(window_imp, TRUE);
				}

				// handle case of window being maximized from fully minimized state
				if (w_param == SIZE_MAXIMIZED && window_imp->mLastSizeWParam != SIZE_MAXIMIZED)
				{
					window_imp->mCallbacks->handleActivate(window_imp, TRUE);
				}

				// Also handle the minimization case
				if (w_param == SIZE_MINIMIZED && window_imp->mLastSizeWParam != SIZE_MINIMIZED)
				{
					window_imp->mCallbacks->handleActivate(window_imp, FALSE);
				}

				// Actually resize all of our views
				if (w_param != SIZE_MINIMIZED)
				{
					// Ignore updates for minimizing and minimized "windows"
					window_imp->mCallbacks->handleResize(	window_imp, 
						LOWORD(l_param), 
						HIWORD(l_param) );
				}

				window_imp->mLastSizeWParam = w_param;

				return 0;
			}
        
		case WM_DPICHANGED:
			{
				LPRECT lprc_new_scale;
				F32 new_scale = F32(LOWORD(w_param)) / F32(USER_DEFAULT_SCREEN_DPI);
				lprc_new_scale = (LPRECT)l_param;
				S32 new_width = lprc_new_scale->right - lprc_new_scale->left;
				S32 new_height = lprc_new_scale->bottom - lprc_new_scale->top;
				if (window_imp->mCallbacks->handleDPIChanged(window_imp, new_scale, new_width, new_height))
				{
					SetWindowPos(h_wnd,
						HWND_TOP,
						lprc_new_scale->left,
						lprc_new_scale->top,
						new_width,
						new_height,
						SWP_NOZORDER | SWP_NOACTIVATE);
				}
				return 0;
			}

		case WM_SETFOCUS:
			if (gDebugWindowProc)
			{
				LL_INFOS("Window") << "WINDOWPROC SetFocus" << LL_ENDL;
			}
			window_imp->mCallbacks->handlePingWatchdog(window_imp, "Main:WM_SETFOCUS");
			window_imp->mCallbacks->handleFocus(window_imp);
			return 0;

		case WM_KILLFOCUS:
			if (gDebugWindowProc)
			{
				LL_INFOS("Window") << "WINDOWPROC KillFocus" << LL_ENDL;
			}
			window_imp->mCallbacks->handlePingWatchdog(window_imp, "Main:WM_KILLFOCUS");
			window_imp->mCallbacks->handleFocusLost(window_imp);
			return 0;

		case WM_COPYDATA:
			{
				window_imp->mCallbacks->handlePingWatchdog(window_imp, "Main:WM_COPYDATA");
				// received a URL
				PCOPYDATASTRUCT myCDS = (PCOPYDATASTRUCT) l_param;
				window_imp->mCallbacks->handleDataCopy(window_imp, myCDS->dwData, myCDS->lpData);
			};
			return 0;			

			break;

		case WM_SETTINGCHANGE:
			{
				if (w_param == SPI_SETMOUSEVANISH)
				{
					if (!SystemParametersInfo(SPI_GETMOUSEVANISH, 0, &window_imp->mMouseVanish, 0))
					{
						window_imp->mMouseVanish = TRUE;
					}
				}
			}
			break;
		}

	window_imp->mCallbacks->handlePauseWatchdog(window_imp);	
	}


	// pass unhandled messages down to Windows
	return DefWindowProc(h_wnd, u_msg, w_param, l_param);
}

BOOL LLWindowWin32::convertCoords(LLCoordGL from, LLCoordWindow *to)
{
	S32		client_height;
	RECT	client_rect;
	LLCoordWindow window_position;

	if (!mWindowHandle ||
		!GetClientRect(mWindowHandle, &client_rect) ||
		NULL == to)
	{
		return FALSE;
	}

	to->mX = from.mX;
	client_height = client_rect.bottom - client_rect.top;
	to->mY = client_height - from.mY - 1;

	return TRUE;
}

BOOL LLWindowWin32::convertCoords(LLCoordWindow from, LLCoordGL* to)
{
	S32		client_height;
	RECT	client_rect;

	if (!mWindowHandle ||
		!GetClientRect(mWindowHandle, &client_rect) ||
		NULL == to)
	{
		return FALSE;
	}

	to->mX = from.mX;
	client_height = client_rect.bottom - client_rect.top;
	to->mY = client_height - from.mY - 1;

	return TRUE;
}

BOOL LLWindowWin32::convertCoords(LLCoordScreen from, LLCoordWindow* to)
{	
	POINT mouse_point;

	mouse_point.x = from.mX;
	mouse_point.y = from.mY;
	BOOL result = ScreenToClient(mWindowHandle, &mouse_point);

	if (result)
	{
		to->mX = mouse_point.x;
		to->mY = mouse_point.y;
	}

	return result;
}

BOOL LLWindowWin32::convertCoords(LLCoordWindow from, LLCoordScreen *to)
{
	POINT mouse_point;

	mouse_point.x = from.mX;
	mouse_point.y = from.mY;
	BOOL result = ClientToScreen(mWindowHandle, &mouse_point);

	if (result)
	{
		to->mX = mouse_point.x;
		to->mY = mouse_point.y;
	}

	return result;
}

BOOL LLWindowWin32::convertCoords(LLCoordScreen from, LLCoordGL *to)
{
	LLCoordWindow window_coord;

	if (!mWindowHandle || (NULL == to))
	{
		return FALSE;
	}

	convertCoords(from, &window_coord);
	convertCoords(window_coord, to);
	return TRUE;
}

BOOL LLWindowWin32::convertCoords(LLCoordGL from, LLCoordScreen *to)
{
	LLCoordWindow window_coord;

	if (!mWindowHandle || (NULL == to))
	{
		return FALSE;
	}

	convertCoords(from, &window_coord);
	convertCoords(window_coord, to);
	return TRUE;
}


BOOL LLWindowWin32::isClipboardTextAvailable()
{
	return IsClipboardFormatAvailable(CF_UNICODETEXT);
}


BOOL LLWindowWin32::pasteTextFromClipboard(LLWString &dst)
{
	BOOL success = FALSE;

	if (IsClipboardFormatAvailable(CF_UNICODETEXT))
	{
		if (OpenClipboard(mWindowHandle))
		{
			HGLOBAL h_data = GetClipboardData(CF_UNICODETEXT);
			if (h_data)
			{
				WCHAR *utf16str = (WCHAR*) GlobalLock(h_data);
				if (utf16str)
				{
					dst = utf16str_to_wstring(utf16str);
					LLWStringUtil::removeWindowsCR(dst);
					GlobalUnlock(h_data);
					success = TRUE;
				}
			}
			CloseClipboard();
		}
	}

	return success;
}


BOOL LLWindowWin32::copyTextToClipboard(const LLWString& wstr)
{
	BOOL success = FALSE;

	if (OpenClipboard(mWindowHandle))
	{
		EmptyClipboard();

		// Provide a copy of the data in Unicode format.
		LLWString sanitized_string(wstr);
		LLWStringUtil::addCRLF(sanitized_string);
		llutf16string out_utf16 = wstring_to_utf16str(sanitized_string);
		const size_t size_utf16 = (out_utf16.length() + 1) * sizeof(WCHAR);

		// Memory is allocated and then ownership of it is transfered to the system.
		HGLOBAL hglobal_copy_utf16 = GlobalAlloc(GMEM_MOVEABLE, size_utf16); 
		if (hglobal_copy_utf16)
		{
			WCHAR* copy_utf16 = (WCHAR*) GlobalLock(hglobal_copy_utf16);
			if (copy_utf16)
			{
				memcpy(copy_utf16, out_utf16.c_str(), size_utf16);	/* Flawfinder: ignore */
				GlobalUnlock(hglobal_copy_utf16);

				if (SetClipboardData(CF_UNICODETEXT, hglobal_copy_utf16))
				{
					success = TRUE;
				}
			}
		}

		CloseClipboard();
	}

	return success;
}

// Constrains the mouse to the window.
void LLWindowWin32::setMouseClipping( BOOL b )
{
	if( b != mIsMouseClipping )
	{
		BOOL success = FALSE;

		if( b )
		{
			GetClipCursor( &mOldMouseClip );

			RECT client_rect_in_screen_space;
			if( getClientRectInScreenSpace( &client_rect_in_screen_space ) )
			{
				success = ClipCursor( &client_rect_in_screen_space );
			}
		}
		else
		{
			// Must restore the old mouse clip, which may be set by another window.
			success = ClipCursor( &mOldMouseClip );
			SetRect( &mOldMouseClip, 0, 0, 0, 0 );
		}

		if( success )
		{
			mIsMouseClipping = b;
		}
	}
}

BOOL LLWindowWin32::getClientRectInScreenSpace( RECT* rectp )
{
	BOOL success = FALSE;

	RECT client_rect;
	if( mWindowHandle && GetClientRect(mWindowHandle, &client_rect) )
	{
		POINT top_left;
		top_left.x = client_rect.left;
		top_left.y = client_rect.top;
		ClientToScreen(mWindowHandle, &top_left); 

		POINT bottom_right;
		bottom_right.x = client_rect.right;
		bottom_right.y = client_rect.bottom;
		ClientToScreen(mWindowHandle, &bottom_right); 

		SetRect( rectp,
			top_left.x,
			top_left.y,
			bottom_right.x,
			bottom_right.y );

		success = TRUE;
	}

	return success;
}

void LLWindowWin32::flashIcon(F32 seconds)
{
	FLASHWINFO flash_info;

	flash_info.cbSize = sizeof(FLASHWINFO);
	flash_info.hwnd = mWindowHandle;
	flash_info.dwFlags = FLASHW_TRAY;
	flash_info.uCount = UINT(seconds / ICON_FLASH_TIME);
	flash_info.dwTimeout = DWORD(1000.f * ICON_FLASH_TIME); // milliseconds
	FlashWindowEx(&flash_info);
}

F32 LLWindowWin32::getGamma()
{
	return mCurrentGamma;
}

BOOL LLWindowWin32::restoreGamma()
{
	return SetDeviceGammaRamp(mhDC, mPrevGammaRamp);
}

BOOL LLWindowWin32::setGamma(const F32 gamma)
{
	mCurrentGamma = gamma;

	LL_DEBUGS("Window") << "Setting gamma to " << gamma << LL_ENDL;

	for ( int i = 0; i < 256; ++i )
	{
		int mult = 256 - ( int ) ( ( gamma - 1.0f ) * 128.0f );

		int value = mult * i;

		if ( value > 0xffff )
			value = 0xffff;

		mCurrentGammaRamp [ 0 * 256 + i ] = 
			mCurrentGammaRamp [ 1 * 256 + i ] = 
				mCurrentGammaRamp [ 2 * 256 + i ] = ( WORD )value;
	};

	return SetDeviceGammaRamp ( mhDC, mCurrentGammaRamp );
}

void LLWindowWin32::setFSAASamples(const U32 fsaa_samples)
{
	mFSAASamples = fsaa_samples;
}

U32 LLWindowWin32::getFSAASamples()
{
	return mFSAASamples;
}

LLWindow::LLWindowResolution* LLWindowWin32::getSupportedResolutions(S32 &num_resolutions)
{
	if (!mSupportedResolutions)
	{
		mSupportedResolutions = new LLWindowResolution[MAX_NUM_RESOLUTIONS];
		DEVMODE dev_mode;
		::ZeroMemory(&dev_mode, sizeof(DEVMODE));
		dev_mode.dmSize = sizeof(DEVMODE);

		mNumSupportedResolutions = 0;
		for (S32 mode_num = 0; mNumSupportedResolutions < MAX_NUM_RESOLUTIONS; mode_num++)
		{
			if (!EnumDisplaySettings(NULL, mode_num, &dev_mode))
			{
				break;
			}

			if (dev_mode.dmBitsPerPel == BITS_PER_PIXEL &&
				dev_mode.dmPelsWidth >= 800 &&
				dev_mode.dmPelsHeight >= 600)
			{
				BOOL resolution_exists = FALSE;
				for(S32 i = 0; i < mNumSupportedResolutions; i++)
				{
					if (mSupportedResolutions[i].mWidth == dev_mode.dmPelsWidth &&
						mSupportedResolutions[i].mHeight == dev_mode.dmPelsHeight)
					{
						resolution_exists = TRUE;
					}
				}
				if (!resolution_exists)
				{
					mSupportedResolutions[mNumSupportedResolutions].mWidth = dev_mode.dmPelsWidth;
					mSupportedResolutions[mNumSupportedResolutions].mHeight = dev_mode.dmPelsHeight;
					mNumSupportedResolutions++;
				}
			}
		}
	}

	num_resolutions = mNumSupportedResolutions;
	return mSupportedResolutions;
}


F32 LLWindowWin32::getNativeAspectRatio()
{
	if (mOverrideAspectRatio > 0.f)
	{
		return mOverrideAspectRatio;
	}
	else if (mNativeAspectRatio > 0.f)
	{
		// we grabbed this value at startup, based on the user's desktop settings
		return mNativeAspectRatio;
	}
	// RN: this hack presumes that the largest supported resolution is monitor-limited
	// and that pixels in that mode are square, therefore defining the native aspect ratio
	// of the monitor...this seems to work to a close approximation for most CRTs/LCDs
	S32 num_resolutions;
	LLWindowResolution* resolutions = getSupportedResolutions(num_resolutions);

	return ((F32)resolutions[num_resolutions - 1].mWidth / (F32)resolutions[num_resolutions - 1].mHeight);
}

F32 LLWindowWin32::getPixelAspectRatio()
{
	F32 pixel_aspect = 1.f;
	if (getFullscreen())
	{
		LLCoordScreen screen_size;
		getSize(&screen_size);
		pixel_aspect = getNativeAspectRatio() * (F32)screen_size.mY / (F32)screen_size.mX;
	}

	return pixel_aspect;
}

// Change display resolution.  Returns true if successful.
// protected
BOOL LLWindowWin32::setDisplayResolution(S32 width, S32 height, S32 bits, S32 refresh)
{
	DEVMODE dev_mode;
	::ZeroMemory(&dev_mode, sizeof(DEVMODE));
	dev_mode.dmSize = sizeof(DEVMODE);
	BOOL success = FALSE;

	// Don't change anything if we don't have to
	if (EnumDisplaySettings(NULL, ENUM_CURRENT_SETTINGS, &dev_mode))
	{
		if (dev_mode.dmPelsWidth        == width &&
			dev_mode.dmPelsHeight       == height &&
			dev_mode.dmBitsPerPel       == bits &&
			dev_mode.dmDisplayFrequency == refresh )
		{
			// ...display mode identical, do nothing
			return TRUE;
		}
	}

	memset(&dev_mode, 0, sizeof(dev_mode));
	dev_mode.dmSize = sizeof(dev_mode);
	dev_mode.dmPelsWidth        = width;
	dev_mode.dmPelsHeight       = height;
	dev_mode.dmBitsPerPel       = bits;
	dev_mode.dmDisplayFrequency = refresh;
	dev_mode.dmFields = DM_BITSPERPEL | DM_PELSWIDTH | DM_PELSHEIGHT | DM_DISPLAYFREQUENCY;

	// CDS_FULLSCREEN indicates that this is a temporary change to the device mode.
	LONG cds_result = ChangeDisplaySettings(&dev_mode, CDS_FULLSCREEN);

	success = (DISP_CHANGE_SUCCESSFUL == cds_result);

	if (!success)
	{
		LL_WARNS("Window") << "setDisplayResolution failed, "
			<< width << "x" << height << "x" << bits << " @ " << refresh << LL_ENDL;
	}

	return success;
}

// protected
BOOL LLWindowWin32::setFullscreenResolution()
{
	if (mFullscreen)
	{
		return setDisplayResolution( mFullscreenWidth, mFullscreenHeight, mFullscreenBits, mFullscreenRefresh);
	}
	else
	{
		return FALSE;
	}
}

// protected
BOOL LLWindowWin32::resetDisplayResolution()
{
	LL_DEBUGS("Window") << "resetDisplayResolution START" << LL_ENDL;

	LONG cds_result = ChangeDisplaySettings(NULL, 0);

	BOOL success = (DISP_CHANGE_SUCCESSFUL == cds_result);

	if (!success)
	{
		LL_WARNS("Window") << "resetDisplayResolution failed" << LL_ENDL;
	}

	LL_DEBUGS("Window") << "resetDisplayResolution END" << LL_ENDL;

	return success;
}

void LLWindowWin32::swapBuffers()
{
	SwapBuffers(mhDC);
}


//
// LLSplashScreenImp
//
LLSplashScreenWin32::LLSplashScreenWin32()
:	mWindow(NULL)
{
}

LLSplashScreenWin32::~LLSplashScreenWin32()
{
}

void LLSplashScreenWin32::showImpl()
{
	// This appears to work.  ???
	HINSTANCE hinst = GetModuleHandle(NULL);

	mWindow = CreateDialog(hinst, 
		TEXT("SPLASHSCREEN"), 
		NULL,	// no parent
		(DLGPROC) LLSplashScreenWin32::windowProc); 
	ShowWindow(mWindow, SW_SHOW);
}


void LLSplashScreenWin32::updateImpl(const std::string& mesg)
{
	if (!mWindow) return;

	int output_str_len = MultiByteToWideChar(CP_UTF8, 0, mesg.c_str(), mesg.length(), NULL, 0);
	if( output_str_len>1024 )
		return;

	WCHAR w_mesg[1025];//big enought to keep null terminatos

	MultiByteToWideChar (CP_UTF8, 0, mesg.c_str(), mesg.length(), w_mesg, output_str_len);

	//looks like MultiByteToWideChar didn't add null terminator to converted string, see EXT-4858
	w_mesg[output_str_len] = 0;

	SendDlgItemMessage(mWindow,
		666,		// HACK: text id
		WM_SETTEXT,
		FALSE,
		(LPARAM)w_mesg);
}


void LLSplashScreenWin32::hideImpl()
{
	if (mWindow)
	{
		DestroyWindow(mWindow);
		mWindow = NULL; 
	}
}


// static
LRESULT CALLBACK LLSplashScreenWin32::windowProc(HWND h_wnd, UINT u_msg,
											WPARAM w_param, LPARAM l_param)
{
	// Just give it to windows
	return DefWindowProc(h_wnd, u_msg, w_param, l_param);
}

//
// Helper Funcs
//

S32 OSMessageBoxWin32(const std::string& text, const std::string& caption, U32 type)
{
	UINT uType;

	switch(type)
	{
	case OSMB_OK:
		uType = MB_OK;
		break;
	case OSMB_OKCANCEL:
		uType = MB_OKCANCEL;
		break;
	case OSMB_YESNO:
		uType = MB_YESNO;
		break;
	default:
		uType = MB_OK;
		break;
	}

	// HACK! Doesn't properly handle wide strings!
	int retval_win = MessageBoxA(NULL, text.c_str(), caption.c_str(), uType);
	S32 retval;

	switch(retval_win)
	{
	case IDYES:
		retval = OSBTN_YES;
		break;
	case IDNO:
		retval = OSBTN_NO;
		break;
	case IDOK:
		retval = OSBTN_OK;
		break;
	case IDCANCEL:
		retval = OSBTN_CANCEL;
		break;
	default:
		retval = OSBTN_CANCEL;
		break;
	}

	return retval;
}


void LLWindowWin32::spawnWebBrowser(const std::string& escaped_url, bool async)
{
	bool found = false;
	S32 i;
	for (i = 0; i < gURLProtocolWhitelistCount; i++)
	{
		if (escaped_url.find(gURLProtocolWhitelist[i]) == 0)
		{
			found = true;
			break;
		}
	}

	if (!found)
	{
		LL_WARNS("Window") << "spawn_web_browser() called for url with protocol not on whitelist: " << escaped_url << LL_ENDL;
		return;
	}

	LL_INFOS("Window") << "Opening URL " << escaped_url << LL_ENDL;

	// replaced ShellExecute code with ShellExecuteEx since ShellExecute doesn't work
	// reliablly on Vista.

	// this is madness.. no, this is..
	LLWString url_wstring = utf8str_to_wstring( escaped_url );
	llutf16string url_utf16 = wstring_to_utf16str( url_wstring );

	// let the OS decide what to use to open the URL
	SHELLEXECUTEINFO sei = { sizeof( sei ) };
	// NOTE: this assumes that SL will stick around long enough to complete the DDE message exchange
	// necessary for ShellExecuteEx to complete
	if (async)
	{
		sei.fMask = SEE_MASK_ASYNCOK;
	}
	sei.nShow = SW_SHOWNORMAL;
	sei.lpVerb = L"open";
	sei.lpFile = url_utf16.c_str();
	ShellExecuteEx( &sei );
}

/*
	Make the raw keyboard data available - used to poke through to LLQtWebKit so
	that Qt/Webkit has access to the virtual keycodes etc. that it needs
*/
LLSD LLWindowWin32::getNativeKeyData()
{
	LLSD result = LLSD::emptyMap();

	result["scan_code"] = (S32)mKeyScanCode;
	result["virtual_key"] = (S32)mKeyVirtualKey;
	result["msg"] = ll_sd_from_U32(mRawMsg);
	result["w_param"] = ll_sd_from_U32(mRawWParam);
	result["l_param"] = ll_sd_from_U32(mRawLParam);

	return result;
}

BOOL LLWindowWin32::dialogColorPicker( F32 *r, F32 *g, F32 *b )
{
	BOOL retval = FALSE;

	static CHOOSECOLOR cc;
	static COLORREF crCustColors[16];
	cc.lStructSize = sizeof(CHOOSECOLOR);
	cc.hwndOwner = mWindowHandle;
	cc.hInstance = NULL;
	cc.rgbResult = RGB ((*r * 255.f),(*g *255.f),(*b * 255.f));
	//cc.rgbResult = RGB (0x80,0x80,0x80); 
	cc.lpCustColors = crCustColors;
	cc.Flags = CC_RGBINIT | CC_FULLOPEN;
	cc.lCustData = 0;
	cc.lpfnHook = NULL;
	cc.lpTemplateName = NULL;
 
	// This call is modal, so pause agent
	//send_agent_pause();	// this is in newview and we don't want to set up a dependency
	{
		retval = ChooseColor(&cc);
	}
	//send_agent_resume();	// this is in newview and we don't want to set up a dependency

	*b = ((F32)((cc.rgbResult >> 16) & 0xff)) / 255.f;

	*g = ((F32)((cc.rgbResult >> 8) & 0xff)) / 255.f;
	
	*r = ((F32)(cc.rgbResult & 0xff)) / 255.f;

	return (retval);
}

void *LLWindowWin32::getPlatformWindow()
{
	return (void*)mWindowHandle;
}

void LLWindowWin32::bringToFront()
{
	BringWindowToTop(mWindowHandle);
}

// set (OS) window focus back to the client
void LLWindowWin32::focusClient()
{
	SetFocus ( mWindowHandle );
}

void LLWindowWin32::allowLanguageTextInput(LLPreeditor *preeditor, BOOL b)
{
	if (b == sLanguageTextInputAllowed || !LLWinImm::isAvailable())
	{
		return;
	}

	if (preeditor != mPreeditor && !b)
	{
		// This condition may occur with a call to
		// setEnabled(BOOL) from LLTextEditor or LLLineEditor
		// when the control is not focused.
		// We need to silently ignore the case so that
		// the language input status of the focused control
		// is not disturbed.
		return;
	}

	// Take care of old and new preeditors.
	if (preeditor != mPreeditor || !b)
	{
		if (sLanguageTextInputAllowed)
		{
			interruptLanguageTextInput();
		}
		mPreeditor = (b ? preeditor : NULL);
	}

	sLanguageTextInputAllowed = b;

	if ( sLanguageTextInputAllowed )
	{
		// Allowing: Restore the previous IME status, so that the user has a feeling that the previous 
		// text input continues naturally.  Be careful, however, the IME status is meaningful only during the user keeps 
		// using same Input Locale (aka Keyboard Layout).
		if (sWinIMEOpened && GetKeyboardLayout(0) == sWinInputLocale)
		{
			HIMC himc = LLWinImm::getContext(mWindowHandle);
			LLWinImm::setOpenStatus(himc, TRUE);
			LLWinImm::setConversionStatus(himc, sWinIMEConversionMode, sWinIMESentenceMode);
			LLWinImm::releaseContext(mWindowHandle, himc);
		}
	}
	else
	{
		// Disallowing: Turn off the IME so that succeeding key events bypass IME and come to us directly.
		// However, do it after saving the current IME  status.  We need to restore the status when
		//   allowing language text input again.
		sWinInputLocale = GetKeyboardLayout(0);
		sWinIMEOpened = LLWinImm::isIME(sWinInputLocale);
		if (sWinIMEOpened)
		{
			HIMC himc = LLWinImm::getContext(mWindowHandle);
			sWinIMEOpened = LLWinImm::getOpenStatus(himc);
			if (sWinIMEOpened)
			{
				LLWinImm::getConversionStatus(himc, &sWinIMEConversionMode, &sWinIMESentenceMode);

				// We need both ImmSetConversionStatus and ImmSetOpenStatus here to surely disable IME's 
				// keyboard hooking, because Some IME reacts only on the former and some other on the latter...
				LLWinImm::setConversionStatus(himc, IME_CMODE_NOCONVERSION, sWinIMESentenceMode);
				LLWinImm::setOpenStatus(himc, FALSE);
			}
			LLWinImm::releaseContext(mWindowHandle, himc);
 		}
	}
}

void LLWindowWin32::fillCandidateForm(const LLCoordGL& caret, const LLRect& bounds, 
		CANDIDATEFORM *form)
{
	LLCoordWindow caret_coord, top_left, bottom_right;
	convertCoords(caret, &caret_coord);
	convertCoords(LLCoordGL(bounds.mLeft, bounds.mTop), &top_left);
	convertCoords(LLCoordGL(bounds.mRight, bounds.mBottom), &bottom_right);

	memset(form, 0, sizeof(CANDIDATEFORM));
	form->dwStyle = CFS_EXCLUDE;
	form->ptCurrentPos.x = caret_coord.mX;
	form->ptCurrentPos.y = caret_coord.mY;
	form->rcArea.left   = top_left.mX;
	form->rcArea.top    = top_left.mY;
	form->rcArea.right  = bottom_right.mX;
	form->rcArea.bottom = bottom_right.mY;
}


// Put the IME window at the right place (near current text input).   Point coordinates should be the top of the current text line.
void LLWindowWin32::setLanguageTextInput( const LLCoordGL & position )
{
	if (sLanguageTextInputAllowed && LLWinImm::isAvailable())
	{
		HIMC himc = LLWinImm::getContext(mWindowHandle);

		LLCoordWindow win_pos;
		convertCoords( position, &win_pos );

		if ( win_pos.mX >= 0 && win_pos.mY >= 0 && 
			(win_pos.mX != sWinIMEWindowPosition.mX) || (win_pos.mY != sWinIMEWindowPosition.mY) )
		{
			COMPOSITIONFORM ime_form;
			memset( &ime_form, 0, sizeof(ime_form) );
			ime_form.dwStyle = CFS_POINT;
			ime_form.ptCurrentPos.x = win_pos.mX;
			ime_form.ptCurrentPos.y = win_pos.mY;

			LLWinImm::setCompositionWindow( himc, &ime_form );

			sWinIMEWindowPosition = win_pos;
		}

		LLWinImm::releaseContext(mWindowHandle, himc);
	}
}


void LLWindowWin32::fillCharPosition(const LLCoordGL& caret, const LLRect& bounds, const LLRect& control,
		IMECHARPOSITION *char_position)
{
	LLCoordScreen caret_coord, top_left, bottom_right;
	convertCoords(caret, &caret_coord);
	convertCoords(LLCoordGL(bounds.mLeft, bounds.mTop), &top_left);
	convertCoords(LLCoordGL(bounds.mRight, bounds.mBottom), &bottom_right);

	char_position->pt.x = caret_coord.mX;
	char_position->pt.y = top_left.mY;	// Windows wants the coordinate of upper left corner of a character...
	char_position->cLineHeight = bottom_right.mY - top_left.mY;
	char_position->rcDocument.left   = top_left.mX;
	char_position->rcDocument.top    = top_left.mY;
	char_position->rcDocument.right  = bottom_right.mX;
	char_position->rcDocument.bottom = bottom_right.mY;
}

void LLWindowWin32::fillCompositionLogfont(LOGFONT *logfont)
{
	// Our font is a list of FreeType recognized font files that may
	// not have a corresponding ones in Windows' fonts.  Hence, we
	// can't simply tell Windows which font we are using.  We will
	// notify a _standard_ font for a current input locale instead.
	// We use a hard-coded knowledge about the Windows' standard
	// configuration to do so...

	memset(logfont, 0, sizeof(LOGFONT));

	const WORD lang_id = LOWORD(GetKeyboardLayout(0));
	switch (PRIMARYLANGID(lang_id))
	{
	case LANG_CHINESE:
		// We need to identify one of two Chinese fonts.
		switch (SUBLANGID(lang_id))
		{
		case SUBLANG_CHINESE_SIMPLIFIED:
		case SUBLANG_CHINESE_SINGAPORE:
			logfont->lfCharSet = GB2312_CHARSET;
			lstrcpy(logfont->lfFaceName, TEXT("SimHei"));
			break;
		case SUBLANG_CHINESE_TRADITIONAL:
		case SUBLANG_CHINESE_HONGKONG:
		case SUBLANG_CHINESE_MACAU:
		default:
			logfont->lfCharSet = CHINESEBIG5_CHARSET;
			lstrcpy(logfont->lfFaceName, TEXT("MingLiU"));
			break;			
		}
		break;
	case LANG_JAPANESE:
		logfont->lfCharSet = SHIFTJIS_CHARSET;
		lstrcpy(logfont->lfFaceName, TEXT("MS Gothic"));
		break;		
	case LANG_KOREAN:
		logfont->lfCharSet = HANGUL_CHARSET;
		lstrcpy(logfont->lfFaceName, TEXT("Gulim"));
		break;
	default:
		logfont->lfCharSet = ANSI_CHARSET;
		lstrcpy(logfont->lfFaceName, TEXT("Tahoma"));
		break;
	}
							
	logfont->lfHeight = mPreeditor->getPreeditFontSize();
	logfont->lfWeight = FW_NORMAL;
}	

U32 LLWindowWin32::fillReconvertString(const LLWString &text,
	S32 focus, S32 focus_length, RECONVERTSTRING *reconvert_string)
{
	const llutf16string text_utf16 = wstring_to_utf16str(text);
	const DWORD required_size = sizeof(RECONVERTSTRING) + (text_utf16.length() + 1) * sizeof(WCHAR);
	if (reconvert_string && reconvert_string->dwSize >= required_size)
	{
		const DWORD focus_utf16_at = wstring_utf16_length(text, 0, focus);
		const DWORD focus_utf16_length = wstring_utf16_length(text, focus, focus_length);

		reconvert_string->dwVersion = 0;
		reconvert_string->dwStrLen = text_utf16.length();
		reconvert_string->dwStrOffset = sizeof(RECONVERTSTRING);
		reconvert_string->dwCompStrLen = focus_utf16_length;
		reconvert_string->dwCompStrOffset = focus_utf16_at * sizeof(WCHAR);
		reconvert_string->dwTargetStrLen = 0;
		reconvert_string->dwTargetStrOffset = focus_utf16_at * sizeof(WCHAR);

		const LPWSTR text = (LPWSTR)((BYTE *)reconvert_string + sizeof(RECONVERTSTRING));
		memcpy(text, text_utf16.c_str(), (text_utf16.length() + 1) * sizeof(WCHAR));
	}
	return required_size;
}

void LLWindowWin32::updateLanguageTextInputArea()
{
	if (!mPreeditor || !LLWinImm::isAvailable())
	{
		return;
	}

	LLCoordGL caret_coord;
	LLRect preedit_bounds;
	if (mPreeditor->getPreeditLocation(-1, &caret_coord, &preedit_bounds, NULL))
	{
		mLanguageTextInputPointGL = caret_coord;
		mLanguageTextInputAreaGL = preedit_bounds;

		CANDIDATEFORM candidate_form;
		fillCandidateForm(caret_coord, preedit_bounds, &candidate_form);

		HIMC himc = LLWinImm::getContext(mWindowHandle);
		// Win32 document says there may be up to 4 candidate windows.
		// This magic number 4 appears only in the document, and
		// there are no constant/macro for the value...
		for (int i = 3; i >= 0; --i)
		{
			candidate_form.dwIndex = i;
			LLWinImm::setCandidateWindow(himc, &candidate_form);
		}
		LLWinImm::releaseContext(mWindowHandle, himc);
	}
}

void LLWindowWin32::interruptLanguageTextInput()
{
	if (mPreeditor && LLWinImm::isAvailable())
	{
		HIMC himc = LLWinImm::getContext(mWindowHandle);
		LLWinImm::notifyIME(himc, NI_COMPOSITIONSTR, CPS_COMPLETE, 0);
		LLWinImm::releaseContext(mWindowHandle, himc);
	}
}

void LLWindowWin32::handleStartCompositionMessage()
{
	// Let IME know the font to use in feedback UI.
	LOGFONT logfont;
	fillCompositionLogfont(&logfont);
	HIMC himc = LLWinImm::getContext(mWindowHandle);
	LLWinImm::setCompositionFont(himc, &logfont);
	LLWinImm::releaseContext(mWindowHandle, himc);
}

// Handle WM_IME_COMPOSITION message.

void LLWindowWin32::handleCompositionMessage(const U32 indexes)
{
	BOOL needs_update = FALSE;
	LLWString result_string;
	LLWString preedit_string;
	S32 preedit_string_utf16_length = 0;
	LLPreeditor::segment_lengths_t preedit_segment_lengths;
	LLPreeditor::standouts_t preedit_standouts;

	// Step I: Receive details of preedits from IME.

	HIMC himc = LLWinImm::getContext(mWindowHandle);

	if (indexes & GCS_RESULTSTR)
	{
		LONG size = LLWinImm::getCompositionString(himc, GCS_RESULTSTR, NULL, 0);
		if (size >= 0)
		{
			const LPWSTR data = new WCHAR[size / sizeof(WCHAR) + 1];
			size = LLWinImm::getCompositionString(himc, GCS_RESULTSTR, data, size);
			if (size > 0)
			{
				result_string = utf16str_to_wstring(llutf16string(data, size / sizeof(WCHAR)));
			}
			delete[] data;
			needs_update = TRUE;
		}
	}
	
	if (indexes & GCS_COMPSTR)
	{
		LONG size = LLWinImm::getCompositionString(himc, GCS_COMPSTR, NULL, 0);
		if (size >= 0)
		{
			const LPWSTR data = new WCHAR[size / sizeof(WCHAR) + 1];
			size = LLWinImm::getCompositionString(himc, GCS_COMPSTR, data, size);
			if (size > 0)
			{
				preedit_string_utf16_length = size / sizeof(WCHAR);
				preedit_string = utf16str_to_wstring(llutf16string(data, size / sizeof(WCHAR)));
			}
			delete[] data;
			needs_update = TRUE;
		}
	}

	if ((indexes & GCS_COMPCLAUSE) && preedit_string.length() > 0)
	{
		LONG size = LLWinImm::getCompositionString(himc, GCS_COMPCLAUSE, NULL, 0);
		if (size > 0)
		{
			const LPDWORD data = new DWORD[size / sizeof(DWORD)];
			size = LLWinImm::getCompositionString(himc, GCS_COMPCLAUSE, data, size);
			if (size >= sizeof(DWORD) * 2
				&& data[0] == 0 && data[size / sizeof(DWORD) - 1] == preedit_string_utf16_length)
			{
				preedit_segment_lengths.resize(size / sizeof(DWORD) - 1);
				S32 offset = 0;
				for (U32 i = 0; i < preedit_segment_lengths.size(); i++)
				{
					const S32 length = wstring_wstring_length_from_utf16_length(preedit_string, offset, data[i + 1] - data[i]);
					preedit_segment_lengths[i] = length;
					offset += length;
				}
			}
			delete[] data;
		}
	}

	if ((indexes & GCS_COMPATTR) && preedit_segment_lengths.size() > 1)
	{
		LONG size = LLWinImm::getCompositionString(himc, GCS_COMPATTR, NULL, 0);
		if (size > 0)
		{
			const LPBYTE data = new BYTE[size / sizeof(BYTE)];
			size = LLWinImm::getCompositionString(himc, GCS_COMPATTR, data, size);
			if (size == preedit_string_utf16_length)
			{
				preedit_standouts.assign(preedit_segment_lengths.size(), FALSE);
				S32 offset = 0;
				for (U32 i = 0; i < preedit_segment_lengths.size(); i++)
				{
					if (ATTR_TARGET_CONVERTED == data[offset] || ATTR_TARGET_NOTCONVERTED == data[offset])
					{
						preedit_standouts[i] = TRUE;
					}
					offset += wstring_utf16_length(preedit_string, offset, preedit_segment_lengths[i]);
				}
			}
			delete[] data;
		}
	}

	S32 caret_position = preedit_string.length();
	if (indexes & GCS_CURSORPOS)
	{
		const S32 caret_position_utf16 = LLWinImm::getCompositionString(himc, GCS_CURSORPOS, NULL, 0);
		if (caret_position_utf16 >= 0 && caret_position <= preedit_string_utf16_length)
		{
			caret_position = wstring_wstring_length_from_utf16_length(preedit_string, 0, caret_position_utf16);
		}
	}

	if (indexes == 0)
	{
		// I'm not sure this condition really happens, but
		// Windows SDK document says it is an indication
		// of "reset everything."
		needs_update = TRUE;
	}

	LLWinImm::releaseContext(mWindowHandle, himc);

	// Step II: Update the active preeditor.

	if (needs_update)
	{
		mPreeditor->resetPreedit();

		if (result_string.length() > 0)
		{
			for (LLWString::const_iterator i = result_string.begin(); i != result_string.end(); i++)
			{
				mPreeditor->handleUnicodeCharHere(*i);
			}
		}

		if (preedit_string.length() == 0)
 		{
			preedit_segment_lengths.clear();
			preedit_standouts.clear();
		}
		else
		{
			if (preedit_segment_lengths.size() == 0)
			{
				preedit_segment_lengths.assign(1, preedit_string.length());
			}
			if (preedit_standouts.size() == 0)
			{
				preedit_standouts.assign(preedit_segment_lengths.size(), FALSE);
			}
		}
		mPreeditor->updatePreedit(preedit_string, preedit_segment_lengths, preedit_standouts, caret_position);

		// Some IME doesn't query char position after WM_IME_COMPOSITION,
		// so we need to update them actively.
		updateLanguageTextInputArea();
	}
}

// Given a text and a focus range, find_context finds and returns a
// surrounding context of the focused subtext.  A variable pointed
// to by offset receives the offset in llwchars of the beginning of
// the returned context string in the given wtext.

static LLWString find_context(const LLWString & wtext, S32 focus, S32 focus_length, S32 *offset)
{
	static const S32 CONTEXT_EXCESS = 30;	// This value is by experiences.

	const S32 e = llmin((S32) wtext.length(), focus + focus_length + CONTEXT_EXCESS);
	S32 end = focus + focus_length;
	while (end < e && '\n' != wtext[end])
	{
		end++;
	}

	const S32 s = llmax(0, focus - CONTEXT_EXCESS);
	S32 start = focus;
	while (start > s && '\n' != wtext[start - 1])
	{
		--start;
	}

	*offset = start;
	return wtext.substr(start, end - start);
}

// final stage of handling drop requests - both from WM_DROPFILES message
// for files and via IDropTarget interface requests.
LLWindowCallbacks::DragNDropResult LLWindowWin32::completeDragNDropRequest( const LLCoordGL gl_coord, const MASK mask, LLWindowCallbacks::DragNDropAction action, const std::string url )
{
	return mCallbacks->handleDragNDrop( this, gl_coord, mask, action, url );
}

// Handle WM_IME_REQUEST message.
// If it handled the message, returns TRUE.  Otherwise, FALSE.
// When it handled the message, the value to be returned from
// the Window Procedure is set to *result.

BOOL LLWindowWin32::handleImeRequests(WPARAM request, LPARAM param, LRESULT *result)
{
	if ( mPreeditor )
	{
		switch (request)
		{
			case IMR_CANDIDATEWINDOW:		// http://msdn2.microsoft.com/en-us/library/ms776080.aspx
			{
				LLCoordGL caret_coord;
				LLRect preedit_bounds;
				mPreeditor->getPreeditLocation(-1, &caret_coord, &preedit_bounds, NULL);
				
				CANDIDATEFORM *const form = (CANDIDATEFORM *)param;
				DWORD const dwIndex = form->dwIndex;
				fillCandidateForm(caret_coord, preedit_bounds, form);
				form->dwIndex = dwIndex;

				*result = 1;
				return TRUE;
			}
			case IMR_QUERYCHARPOSITION:
			{
				IMECHARPOSITION *const char_position = (IMECHARPOSITION *)param;

				// char_position->dwCharPos counts in number of
				// WCHARs, i.e., UTF-16 encoding units, so we can't simply pass the
				// number to getPreeditLocation.  

				const LLWString & wtext = mPreeditor->getPreeditString();
				S32 preedit, preedit_length;
				mPreeditor->getPreeditRange(&preedit, &preedit_length);
				LLCoordGL caret_coord;
				LLRect preedit_bounds, text_control;
				const S32 position = wstring_wstring_length_from_utf16_length(wtext, preedit, char_position->dwCharPos);

				if (!mPreeditor->getPreeditLocation(position, &caret_coord, &preedit_bounds, &text_control))
				{
					LL_WARNS("Window") << "*** IMR_QUERYCHARPOSITON called but getPreeditLocation failed." << LL_ENDL;
					return FALSE;
				}
				fillCharPosition(caret_coord, preedit_bounds, text_control, char_position);

				*result = 1;
				return TRUE;
			}
			case IMR_COMPOSITIONFONT:
			{
				fillCompositionLogfont((LOGFONT *)param);

				*result = 1;
				return TRUE;
			}
			case IMR_RECONVERTSTRING:
			{
				mPreeditor->resetPreedit();
				const LLWString & wtext = mPreeditor->getPreeditString();
				S32 select, select_length;
				mPreeditor->getSelectionRange(&select, &select_length);

				S32 context_offset;
				const LLWString context = find_context(wtext, select, select_length, &context_offset);

				RECONVERTSTRING * const reconvert_string = (RECONVERTSTRING *)param;
				const U32 size = fillReconvertString(context, select - context_offset, select_length, reconvert_string);
				if (reconvert_string)
				{
					if (select_length == 0)
					{
						// Let the IME to decide the reconversion range, and
						// adjust the reconvert_string structure accordingly.
						HIMC himc = LLWinImm::getContext(mWindowHandle);
						const BOOL adjusted = LLWinImm::setCompositionString(himc,
									SCS_QUERYRECONVERTSTRING, reconvert_string, size, NULL, 0);
						LLWinImm::releaseContext(mWindowHandle, himc);
						if (adjusted)
						{
							const llutf16string & text_utf16 = wstring_to_utf16str(context);
							const S32 new_preedit_start = reconvert_string->dwCompStrOffset / sizeof(WCHAR);
							const S32 new_preedit_end = new_preedit_start + reconvert_string->dwCompStrLen;
							select = utf16str_wstring_length(text_utf16, new_preedit_start);
							select_length = utf16str_wstring_length(text_utf16, new_preedit_end) - select;
							select += context_offset;
						}
					}
					mPreeditor->markAsPreedit(select, select_length);
				}

				*result = size;
				return TRUE;
			}
			case IMR_CONFIRMRECONVERTSTRING:
			{
				*result = FALSE;
				return TRUE;
			}
			case IMR_DOCUMENTFEED:
			{
				const LLWString & wtext = mPreeditor->getPreeditString();
				S32 preedit, preedit_length;
				mPreeditor->getPreeditRange(&preedit, &preedit_length);
				
				S32 context_offset;
				LLWString context = find_context(wtext, preedit, preedit_length, &context_offset);
				preedit -= context_offset;
				if (preedit_length)
				{
					// IMR_DOCUMENTFEED may be called when we have an active preedit.
					// We should pass the context string *excluding* the preedit string.
					// Otherwise, some IME are confused.
					context.erase(preedit, preedit_length);
				}
				
				RECONVERTSTRING *reconvert_string = (RECONVERTSTRING *)param;
				*result = fillReconvertString(context, preedit, 0, reconvert_string);
				return TRUE;
			}
			default:
				return FALSE;
		}
	}

	return FALSE;
}

//static
void LLWindowWin32::setDPIAwareness()
{
	HMODULE hShcore = LoadLibrary(L"shcore.dll");
	if (hShcore != NULL)
	{
		SetProcessDpiAwarenessType pSPDA;
		pSPDA = (SetProcessDpiAwarenessType)GetProcAddress(hShcore, "SetProcessDpiAwareness");
		if (pSPDA)
		{
			
			HRESULT hr = pSPDA(PROCESS_PER_MONITOR_DPI_AWARE);
			if (hr != S_OK)
			{
				LL_WARNS() << "SetProcessDpiAwareness() function returned an error. Will use legacy DPI awareness API of Win XP/7" << LL_ENDL;
			}
		}
		FreeLibrary(hShcore);	
	}
	else
	{
		LL_WARNS() << "Could not load shcore.dll library (included by <ShellScalingAPI.h> from Win 8.1 SDK. Will use legacy DPI awareness API of Win XP/7" << LL_ENDL;
	}
}

F32 LLWindowWin32::getSystemUISize()
{
	float scale_value = 0;
	HWND hWnd = (HWND)getPlatformWindow();
	HDC hdc = GetDC(hWnd);
	HMONITOR hMonitor;
	HANDLE hProcess = GetCurrentProcess();
	PROCESS_DPI_AWARENESS dpi_awareness;

	HMODULE hShcore = LoadLibrary(L"shcore.dll");

	if (hShcore != NULL)
	{
		GetProcessDpiAwarenessType pGPDA;
		pGPDA = (GetProcessDpiAwarenessType)GetProcAddress(hShcore, "GetProcessDpiAwareness");
		GetDpiForMonitorType pGDFM;
		pGDFM = (GetDpiForMonitorType)GetProcAddress(hShcore, "GetDpiForMonitor");
		if (pGPDA != NULL && pGDFM != NULL)
		{
			pGPDA(hProcess, &dpi_awareness);
			if (dpi_awareness == PROCESS_PER_MONITOR_DPI_AWARE)
			{
				POINT    pt;
				UINT     dpix = 0, dpiy = 0;
				HRESULT  hr = E_FAIL;
				RECT     rect;

				GetWindowRect(hWnd, &rect);
				// Get the DPI for the monitor, on which the center of window is displayed and set the scaling factor
				pt.x = (rect.left + rect.right) / 2;
				pt.y = (rect.top + rect.bottom) / 2;
				hMonitor = MonitorFromPoint(pt, MONITOR_DEFAULTTONEAREST);
				hr = pGDFM(hMonitor, MDT_EFFECTIVE_DPI, &dpix, &dpiy);
				if (hr == S_OK)
				{
					scale_value = F32(dpix) / F32(USER_DEFAULT_SCREEN_DPI);
				}
				else
				{
					LL_WARNS() << "Could not determine DPI for monitor. Setting scale to default 100 %" << LL_ENDL;
					scale_value = 1.0f;
				}
			}
			else
			{
				LL_WARNS() << "Process is not per-monitor DPI-aware. Setting scale to default 100 %" << LL_ENDL;
				scale_value = 1.0f;
			}
		}
		FreeLibrary(hShcore);
	}
	else
	{
		LL_WARNS() << "Could not load shcore.dll library (included by <ShellScalingAPI.h> from Win 8.1 SDK). Using legacy DPI awareness API of Win XP/7" << LL_ENDL;
		scale_value = F32(GetDeviceCaps(hdc, LOGPIXELSX)) / F32(USER_DEFAULT_SCREEN_DPI);
	}

	ReleaseDC(hWnd, hdc);
	return scale_value;
}

//static
std::vector<std::string> LLWindowWin32::getDynamicFallbackFontList()
{
	// Fonts previously in getFontListSans() have moved to fonts.xml.
	return std::vector<std::string>();
}


#endif // LL_WINDOWS<|MERGE_RESOLUTION|>--- conflicted
+++ resolved
@@ -1107,7 +1107,7 @@
 
 	if (mWindowHandle)
 	{
-	LL_INFOS("Window") << "window is created." << LL_ENDL ;
+		LL_INFOS("Window") << "window is created." << LL_ENDL ;
 	}
 	else
 	{
@@ -1430,7 +1430,7 @@
 
 		if (mWindowHandle)
 		{
-		LL_INFOS("Window") << "recreate window done." << LL_ENDL ;
+			LL_INFOS("Window") << "recreate window done." << LL_ENDL ;
 		}
 		else
 		{
@@ -1551,13 +1551,8 @@
 
 			// force sNoFixedFunction iff we're trying to use nsight debugging which does not support many legacy API uses
 
-<<<<<<< HEAD
-                // nSight doesn't support use of legacy API funcs in the fixed function pipe
-                if (LLRender::sGLCoreProfile || LLRender::sNsightDebugSupport)
-=======
 				// nSight doesn't support use of legacy API funcs in the fixed function pipe
 				if (LLRender::sGLCoreProfile || LLRender::sNsightDebugSupport)
->>>>>>> c70119eb
 				{
 					LLGLSLShader::sNoFixedFunction = true;
 				}
