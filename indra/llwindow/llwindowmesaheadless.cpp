/** 
 * @file llwindowmesaheadless.cpp
 * @brief Platform-dependent implementation of llwindow
 *
 * $LicenseInfo:firstyear=2001&license=viewergpl$
 * 
 * Copyright (c) 2001-2009, Linden Research, Inc.
 * 
 * Second Life Viewer Source Code
 * The source code in this file ("Source Code") is provided by Linden Lab
 * to you under the terms of the GNU General Public License, version 2.0
 * ("GPL"), unless you have obtained a separate licensing agreement
 * ("Other License"), formally executed by you and Linden Lab.  Terms of
 * the GPL can be found in doc/GPL-license.txt in this distribution, or
 * online at http://secondlifegrid.net/programs/open_source/licensing/gplv2
 * 
 * There are special exceptions to the terms and conditions of the GPL as
 * it is applied to this Source Code. View the full text of the exception
 * in the file doc/FLOSS-exception.txt in this software distribution, or
 * online at
 * http://secondlifegrid.net/programs/open_source/licensing/flossexception
 * 
 * By copying, modifying or distributing this software, you acknowledge
 * that you have read and understood your obligations described above,
 * and agree to abide by those obligations.
 * 
 * ALL LINDEN LAB SOURCE CODE IS PROVIDED "AS IS." LINDEN LAB MAKES NO
 * WARRANTIES, EXPRESS, IMPLIED OR OTHERWISE, REGARDING ITS ACCURACY,
 * COMPLETENESS OR PERFORMANCE.
 * $/LicenseInfo$
 */

#include "linden_common.h"
#include "indra_constants.h"

#include "llwindowmesaheadless.h"
#include "llgl.h"

#define MESA_CHANNEL_TYPE GL_UNSIGNED_SHORT
#define MESA_CHANNEL_SIZE 2

U16 *gMesaBuffer = NULL;

//
// LLWindowMesaHeadless
//
LLWindowMesaHeadless::LLWindowMesaHeadless(LLWindowCallbacks* callbacks,
<<<<<<< HEAD
			 				 const std::string& title, const std::string& name, S32 x, S32 y, S32 width, S32 height,
=======
                                           const std::string& title, const std::string& name, S32 x, S32 y, S32 width, S32 height,
>>>>>>> 70d99b25
							 U32 flags,  BOOL fullscreen, BOOL clearBg,
							 BOOL disable_vsync, BOOL use_gl, BOOL ignore_pixel_depth)
	: LLWindow(callbacks, fullscreen, flags)
{
	if (use_gl)
	{
		llinfos << "MESA Init" << llendl;
		mMesaContext = OSMesaCreateContextExt( GL_RGBA, 32, 0, 0, NULL );

		/* Allocate the image buffer */
		mMesaBuffer = new unsigned char [width * height * 4 * MESA_CHANNEL_SIZE];
		llassert(mMesaBuffer);

		gMesaBuffer = (U16*)mMesaBuffer;

		/* Bind the buffer to the context and make it current */
		if (!OSMesaMakeCurrent( mMesaContext, mMesaBuffer, MESA_CHANNEL_TYPE, width, height ))
		{
			llerrs << "MESA: OSMesaMakeCurrent failed!" << llendl;
		}

		llverify(gGLManager.initGL());
	}
}


LLWindowMesaHeadless::~LLWindowMesaHeadless()
{
	delete mMesaBuffer;
	OSMesaDestroyContext( mMesaContext );
}

void LLWindowMesaHeadless::swapBuffers()
{
	glFinish();
}<|MERGE_RESOLUTION|>--- conflicted
+++ resolved
@@ -45,11 +45,7 @@
 // LLWindowMesaHeadless
 //
 LLWindowMesaHeadless::LLWindowMesaHeadless(LLWindowCallbacks* callbacks,
-<<<<<<< HEAD
-			 				 const std::string& title, const std::string& name, S32 x, S32 y, S32 width, S32 height,
-=======
                                            const std::string& title, const std::string& name, S32 x, S32 y, S32 width, S32 height,
->>>>>>> 70d99b25
 							 U32 flags,  BOOL fullscreen, BOOL clearBg,
 							 BOOL disable_vsync, BOOL use_gl, BOOL ignore_pixel_depth)
 	: LLWindow(callbacks, fullscreen, flags)
