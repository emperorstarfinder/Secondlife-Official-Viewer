--- conflicted
+++ resolved
@@ -111,8 +111,7 @@
 	void uniform2fv(U32 index, U32 count, const GLfloat* v);
 	void uniform3fv(U32 index, U32 count, const GLfloat* v);
 	void uniform4fv(U32 index, U32 count, const GLfloat* v);
-<<<<<<< HEAD
-=======
+
 	void uniform1i(const std::string& uniform, GLint i);
 	void uniform2i(const std::string& uniform, GLint i, GLint j);
 	void uniform1f(const std::string& uniform, GLfloat v);
@@ -124,7 +123,7 @@
 	void uniform2fv(const std::string& uniform, U32 count, const GLfloat* v);
 	void uniform3fv(const std::string& uniform, U32 count, const GLfloat* v);
 	void uniform4fv(const std::string& uniform, U32 count, const GLfloat* v);
->>>>>>> b6b4b591
+
 	void uniformMatrix2fv(U32 index, U32 count, GLboolean transpose, const GLfloat *v);
 	void uniformMatrix3fv(U32 index, U32 count, GLboolean transpose, const GLfloat *v);
 	void uniformMatrix4fv(U32 index, U32 count, GLboolean transpose, const GLfloat *v);
@@ -181,12 +180,7 @@
 	std::vector<GLint> mAttribute; //lookup table of attribute enum to attribute channel
 	U32 mAttributeMask;  //mask of which reserved attributes are set (lines up with LLVertexBuffer::getTypeMask())
 	std::vector<GLint> mUniform;   //lookup table of uniform enum to uniform location
-<<<<<<< HEAD
 	LLStaticStringTable<GLint> mUniformMap; //lookup map of uniform name to uniform location
-=======
-	std::map<std::string, GLint> mUniformMap;  //lookup map of uniform name to uniform location
-	std::map<GLint, std::string> mUniformNameMap; //lookup map of uniform location to uniform name
->>>>>>> b6b4b591
 	std::map<GLint, LLVector4> mValue; //lookup map of uniform location to last known value
 	std::vector<GLint> mTexture;
 	S32 mTotalUniformSize;
