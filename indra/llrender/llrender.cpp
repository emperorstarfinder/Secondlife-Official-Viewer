 /** 
 * @file llrender.cpp
 * @brief LLRender implementation
 *
 * $LicenseInfo:firstyear=2001&license=viewerlgpl$
 * Second Life Viewer Source Code
 * Copyright (C) 2010, Linden Research, Inc.
 * 
 * This library is free software; you can redistribute it and/or
 * modify it under the terms of the GNU Lesser General Public
 * License as published by the Free Software Foundation;
 * version 2.1 of the License only.
 * 
 * This library is distributed in the hope that it will be useful,
 * but WITHOUT ANY WARRANTY; without even the implied warranty of
 * MERCHANTABILITY or FITNESS FOR A PARTICULAR PURPOSE.  See the GNU
 * Lesser General Public License for more details.
 * 
 * You should have received a copy of the GNU Lesser General Public
 * License along with this library; if not, write to the Free Software
 * Foundation, Inc., 51 Franklin Street, Fifth Floor, Boston, MA  02110-1301  USA
 * 
 * Linden Research, Inc., 945 Battery Street, San Francisco, CA  94111  USA
 * $/LicenseInfo$
 */

#include "linden_common.h"

#include "llrender.h"

#include "llvertexbuffer.h"
#include "llcubemap.h"
#include "llglslshader.h"
#include "llimagegl.h"
#include "llrendertarget.h"
#include "lltexture.h"
#include "llshadermgr.h"

LLRender gGL;

// Handy copies of last good GL matrices
F32	gGLModelView[16];
F32	gGLLastModelView[16];
F32 gGLLastProjection[16];
F32 gGLProjection[16];
S32	gGLViewport[4];

U32 LLRender::sUICalls = 0;
U32 LLRender::sUIVerts = 0;
U32 LLTexUnit::sWhiteTexture = 0;
bool LLRender::sGLCoreProfile = false;

static const U32 LL_NUM_TEXTURE_LAYERS = 32; 
static const U32 LL_NUM_LIGHT_UNITS = 8;

static GLenum sGLTextureType[] =
{
	GL_TEXTURE_2D,
	GL_TEXTURE_RECTANGLE_ARB,
	GL_TEXTURE_CUBE_MAP_ARB,
	GL_TEXTURE_2D_MULTISAMPLE
};

static GLint sGLAddressMode[] =
{	
	GL_REPEAT,
	GL_MIRRORED_REPEAT,
	GL_CLAMP_TO_EDGE
};

static GLenum sGLCompareFunc[] =
{
	GL_NEVER,
	GL_ALWAYS,
	GL_LESS,
	GL_LEQUAL,
	GL_EQUAL,
	GL_NOTEQUAL,
	GL_GEQUAL,
	GL_GREATER
};

const U32 immediate_mask = LLVertexBuffer::MAP_VERTEX | LLVertexBuffer::MAP_COLOR | LLVertexBuffer::MAP_TEXCOORD0;

static GLenum sGLBlendFactor[] =
{
	GL_ONE,
	GL_ZERO,
	GL_DST_COLOR,
	GL_SRC_COLOR,
	GL_ONE_MINUS_DST_COLOR,
	GL_ONE_MINUS_SRC_COLOR,
	GL_DST_ALPHA,
	GL_SRC_ALPHA,
	GL_ONE_MINUS_DST_ALPHA,
	GL_ONE_MINUS_SRC_ALPHA,

	GL_ZERO // 'BF_UNDEF'
};

LLTexUnit::LLTexUnit(S32 index)
: mCurrTexType(TT_NONE), mCurrBlendType(TB_MULT), 
mCurrColorOp(TBO_MULT), mCurrAlphaOp(TBO_MULT),
mCurrColorSrc1(TBS_TEX_COLOR), mCurrColorSrc2(TBS_PREV_COLOR),
mCurrAlphaSrc1(TBS_TEX_ALPHA), mCurrAlphaSrc2(TBS_PREV_ALPHA),
mCurrColorScale(1), mCurrAlphaScale(1), mCurrTexture(0),
mHasMipMaps(false)
{
	llassert_always(index < (S32)LL_NUM_TEXTURE_LAYERS);
	mIndex = index;
}

//static
U32 LLTexUnit::getInternalType(eTextureType type)
{
	return sGLTextureType[type];
}

void LLTexUnit::refreshState(void)
{
	// We set dirty to true so that the tex unit knows to ignore caching
	// and we reset the cached tex unit state

	gGL.flush();
	
	glActiveTextureARB(GL_TEXTURE0_ARB + mIndex);

	//
	// Per apple spec, don't call glEnable/glDisable when index exceeds max texture units
	// http://www.mailinglistarchive.com/html/mac-opengl@lists.apple.com/2008-07/msg00653.html
	//
	bool enableDisable = !LLGLSLShader::sNoFixedFunction && 
		(mIndex < gGLManager.mNumTextureUnits) && mCurrTexType != LLTexUnit::TT_MULTISAMPLE_TEXTURE;
		
	if (mCurrTexType != TT_NONE)
	{
		if (enableDisable)
		{
			glEnable(sGLTextureType[mCurrTexType]);
		}
		
		glBindTexture(sGLTextureType[mCurrTexType], mCurrTexture);
	}
	else
	{
		if (enableDisable)
		{
			glDisable(GL_TEXTURE_2D);
		}
		
		glBindTexture(GL_TEXTURE_2D, 0);	
	}

	if (mCurrBlendType != TB_COMBINE)
	{
		setTextureBlendType(mCurrBlendType);
	}
	else
	{
		setTextureCombiner(mCurrColorOp, mCurrColorSrc1, mCurrColorSrc2, false);
		setTextureCombiner(mCurrAlphaOp, mCurrAlphaSrc1, mCurrAlphaSrc2, true);
	}
}

void LLTexUnit::activate(void)
{
	if (mIndex < 0) return;

	if ((S32)gGL.mCurrTextureUnitIndex != mIndex || gGL.mDirty)
	{
		gGL.flush();
		glActiveTextureARB(GL_TEXTURE0_ARB + mIndex);
		gGL.mCurrTextureUnitIndex = mIndex;
	}
}

void LLTexUnit::enable(eTextureType type)
{
	if (mIndex < 0) return;

	if ( (mCurrTexType != type || gGL.mDirty) && (type != TT_NONE) )
	{
		stop_glerror();
		activate();
		stop_glerror();
		if (mCurrTexType != TT_NONE && !gGL.mDirty)
		{
			disable(); // Force a disable of a previous texture type if it's enabled.
			stop_glerror();
		}
		mCurrTexType = type;

		gGL.flush();
		if (!LLGLSLShader::sNoFixedFunction && 
			type != LLTexUnit::TT_MULTISAMPLE_TEXTURE &&
			mIndex < gGLManager.mNumTextureUnits)
		{
			stop_glerror();
			glEnable(sGLTextureType[type]);
			stop_glerror();
		}
	}
}

void LLTexUnit::disable(void)
{
	if (mIndex < 0) return;

	if (mCurrTexType != TT_NONE)
	{
		activate();
		unbind(mCurrTexType);
		gGL.flush();
		if (!LLGLSLShader::sNoFixedFunction &&
			mCurrTexType != LLTexUnit::TT_MULTISAMPLE_TEXTURE &&
			mIndex < gGLManager.mNumTextureUnits)
		{
			glDisable(sGLTextureType[mCurrTexType]);
		}
		
		mCurrTexType = TT_NONE;
	}
}

bool LLTexUnit::bind(LLTexture* texture, bool for_rendering, bool forceBind)
{
	stop_glerror();
	if (mIndex >= 0)
	{
	gGL.flush();

	LLImageGL* gl_tex = NULL ;
		if (texture != NULL && (gl_tex = texture->getGLTexture()))
	{
<<<<<<< HEAD
			if (gl_tex->getTexName()) //if texture exists
	{
=======
		LL_WARNS() << "NULL LLTexUnit::bind texture" << LL_ENDL;
		return false;
	}

	if (!gl_tex->getTexName()) //if texture does not exist
	{
		//if deleted, will re-generate it immediately
		texture->forceImmediateUpdate() ;

		gl_tex->forceUpdateBindStats() ;
		return texture->bindDefaultImage(mIndex);
	}

	if(texture->isActiveFetching()) //in debug
	{
		return texture->bindDebugImage(mIndex);
	}

>>>>>>> 2eeee8a9
	//in audit, replace the selected texture by the default one.
	if ((mCurrTexture != gl_tex->getTexName()) || forceBind)
	{
		activate();
		enable(gl_tex->getTarget());
		mCurrTexture = gl_tex->getTexName();
		glBindTexture(sGLTextureType[gl_tex->getTarget()], mCurrTexture);
		if(gl_tex->updateBindStats(gl_tex->mTextureMemory))
		{
			texture->setActive() ;
			texture->updateBindStatsForTester() ;
		}
		mHasMipMaps = gl_tex->mHasMipMaps;
		if (gl_tex->mTexOptionsDirty)
		{
			gl_tex->mTexOptionsDirty = false;
			setTextureAddressMode(gl_tex->mAddressMode);
			setTextureFilteringOption(gl_tex->mFilterOption);
		}
	}
			}
			else
			{
				//if deleted, will re-generate it immediately
				texture->forceImmediateUpdate() ;

				gl_tex->forceUpdateBindStats() ;
				return texture->bindDefaultImage(mIndex);
			}
		}
		else
		{
			llwarns << "NULL LLTexUnit::bind texture" << llendl;
			return false;
		}
	}
	else
	{ // mIndex < 0
		return false;
	}

	return true;
}

bool LLTexUnit::bind(LLImageGL* texture, bool for_rendering, bool forceBind)
{
	stop_glerror();
	if (mIndex < 0) return false;

	if(!texture)
	{
		LL_WARNS() << "NULL LLTexUnit::bind texture" << LL_ENDL;
		return false;
	}

	if(!texture->getTexName())
	{
		if(LLImageGL::sDefaultGLTexture && LLImageGL::sDefaultGLTexture->getTexName())
		{
			return bind(LLImageGL::sDefaultGLTexture) ;
		}
		stop_glerror();
		return false ;
	}

	if ((mCurrTexture != texture->getTexName()) || forceBind)
	{
		gGL.flush();
		stop_glerror();
		activate();
		stop_glerror();
		enable(texture->getTarget());
		stop_glerror();
		mCurrTexture = texture->getTexName();
		glBindTexture(sGLTextureType[texture->getTarget()], mCurrTexture);
		stop_glerror();
		texture->updateBindStats(texture->mTextureMemory);		
		mHasMipMaps = texture->mHasMipMaps;
		if (texture->mTexOptionsDirty)
		{
			stop_glerror();
			texture->mTexOptionsDirty = false;
			setTextureAddressMode(texture->mAddressMode);
			setTextureFilteringOption(texture->mFilterOption);
			stop_glerror();
		}
	}

	stop_glerror();

	return true;
}

bool LLTexUnit::bind(LLCubeMap* cubeMap)
{
	if (mIndex < 0) return false;

	gGL.flush();

	if (cubeMap == NULL)
	{
		LL_WARNS() << "NULL LLTexUnit::bind cubemap" << LL_ENDL;
		return false;
	}

	if (mCurrTexture != cubeMap->mImages[0]->getTexName())
	{
		if (gGLManager.mHasCubeMap && LLCubeMap::sUseCubeMaps)
		{
			activate();
			enable(LLTexUnit::TT_CUBE_MAP);
			mCurrTexture = cubeMap->mImages[0]->getTexName();
			glBindTexture(GL_TEXTURE_CUBE_MAP_ARB, mCurrTexture);
			mHasMipMaps = cubeMap->mImages[0]->mHasMipMaps;
			cubeMap->mImages[0]->updateBindStats(cubeMap->mImages[0]->mTextureMemory);
			if (cubeMap->mImages[0]->mTexOptionsDirty)
			{
				cubeMap->mImages[0]->mTexOptionsDirty = false;
				setTextureAddressMode(cubeMap->mImages[0]->mAddressMode);
				setTextureFilteringOption(cubeMap->mImages[0]->mFilterOption);
			}
			return true;
		}
		else
		{
			LL_WARNS() << "Using cube map without extension!" << LL_ENDL;
			return false;
		}
	}
	return true;
}

// LLRenderTarget is unavailible on the mapserver since it uses FBOs.
bool LLTexUnit::bind(LLRenderTarget* renderTarget, bool bindDepth)
{
	if (mIndex < 0) return false;

	gGL.flush();

	if (bindDepth)
	{
		if (renderTarget->hasStencil())
		{
			LL_ERRS() << "Cannot bind a render buffer for sampling.  Allocate render target without a stencil buffer if sampling of depth buffer is required." << LL_ENDL;
		}

		bindManual(renderTarget->getUsage(), renderTarget->getDepth());
	}
	else
	{
		bindManual(renderTarget->getUsage(), renderTarget->getTexture());
	}

	return true;
}

bool LLTexUnit::bindManual(eTextureType type, U32 texture, bool hasMips)
{
	if (mIndex < 0)  
	{
		return false;
	}
	
	if(mCurrTexture != texture)
	{
		gGL.flush();
		
		activate();
		enable(type);
		mCurrTexture = texture;
		glBindTexture(sGLTextureType[type], texture);
		mHasMipMaps = hasMips;
	}
	return true;
}

void LLTexUnit::unbind(eTextureType type)
{
	stop_glerror();

	if (mIndex < 0) return;

	//always flush and activate for consistency 
	//   some code paths assume unbind always flushes and sets the active texture
	gGL.flush();
	activate();

	// Disabled caching of binding state.
	if (mCurrTexType == type)
	{
		mCurrTexture = 0;
		if (LLGLSLShader::sNoFixedFunction && type == LLTexUnit::TT_TEXTURE)
		{
			glBindTexture(sGLTextureType[type], sWhiteTexture);
		}
		else
		{
			glBindTexture(sGLTextureType[type], 0);
		}
		stop_glerror();
	}
}

void LLTexUnit::setTextureAddressMode(eTextureAddressMode mode)
{
	if (mIndex < 0 || mCurrTexture == 0) return;

	gGL.flush();

	activate();

	glTexParameteri (sGLTextureType[mCurrTexType], GL_TEXTURE_WRAP_S, sGLAddressMode[mode]);
	glTexParameteri (sGLTextureType[mCurrTexType], GL_TEXTURE_WRAP_T, sGLAddressMode[mode]);
	if (mCurrTexType == TT_CUBE_MAP)
	{
		glTexParameteri (GL_TEXTURE_CUBE_MAP_ARB, GL_TEXTURE_WRAP_R, sGLAddressMode[mode]);
	}
}

void LLTexUnit::setTextureFilteringOption(LLTexUnit::eTextureFilterOptions option)
{
	if (mIndex < 0 || mCurrTexture == 0 || mCurrTexType == LLTexUnit::TT_MULTISAMPLE_TEXTURE) return;

	gGL.flush();

	if (option == TFO_POINT)
	{
		glTexParameteri(sGLTextureType[mCurrTexType], GL_TEXTURE_MAG_FILTER, GL_NEAREST);
	}
	else
	{
		glTexParameteri(sGLTextureType[mCurrTexType], GL_TEXTURE_MAG_FILTER, GL_LINEAR);
	}

	if (option >= TFO_TRILINEAR && mHasMipMaps)
	{
		glTexParameteri(sGLTextureType[mCurrTexType], GL_TEXTURE_MIN_FILTER, GL_LINEAR_MIPMAP_LINEAR);
	} 
	else if (option >= TFO_BILINEAR)
	{
		if (mHasMipMaps)
		{
			glTexParameteri(sGLTextureType[mCurrTexType], GL_TEXTURE_MIN_FILTER, GL_LINEAR_MIPMAP_NEAREST);
		}
		else
		{
			glTexParameteri(sGLTextureType[mCurrTexType], GL_TEXTURE_MIN_FILTER, GL_LINEAR);
		}
	}
	else
	{
		if (mHasMipMaps)
		{
			glTexParameteri(sGLTextureType[mCurrTexType], GL_TEXTURE_MIN_FILTER, GL_NEAREST_MIPMAP_NEAREST);
		}
		else
		{
			glTexParameteri(sGLTextureType[mCurrTexType], GL_TEXTURE_MIN_FILTER, GL_NEAREST);
		}
	}

	if (gGLManager.mHasAnisotropic)
	{
		if (LLImageGL::sGlobalUseAnisotropic && option == TFO_ANISOTROPIC)
		{
			if (gGL.mMaxAnisotropy < 1.f)
			{
				glGetFloatv(GL_MAX_TEXTURE_MAX_ANISOTROPY_EXT, &gGL.mMaxAnisotropy);

				LL_INFOS() << "gGL.mMaxAnisotropy: " << gGL.mMaxAnisotropy << LL_ENDL ;
				gGL.mMaxAnisotropy = llmax(1.f, gGL.mMaxAnisotropy) ;
			}
			glTexParameterf(sGLTextureType[mCurrTexType], GL_TEXTURE_MAX_ANISOTROPY_EXT, gGL.mMaxAnisotropy);
		}
		else
		{
			glTexParameterf(sGLTextureType[mCurrTexType], GL_TEXTURE_MAX_ANISOTROPY_EXT, 1.f);
		}
	}
}

void LLTexUnit::setTextureBlendType(eTextureBlendType type)
{
	if (LLGLSLShader::sNoFixedFunction)
	{ //texture blend type means nothing when using shaders
		return;
	}

	if (mIndex < 0) return;

	// Do nothing if it's already correctly set.
	if (mCurrBlendType == type && !gGL.mDirty)
	{
		return;
	}

	gGL.flush();

	activate();
	mCurrBlendType = type;
	S32 scale_amount = 1;
	switch (type) 
	{
		case TB_REPLACE:
			glTexEnvi(GL_TEXTURE_ENV, GL_TEXTURE_ENV_MODE, GL_REPLACE);
			break;
		case TB_ADD:
			glTexEnvi(GL_TEXTURE_ENV, GL_TEXTURE_ENV_MODE, GL_ADD);
			break;
		case TB_MULT:
			glTexEnvi(GL_TEXTURE_ENV, GL_TEXTURE_ENV_MODE, GL_MODULATE);
			break;
		case TB_MULT_X2:
			glTexEnvi(GL_TEXTURE_ENV, GL_TEXTURE_ENV_MODE, GL_MODULATE);
			scale_amount = 2;
			break;
		case TB_ALPHA_BLEND:
			glTexEnvi(GL_TEXTURE_ENV, GL_TEXTURE_ENV_MODE, GL_DECAL);
			break;
		case TB_COMBINE:
			glTexEnvi(GL_TEXTURE_ENV, GL_TEXTURE_ENV_MODE, GL_COMBINE_ARB);
			break;
		default:
			LL_ERRS() << "Unknown Texture Blend Type: " << type << LL_ENDL;
			break;
	}
	setColorScale(scale_amount);
	setAlphaScale(1);
}

GLint LLTexUnit::getTextureSource(eTextureBlendSrc src)
{
	switch(src)
	{
		// All four cases should return the same value.
		case TBS_PREV_COLOR:
		case TBS_PREV_ALPHA:
		case TBS_ONE_MINUS_PREV_COLOR:
		case TBS_ONE_MINUS_PREV_ALPHA:
			return GL_PREVIOUS_ARB;

		// All four cases should return the same value.
		case TBS_TEX_COLOR:
		case TBS_TEX_ALPHA:
		case TBS_ONE_MINUS_TEX_COLOR:
		case TBS_ONE_MINUS_TEX_ALPHA:
			return GL_TEXTURE;

		// All four cases should return the same value.
		case TBS_VERT_COLOR:
		case TBS_VERT_ALPHA:
		case TBS_ONE_MINUS_VERT_COLOR:
		case TBS_ONE_MINUS_VERT_ALPHA:
			return GL_PRIMARY_COLOR_ARB;

		// All four cases should return the same value.
		case TBS_CONST_COLOR:
		case TBS_CONST_ALPHA:
		case TBS_ONE_MINUS_CONST_COLOR:
		case TBS_ONE_MINUS_CONST_ALPHA:
			return GL_CONSTANT_ARB;

		default:
			LL_WARNS() << "Unknown eTextureBlendSrc: " << src << ".  Using Vertex Color instead." << LL_ENDL;
			return GL_PRIMARY_COLOR_ARB;
	}
}

GLint LLTexUnit::getTextureSourceType(eTextureBlendSrc src, bool isAlpha)
{
	switch(src)
	{
		// All four cases should return the same value.
		case TBS_PREV_COLOR:
		case TBS_TEX_COLOR:
		case TBS_VERT_COLOR:
		case TBS_CONST_COLOR:
			return (isAlpha) ? GL_SRC_ALPHA: GL_SRC_COLOR;

		// All four cases should return the same value.
		case TBS_PREV_ALPHA:
		case TBS_TEX_ALPHA:
		case TBS_VERT_ALPHA:
		case TBS_CONST_ALPHA:
			return GL_SRC_ALPHA;

		// All four cases should return the same value.
		case TBS_ONE_MINUS_PREV_COLOR:
		case TBS_ONE_MINUS_TEX_COLOR:
		case TBS_ONE_MINUS_VERT_COLOR:
		case TBS_ONE_MINUS_CONST_COLOR:
			return (isAlpha) ? GL_ONE_MINUS_SRC_ALPHA : GL_ONE_MINUS_SRC_COLOR;

		// All four cases should return the same value.
		case TBS_ONE_MINUS_PREV_ALPHA:
		case TBS_ONE_MINUS_TEX_ALPHA:
		case TBS_ONE_MINUS_VERT_ALPHA:
		case TBS_ONE_MINUS_CONST_ALPHA:
			return GL_ONE_MINUS_SRC_ALPHA;

		default:
			LL_WARNS() << "Unknown eTextureBlendSrc: " << src << ".  Using Source Color or Alpha instead." << LL_ENDL;
			return (isAlpha) ? GL_SRC_ALPHA: GL_SRC_COLOR;
	}
}

void LLTexUnit::setTextureCombiner(eTextureBlendOp op, eTextureBlendSrc src1, eTextureBlendSrc src2, bool isAlpha)
{
	if (LLGLSLShader::sNoFixedFunction)
	{ //register combiners do nothing when not using fixed function
		return;
	}	

	if (mIndex < 0) return;

	activate();
	if (mCurrBlendType != TB_COMBINE || gGL.mDirty)
	{
		mCurrBlendType = TB_COMBINE;
		gGL.flush();
		glTexEnvi(GL_TEXTURE_ENV, GL_TEXTURE_ENV_MODE, GL_COMBINE_ARB);
	}
	
	// We want an early out, because this function does a LOT of stuff.
	if ( ( (isAlpha && (mCurrAlphaOp == op) && (mCurrAlphaSrc1 == src1) && (mCurrAlphaSrc2 == src2))
			|| (!isAlpha && (mCurrColorOp == op) && (mCurrColorSrc1 == src1) && (mCurrColorSrc2 == src2)) ) && !gGL.mDirty)
	{
		return;
	}

	gGL.flush();

	// Get the gl source enums according to the eTextureBlendSrc sources passed in
	GLint source1 = getTextureSource(src1);
	GLint source2 = getTextureSource(src2);
	// Get the gl operand enums according to the eTextureBlendSrc sources passed in
	GLint operand1 = getTextureSourceType(src1, isAlpha);
	GLint operand2 = getTextureSourceType(src2, isAlpha);
	// Default the scale amount to 1
	S32 scale_amount = 1;
	GLenum comb_enum, src0_enum, src1_enum, src2_enum, operand0_enum, operand1_enum, operand2_enum;
	
	if (isAlpha)
	{
		// Set enums to ALPHA ones
		comb_enum = GL_COMBINE_ALPHA_ARB;
		src0_enum = GL_SOURCE0_ALPHA_ARB;
		src1_enum = GL_SOURCE1_ALPHA_ARB;
		src2_enum = GL_SOURCE2_ALPHA_ARB;
		operand0_enum = GL_OPERAND0_ALPHA_ARB;
		operand1_enum = GL_OPERAND1_ALPHA_ARB;
		operand2_enum = GL_OPERAND2_ALPHA_ARB;

		// cache current combiner
		mCurrAlphaOp = op;
		mCurrAlphaSrc1 = src1;
		mCurrAlphaSrc2 = src2;
	}
	else 
	{
		// Set enums to RGB ones
		comb_enum = GL_COMBINE_RGB_ARB;
		src0_enum = GL_SOURCE0_RGB_ARB;
		src1_enum = GL_SOURCE1_RGB_ARB;
		src2_enum = GL_SOURCE2_RGB_ARB;
		operand0_enum = GL_OPERAND0_RGB_ARB;
		operand1_enum = GL_OPERAND1_RGB_ARB;
		operand2_enum = GL_OPERAND2_RGB_ARB;

		// cache current combiner
		mCurrColorOp = op;
		mCurrColorSrc1 = src1;
		mCurrColorSrc2 = src2;
	}

	switch(op)
	{
		case TBO_REPLACE:
			// Slightly special syntax (no second sources), just set all and return.
			glTexEnvi(GL_TEXTURE_ENV, comb_enum, GL_REPLACE);
			glTexEnvi(GL_TEXTURE_ENV, src0_enum, source1);
			glTexEnvi(GL_TEXTURE_ENV, operand0_enum, operand1);
			(isAlpha) ? setAlphaScale(1) : setColorScale(1);
			return;

		case TBO_MULT:
			glTexEnvi(GL_TEXTURE_ENV, comb_enum, GL_MODULATE);
			break;

		case TBO_MULT_X2:
			glTexEnvi(GL_TEXTURE_ENV, comb_enum, GL_MODULATE);
			scale_amount = 2;
			break;

		case TBO_MULT_X4:
			glTexEnvi(GL_TEXTURE_ENV, comb_enum, GL_MODULATE);
			scale_amount = 4;
			break;

		case TBO_ADD:
			glTexEnvi(GL_TEXTURE_ENV, comb_enum, GL_ADD);
			break;

		case TBO_ADD_SIGNED:
			glTexEnvi(GL_TEXTURE_ENV, comb_enum, GL_ADD_SIGNED_ARB);
			break;

		case TBO_SUBTRACT:
			glTexEnvi(GL_TEXTURE_ENV, comb_enum, GL_SUBTRACT_ARB);
			break;

		case TBO_LERP_VERT_ALPHA:
			glTexEnvi(GL_TEXTURE_ENV, comb_enum, GL_INTERPOLATE);
			glTexEnvi(GL_TEXTURE_ENV, src2_enum, GL_PRIMARY_COLOR_ARB);
			glTexEnvi(GL_TEXTURE_ENV, operand2_enum, GL_SRC_ALPHA);
			break;

		case TBO_LERP_TEX_ALPHA:
			glTexEnvi(GL_TEXTURE_ENV, comb_enum, GL_INTERPOLATE);
			glTexEnvi(GL_TEXTURE_ENV, src2_enum, GL_TEXTURE);
			glTexEnvi(GL_TEXTURE_ENV, operand2_enum, GL_SRC_ALPHA);
			break;

		case TBO_LERP_PREV_ALPHA:
			glTexEnvi(GL_TEXTURE_ENV, comb_enum, GL_INTERPOLATE);
			glTexEnvi(GL_TEXTURE_ENV, src2_enum, GL_PREVIOUS_ARB);
			glTexEnvi(GL_TEXTURE_ENV, operand2_enum, GL_SRC_ALPHA);
			break;

		case TBO_LERP_CONST_ALPHA:
			glTexEnvi(GL_TEXTURE_ENV, comb_enum, GL_INTERPOLATE);
			glTexEnvi(GL_TEXTURE_ENV, src2_enum, GL_CONSTANT_ARB);
			glTexEnvi(GL_TEXTURE_ENV, operand2_enum, GL_SRC_ALPHA);
			break;

		case TBO_LERP_VERT_COLOR:
			glTexEnvi(GL_TEXTURE_ENV, comb_enum, GL_INTERPOLATE);
			glTexEnvi(GL_TEXTURE_ENV, src2_enum, GL_PRIMARY_COLOR_ARB);
			glTexEnvi(GL_TEXTURE_ENV, operand2_enum, (isAlpha) ? GL_SRC_ALPHA : GL_SRC_COLOR);
			break;

		default:
			LL_WARNS() << "Unknown eTextureBlendOp: " << op << ".  Setting op to replace." << LL_ENDL;
			// Slightly special syntax (no second sources), just set all and return.
			glTexEnvi(GL_TEXTURE_ENV, comb_enum, GL_REPLACE);
			glTexEnvi(GL_TEXTURE_ENV, src0_enum, source1);
			glTexEnvi(GL_TEXTURE_ENV, operand0_enum, operand1);
			(isAlpha) ? setAlphaScale(1) : setColorScale(1);
			return;
	}

	// Set sources, operands, and scale accordingly
	glTexEnvi(GL_TEXTURE_ENV, src0_enum, source1);
	glTexEnvi(GL_TEXTURE_ENV, operand0_enum, operand1);
	glTexEnvi(GL_TEXTURE_ENV, src1_enum, source2);
	glTexEnvi(GL_TEXTURE_ENV, operand1_enum, operand2);
	(isAlpha) ? setAlphaScale(scale_amount) : setColorScale(scale_amount);
}

void LLTexUnit::setColorScale(S32 scale)
{
	if (mCurrColorScale != scale || gGL.mDirty)
	{
		mCurrColorScale = scale;
		gGL.flush();
		glTexEnvi( GL_TEXTURE_ENV, GL_RGB_SCALE, scale );
	}
}

void LLTexUnit::setAlphaScale(S32 scale)
{
	if (mCurrAlphaScale != scale || gGL.mDirty)
	{
		mCurrAlphaScale = scale;
		gGL.flush();
		glTexEnvi( GL_TEXTURE_ENV, GL_ALPHA_SCALE, scale );
	}
}

// Useful for debugging that you've manually assigned a texture operation to the correct 
// texture unit based on the currently set active texture in opengl.
void LLTexUnit::debugTextureUnit(void)
{
	if (mIndex < 0) return;

	GLint activeTexture;
	glGetIntegerv(GL_ACTIVE_TEXTURE_ARB, &activeTexture);
	if ((GL_TEXTURE0_ARB + mIndex) != activeTexture)
	{
		U32 set_unit = (activeTexture - GL_TEXTURE0_ARB);
		LL_WARNS() << "Incorrect Texture Unit!  Expected: " << set_unit << " Actual: " << mIndex << LL_ENDL;
	}
}

LLLightState::LLLightState(S32 index)
: mIndex(index),
  mEnabled(false),
  mConstantAtten(1.f),
  mLinearAtten(0.f),
  mQuadraticAtten(0.f),
  mSpotExponent(0.f),
  mSpotCutoff(180.f)
{
	if (mIndex == 0)
	{
		mDiffuse.set(1,1,1,1);
		mSpecular.set(1,1,1,1);
	}

	mAmbient.set(0,0,0,1);
	mPosition.set(0,0,1,0);
	mSpotDirection.set(0,0,-1);
}

void LLLightState::enable()
{
	if (!mEnabled)
	{
		if (!LLGLSLShader::sNoFixedFunction)
		{
			glEnable(GL_LIGHT0+mIndex);
		}
		mEnabled = true;
	}
}

void LLLightState::disable()
{
	if (mEnabled)
	{
		if (!LLGLSLShader::sNoFixedFunction)
		{
			glDisable(GL_LIGHT0+mIndex);
		}
		mEnabled = false;
	}
}

void LLLightState::setDiffuse(const LLColor4& diffuse)
{
	if (mDiffuse != diffuse)
	{
		++gGL.mLightHash;
		mDiffuse = diffuse;
		if (!LLGLSLShader::sNoFixedFunction)
		{
			glLightfv(GL_LIGHT0+mIndex, GL_DIFFUSE, mDiffuse.mV);
		}
	}
}

void LLLightState::setAmbient(const LLColor4& ambient)
{
	if (mAmbient != ambient)
	{
		++gGL.mLightHash;
		mAmbient = ambient;
		if (!LLGLSLShader::sNoFixedFunction)
		{
			glLightfv(GL_LIGHT0+mIndex, GL_AMBIENT, mAmbient.mV);
		}
	}
}

void LLLightState::setSpecular(const LLColor4& specular)
{
	if (mSpecular != specular)
	{
		++gGL.mLightHash;
		mSpecular = specular;
		if (!LLGLSLShader::sNoFixedFunction)
		{
			glLightfv(GL_LIGHT0+mIndex, GL_SPECULAR, mSpecular.mV);
		}
	}
}

void LLLightState::setPosition(const LLVector4& position)
{
	//always set position because modelview matrix may have changed
	++gGL.mLightHash;
	mPosition = position;
	if (!LLGLSLShader::sNoFixedFunction)
	{
		glLightfv(GL_LIGHT0+mIndex, GL_POSITION, mPosition.mV);
	}
	else
	{ //transform position by current modelview matrix
		glh::vec4f pos(position.mV);

		const glh::matrix4f& mat = gGL.getModelviewMatrix();
		mat.mult_matrix_vec(pos);

		mPosition.set(pos.v);
	}

}

void LLLightState::setConstantAttenuation(const F32& atten)
{
	if (mConstantAtten != atten)
	{
		mConstantAtten = atten;
		++gGL.mLightHash;
		if (!LLGLSLShader::sNoFixedFunction)
		{
			glLightf(GL_LIGHT0+mIndex, GL_CONSTANT_ATTENUATION, atten);
		}
	}
}

void LLLightState::setLinearAttenuation(const F32& atten)
{
	if (mLinearAtten != atten)
	{
		++gGL.mLightHash;
		mLinearAtten = atten;
		if (!LLGLSLShader::sNoFixedFunction)
		{
			glLightf(GL_LIGHT0+mIndex, GL_LINEAR_ATTENUATION, atten);
		}
	}
}

void LLLightState::setQuadraticAttenuation(const F32& atten)
{
	if (mQuadraticAtten != atten)
	{
		++gGL.mLightHash;
		mQuadraticAtten = atten;
		if (!LLGLSLShader::sNoFixedFunction)
		{
			glLightf(GL_LIGHT0+mIndex, GL_QUADRATIC_ATTENUATION, atten);
		}
	}
}

void LLLightState::setSpotExponent(const F32& exponent)
{
	if (mSpotExponent != exponent)
	{
		++gGL.mLightHash;
		mSpotExponent = exponent;
		if (!LLGLSLShader::sNoFixedFunction)
		{
			glLightf(GL_LIGHT0+mIndex, GL_SPOT_EXPONENT, exponent);
		}
	}
}

void LLLightState::setSpotCutoff(const F32& cutoff)
{
	if (mSpotCutoff != cutoff)
	{
		++gGL.mLightHash;
		mSpotCutoff = cutoff;
		if (!LLGLSLShader::sNoFixedFunction)
		{
			glLightf(GL_LIGHT0+mIndex, GL_SPOT_CUTOFF, cutoff);
		}
	}
}

void LLLightState::setSpotDirection(const LLVector3& direction)
{
	//always set direction because modelview matrix may have changed
	++gGL.mLightHash;
	mSpotDirection = direction;
	if (!LLGLSLShader::sNoFixedFunction)
	{
		glLightfv(GL_LIGHT0+mIndex, GL_SPOT_DIRECTION, direction.mV);
	}
	else
	{ //transform direction by current modelview matrix
		glh::vec3f dir(direction.mV);

		const glh::matrix4f& mat = gGL.getModelviewMatrix();
		mat.mult_matrix_dir(dir);

		mSpotDirection.set(dir.v);
	}
}

LLRender::LLRender()
  : mDirty(false),
    mCount(0),
	mQuadCycle(0),
    mMode(LLRender::TRIANGLES),
    mCurrTextureUnitIndex(0),
    mMaxAnisotropy(0.f) 
{	
	mTexUnits.reserve(LL_NUM_TEXTURE_LAYERS);
	for (U32 i = 0; i < LL_NUM_TEXTURE_LAYERS; i++)
	{
		mTexUnits.push_back(new LLTexUnit(i));
	}
	mDummyTexUnit = new LLTexUnit(-1);

	for (U32 i = 0; i < LL_NUM_LIGHT_UNITS; ++i)
	{
		mLightState.push_back(new LLLightState(i));
	}

	for (U32 i = 0; i < 4; i++)
	{
		mCurrColorMask[i] = true;
	}

	mCurrAlphaFunc = CF_DEFAULT;
	mCurrAlphaFuncVal = 0.01f;
	mCurrBlendColorSFactor = BF_UNDEF;
	mCurrBlendAlphaSFactor = BF_UNDEF;
	mCurrBlendColorDFactor = BF_UNDEF;
	mCurrBlendAlphaDFactor = BF_UNDEF;

	mMatrixMode = LLRender::MM_MODELVIEW;
	
	for (U32 i = 0; i < NUM_MATRIX_MODES; ++i)
	{
		mMatIdx[i] = 0;
		mMatHash[i] = 0;
		mCurMatHash[i] = 0xFFFFFFFF;
	}

	mLightHash = 0;
}

LLRender::~LLRender()
{
	shutdown();
}

void LLRender::init()
{
	if (sGLCoreProfile && !LLVertexBuffer::sUseVAO)
	{ //bind a dummy vertex array object so we're core profile compliant
#ifdef GL_ARB_vertex_array_object
		U32 ret;
		glGenVertexArrays(1, &ret);
		glBindVertexArray(ret);
#endif
	}


	llassert_always(mBuffer.isNull()) ;
	stop_glerror();
	mBuffer = new LLVertexBuffer(immediate_mask, 0);
	mBuffer->allocateBuffer(4096, 0, TRUE);
	mBuffer->getVertexStrider(mVerticesp);
	mBuffer->getTexCoord0Strider(mTexcoordsp);
	mBuffer->getColorStrider(mColorsp);
	stop_glerror();
}

void LLRender::shutdown()
{
	for (U32 i = 0; i < mTexUnits.size(); i++)
	{
		delete mTexUnits[i];
	}
	mTexUnits.clear();
	delete mDummyTexUnit;
	mDummyTexUnit = NULL;

	for (U32 i = 0; i < mLightState.size(); ++i)
	{
		delete mLightState[i];
	}
	mLightState.clear();
	mBuffer = NULL ;
}

void LLRender::refreshState(void)
{
	mDirty = true;

	U32 active_unit = mCurrTextureUnitIndex;

	for (U32 i = 0; i < mTexUnits.size(); i++)
	{
		mTexUnits[i]->refreshState();
	}
	
	mTexUnits[active_unit]->activate();

	setColorMask(mCurrColorMask[0], mCurrColorMask[1], mCurrColorMask[2], mCurrColorMask[3]);
	
	setAlphaRejectSettings(mCurrAlphaFunc, mCurrAlphaFuncVal);

	mDirty = false;
}

void LLRender::syncLightState()
{
	LLGLSLShader* shader = LLGLSLShader::sCurBoundShaderPtr;

	if (!shader)
	{
		return;
	}

	if (shader->mLightHash != mLightHash)
	{
		shader->mLightHash = mLightHash;

		LLVector4 position[8];
		LLVector3 direction[8];
		LLVector3 attenuation[8];
		LLVector3 diffuse[8];

		for (U32 i = 0; i < 8; i++)
		{
			LLLightState* light = mLightState[i];

			position[i] = light->mPosition;
			direction[i] = light->mSpotDirection;
			attenuation[i].set(light->mLinearAtten, light->mQuadraticAtten, light->mSpecular.mV[3]);
			diffuse[i].set(light->mDiffuse.mV);
		}

		shader->uniform4fv(LLShaderMgr::LIGHT_POSITION, 8, position[0].mV);
		shader->uniform3fv(LLShaderMgr::LIGHT_DIRECTION, 8, direction[0].mV);
		shader->uniform3fv(LLShaderMgr::LIGHT_ATTENUATION, 8, attenuation[0].mV);
		shader->uniform3fv(LLShaderMgr::LIGHT_DIFFUSE, 8, diffuse[0].mV);
		shader->uniform4fv(LLShaderMgr::LIGHT_AMBIENT, 1, mAmbientLightColor.mV);
		//HACK -- duplicate sunlight color for compatibility with drivers that can't deal with multiple shader objects referencing the same uniform
		shader->uniform4fv(LLShaderMgr::SUNLIGHT_COLOR, 1, diffuse[0].mV);
	}
}

void LLRender::syncMatrices()
{
	stop_glerror();

	U32 name[] = 
	{
		LLShaderMgr::MODELVIEW_MATRIX,
		LLShaderMgr::PROJECTION_MATRIX,
		LLShaderMgr::TEXTURE_MATRIX0,
		LLShaderMgr::TEXTURE_MATRIX1,
		LLShaderMgr::TEXTURE_MATRIX2,
		LLShaderMgr::TEXTURE_MATRIX3,
	};

	LLGLSLShader* shader = LLGLSLShader::sCurBoundShaderPtr;

	static glh::matrix4f cached_mvp;
	static U32 cached_mvp_mdv_hash = 0xFFFFFFFF;
	static U32 cached_mvp_proj_hash = 0xFFFFFFFF;
	
	static glh::matrix4f cached_normal;
	static U32 cached_normal_hash = 0xFFFFFFFF;

	if (shader)
	{
		llassert(shader);

		bool mvp_done = false;

		U32 i = MM_MODELVIEW;
		if (mMatHash[i] != shader->mMatHash[i])
		{ //update modelview, normal, and MVP
			glh::matrix4f& mat = mMatrix[i][mMatIdx[i]];

			shader->uniformMatrix4fv(name[i], 1, GL_FALSE, mat.m);
			shader->mMatHash[i] = mMatHash[i];

			//update normal matrix
			S32 loc = shader->getUniformLocation(LLShaderMgr::NORMAL_MATRIX);
			if (loc > -1)
			{
				if (cached_normal_hash != mMatHash[i])
				{
					cached_normal = mat.inverse().transpose();
					cached_normal_hash = mMatHash[i];
				}

				glh::matrix4f& norm = cached_normal;

				F32 norm_mat[] = 
				{
					norm.m[0], norm.m[1], norm.m[2],
					norm.m[4], norm.m[5], norm.m[6],
					norm.m[8], norm.m[9], norm.m[10] 
				};

				shader->uniformMatrix3fv(LLShaderMgr::NORMAL_MATRIX, 1, GL_FALSE, norm_mat);
			}

			//update MVP matrix
			mvp_done = true;
			loc = shader->getUniformLocation(LLShaderMgr::MODELVIEW_PROJECTION_MATRIX);
			if (loc > -1)
			{
				U32 proj = MM_PROJECTION;

				if (cached_mvp_mdv_hash != mMatHash[i] || cached_mvp_proj_hash != mMatHash[MM_PROJECTION])
				{
					cached_mvp = mat;
					cached_mvp.mult_left(mMatrix[proj][mMatIdx[proj]]);
					cached_mvp_mdv_hash = mMatHash[i];
					cached_mvp_proj_hash = mMatHash[MM_PROJECTION];
				}

				shader->uniformMatrix4fv(LLShaderMgr::MODELVIEW_PROJECTION_MATRIX, 1, GL_FALSE, cached_mvp.m);
			}
		}


		i = MM_PROJECTION;
		if (mMatHash[i] != shader->mMatHash[i])
		{ //update projection matrix, normal, and MVP
			glh::matrix4f& mat = mMatrix[i][mMatIdx[i]];

			shader->uniformMatrix4fv(name[i], 1, GL_FALSE, mat.m);
			shader->mMatHash[i] = mMatHash[i];

			if (!mvp_done)
			{
				//update MVP matrix
				S32 loc = shader->getUniformLocation(LLShaderMgr::MODELVIEW_PROJECTION_MATRIX);
				if (loc > -1)
				{
					if (cached_mvp_mdv_hash != mMatHash[i] || cached_mvp_proj_hash != mMatHash[MM_PROJECTION])
					{
						U32 mdv = MM_MODELVIEW;
						cached_mvp = mat;
						cached_mvp.mult_right(mMatrix[mdv][mMatIdx[mdv]]);
						cached_mvp_mdv_hash = mMatHash[MM_MODELVIEW];
						cached_mvp_proj_hash = mMatHash[MM_PROJECTION];
					}
									
					shader->uniformMatrix4fv(LLShaderMgr::MODELVIEW_PROJECTION_MATRIX, 1, GL_FALSE, cached_mvp.m);
				}
			}
		}

		for (i = MM_TEXTURE0; i < NUM_MATRIX_MODES; ++i)
		{
			if (mMatHash[i] != shader->mMatHash[i])
			{
				shader->uniformMatrix4fv(name[i], 1, GL_FALSE, mMatrix[i][mMatIdx[i]].m);
				shader->mMatHash[i] = mMatHash[i];
			}
		}


		if (shader->mFeatures.hasLighting || shader->mFeatures.calculatesLighting)
		{ //also sync light state
			syncLightState();
		}
	}
	else if (!LLGLSLShader::sNoFixedFunction)
	{
		GLenum mode[] = 
		{
			GL_MODELVIEW,
			GL_PROJECTION,
			GL_TEXTURE,
			GL_TEXTURE,
			GL_TEXTURE,
			GL_TEXTURE,
		};

		for (U32 i = 0; i < 2; ++i)
		{
			if (mMatHash[i] != mCurMatHash[i])
			{
				glMatrixMode(mode[i]);
				glLoadMatrixf(mMatrix[i][mMatIdx[i]].m);
				mCurMatHash[i] = mMatHash[i];
			}
		}

		for (U32 i = 2; i < NUM_MATRIX_MODES; ++i)
		{
			if (mMatHash[i] != mCurMatHash[i])
			{
				gGL.getTexUnit(i-2)->activate();
				glMatrixMode(mode[i]);
				glLoadMatrixf(mMatrix[i][mMatIdx[i]].m);
				mCurMatHash[i] = mMatHash[i];
			}
		}
	}

	stop_glerror();
}

void LLRender::translatef(const GLfloat& x, const GLfloat& y, const GLfloat& z)
{
	flush();

	{
		glh::matrix4f trans_mat(1,0,0,x,
								0,1,0,y,
								0,0,1,z,
								0,0,0,1);
	
		mMatrix[mMatrixMode][mMatIdx[mMatrixMode]].mult_right(trans_mat);
		mMatHash[mMatrixMode]++;
	}
}

void LLRender::scalef(const GLfloat& x, const GLfloat& y, const GLfloat& z)
{
	flush();
	
	{
		glh::matrix4f scale_mat(x,0,0,0,
								0,y,0,0,
								0,0,z,0,
								0,0,0,1);
	
		mMatrix[mMatrixMode][mMatIdx[mMatrixMode]].mult_right(scale_mat);
		mMatHash[mMatrixMode]++;
	}
}

void LLRender::ortho(F32 left, F32 right, F32 bottom, F32 top, F32 zNear, F32 zFar)
{
	flush();

	{

		glh::matrix4f ortho_mat(2.f/(right-left),0,0,	-(right+left)/(right-left),
								0,2.f/(top-bottom),0,	-(top+bottom)/(top-bottom),
								0,0,-2.f/(zFar-zNear),	-(zFar+zNear)/(zFar-zNear),
								0,0,0,1);
	
		mMatrix[mMatrixMode][mMatIdx[mMatrixMode]].mult_right(ortho_mat);
		mMatHash[mMatrixMode]++;
	}
}

void LLRender::rotatef(const GLfloat& a, const GLfloat& x, const GLfloat& y, const GLfloat& z)
{
	flush();

	{
		F32 r = a * DEG_TO_RAD;

		F32 c = cosf(r);
		F32 s = sinf(r);

		F32 ic = 1.f-c;

		glh::matrix4f rot_mat(x*x*ic+c,		x*y*ic-z*s,		x*z*ic+y*s,		0,
							  x*y*ic+z*s,	y*y*ic+c,		y*z*ic-x*s,		0,
							  x*z*ic-y*s,	y*z*ic+x*s,		z*z*ic+c,		0,
							  0,0,0,1);
	
		mMatrix[mMatrixMode][mMatIdx[mMatrixMode]].mult_right(rot_mat);
		mMatHash[mMatrixMode]++;
	}
}

void LLRender::pushMatrix()
{
	flush();
	
	{
		if (mMatIdx[mMatrixMode] < LL_MATRIX_STACK_DEPTH-1)
		{
			mMatrix[mMatrixMode][mMatIdx[mMatrixMode]+1] = mMatrix[mMatrixMode][mMatIdx[mMatrixMode]];
			++mMatIdx[mMatrixMode];
		}
		else
		{
			LL_WARNS() << "Matrix stack overflow." << LL_ENDL;
		}
	}
}

void LLRender::popMatrix()
{
	flush();
	{
		if (mMatIdx[mMatrixMode] > 0)
		{
			--mMatIdx[mMatrixMode];
			mMatHash[mMatrixMode]++;
		}
		else
		{
			LL_WARNS() << "Matrix stack underflow." << LL_ENDL;
		}
	}
}

void LLRender::loadMatrix(const GLfloat* m)
{
	flush();
	{
		mMatrix[mMatrixMode][mMatIdx[mMatrixMode]].set_value((GLfloat*) m);
		mMatHash[mMatrixMode]++;
	}
}

void LLRender::multMatrix(const GLfloat* m)
{
	flush();
	{
		glh::matrix4f mat((GLfloat*) m);
	
		mMatrix[mMatrixMode][mMatIdx[mMatrixMode]].mult_right(mat);
		mMatHash[mMatrixMode]++;
	}
}

void LLRender::matrixMode(U32 mode)
{
	if (mode == MM_TEXTURE)
	{
		mode = MM_TEXTURE0 + gGL.getCurrentTexUnitIndex();
	}

	llassert(mode < NUM_MATRIX_MODES);
	mMatrixMode = mode;
}

U32 LLRender::getMatrixMode()
{
	if (mMatrixMode >= MM_TEXTURE0 && mMatrixMode <= MM_TEXTURE3)
	{ //always return MM_TEXTURE if current matrix mode points at any texture matrix
		return MM_TEXTURE;
	}

	return mMatrixMode;
}


void LLRender::loadIdentity()
{
	flush();

	{
		llassert_always(mMatrixMode < NUM_MATRIX_MODES) ;

		mMatrix[mMatrixMode][mMatIdx[mMatrixMode]].make_identity();
		mMatHash[mMatrixMode]++;
	}
}

const glh::matrix4f& LLRender::getModelviewMatrix()
{
	return mMatrix[MM_MODELVIEW][mMatIdx[MM_MODELVIEW]];
}

const glh::matrix4f& LLRender::getProjectionMatrix()
{
	return mMatrix[MM_PROJECTION][mMatIdx[MM_PROJECTION]];
}

void LLRender::translateUI(F32 x, F32 y, F32 z)
{
	if (mUIOffset.empty())
	{
		LL_ERRS() << "Need to push a UI translation frame before offsetting" << LL_ENDL;
	}

	mUIOffset.back().mV[0] += x;
	mUIOffset.back().mV[1] += y;
	mUIOffset.back().mV[2] += z;
}

void LLRender::scaleUI(F32 x, F32 y, F32 z)
{
	if (mUIScale.empty())
	{
		LL_ERRS() << "Need to push a UI transformation frame before scaling." << LL_ENDL;
	}

	mUIScale.back().scaleVec(LLVector3(x,y,z));
}

void LLRender::pushUIMatrix()
{
	if (mUIOffset.empty())
	{
		mUIOffset.push_back(LLVector3(0,0,0));
	}
	else
	{
		mUIOffset.push_back(mUIOffset.back());
	}
	
	if (mUIScale.empty())
	{
		mUIScale.push_back(LLVector3(1,1,1));
	}
	else
	{
		mUIScale.push_back(mUIScale.back());
	}
}

void LLRender::popUIMatrix()
{
	if (mUIOffset.empty())
	{
		LL_ERRS() << "UI offset stack blown." << LL_ENDL;
	}
	mUIOffset.pop_back();
	mUIScale.pop_back();
}

LLVector3 LLRender::getUITranslation()
{
	if (mUIOffset.empty())
	{
		return LLVector3(0,0,0);
	}
	return mUIOffset.back();
}

LLVector3 LLRender::getUIScale()
{
	if (mUIScale.empty())
	{
		return LLVector3(1,1,1);
	}
	return mUIScale.back();
}


void LLRender::loadUIIdentity()
{
	if (mUIOffset.empty())
	{
		LL_ERRS() << "Need to push UI translation frame before clearing offset." << LL_ENDL;
	}
	mUIOffset.back().setVec(0,0,0);
	mUIScale.back().setVec(1,1,1);
}

void LLRender::setColorMask(bool writeColor, bool writeAlpha)
{
	setColorMask(writeColor, writeColor, writeColor, writeAlpha);
}

void LLRender::setColorMask(bool writeColorR, bool writeColorG, bool writeColorB, bool writeAlpha)
{
	flush();

	if (mCurrColorMask[0] != writeColorR ||
		mCurrColorMask[1] != writeColorG ||
		mCurrColorMask[2] != writeColorB ||
		mCurrColorMask[3] != writeAlpha)
	{
		mCurrColorMask[0] = writeColorR;
		mCurrColorMask[1] = writeColorG;
		mCurrColorMask[2] = writeColorB;
		mCurrColorMask[3] = writeAlpha;

		glColorMask(writeColorR ? GL_TRUE : GL_FALSE, 
					writeColorG ? GL_TRUE : GL_FALSE,
					writeColorB ? GL_TRUE : GL_FALSE,
					writeAlpha ? GL_TRUE : GL_FALSE);
	}
}

void LLRender::setSceneBlendType(eBlendType type)
{
	switch (type) 
	{
		case BT_ALPHA:
			blendFunc(BF_SOURCE_ALPHA, BF_ONE_MINUS_SOURCE_ALPHA);
			break;
		case BT_ADD:
			blendFunc(BF_ONE, BF_ONE);
			break;
		case BT_ADD_WITH_ALPHA:
			blendFunc(BF_SOURCE_ALPHA, BF_ONE);
			break;
		case BT_MULT:
			blendFunc(BF_DEST_COLOR, BF_ZERO);
			break;
		case BT_MULT_ALPHA:
			blendFunc(BF_DEST_ALPHA, BF_ZERO);
			break;
		case BT_MULT_X2:
			blendFunc(BF_DEST_COLOR, BF_SOURCE_COLOR);
			break;
		case BT_REPLACE:
			blendFunc(BF_ONE, BF_ZERO);
			break;
		default:
			LL_ERRS() << "Unknown Scene Blend Type: " << type << LL_ENDL;
			break;
	}
}

void LLRender::setAlphaRejectSettings(eCompareFunc func, F32 value)
{
	flush();

	if (LLGLSLShader::sNoFixedFunction)
	{ //glAlphaFunc is deprecated in OpenGL 3.3
		return;
	}

	if (mCurrAlphaFunc != func ||
		mCurrAlphaFuncVal != value)
	{
		mCurrAlphaFunc = func;
		mCurrAlphaFuncVal = value;
		if (func == CF_DEFAULT)
		{
			glAlphaFunc(GL_GREATER, 0.01f);
		} 
		else
		{
			glAlphaFunc(sGLCompareFunc[func], value);
		}
	}

	if (gDebugGL)
	{ //make sure cached state is correct
		GLint cur_func = 0;
		glGetIntegerv(GL_ALPHA_TEST_FUNC, &cur_func);

		if (func == CF_DEFAULT)
		{
			func = CF_GREATER;
		}

		if (cur_func != sGLCompareFunc[func])
		{
			LL_ERRS() << "Alpha test function corrupted!" << LL_ENDL;
		}

		F32 ref = 0.f;
		glGetFloatv(GL_ALPHA_TEST_REF, &ref);

		if (ref != value)
		{
			LL_ERRS() << "Alpha test value corrupted!" << LL_ENDL;
		}
	}
}

void LLRender::blendFunc(eBlendFactor sfactor, eBlendFactor dfactor)
{
	llassert(sfactor < BF_UNDEF);
	llassert(dfactor < BF_UNDEF);
	if (mCurrBlendColorSFactor != sfactor || mCurrBlendColorDFactor != dfactor ||
	    mCurrBlendAlphaSFactor != sfactor || mCurrBlendAlphaDFactor != dfactor)
	{
		mCurrBlendColorSFactor = sfactor;
		mCurrBlendAlphaSFactor = sfactor;
		mCurrBlendColorDFactor = dfactor;
		mCurrBlendAlphaDFactor = dfactor;
		flush();
		glBlendFunc(sGLBlendFactor[sfactor], sGLBlendFactor[dfactor]);
	}
}

void LLRender::blendFunc(eBlendFactor color_sfactor, eBlendFactor color_dfactor,
			 eBlendFactor alpha_sfactor, eBlendFactor alpha_dfactor)
{
	llassert(color_sfactor < BF_UNDEF);
	llassert(color_dfactor < BF_UNDEF);
	llassert(alpha_sfactor < BF_UNDEF);
	llassert(alpha_dfactor < BF_UNDEF);
	if (!gGLManager.mHasBlendFuncSeparate)
	{
		LL_WARNS_ONCE("render") << "no glBlendFuncSeparateEXT(), using color-only blend func" << LL_ENDL;
		blendFunc(color_sfactor, color_dfactor);
		return;
	}
	if (mCurrBlendColorSFactor != color_sfactor || mCurrBlendColorDFactor != color_dfactor ||
	    mCurrBlendAlphaSFactor != alpha_sfactor || mCurrBlendAlphaDFactor != alpha_dfactor)
	{
		mCurrBlendColorSFactor = color_sfactor;
		mCurrBlendAlphaSFactor = alpha_sfactor;
		mCurrBlendColorDFactor = color_dfactor;
		mCurrBlendAlphaDFactor = alpha_dfactor;
		flush();
		glBlendFuncSeparateEXT(sGLBlendFactor[color_sfactor], sGLBlendFactor[color_dfactor],
				       sGLBlendFactor[alpha_sfactor], sGLBlendFactor[alpha_dfactor]);
	}
}

LLTexUnit* LLRender::getTexUnit(U32 index)
{
	if (index < mTexUnits.size())
	{
		return mTexUnits[index];
	}
	else 
	{
		LL_DEBUGS() << "Non-existing texture unit layer requested: " << index << LL_ENDL;
		return mDummyTexUnit;
	}
}

LLLightState* LLRender::getLight(U32 index)
{
	if (index < mLightState.size())
	{
		return mLightState[index];
	}
	
	return NULL;
}

void LLRender::setAmbientLightColor(const LLColor4& color)
{
	if (color != mAmbientLightColor)
	{
		++mLightHash;
		mAmbientLightColor = color;
		if (!LLGLSLShader::sNoFixedFunction)
		{
			glLightModelfv(GL_LIGHT_MODEL_AMBIENT, color.mV);
		}
	}
}

bool LLRender::verifyTexUnitActive(U32 unitToVerify)
{
	if (mCurrTextureUnitIndex == unitToVerify)
	{
		return true;
	}
	else 
	{
		LL_WARNS() << "TexUnit currently active: " << mCurrTextureUnitIndex << " (expecting " << unitToVerify << ")" << LL_ENDL;
		return false;
	}
}

void LLRender::clearErrors()
{
	while (glGetError())
	{
		//loop until no more error flags left
	}
}

void LLRender::begin(const GLuint& mode)
{
	if (mode != mMode)
	{
		if (mode == LLRender::QUADS)
		{
			mQuadCycle = 1;
		}

		if (mMode == LLRender::QUADS ||
			mMode == LLRender::LINES ||
			mMode == LLRender::TRIANGLES ||
			mMode == LLRender::POINTS)
		{
			flush();
		}
		else if (mCount != 0)
		{
			LL_ERRS() << "gGL.begin() called redundantly." << LL_ENDL;
		}
		
		mMode = mode;
	}
}

void LLRender::end()
{ 
	if (mCount == 0)
	{
		return;
		//IMM_ERRS << "GL begin and end called with no vertices specified." << LL_ENDL;
	}

	if ((mMode != LLRender::QUADS && 
		mMode != LLRender::LINES &&
		mMode != LLRender::TRIANGLES &&
		mMode != LLRender::POINTS) ||
		mCount > 2048)
	{
		flush();
	}
}
void LLRender::flush()
{
	if (mCount > 0)
	{
#if 0
		if (!glIsEnabled(GL_VERTEX_ARRAY))
		{
			LL_ERRS() << "foo 1" << LL_ENDL;
		}

		if (!glIsEnabled(GL_COLOR_ARRAY))
		{
			LL_ERRS() << "foo 2" << LL_ENDL;
		}

		if (!glIsEnabled(GL_TEXTURE_COORD_ARRAY))
		{
			LL_ERRS() << "foo 3" << LL_ENDL;
		}

		if (glIsEnabled(GL_NORMAL_ARRAY))
		{
			LL_ERRS() << "foo 7" << LL_ENDL;
		}

		GLvoid* pointer;

		glGetPointerv(GL_VERTEX_ARRAY_POINTER, &pointer);
		if (pointer != &(mBuffer[0].v))
		{
			LL_ERRS() << "foo 4" << LL_ENDL;
		}

		glGetPointerv(GL_COLOR_ARRAY_POINTER, &pointer);
		if (pointer != &(mBuffer[0].c))
		{
			LL_ERRS() << "foo 5" << LL_ENDL;
		}

		glGetPointerv(GL_TEXTURE_COORD_ARRAY_POINTER, &pointer);
		if (pointer != &(mBuffer[0].uv))
		{
			LL_ERRS() << "foo 6" << LL_ENDL;
		}
#endif
				
		if (!mUIOffset.empty())
		{
			sUICalls++;
			sUIVerts += mCount;
		}
		
		//store mCount in a local variable to avoid re-entrance (drawArrays may call flush)
		U32 count = mCount;

			if (mMode == LLRender::QUADS && !sGLCoreProfile)
			{
				if (mCount%4 != 0)
				{
				count -= (mCount % 4);
<<<<<<< HEAD
				llwarns << "Incomplete quad requested." << llendl;
				}
=======
				LL_WARNS() << "Incomplete quad requested." << LL_ENDL;
>>>>>>> 2eeee8a9
			}
			
			if (mMode == LLRender::TRIANGLES)
			{
				if (mCount%3 != 0)
				{
<<<<<<< HEAD
				count -= (mCount % 3);
				llwarns << "Incomplete triangle requested." << llendl;
=======
					LL_ERRS() << "Incomplete triangle rendered." << LL_ENDL;
>>>>>>> 2eeee8a9
				}
			}
			
			if (mMode == LLRender::LINES)
			{
				if (mCount%2 != 0)
				{
<<<<<<< HEAD
				count -= (mCount % 2);
				llwarns << "Incomplete line requested." << llendl;
=======
					LL_ERRS() << "Incomplete line rendered." << LL_ENDL;
				}
>>>>>>> 2eeee8a9
			}
		}

		mCount = 0;

		if (mBuffer->useVBOs() && !mBuffer->isLocked())
		{ //hack to only flush the part of the buffer that was updated (relies on stream draw using buffersubdata)
			mBuffer->getVertexStrider(mVerticesp, 0, count);
			mBuffer->getTexCoord0Strider(mTexcoordsp, 0, count);
			mBuffer->getColorStrider(mColorsp, 0, count);
		}
		
		mBuffer->flush();
		mBuffer->setBuffer(immediate_mask);

		if (mMode == LLRender::QUADS && sGLCoreProfile)
		{
			mBuffer->drawArrays(LLRender::TRIANGLES, 0, count);
			mQuadCycle = 1;
		}
		else
		{
			mBuffer->drawArrays(mMode, 0, count);
		}
		
		mVerticesp[0] = mVerticesp[count];
		mTexcoordsp[0] = mTexcoordsp[count];
		mColorsp[0] = mColorsp[count];
		
		mCount = 0;
	}
}

void LLRender::vertex3f(const GLfloat& x, const GLfloat& y, const GLfloat& z)
{ 
	//the range of mVerticesp, mColorsp and mTexcoordsp is [0, 4095]
	if (mCount > 2048)
	{ //break when buffer gets reasonably full to keep GL command buffers happy and avoid overflow below
		switch (mMode)
		{
			case LLRender::POINTS: flush(); break;
			case LLRender::TRIANGLES: if (mCount%3==0) flush(); break;
			case LLRender::QUADS: if(mCount%4 == 0) flush(); break; 
			case LLRender::LINES: if (mCount%2 == 0) flush(); break;
		}
	}
			
	if (mCount > 4094)
	{
	//	LL_WARNS() << "GL immediate mode overflow.  Some geometry not drawn." << LL_ENDL;
		return;
	}

	if (mUIOffset.empty())
	{
		mVerticesp[mCount] = LLVector3(x,y,z);
	}
	else
	{
		LLVector3 vert = (LLVector3(x,y,z)+mUIOffset.back()).scaledVec(mUIScale.back());
		mVerticesp[mCount] = vert;
	}

	if (mMode == LLRender::QUADS && LLRender::sGLCoreProfile)
	{
		mQuadCycle++;
		if (mQuadCycle == 4)
		{ //copy two vertices so fourth quad element will add a triangle
			mQuadCycle = 0;
	
			mCount++;
			mVerticesp[mCount] = mVerticesp[mCount-3];
			mColorsp[mCount] = mColorsp[mCount-3];
			mTexcoordsp[mCount] = mTexcoordsp[mCount-3];

			mCount++;
			mVerticesp[mCount] = mVerticesp[mCount-2];
			mColorsp[mCount] = mColorsp[mCount-2];
			mTexcoordsp[mCount] = mTexcoordsp[mCount-2];
		}
	}

	mCount++;
	mVerticesp[mCount] = mVerticesp[mCount-1];
	mColorsp[mCount] = mColorsp[mCount-1];
	mTexcoordsp[mCount] = mTexcoordsp[mCount-1];	
}

void LLRender::vertexBatchPreTransformed(LLVector3* verts, S32 vert_count)
{
	if (mCount + vert_count > 4094)
	{
		//	LL_WARNS() << "GL immediate mode overflow.  Some geometry not drawn." << LL_ENDL;
		return;
	}

	if (sGLCoreProfile && mMode == LLRender::QUADS)
	{ //quads are deprecated, convert to triangle list
		S32 i = 0;
		
		while (i < vert_count)
		{
			//read first three
			mVerticesp[mCount++] = verts[i++];
			mTexcoordsp[mCount] = mTexcoordsp[mCount-1];
			mColorsp[mCount] = mColorsp[mCount-1];

			mVerticesp[mCount++] = verts[i++];
			mTexcoordsp[mCount] = mTexcoordsp[mCount-1];
			mColorsp[mCount] = mColorsp[mCount-1];

			mVerticesp[mCount++] = verts[i++];
			mTexcoordsp[mCount] = mTexcoordsp[mCount-1];
			mColorsp[mCount] = mColorsp[mCount-1];

			//copy two
			mVerticesp[mCount++] = verts[i-3];
			mTexcoordsp[mCount] = mTexcoordsp[mCount-1];
			mColorsp[mCount] = mColorsp[mCount-1];

			mVerticesp[mCount++] = verts[i-1];
			mTexcoordsp[mCount] = mTexcoordsp[mCount-1];
			mColorsp[mCount] = mColorsp[mCount-1];
			
			//copy last one
			mVerticesp[mCount++] = verts[i++];
			mTexcoordsp[mCount] = mTexcoordsp[mCount-1];
			mColorsp[mCount] = mColorsp[mCount-1];
		}
	}
	else
	{
		for (S32 i = 0; i < vert_count; i++)
		{
			mVerticesp[mCount] = verts[i];

			mCount++;
			mTexcoordsp[mCount] = mTexcoordsp[mCount-1];
			mColorsp[mCount] = mColorsp[mCount-1];
		}
	}

	mVerticesp[mCount] = mVerticesp[mCount-1];
}

void LLRender::vertexBatchPreTransformed(LLVector3* verts, LLVector2* uvs, S32 vert_count)
{
	if (mCount + vert_count > 4094)
	{
		//	LL_WARNS() << "GL immediate mode overflow.  Some geometry not drawn." << LL_ENDL;
		return;
	}

	if (sGLCoreProfile && mMode == LLRender::QUADS)
	{ //quads are deprecated, convert to triangle list
		S32 i = 0;

		while (i < vert_count)
		{
			//read first three
			mVerticesp[mCount] = verts[i];
			mTexcoordsp[mCount++] = uvs[i++];
			mColorsp[mCount] = mColorsp[mCount-1];

			mVerticesp[mCount] = verts[i];
			mTexcoordsp[mCount++] = uvs[i++];
			mColorsp[mCount] = mColorsp[mCount-1];

			mVerticesp[mCount] = verts[i];
			mTexcoordsp[mCount++] = uvs[i++];
			mColorsp[mCount] = mColorsp[mCount-1];

			//copy last two
			mVerticesp[mCount] = verts[i-3];
			mTexcoordsp[mCount++] = uvs[i-3];
			mColorsp[mCount] = mColorsp[mCount-1];

			mVerticesp[mCount] = verts[i-1];
			mTexcoordsp[mCount++] = uvs[i-1];
			mColorsp[mCount] = mColorsp[mCount-1];

			//copy last one
			mVerticesp[mCount] = verts[i];
			mTexcoordsp[mCount++] = uvs[i++];
			mColorsp[mCount] = mColorsp[mCount-1];
		}
	}
	else
	{
		for (S32 i = 0; i < vert_count; i++)
		{
			mVerticesp[mCount] = verts[i];
			mTexcoordsp[mCount] = uvs[i];

			mCount++;
			mColorsp[mCount] = mColorsp[mCount-1];
		}
	}

	mVerticesp[mCount] = mVerticesp[mCount-1];
	mTexcoordsp[mCount] = mTexcoordsp[mCount-1];
}

void LLRender::vertexBatchPreTransformed(LLVector3* verts, LLVector2* uvs, LLColor4U* colors, S32 vert_count)
{
	if (mCount + vert_count > 4094)
	{
		//	LL_WARNS() << "GL immediate mode overflow.  Some geometry not drawn." << LL_ENDL;
		return;
	}

	
	if (sGLCoreProfile && mMode == LLRender::QUADS)
	{ //quads are deprecated, convert to triangle list
		S32 i = 0;

		while (i < vert_count)
		{
			//read first three
			mVerticesp[mCount] = verts[i];
			mTexcoordsp[mCount] = uvs[i];
			mColorsp[mCount++] = colors[i++];

			mVerticesp[mCount] = verts[i];
			mTexcoordsp[mCount] = uvs[i];
			mColorsp[mCount++] = colors[i++];

			mVerticesp[mCount] = verts[i];
			mTexcoordsp[mCount] = uvs[i];
			mColorsp[mCount++] = colors[i++];

			//copy last two
			mVerticesp[mCount] = verts[i-3];
			mTexcoordsp[mCount] = uvs[i-3];
			mColorsp[mCount++] = colors[i-3];

			mVerticesp[mCount] = verts[i-1];
			mTexcoordsp[mCount] = uvs[i-1];
			mColorsp[mCount++] = colors[i-1];

			//copy last one
			mVerticesp[mCount] = verts[i];
			mTexcoordsp[mCount] = uvs[i];
			mColorsp[mCount++] = colors[i++];
		}
	}
	else
	{
		for (S32 i = 0; i < vert_count; i++)
		{
			mVerticesp[mCount] = verts[i];
			mTexcoordsp[mCount] = uvs[i];
			mColorsp[mCount] = colors[i];

			mCount++;
		}
	}

	mVerticesp[mCount] = mVerticesp[mCount-1];
	mTexcoordsp[mCount] = mTexcoordsp[mCount-1];
	mColorsp[mCount] = mColorsp[mCount-1];
}

void LLRender::vertex2i(const GLint& x, const GLint& y)
{
	vertex3f((GLfloat) x, (GLfloat) y, 0);	
}

void LLRender::vertex2f(const GLfloat& x, const GLfloat& y)
{ 
	vertex3f(x,y,0);
}

void LLRender::vertex2fv(const GLfloat* v)
{ 
	vertex3f(v[0], v[1], 0);
}

void LLRender::vertex3fv(const GLfloat* v)
{
	vertex3f(v[0], v[1], v[2]);
}

void LLRender::texCoord2f(const GLfloat& x, const GLfloat& y)
{ 
	mTexcoordsp[mCount] = LLVector2(x,y);
}

void LLRender::texCoord2i(const GLint& x, const GLint& y)
{ 
	texCoord2f((GLfloat) x, (GLfloat) y);
}

void LLRender::texCoord2fv(const GLfloat* tc)
{ 
	texCoord2f(tc[0], tc[1]);
}

void LLRender::color4ub(const GLubyte& r, const GLubyte& g, const GLubyte& b, const GLubyte& a)
{
	mColorsp[mCount] = LLColor4U(r,g,b,a);
}
void LLRender::color4ubv(const GLubyte* c)
{
	color4ub(c[0], c[1], c[2], c[3]);
}

void LLRender::color4f(const GLfloat& r, const GLfloat& g, const GLfloat& b, const GLfloat& a)
{
	color4ub((GLubyte) (llclamp(r, 0.f, 1.f)*255),
		(GLubyte) (llclamp(g, 0.f, 1.f)*255),
		(GLubyte) (llclamp(b, 0.f, 1.f)*255),
		(GLubyte) (llclamp(a, 0.f, 1.f)*255));
}

void LLRender::color4fv(const GLfloat* c)
{ 
	color4f(c[0],c[1],c[2],c[3]);
}

void LLRender::color3f(const GLfloat& r, const GLfloat& g, const GLfloat& b)
{ 
	color4f(r,g,b,1);
}

void LLRender::color3fv(const GLfloat* c)
{ 
	color4f(c[0],c[1],c[2],1);
}

void LLRender::diffuseColor3f(F32 r, F32 g, F32 b)
{
	LLGLSLShader* shader = LLGLSLShader::sCurBoundShaderPtr;
	llassert(!LLGLSLShader::sNoFixedFunction || shader != NULL);

	if (shader)
	{
		shader->uniform4f(LLShaderMgr::DIFFUSE_COLOR, r,g,b,1.f);
	}
	else
	{
		glColor3f(r,g,b);
	}
}

void LLRender::diffuseColor3fv(const F32* c)
{
	LLGLSLShader* shader = LLGLSLShader::sCurBoundShaderPtr;
	llassert(!LLGLSLShader::sNoFixedFunction || shader != NULL);

	if (shader)
	{
		shader->uniform4f(LLShaderMgr::DIFFUSE_COLOR, c[0], c[1], c[2], 1.f);
	}
	else
	{
		glColor3fv(c);
	}
}

void LLRender::diffuseColor4f(F32 r, F32 g, F32 b, F32 a)
{
	LLGLSLShader* shader = LLGLSLShader::sCurBoundShaderPtr;
	llassert(!LLGLSLShader::sNoFixedFunction || shader != NULL);

	if (shader)
	{
		shader->uniform4f(LLShaderMgr::DIFFUSE_COLOR, r,g,b,a);
	}
	else
	{
		glColor4f(r,g,b,a);
	}
}

void LLRender::diffuseColor4fv(const F32* c)
{
	LLGLSLShader* shader = LLGLSLShader::sCurBoundShaderPtr;
	llassert(!LLGLSLShader::sNoFixedFunction || shader != NULL);

	if (shader)
	{
		shader->uniform4fv(LLShaderMgr::DIFFUSE_COLOR, 1, c);
	}
	else
	{
		glColor4fv(c);
	}
}

void LLRender::diffuseColor4ubv(const U8* c)
{
	LLGLSLShader* shader = LLGLSLShader::sCurBoundShaderPtr;
	llassert(!LLGLSLShader::sNoFixedFunction || shader != NULL);

	if (shader)
	{
		shader->uniform4f(LLShaderMgr::DIFFUSE_COLOR, c[0]/255.f, c[1]/255.f, c[2]/255.f, c[3]/255.f);
	}
	else
	{
		glColor4ubv(c);
	}
}

void LLRender::diffuseColor4ub(U8 r, U8 g, U8 b, U8 a)
{
	LLGLSLShader* shader = LLGLSLShader::sCurBoundShaderPtr;
	llassert(!LLGLSLShader::sNoFixedFunction || shader != NULL);

	if (shader)
	{
		shader->uniform4f(LLShaderMgr::DIFFUSE_COLOR, r/255.f, g/255.f, b/255.f, a/255.f);
	}
	else
	{
		glColor4ub(r,g,b,a);
	}
}


void LLRender::debugTexUnits(void)
{
	LL_INFOS("TextureUnit") << "Active TexUnit: " << mCurrTextureUnitIndex << LL_ENDL;
	std::string active_enabled = "false";
	for (U32 i = 0; i < mTexUnits.size(); i++)
	{
		if (getTexUnit(i)->mCurrTexType != LLTexUnit::TT_NONE)
		{
			if (i == mCurrTextureUnitIndex) active_enabled = "true";
			LL_INFOS("TextureUnit") << "TexUnit: " << i << " Enabled" << LL_ENDL;
			LL_INFOS("TextureUnit") << "Enabled As: " ;
			switch (getTexUnit(i)->mCurrTexType)
			{
				case LLTexUnit::TT_TEXTURE:
					LL_CONT << "Texture 2D";
					break;
				case LLTexUnit::TT_RECT_TEXTURE:
					LL_CONT << "Texture Rectangle";
					break;
				case LLTexUnit::TT_CUBE_MAP:
					LL_CONT << "Cube Map";
					break;
				default:
					LL_CONT << "ARGH!!! NONE!";
					break;
			}
			LL_CONT << ", Texture Bound: " << getTexUnit(i)->mCurrTexture << LL_ENDL;
		}
	}
	LL_INFOS("TextureUnit") << "Active TexUnit Enabled : " << active_enabled << LL_ENDL;
}
<|MERGE_RESOLUTION|>--- conflicted
+++ resolved
@@ -232,29 +232,8 @@
 	LLImageGL* gl_tex = NULL ;
 		if (texture != NULL && (gl_tex = texture->getGLTexture()))
 	{
-<<<<<<< HEAD
 			if (gl_tex->getTexName()) //if texture exists
 	{
-=======
-		LL_WARNS() << "NULL LLTexUnit::bind texture" << LL_ENDL;
-		return false;
-	}
-
-	if (!gl_tex->getTexName()) //if texture does not exist
-	{
-		//if deleted, will re-generate it immediately
-		texture->forceImmediateUpdate() ;
-
-		gl_tex->forceUpdateBindStats() ;
-		return texture->bindDefaultImage(mIndex);
-	}
-
-	if(texture->isActiveFetching()) //in debug
-	{
-		return texture->bindDebugImage(mIndex);
-	}
-
->>>>>>> 2eeee8a9
 	//in audit, replace the selected texture by the default one.
 	if ((mCurrTexture != gl_tex->getTexName()) || forceBind)
 	{
@@ -287,7 +266,7 @@
 		}
 		else
 		{
-			llwarns << "NULL LLTexUnit::bind texture" << llendl;
+			LL_WARNS() << "NULL LLTexUnit::bind texture" << LL_ENDL;
 			return false;
 		}
 	}
@@ -1898,24 +1877,16 @@
 				if (mCount%4 != 0)
 				{
 				count -= (mCount % 4);
-<<<<<<< HEAD
-				llwarns << "Incomplete quad requested." << llendl;
+				LL_WARNS() << "Incomplete quad requested." << LL_ENDL;
 				}
-=======
-				LL_WARNS() << "Incomplete quad requested." << LL_ENDL;
->>>>>>> 2eeee8a9
 			}
 			
 			if (mMode == LLRender::TRIANGLES)
 			{
 				if (mCount%3 != 0)
 				{
-<<<<<<< HEAD
 				count -= (mCount % 3);
-				llwarns << "Incomplete triangle requested." << llendl;
-=======
-					LL_ERRS() << "Incomplete triangle rendered." << LL_ENDL;
->>>>>>> 2eeee8a9
+				LL_WARNS() << "Incomplete triangle requested." << LL_ENDL;
 				}
 			}
 			
@@ -1923,13 +1894,8 @@
 			{
 				if (mCount%2 != 0)
 				{
-<<<<<<< HEAD
 				count -= (mCount % 2);
-				llwarns << "Incomplete line requested." << llendl;
-=======
-					LL_ERRS() << "Incomplete line rendered." << LL_ENDL;
-				}
->>>>>>> 2eeee8a9
+				LL_WARNS() << "Incomplete line requested." << LL_ENDL;
 			}
 		}
 
