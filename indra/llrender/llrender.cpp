 /** 
 * @file llrender.cpp
 * @brief LLRender implementation
 *
 * $LicenseInfo:firstyear=2001&license=viewerlgpl$
 * Second Life Viewer Source Code
 * Copyright (C) 2010, Linden Research, Inc.
 * 
 * This library is free software; you can redistribute it and/or
 * modify it under the terms of the GNU Lesser General Public
 * License as published by the Free Software Foundation;
 * version 2.1 of the License only.
 * 
 * This library is distributed in the hope that it will be useful,
 * but WITHOUT ANY WARRANTY; without even the implied warranty of
 * MERCHANTABILITY or FITNESS FOR A PARTICULAR PURPOSE.  See the GNU
 * Lesser General Public License for more details.
 * 
 * You should have received a copy of the GNU Lesser General Public
 * License along with this library; if not, write to the Free Software
 * Foundation, Inc., 51 Franklin Street, Fifth Floor, Boston, MA  02110-1301  USA
 * 
 * Linden Research, Inc., 945 Battery Street, San Francisco, CA  94111  USA
 * $/LicenseInfo$
 */

#include "linden_common.h"

#include "llrender.h"

#include "llvertexbuffer.h"
#include "llcubemap.h"
#include "llglslshader.h"
#include "llimagegl.h"
#include "llrendertarget.h"
#include "lltexture.h"
#include "llshadermgr.h"

LLRender gGL;

// Handy copies of last good GL matrices
F32	gGLModelView[16];
F32	gGLLastModelView[16];
F32 gGLLastProjection[16];
F32 gGLProjection[16];
S32	gGLViewport[4];

U32 LLRender::sUICalls = 0;
U32 LLRender::sUIVerts = 0;
U32 LLTexUnit::sWhiteTexture = 0;
bool LLRender::sGLCoreProfile = false;

static const U32 LL_NUM_TEXTURE_LAYERS = 32; 
static const U32 LL_NUM_LIGHT_UNITS = 8;

static GLenum sGLTextureType[] =
{
	GL_TEXTURE_2D,
	GL_TEXTURE_RECTANGLE_ARB,
	GL_TEXTURE_CUBE_MAP_ARB,
	GL_TEXTURE_2D_MULTISAMPLE
};

static GLint sGLAddressMode[] =
{	
	GL_REPEAT,
	GL_MIRRORED_REPEAT,
	GL_CLAMP_TO_EDGE
};

static GLenum sGLCompareFunc[] =
{
	GL_NEVER,
	GL_ALWAYS,
	GL_LESS,
	GL_LEQUAL,
	GL_EQUAL,
	GL_NOTEQUAL,
	GL_GEQUAL,
	GL_GREATER
};

const U32 immediate_mask = LLVertexBuffer::MAP_VERTEX | LLVertexBuffer::MAP_COLOR | LLVertexBuffer::MAP_TEXCOORD0;

static GLenum sGLBlendFactor[] =
{
	GL_ONE,
	GL_ZERO,
	GL_DST_COLOR,
	GL_SRC_COLOR,
	GL_ONE_MINUS_DST_COLOR,
	GL_ONE_MINUS_SRC_COLOR,
	GL_DST_ALPHA,
	GL_SRC_ALPHA,
	GL_ONE_MINUS_DST_ALPHA,
	GL_ONE_MINUS_SRC_ALPHA,

	GL_ZERO // 'BF_UNDEF'
};

LLTexUnit::LLTexUnit(S32 index)
: mCurrTexType(TT_NONE), mCurrBlendType(TB_MULT), 
mCurrColorOp(TBO_MULT), mCurrAlphaOp(TBO_MULT),
mCurrColorSrc1(TBS_TEX_COLOR), mCurrColorSrc2(TBS_PREV_COLOR),
mCurrAlphaSrc1(TBS_TEX_ALPHA), mCurrAlphaSrc2(TBS_PREV_ALPHA),
mCurrColorScale(1), mCurrAlphaScale(1), mCurrTexture(0),
mHasMipMaps(false)
{
	llassert_always(index < (S32)LL_NUM_TEXTURE_LAYERS);
	mIndex = index;
}

//static
U32 LLTexUnit::getInternalType(eTextureType type)
{
	return sGLTextureType[type];
}

void LLTexUnit::refreshState(void)
{
	// We set dirty to true so that the tex unit knows to ignore caching
	// and we reset the cached tex unit state

	gGL.flush();
	
	glActiveTextureARB(GL_TEXTURE0_ARB + mIndex);

	//
	// Per apple spec, don't call glEnable/glDisable when index exceeds max texture units
	// http://www.mailinglistarchive.com/html/mac-opengl@lists.apple.com/2008-07/msg00653.html
	//
	bool enableDisable = !LLGLSLShader::sNoFixedFunction && 
		(mIndex < gGLManager.mNumTextureUnits) && mCurrTexType != LLTexUnit::TT_MULTISAMPLE_TEXTURE;
		
	if (mCurrTexType != TT_NONE)
	{
		if (enableDisable)
		{
			glEnable(sGLTextureType[mCurrTexType]);
		}
		
		glBindTexture(sGLTextureType[mCurrTexType], mCurrTexture);
	}
	else
	{
		if (enableDisable)
		{
			glDisable(GL_TEXTURE_2D);
		}
		
		glBindTexture(GL_TEXTURE_2D, 0);	
	}

	if (mCurrBlendType != TB_COMBINE)
	{
		setTextureBlendType(mCurrBlendType);
	}
	else
	{
		setTextureCombiner(mCurrColorOp, mCurrColorSrc1, mCurrColorSrc2, false);
		setTextureCombiner(mCurrAlphaOp, mCurrAlphaSrc1, mCurrAlphaSrc2, true);
	}
}

void LLTexUnit::activate(void)
{
	if (mIndex < 0) return;

	if ((S32)gGL.mCurrTextureUnitIndex != mIndex || gGL.mDirty)
	{
		gGL.flush();
		glActiveTextureARB(GL_TEXTURE0_ARB + mIndex);
		gGL.mCurrTextureUnitIndex = mIndex;
	}
}

void LLTexUnit::enable(eTextureType type)
{
	if (mIndex < 0) return;

	if ( (mCurrTexType != type || gGL.mDirty) && (type != TT_NONE) )
	{
		stop_glerror();
		activate();
		stop_glerror();
		if (mCurrTexType != TT_NONE && !gGL.mDirty)
		{
			disable(); // Force a disable of a previous texture type if it's enabled.
			stop_glerror();
		}
		mCurrTexType = type;

		gGL.flush();
		if (!LLGLSLShader::sNoFixedFunction && 
			type != LLTexUnit::TT_MULTISAMPLE_TEXTURE &&
			mIndex < gGLManager.mNumTextureUnits)
		{
			stop_glerror();
			glEnable(sGLTextureType[type]);
			stop_glerror();
		}
	}
}

void LLTexUnit::disable(void)
{
	if (mIndex < 0) return;

	if (mCurrTexType != TT_NONE)
	{
		activate();
		unbind(mCurrTexType);
		gGL.flush();
		if (!LLGLSLShader::sNoFixedFunction &&
			mCurrTexType != LLTexUnit::TT_MULTISAMPLE_TEXTURE &&
			mIndex < gGLManager.mNumTextureUnits)
		{
			glDisable(sGLTextureType[mCurrTexType]);
		}
		
		mCurrTexType = TT_NONE;
	}
}

bool LLTexUnit::bind(LLTexture* texture, bool for_rendering, bool forceBind)
{
	stop_glerror();
	if (mIndex < 0) return false;

	gGL.flush();

	LLImageGL* gl_tex = NULL ;
	if (texture == NULL || !(gl_tex = texture->getGLTexture()))
	{
		LL_WARNS() << "NULL LLTexUnit::bind texture" << LL_ENDL;
		return false;
	}

	if (!gl_tex->getTexName()) //if texture does not exist
	{
		//if deleted, will re-generate it immediately
		texture->forceImmediateUpdate() ;

		gl_tex->forceUpdateBindStats() ;
		return texture->bindDefaultImage(mIndex);
	}

	if(texture->isActiveFetching()) //in debug
	{
		return texture->bindDebugImage(mIndex);
	}

	//in audit, replace the selected texture by the default one.
	if ((mCurrTexture != gl_tex->getTexName()) || forceBind)
	{
		activate();
		enable(gl_tex->getTarget());
		mCurrTexture = gl_tex->getTexName();
		glBindTexture(sGLTextureType[gl_tex->getTarget()], mCurrTexture);
		if(gl_tex->updateBindStats(gl_tex->mTextureMemory))
		{
			texture->setActive() ;
			texture->updateBindStatsForTester() ;
		}
		mHasMipMaps = gl_tex->mHasMipMaps;
		if (gl_tex->mTexOptionsDirty)
		{
			gl_tex->mTexOptionsDirty = false;
			setTextureAddressMode(gl_tex->mAddressMode);
			setTextureFilteringOption(gl_tex->mFilterOption);
		}
	}
	return true;
}

bool LLTexUnit::bind(LLImageGL* texture, bool for_rendering, bool forceBind)
{
	stop_glerror();
	if (mIndex < 0) return false;

	if(!texture)
	{
		LL_WARNS() << "NULL LLTexUnit::bind texture" << LL_ENDL;
		return false;
	}

	if(!texture->getTexName())
	{
		if(LLImageGL::sDefaultGLTexture && LLImageGL::sDefaultGLTexture->getTexName())
		{
			return bind(LLImageGL::sDefaultGLTexture) ;
		}
		stop_glerror();
		return false ;
	}

	if ((mCurrTexture != texture->getTexName()) || forceBind)
	{
		gGL.flush();
		stop_glerror();
		activate();
		stop_glerror();
		enable(texture->getTarget());
		stop_glerror();
		mCurrTexture = texture->getTexName();
		glBindTexture(sGLTextureType[texture->getTarget()], mCurrTexture);
		stop_glerror();
		texture->updateBindStats(texture->mTextureMemory);		
		mHasMipMaps = texture->mHasMipMaps;
		if (texture->mTexOptionsDirty)
		{
			stop_glerror();
			texture->mTexOptionsDirty = false;
			setTextureAddressMode(texture->mAddressMode);
			setTextureFilteringOption(texture->mFilterOption);
			stop_glerror();
		}
	}

	stop_glerror();

	return true;
}

bool LLTexUnit::bind(LLCubeMap* cubeMap)
{
	if (mIndex < 0) return false;

	gGL.flush();

	if (cubeMap == NULL)
	{
		LL_WARNS() << "NULL LLTexUnit::bind cubemap" << LL_ENDL;
		return false;
	}

	if (mCurrTexture != cubeMap->mImages[0]->getTexName())
	{
		if (gGLManager.mHasCubeMap && LLCubeMap::sUseCubeMaps)
		{
			activate();
			enable(LLTexUnit::TT_CUBE_MAP);
			mCurrTexture = cubeMap->mImages[0]->getTexName();
			glBindTexture(GL_TEXTURE_CUBE_MAP_ARB, mCurrTexture);
			mHasMipMaps = cubeMap->mImages[0]->mHasMipMaps;
			cubeMap->mImages[0]->updateBindStats(cubeMap->mImages[0]->mTextureMemory);
			if (cubeMap->mImages[0]->mTexOptionsDirty)
			{
				cubeMap->mImages[0]->mTexOptionsDirty = false;
				setTextureAddressMode(cubeMap->mImages[0]->mAddressMode);
				setTextureFilteringOption(cubeMap->mImages[0]->mFilterOption);
			}
			return true;
		}
		else
		{
			LL_WARNS() << "Using cube map without extension!" << LL_ENDL;
			return false;
		}
	}
	return true;
}

// LLRenderTarget is unavailible on the mapserver since it uses FBOs.
bool LLTexUnit::bind(LLRenderTarget* renderTarget, bool bindDepth)
{
	if (mIndex < 0) return false;

	gGL.flush();

	if (bindDepth)
	{
		if (renderTarget->hasStencil())
		{
			LL_ERRS() << "Cannot bind a render buffer for sampling.  Allocate render target without a stencil buffer if sampling of depth buffer is required." << LL_ENDL;
		}

		bindManual(renderTarget->getUsage(), renderTarget->getDepth());
	}
	else
	{
		bindManual(renderTarget->getUsage(), renderTarget->getTexture());
	}

	return true;
}

bool LLTexUnit::bindManual(eTextureType type, U32 texture, bool hasMips)
{
	if (mIndex < 0)  
	{
		return false;
	}
	
	if(mCurrTexture != texture)
	{
		gGL.flush();
		
		activate();
		enable(type);
		mCurrTexture = texture;
		glBindTexture(sGLTextureType[type], texture);
		mHasMipMaps = hasMips;
	}
	return true;
}

void LLTexUnit::unbind(eTextureType type)
{
	stop_glerror();

	if (mIndex < 0) return;

	//always flush and activate for consistency 
	//   some code paths assume unbind always flushes and sets the active texture
	gGL.flush();
	activate();

	// Disabled caching of binding state.
	if (mCurrTexType == type)
	{
		mCurrTexture = 0;
		if (LLGLSLShader::sNoFixedFunction && type == LLTexUnit::TT_TEXTURE)
		{
			glBindTexture(sGLTextureType[type], sWhiteTexture);
		}
		else
		{
			glBindTexture(sGLTextureType[type], 0);
		}
		stop_glerror();
	}
}

void LLTexUnit::setTextureAddressMode(eTextureAddressMode mode)
{
	if (mIndex < 0 || mCurrTexture == 0) return;

	gGL.flush();

	activate();

	glTexParameteri (sGLTextureType[mCurrTexType], GL_TEXTURE_WRAP_S, sGLAddressMode[mode]);
	glTexParameteri (sGLTextureType[mCurrTexType], GL_TEXTURE_WRAP_T, sGLAddressMode[mode]);
	if (mCurrTexType == TT_CUBE_MAP)
	{
		glTexParameteri (GL_TEXTURE_CUBE_MAP_ARB, GL_TEXTURE_WRAP_R, sGLAddressMode[mode]);
	}
}

void LLTexUnit::setTextureFilteringOption(LLTexUnit::eTextureFilterOptions option)
{
	if (mIndex < 0 || mCurrTexture == 0 || mCurrTexType == LLTexUnit::TT_MULTISAMPLE_TEXTURE) return;

	gGL.flush();

	if (option == TFO_POINT)
	{
		glTexParameteri(sGLTextureType[mCurrTexType], GL_TEXTURE_MAG_FILTER, GL_NEAREST);
	}
	else
	{
		glTexParameteri(sGLTextureType[mCurrTexType], GL_TEXTURE_MAG_FILTER, GL_LINEAR);
	}

	if (option >= TFO_TRILINEAR && mHasMipMaps)
	{
		glTexParameteri(sGLTextureType[mCurrTexType], GL_TEXTURE_MIN_FILTER, GL_LINEAR_MIPMAP_LINEAR);
	} 
	else if (option >= TFO_BILINEAR)
	{
		if (mHasMipMaps)
		{
			glTexParameteri(sGLTextureType[mCurrTexType], GL_TEXTURE_MIN_FILTER, GL_LINEAR_MIPMAP_NEAREST);
		}
		else
		{
			glTexParameteri(sGLTextureType[mCurrTexType], GL_TEXTURE_MIN_FILTER, GL_LINEAR);
		}
	}
	else
	{
		if (mHasMipMaps)
		{
			glTexParameteri(sGLTextureType[mCurrTexType], GL_TEXTURE_MIN_FILTER, GL_NEAREST_MIPMAP_NEAREST);
		}
		else
		{
			glTexParameteri(sGLTextureType[mCurrTexType], GL_TEXTURE_MIN_FILTER, GL_NEAREST);
		}
	}

	if (gGLManager.mHasAnisotropic)
	{
		if (LLImageGL::sGlobalUseAnisotropic && option == TFO_ANISOTROPIC)
		{
			if (gGL.mMaxAnisotropy < 1.f)
			{
				glGetFloatv(GL_MAX_TEXTURE_MAX_ANISOTROPY_EXT, &gGL.mMaxAnisotropy);

				LL_INFOS() << "gGL.mMaxAnisotropy: " << gGL.mMaxAnisotropy << LL_ENDL ;
				gGL.mMaxAnisotropy = llmax(1.f, gGL.mMaxAnisotropy) ;
			}
			glTexParameterf(sGLTextureType[mCurrTexType], GL_TEXTURE_MAX_ANISOTROPY_EXT, gGL.mMaxAnisotropy);
		}
		else
		{
			glTexParameterf(sGLTextureType[mCurrTexType], GL_TEXTURE_MAX_ANISOTROPY_EXT, 1.f);
		}
	}
}

void LLTexUnit::setTextureBlendType(eTextureBlendType type)
{
	if (LLGLSLShader::sNoFixedFunction)
	{ //texture blend type means nothing when using shaders
		return;
	}

	if (mIndex < 0) return;

	// Do nothing if it's already correctly set.
	if (mCurrBlendType == type && !gGL.mDirty)
	{
		return;
	}

	gGL.flush();

	activate();
	mCurrBlendType = type;
	S32 scale_amount = 1;
	switch (type) 
	{
		case TB_REPLACE:
			glTexEnvi(GL_TEXTURE_ENV, GL_TEXTURE_ENV_MODE, GL_REPLACE);
			break;
		case TB_ADD:
			glTexEnvi(GL_TEXTURE_ENV, GL_TEXTURE_ENV_MODE, GL_ADD);
			break;
		case TB_MULT:
			glTexEnvi(GL_TEXTURE_ENV, GL_TEXTURE_ENV_MODE, GL_MODULATE);
			break;
		case TB_MULT_X2:
			glTexEnvi(GL_TEXTURE_ENV, GL_TEXTURE_ENV_MODE, GL_MODULATE);
			scale_amount = 2;
			break;
		case TB_ALPHA_BLEND:
			glTexEnvi(GL_TEXTURE_ENV, GL_TEXTURE_ENV_MODE, GL_DECAL);
			break;
		case TB_COMBINE:
			glTexEnvi(GL_TEXTURE_ENV, GL_TEXTURE_ENV_MODE, GL_COMBINE_ARB);
			break;
		default:
			LL_ERRS() << "Unknown Texture Blend Type: " << type << LL_ENDL;
			break;
	}
	setColorScale(scale_amount);
	setAlphaScale(1);
}

GLint LLTexUnit::getTextureSource(eTextureBlendSrc src)
{
	switch(src)
	{
		// All four cases should return the same value.
		case TBS_PREV_COLOR:
		case TBS_PREV_ALPHA:
		case TBS_ONE_MINUS_PREV_COLOR:
		case TBS_ONE_MINUS_PREV_ALPHA:
			return GL_PREVIOUS_ARB;

		// All four cases should return the same value.
		case TBS_TEX_COLOR:
		case TBS_TEX_ALPHA:
		case TBS_ONE_MINUS_TEX_COLOR:
		case TBS_ONE_MINUS_TEX_ALPHA:
			return GL_TEXTURE;

		// All four cases should return the same value.
		case TBS_VERT_COLOR:
		case TBS_VERT_ALPHA:
		case TBS_ONE_MINUS_VERT_COLOR:
		case TBS_ONE_MINUS_VERT_ALPHA:
			return GL_PRIMARY_COLOR_ARB;

		// All four cases should return the same value.
		case TBS_CONST_COLOR:
		case TBS_CONST_ALPHA:
		case TBS_ONE_MINUS_CONST_COLOR:
		case TBS_ONE_MINUS_CONST_ALPHA:
			return GL_CONSTANT_ARB;

		default:
			LL_WARNS() << "Unknown eTextureBlendSrc: " << src << ".  Using Vertex Color instead." << LL_ENDL;
			return GL_PRIMARY_COLOR_ARB;
	}
}

GLint LLTexUnit::getTextureSourceType(eTextureBlendSrc src, bool isAlpha)
{
	switch(src)
	{
		// All four cases should return the same value.
		case TBS_PREV_COLOR:
		case TBS_TEX_COLOR:
		case TBS_VERT_COLOR:
		case TBS_CONST_COLOR:
			return (isAlpha) ? GL_SRC_ALPHA: GL_SRC_COLOR;

		// All four cases should return the same value.
		case TBS_PREV_ALPHA:
		case TBS_TEX_ALPHA:
		case TBS_VERT_ALPHA:
		case TBS_CONST_ALPHA:
			return GL_SRC_ALPHA;

		// All four cases should return the same value.
		case TBS_ONE_MINUS_PREV_COLOR:
		case TBS_ONE_MINUS_TEX_COLOR:
		case TBS_ONE_MINUS_VERT_COLOR:
		case TBS_ONE_MINUS_CONST_COLOR:
			return (isAlpha) ? GL_ONE_MINUS_SRC_ALPHA : GL_ONE_MINUS_SRC_COLOR;

		// All four cases should return the same value.
		case TBS_ONE_MINUS_PREV_ALPHA:
		case TBS_ONE_MINUS_TEX_ALPHA:
		case TBS_ONE_MINUS_VERT_ALPHA:
		case TBS_ONE_MINUS_CONST_ALPHA:
			return GL_ONE_MINUS_SRC_ALPHA;

		default:
			LL_WARNS() << "Unknown eTextureBlendSrc: " << src << ".  Using Source Color or Alpha instead." << LL_ENDL;
			return (isAlpha) ? GL_SRC_ALPHA: GL_SRC_COLOR;
	}
}

void LLTexUnit::setTextureCombiner(eTextureBlendOp op, eTextureBlendSrc src1, eTextureBlendSrc src2, bool isAlpha)
{
	if (LLGLSLShader::sNoFixedFunction)
	{ //register combiners do nothing when not using fixed function
		return;
	}	

	if (mIndex < 0) return;

	activate();
	if (mCurrBlendType != TB_COMBINE || gGL.mDirty)
	{
		mCurrBlendType = TB_COMBINE;
		gGL.flush();
		glTexEnvi(GL_TEXTURE_ENV, GL_TEXTURE_ENV_MODE, GL_COMBINE_ARB);
	}
	
	// We want an early out, because this function does a LOT of stuff.
	if ( ( (isAlpha && (mCurrAlphaOp == op) && (mCurrAlphaSrc1 == src1) && (mCurrAlphaSrc2 == src2))
			|| (!isAlpha && (mCurrColorOp == op) && (mCurrColorSrc1 == src1) && (mCurrColorSrc2 == src2)) ) && !gGL.mDirty)
	{
		return;
	}

	gGL.flush();

	// Get the gl source enums according to the eTextureBlendSrc sources passed in
	GLint source1 = getTextureSource(src1);
	GLint source2 = getTextureSource(src2);
	// Get the gl operand enums according to the eTextureBlendSrc sources passed in
	GLint operand1 = getTextureSourceType(src1, isAlpha);
	GLint operand2 = getTextureSourceType(src2, isAlpha);
	// Default the scale amount to 1
	S32 scale_amount = 1;
	GLenum comb_enum, src0_enum, src1_enum, src2_enum, operand0_enum, operand1_enum, operand2_enum;
	
	if (isAlpha)
	{
		// Set enums to ALPHA ones
		comb_enum = GL_COMBINE_ALPHA_ARB;
		src0_enum = GL_SOURCE0_ALPHA_ARB;
		src1_enum = GL_SOURCE1_ALPHA_ARB;
		src2_enum = GL_SOURCE2_ALPHA_ARB;
		operand0_enum = GL_OPERAND0_ALPHA_ARB;
		operand1_enum = GL_OPERAND1_ALPHA_ARB;
		operand2_enum = GL_OPERAND2_ALPHA_ARB;

		// cache current combiner
		mCurrAlphaOp = op;
		mCurrAlphaSrc1 = src1;
		mCurrAlphaSrc2 = src2;
	}
	else 
	{
		// Set enums to RGB ones
		comb_enum = GL_COMBINE_RGB_ARB;
		src0_enum = GL_SOURCE0_RGB_ARB;
		src1_enum = GL_SOURCE1_RGB_ARB;
		src2_enum = GL_SOURCE2_RGB_ARB;
		operand0_enum = GL_OPERAND0_RGB_ARB;
		operand1_enum = GL_OPERAND1_RGB_ARB;
		operand2_enum = GL_OPERAND2_RGB_ARB;

		// cache current combiner
		mCurrColorOp = op;
		mCurrColorSrc1 = src1;
		mCurrColorSrc2 = src2;
	}

	switch(op)
	{
		case TBO_REPLACE:
			// Slightly special syntax (no second sources), just set all and return.
			glTexEnvi(GL_TEXTURE_ENV, comb_enum, GL_REPLACE);
			glTexEnvi(GL_TEXTURE_ENV, src0_enum, source1);
			glTexEnvi(GL_TEXTURE_ENV, operand0_enum, operand1);
			(isAlpha) ? setAlphaScale(1) : setColorScale(1);
			return;

		case TBO_MULT:
			glTexEnvi(GL_TEXTURE_ENV, comb_enum, GL_MODULATE);
			break;

		case TBO_MULT_X2:
			glTexEnvi(GL_TEXTURE_ENV, comb_enum, GL_MODULATE);
			scale_amount = 2;
			break;

		case TBO_MULT_X4:
			glTexEnvi(GL_TEXTURE_ENV, comb_enum, GL_MODULATE);
			scale_amount = 4;
			break;

		case TBO_ADD:
			glTexEnvi(GL_TEXTURE_ENV, comb_enum, GL_ADD);
			break;

		case TBO_ADD_SIGNED:
			glTexEnvi(GL_TEXTURE_ENV, comb_enum, GL_ADD_SIGNED_ARB);
			break;

		case TBO_SUBTRACT:
			glTexEnvi(GL_TEXTURE_ENV, comb_enum, GL_SUBTRACT_ARB);
			break;

		case TBO_LERP_VERT_ALPHA:
			glTexEnvi(GL_TEXTURE_ENV, comb_enum, GL_INTERPOLATE);
			glTexEnvi(GL_TEXTURE_ENV, src2_enum, GL_PRIMARY_COLOR_ARB);
			glTexEnvi(GL_TEXTURE_ENV, operand2_enum, GL_SRC_ALPHA);
			break;

		case TBO_LERP_TEX_ALPHA:
			glTexEnvi(GL_TEXTURE_ENV, comb_enum, GL_INTERPOLATE);
			glTexEnvi(GL_TEXTURE_ENV, src2_enum, GL_TEXTURE);
			glTexEnvi(GL_TEXTURE_ENV, operand2_enum, GL_SRC_ALPHA);
			break;

		case TBO_LERP_PREV_ALPHA:
			glTexEnvi(GL_TEXTURE_ENV, comb_enum, GL_INTERPOLATE);
			glTexEnvi(GL_TEXTURE_ENV, src2_enum, GL_PREVIOUS_ARB);
			glTexEnvi(GL_TEXTURE_ENV, operand2_enum, GL_SRC_ALPHA);
			break;

		case TBO_LERP_CONST_ALPHA:
			glTexEnvi(GL_TEXTURE_ENV, comb_enum, GL_INTERPOLATE);
			glTexEnvi(GL_TEXTURE_ENV, src2_enum, GL_CONSTANT_ARB);
			glTexEnvi(GL_TEXTURE_ENV, operand2_enum, GL_SRC_ALPHA);
			break;

		case TBO_LERP_VERT_COLOR:
			glTexEnvi(GL_TEXTURE_ENV, comb_enum, GL_INTERPOLATE);
			glTexEnvi(GL_TEXTURE_ENV, src2_enum, GL_PRIMARY_COLOR_ARB);
			glTexEnvi(GL_TEXTURE_ENV, operand2_enum, (isAlpha) ? GL_SRC_ALPHA : GL_SRC_COLOR);
			break;

		default:
			LL_WARNS() << "Unknown eTextureBlendOp: " << op << ".  Setting op to replace." << LL_ENDL;
			// Slightly special syntax (no second sources), just set all and return.
			glTexEnvi(GL_TEXTURE_ENV, comb_enum, GL_REPLACE);
			glTexEnvi(GL_TEXTURE_ENV, src0_enum, source1);
			glTexEnvi(GL_TEXTURE_ENV, operand0_enum, operand1);
			(isAlpha) ? setAlphaScale(1) : setColorScale(1);
			return;
	}

	// Set sources, operands, and scale accordingly
	glTexEnvi(GL_TEXTURE_ENV, src0_enum, source1);
	glTexEnvi(GL_TEXTURE_ENV, operand0_enum, operand1);
	glTexEnvi(GL_TEXTURE_ENV, src1_enum, source2);
	glTexEnvi(GL_TEXTURE_ENV, operand1_enum, operand2);
	(isAlpha) ? setAlphaScale(scale_amount) : setColorScale(scale_amount);
}

void LLTexUnit::setColorScale(S32 scale)
{
	if (mCurrColorScale != scale || gGL.mDirty)
	{
		mCurrColorScale = scale;
		gGL.flush();
		glTexEnvi( GL_TEXTURE_ENV, GL_RGB_SCALE, scale );
	}
}

void LLTexUnit::setAlphaScale(S32 scale)
{
	if (mCurrAlphaScale != scale || gGL.mDirty)
	{
		mCurrAlphaScale = scale;
		gGL.flush();
		glTexEnvi( GL_TEXTURE_ENV, GL_ALPHA_SCALE, scale );
	}
}

// Useful for debugging that you've manually assigned a texture operation to the correct 
// texture unit based on the currently set active texture in opengl.
void LLTexUnit::debugTextureUnit(void)
{
	if (mIndex < 0) return;

	GLint activeTexture;
	glGetIntegerv(GL_ACTIVE_TEXTURE_ARB, &activeTexture);
	if ((GL_TEXTURE0_ARB + mIndex) != activeTexture)
	{
		U32 set_unit = (activeTexture - GL_TEXTURE0_ARB);
		LL_WARNS() << "Incorrect Texture Unit!  Expected: " << set_unit << " Actual: " << mIndex << LL_ENDL;
	}
}

LLLightState::LLLightState(S32 index)
: mIndex(index),
  mEnabled(false),
  mConstantAtten(1.f),
  mLinearAtten(0.f),
  mQuadraticAtten(0.f),
  mSpotExponent(0.f),
  mSpotCutoff(180.f)
{
	if (mIndex == 0)
	{
		mDiffuse.set(1,1,1,1);
		mSpecular.set(1,1,1,1);
	}

	mAmbient.set(0,0,0,1);
	mPosition.set(0,0,1,0);
	mSpotDirection.set(0,0,-1);
}

void LLLightState::enable()
{
	if (!mEnabled)
	{
		if (!LLGLSLShader::sNoFixedFunction)
		{
			glEnable(GL_LIGHT0+mIndex);
		}
		mEnabled = true;
	}
}

void LLLightState::disable()
{
	if (mEnabled)
	{
		if (!LLGLSLShader::sNoFixedFunction)
		{
			glDisable(GL_LIGHT0+mIndex);
		}
		mEnabled = false;
	}
}

void LLLightState::setDiffuse(const LLColor4& diffuse)
{
	if (mDiffuse != diffuse)
	{
		++gGL.mLightHash;
		mDiffuse = diffuse;
		if (!LLGLSLShader::sNoFixedFunction)
		{
			glLightfv(GL_LIGHT0+mIndex, GL_DIFFUSE, mDiffuse.mV);
		}
	}
}

void LLLightState::setAmbient(const LLColor4& ambient)
{
	if (mAmbient != ambient)
	{
		++gGL.mLightHash;
		mAmbient = ambient;
		if (!LLGLSLShader::sNoFixedFunction)
		{
			glLightfv(GL_LIGHT0+mIndex, GL_AMBIENT, mAmbient.mV);
		}
	}
}

void LLLightState::setSpecular(const LLColor4& specular)
{
	if (mSpecular != specular)
	{
		++gGL.mLightHash;
		mSpecular = specular;
		if (!LLGLSLShader::sNoFixedFunction)
		{
			glLightfv(GL_LIGHT0+mIndex, GL_SPECULAR, mSpecular.mV);
		}
	}
}

void LLLightState::setPosition(const LLVector4& position)
{
	//always set position because modelview matrix may have changed
	++gGL.mLightHash;
	mPosition = position;
	if (!LLGLSLShader::sNoFixedFunction)
	{
		glLightfv(GL_LIGHT0+mIndex, GL_POSITION, mPosition.mV);
	}
	else
	{ //transform position by current modelview matrix
		glh::vec4f pos(position.mV);

		const glh::matrix4f& mat = gGL.getModelviewMatrix();
		mat.mult_matrix_vec(pos);

		mPosition.set(pos.v);
	}

}

void LLLightState::setConstantAttenuation(const F32& atten)
{
	if (mConstantAtten != atten)
	{
		mConstantAtten = atten;
		++gGL.mLightHash;
		if (!LLGLSLShader::sNoFixedFunction)
		{
			glLightf(GL_LIGHT0+mIndex, GL_CONSTANT_ATTENUATION, atten);
		}
	}
}

void LLLightState::setLinearAttenuation(const F32& atten)
{
	if (mLinearAtten != atten)
	{
		++gGL.mLightHash;
		mLinearAtten = atten;
		if (!LLGLSLShader::sNoFixedFunction)
		{
			glLightf(GL_LIGHT0+mIndex, GL_LINEAR_ATTENUATION, atten);
		}
	}
}

void LLLightState::setQuadraticAttenuation(const F32& atten)
{
	if (mQuadraticAtten != atten)
	{
		++gGL.mLightHash;
		mQuadraticAtten = atten;
		if (!LLGLSLShader::sNoFixedFunction)
		{
			glLightf(GL_LIGHT0+mIndex, GL_QUADRATIC_ATTENUATION, atten);
		}
	}
}

void LLLightState::setSpotExponent(const F32& exponent)
{
	if (mSpotExponent != exponent)
	{
		++gGL.mLightHash;
		mSpotExponent = exponent;
		if (!LLGLSLShader::sNoFixedFunction)
		{
			glLightf(GL_LIGHT0+mIndex, GL_SPOT_EXPONENT, exponent);
		}
	}
}

void LLLightState::setSpotCutoff(const F32& cutoff)
{
	if (mSpotCutoff != cutoff)
	{
		++gGL.mLightHash;
		mSpotCutoff = cutoff;
		if (!LLGLSLShader::sNoFixedFunction)
		{
			glLightf(GL_LIGHT0+mIndex, GL_SPOT_CUTOFF, cutoff);
		}
	}
}

void LLLightState::setSpotDirection(const LLVector3& direction)
{
	//always set direction because modelview matrix may have changed
	++gGL.mLightHash;
	mSpotDirection = direction;
	if (!LLGLSLShader::sNoFixedFunction)
	{
		glLightfv(GL_LIGHT0+mIndex, GL_SPOT_DIRECTION, direction.mV);
	}
	else
	{ //transform direction by current modelview matrix
		glh::vec3f dir(direction.mV);

		const glh::matrix4f& mat = gGL.getModelviewMatrix();
		mat.mult_matrix_dir(dir);

		mSpotDirection.set(dir.v);
	}
}

LLRender::LLRender()
  : mDirty(false),
    mCount(0),
	mQuadCycle(0),
    mMode(LLRender::TRIANGLES),
    mCurrTextureUnitIndex(0),
    mMaxAnisotropy(0.f) 
{	
	mTexUnits.reserve(LL_NUM_TEXTURE_LAYERS);
	for (U32 i = 0; i < LL_NUM_TEXTURE_LAYERS; i++)
	{
		mTexUnits.push_back(new LLTexUnit(i));
	}
	mDummyTexUnit = new LLTexUnit(-1);

	for (U32 i = 0; i < LL_NUM_LIGHT_UNITS; ++i)
	{
		mLightState.push_back(new LLLightState(i));
	}

	for (U32 i = 0; i < 4; i++)
	{
		mCurrColorMask[i] = true;
	}

	mCurrAlphaFunc = CF_DEFAULT;
	mCurrAlphaFuncVal = 0.01f;
	mCurrBlendColorSFactor = BF_UNDEF;
	mCurrBlendAlphaSFactor = BF_UNDEF;
	mCurrBlendColorDFactor = BF_UNDEF;
	mCurrBlendAlphaDFactor = BF_UNDEF;

	mMatrixMode = LLRender::MM_MODELVIEW;
	
	for (U32 i = 0; i < NUM_MATRIX_MODES; ++i)
	{
		mMatIdx[i] = 0;
		mMatHash[i] = 0;
		mCurMatHash[i] = 0xFFFFFFFF;
	}

	mLightHash = 0;
}

LLRender::~LLRender()
{
	shutdown();
}

void LLRender::init()
{
	llassert_always(mBuffer.isNull()) ;
	stop_glerror();
	mBuffer = new LLVertexBuffer(immediate_mask, 0);
	mBuffer->allocateBuffer(4096, 0, TRUE);
	mBuffer->getVertexStrider(mVerticesp);
	mBuffer->getTexCoord0Strider(mTexcoordsp);
	mBuffer->getColorStrider(mColorsp);
	stop_glerror();
}

void LLRender::shutdown()
{
	for (U32 i = 0; i < mTexUnits.size(); i++)
	{
		delete mTexUnits[i];
	}
	mTexUnits.clear();
	delete mDummyTexUnit;
	mDummyTexUnit = NULL;

	for (U32 i = 0; i < mLightState.size(); ++i)
	{
		delete mLightState[i];
	}
	mLightState.clear();
	mBuffer = NULL ;
}

void LLRender::refreshState(void)
{
	mDirty = true;

	U32 active_unit = mCurrTextureUnitIndex;

	for (U32 i = 0; i < mTexUnits.size(); i++)
	{
		mTexUnits[i]->refreshState();
	}
	
	mTexUnits[active_unit]->activate();

	setColorMask(mCurrColorMask[0], mCurrColorMask[1], mCurrColorMask[2], mCurrColorMask[3]);
	
	setAlphaRejectSettings(mCurrAlphaFunc, mCurrAlphaFuncVal);

	mDirty = false;
}

void LLRender::syncLightState()
{
	LLGLSLShader* shader = LLGLSLShader::sCurBoundShaderPtr;

	if (!shader)
	{
		return;
	}

	if (shader->mLightHash != mLightHash)
	{
		shader->mLightHash = mLightHash;

		LLVector4 position[8];
		LLVector3 direction[8];
		LLVector3 attenuation[8];
		LLVector3 diffuse[8];

		for (U32 i = 0; i < 8; i++)
		{
			LLLightState* light = mLightState[i];

			position[i] = light->mPosition;
			direction[i] = light->mSpotDirection;
			attenuation[i].set(light->mLinearAtten, light->mQuadraticAtten, light->mSpecular.mV[3]);
			diffuse[i].set(light->mDiffuse.mV);
		}

		shader->uniform4fv(LLShaderMgr::LIGHT_POSITION, 8, position[0].mV);
		shader->uniform3fv(LLShaderMgr::LIGHT_DIRECTION, 8, direction[0].mV);
		shader->uniform3fv(LLShaderMgr::LIGHT_ATTENUATION, 8, attenuation[0].mV);
		shader->uniform3fv(LLShaderMgr::LIGHT_DIFFUSE, 8, diffuse[0].mV);
		shader->uniform4fv(LLShaderMgr::LIGHT_AMBIENT, 1, mAmbientLightColor.mV);
		//HACK -- duplicate sunlight color for compatibility with drivers that can't deal with multiple shader objects referencing the same uniform
		shader->uniform4fv(LLShaderMgr::SUNLIGHT_COLOR, 1, diffuse[0].mV);
	}
}

void LLRender::syncMatrices()
{
	stop_glerror();

	U32 name[] = 
	{
		LLShaderMgr::MODELVIEW_MATRIX,
		LLShaderMgr::PROJECTION_MATRIX,
		LLShaderMgr::TEXTURE_MATRIX0,
		LLShaderMgr::TEXTURE_MATRIX1,
		LLShaderMgr::TEXTURE_MATRIX2,
		LLShaderMgr::TEXTURE_MATRIX3,
	};

	LLGLSLShader* shader = LLGLSLShader::sCurBoundShaderPtr;

	static glh::matrix4f cached_mvp;
	static U32 cached_mvp_mdv_hash = 0xFFFFFFFF;
	static U32 cached_mvp_proj_hash = 0xFFFFFFFF;
	
	static glh::matrix4f cached_normal;
	static U32 cached_normal_hash = 0xFFFFFFFF;

	if (shader)
	{
		llassert(shader);

		bool mvp_done = false;

		U32 i = MM_MODELVIEW;
		if (mMatHash[i] != shader->mMatHash[i])
		{ //update modelview, normal, and MVP
			glh::matrix4f& mat = mMatrix[i][mMatIdx[i]];

			shader->uniformMatrix4fv(name[i], 1, GL_FALSE, mat.m);
			shader->mMatHash[i] = mMatHash[i];

			//update normal matrix
			S32 loc = shader->getUniformLocation(LLShaderMgr::NORMAL_MATRIX);
			if (loc > -1)
			{
				if (cached_normal_hash != mMatHash[i])
				{
					cached_normal = mat.inverse().transpose();
					cached_normal_hash = mMatHash[i];
				}

				glh::matrix4f& norm = cached_normal;

				F32 norm_mat[] = 
				{
					norm.m[0], norm.m[1], norm.m[2],
					norm.m[4], norm.m[5], norm.m[6],
					norm.m[8], norm.m[9], norm.m[10] 
				};

				shader->uniformMatrix3fv(LLShaderMgr::NORMAL_MATRIX, 1, GL_FALSE, norm_mat);
			}

			//update MVP matrix
			mvp_done = true;
			loc = shader->getUniformLocation(LLShaderMgr::MODELVIEW_PROJECTION_MATRIX);
			if (loc > -1)
			{
				U32 proj = MM_PROJECTION;

				if (cached_mvp_mdv_hash != mMatHash[i] || cached_mvp_proj_hash != mMatHash[MM_PROJECTION])
				{
					cached_mvp = mat;
					cached_mvp.mult_left(mMatrix[proj][mMatIdx[proj]]);
					cached_mvp_mdv_hash = mMatHash[i];
					cached_mvp_proj_hash = mMatHash[MM_PROJECTION];
				}

				shader->uniformMatrix4fv(LLShaderMgr::MODELVIEW_PROJECTION_MATRIX, 1, GL_FALSE, cached_mvp.m);
			}
		}


		i = MM_PROJECTION;
		if (mMatHash[i] != shader->mMatHash[i])
		{ //update projection matrix, normal, and MVP
			glh::matrix4f& mat = mMatrix[i][mMatIdx[i]];

			shader->uniformMatrix4fv(name[i], 1, GL_FALSE, mat.m);
			shader->mMatHash[i] = mMatHash[i];

			if (!mvp_done)
			{
				//update MVP matrix
				S32 loc = shader->getUniformLocation(LLShaderMgr::MODELVIEW_PROJECTION_MATRIX);
				if (loc > -1)
				{
					if (cached_mvp_mdv_hash != mMatHash[i] || cached_mvp_proj_hash != mMatHash[MM_PROJECTION])
					{
						U32 mdv = MM_MODELVIEW;
						cached_mvp = mat;
						cached_mvp.mult_right(mMatrix[mdv][mMatIdx[mdv]]);
						cached_mvp_mdv_hash = mMatHash[MM_MODELVIEW];
						cached_mvp_proj_hash = mMatHash[MM_PROJECTION];
					}
									
					shader->uniformMatrix4fv(LLShaderMgr::MODELVIEW_PROJECTION_MATRIX, 1, GL_FALSE, cached_mvp.m);
				}
			}
		}

		for (i = MM_TEXTURE0; i < NUM_MATRIX_MODES; ++i)
		{
			if (mMatHash[i] != shader->mMatHash[i])
			{
				shader->uniformMatrix4fv(name[i], 1, GL_FALSE, mMatrix[i][mMatIdx[i]].m);
				shader->mMatHash[i] = mMatHash[i];
			}
		}


		if (shader->mFeatures.hasLighting || shader->mFeatures.calculatesLighting)
		{ //also sync light state
			syncLightState();
		}
	}
	else if (!LLGLSLShader::sNoFixedFunction)
	{
		GLenum mode[] = 
		{
			GL_MODELVIEW,
			GL_PROJECTION,
			GL_TEXTURE,
			GL_TEXTURE,
			GL_TEXTURE,
			GL_TEXTURE,
		};

		for (U32 i = 0; i < 2; ++i)
		{
			if (mMatHash[i] != mCurMatHash[i])
			{
				glMatrixMode(mode[i]);
				glLoadMatrixf(mMatrix[i][mMatIdx[i]].m);
				mCurMatHash[i] = mMatHash[i];
			}
		}

		for (U32 i = 2; i < NUM_MATRIX_MODES; ++i)
		{
			if (mMatHash[i] != mCurMatHash[i])
			{
				gGL.getTexUnit(i-2)->activate();
				glMatrixMode(mode[i]);
				glLoadMatrixf(mMatrix[i][mMatIdx[i]].m);
				mCurMatHash[i] = mMatHash[i];
			}
		}
	}

	stop_glerror();
}

void LLRender::translatef(const GLfloat& x, const GLfloat& y, const GLfloat& z)
{
	flush();

	{
		glh::matrix4f trans_mat(1,0,0,x,
								0,1,0,y,
								0,0,1,z,
								0,0,0,1);
	
		mMatrix[mMatrixMode][mMatIdx[mMatrixMode]].mult_right(trans_mat);
		mMatHash[mMatrixMode]++;
	}
}

void LLRender::scalef(const GLfloat& x, const GLfloat& y, const GLfloat& z)
{
	flush();
	
	{
		glh::matrix4f scale_mat(x,0,0,0,
								0,y,0,0,
								0,0,z,0,
								0,0,0,1);
	
		mMatrix[mMatrixMode][mMatIdx[mMatrixMode]].mult_right(scale_mat);
		mMatHash[mMatrixMode]++;
	}
}

void LLRender::ortho(F32 left, F32 right, F32 bottom, F32 top, F32 zNear, F32 zFar)
{
	flush();

	{

		glh::matrix4f ortho_mat(2.f/(right-left),0,0,	-(right+left)/(right-left),
								0,2.f/(top-bottom),0,	-(top+bottom)/(top-bottom),
								0,0,-2.f/(zFar-zNear),	-(zFar+zNear)/(zFar-zNear),
								0,0,0,1);
	
		mMatrix[mMatrixMode][mMatIdx[mMatrixMode]].mult_right(ortho_mat);
		mMatHash[mMatrixMode]++;
	}
}

void LLRender::rotatef(const GLfloat& a, const GLfloat& x, const GLfloat& y, const GLfloat& z)
{
	flush();

	{
		F32 r = a * DEG_TO_RAD;

		F32 c = cosf(r);
		F32 s = sinf(r);

		F32 ic = 1.f-c;

		glh::matrix4f rot_mat(x*x*ic+c,		x*y*ic-z*s,		x*z*ic+y*s,		0,
							  x*y*ic+z*s,	y*y*ic+c,		y*z*ic-x*s,		0,
							  x*z*ic-y*s,	y*z*ic+x*s,		z*z*ic+c,		0,
							  0,0,0,1);
	
		mMatrix[mMatrixMode][mMatIdx[mMatrixMode]].mult_right(rot_mat);
		mMatHash[mMatrixMode]++;
	}
}

void LLRender::pushMatrix()
{
	flush();
	
	{
		if (mMatIdx[mMatrixMode] < LL_MATRIX_STACK_DEPTH-1)
		{
			mMatrix[mMatrixMode][mMatIdx[mMatrixMode]+1] = mMatrix[mMatrixMode][mMatIdx[mMatrixMode]];
			++mMatIdx[mMatrixMode];
		}
		else
		{
			LL_WARNS() << "Matrix stack overflow." << LL_ENDL;
		}
	}
}

void LLRender::popMatrix()
{
	flush();
	{
		if (mMatIdx[mMatrixMode] > 0)
		{
			--mMatIdx[mMatrixMode];
			mMatHash[mMatrixMode]++;
		}
		else
		{
			LL_WARNS() << "Matrix stack underflow." << LL_ENDL;
		}
	}
}

void LLRender::loadMatrix(const GLfloat* m)
{
	flush();
	{
		mMatrix[mMatrixMode][mMatIdx[mMatrixMode]].set_value((GLfloat*) m);
		mMatHash[mMatrixMode]++;
	}
}

void LLRender::multMatrix(const GLfloat* m)
{
	flush();
	{
		glh::matrix4f mat((GLfloat*) m);
	
		mMatrix[mMatrixMode][mMatIdx[mMatrixMode]].mult_right(mat);
		mMatHash[mMatrixMode]++;
	}
}

void LLRender::matrixMode(U32 mode)
{
	if (mode == MM_TEXTURE)
	{
		mode = MM_TEXTURE0 + gGL.getCurrentTexUnitIndex();
	}

	llassert(mode < NUM_MATRIX_MODES);
	mMatrixMode = mode;
}

U32 LLRender::getMatrixMode()
{
	if (mMatrixMode >= MM_TEXTURE0 && mMatrixMode <= MM_TEXTURE3)
	{ //always return MM_TEXTURE if current matrix mode points at any texture matrix
		return MM_TEXTURE;
	}

	return mMatrixMode;
}


void LLRender::loadIdentity()
{
	flush();

	{
		llassert_always(mMatrixMode < NUM_MATRIX_MODES) ;

		mMatrix[mMatrixMode][mMatIdx[mMatrixMode]].make_identity();
		mMatHash[mMatrixMode]++;
	}
}

const glh::matrix4f& LLRender::getModelviewMatrix()
{
	return mMatrix[MM_MODELVIEW][mMatIdx[MM_MODELVIEW]];
}

const glh::matrix4f& LLRender::getProjectionMatrix()
{
	return mMatrix[MM_PROJECTION][mMatIdx[MM_PROJECTION]];
}

void LLRender::translateUI(F32 x, F32 y, F32 z)
{
	if (mUIOffset.empty())
	{
		LL_ERRS() << "Need to push a UI translation frame before offsetting" << LL_ENDL;
	}

	mUIOffset.back().mV[0] += x;
	mUIOffset.back().mV[1] += y;
	mUIOffset.back().mV[2] += z;
}

void LLRender::scaleUI(F32 x, F32 y, F32 z)
{
	if (mUIScale.empty())
	{
		LL_ERRS() << "Need to push a UI transformation frame before scaling." << LL_ENDL;
	}

	mUIScale.back().scaleVec(LLVector3(x,y,z));
}

void LLRender::pushUIMatrix()
{
	if (mUIOffset.empty())
	{
		mUIOffset.push_back(LLVector3(0,0,0));
	}
	else
	{
		mUIOffset.push_back(mUIOffset.back());
	}
	
	if (mUIScale.empty())
	{
		mUIScale.push_back(LLVector3(1,1,1));
	}
	else
	{
		mUIScale.push_back(mUIScale.back());
	}
}

void LLRender::popUIMatrix()
{
	if (mUIOffset.empty())
	{
		LL_ERRS() << "UI offset stack blown." << LL_ENDL;
	}
	mUIOffset.pop_back();
	mUIScale.pop_back();
}

LLVector3 LLRender::getUITranslation()
{
	if (mUIOffset.empty())
	{
		return LLVector3(0,0,0);
	}
	return mUIOffset.back();
}

LLVector3 LLRender::getUIScale()
{
	if (mUIScale.empty())
	{
		return LLVector3(1,1,1);
	}
	return mUIScale.back();
}


void LLRender::loadUIIdentity()
{
	if (mUIOffset.empty())
	{
		LL_ERRS() << "Need to push UI translation frame before clearing offset." << LL_ENDL;
	}
	mUIOffset.back().setVec(0,0,0);
	mUIScale.back().setVec(1,1,1);
}

void LLRender::setColorMask(bool writeColor, bool writeAlpha)
{
	setColorMask(writeColor, writeColor, writeColor, writeAlpha);
}

void LLRender::setColorMask(bool writeColorR, bool writeColorG, bool writeColorB, bool writeAlpha)
{
	flush();

	if (mCurrColorMask[0] != writeColorR ||
		mCurrColorMask[1] != writeColorG ||
		mCurrColorMask[2] != writeColorB ||
		mCurrColorMask[3] != writeAlpha)
	{
		mCurrColorMask[0] = writeColorR;
		mCurrColorMask[1] = writeColorG;
		mCurrColorMask[2] = writeColorB;
		mCurrColorMask[3] = writeAlpha;

		glColorMask(writeColorR ? GL_TRUE : GL_FALSE, 
					writeColorG ? GL_TRUE : GL_FALSE,
					writeColorB ? GL_TRUE : GL_FALSE,
					writeAlpha ? GL_TRUE : GL_FALSE);
	}
}

void LLRender::setSceneBlendType(eBlendType type)
{
	switch (type) 
	{
		case BT_ALPHA:
			blendFunc(BF_SOURCE_ALPHA, BF_ONE_MINUS_SOURCE_ALPHA);
			break;
		case BT_ADD:
			blendFunc(BF_ONE, BF_ONE);
			break;
		case BT_ADD_WITH_ALPHA:
			blendFunc(BF_SOURCE_ALPHA, BF_ONE);
			break;
		case BT_MULT:
			blendFunc(BF_DEST_COLOR, BF_ZERO);
			break;
		case BT_MULT_ALPHA:
			blendFunc(BF_DEST_ALPHA, BF_ZERO);
			break;
		case BT_MULT_X2:
			blendFunc(BF_DEST_COLOR, BF_SOURCE_COLOR);
			break;
		case BT_REPLACE:
			blendFunc(BF_ONE, BF_ZERO);
			break;
		default:
			LL_ERRS() << "Unknown Scene Blend Type: " << type << LL_ENDL;
			break;
	}
}

void LLRender::setAlphaRejectSettings(eCompareFunc func, F32 value)
{
	flush();

	if (LLGLSLShader::sNoFixedFunction)
	{ //glAlphaFunc is deprecated in OpenGL 3.3
		return;
	}

	if (mCurrAlphaFunc != func ||
		mCurrAlphaFuncVal != value)
	{
		mCurrAlphaFunc = func;
		mCurrAlphaFuncVal = value;
		if (func == CF_DEFAULT)
		{
			glAlphaFunc(GL_GREATER, 0.01f);
		} 
		else
		{
			glAlphaFunc(sGLCompareFunc[func], value);
		}
	}

	if (gDebugGL)
	{ //make sure cached state is correct
		GLint cur_func = 0;
		glGetIntegerv(GL_ALPHA_TEST_FUNC, &cur_func);

		if (func == CF_DEFAULT)
		{
			func = CF_GREATER;
		}

		if (cur_func != sGLCompareFunc[func])
		{
			LL_ERRS() << "Alpha test function corrupted!" << LL_ENDL;
		}

		F32 ref = 0.f;
		glGetFloatv(GL_ALPHA_TEST_REF, &ref);

		if (ref != value)
		{
			LL_ERRS() << "Alpha test value corrupted!" << LL_ENDL;
		}
	}
}

void LLRender::blendFunc(eBlendFactor sfactor, eBlendFactor dfactor)
{
	llassert(sfactor < BF_UNDEF);
	llassert(dfactor < BF_UNDEF);
	if (mCurrBlendColorSFactor != sfactor || mCurrBlendColorDFactor != dfactor ||
	    mCurrBlendAlphaSFactor != sfactor || mCurrBlendAlphaDFactor != dfactor)
	{
		mCurrBlendColorSFactor = sfactor;
		mCurrBlendAlphaSFactor = sfactor;
		mCurrBlendColorDFactor = dfactor;
		mCurrBlendAlphaDFactor = dfactor;
		flush();
		glBlendFunc(sGLBlendFactor[sfactor], sGLBlendFactor[dfactor]);
	}
}

void LLRender::blendFunc(eBlendFactor color_sfactor, eBlendFactor color_dfactor,
			 eBlendFactor alpha_sfactor, eBlendFactor alpha_dfactor)
{
	llassert(color_sfactor < BF_UNDEF);
	llassert(color_dfactor < BF_UNDEF);
	llassert(alpha_sfactor < BF_UNDEF);
	llassert(alpha_dfactor < BF_UNDEF);
	if (!gGLManager.mHasBlendFuncSeparate)
	{
		LL_WARNS_ONCE("render") << "no glBlendFuncSeparateEXT(), using color-only blend func" << LL_ENDL;
		blendFunc(color_sfactor, color_dfactor);
		return;
	}
	if (mCurrBlendColorSFactor != color_sfactor || mCurrBlendColorDFactor != color_dfactor ||
	    mCurrBlendAlphaSFactor != alpha_sfactor || mCurrBlendAlphaDFactor != alpha_dfactor)
	{
		mCurrBlendColorSFactor = color_sfactor;
		mCurrBlendAlphaSFactor = alpha_sfactor;
		mCurrBlendColorDFactor = color_dfactor;
		mCurrBlendAlphaDFactor = alpha_dfactor;
		flush();
		glBlendFuncSeparateEXT(sGLBlendFactor[color_sfactor], sGLBlendFactor[color_dfactor],
				       sGLBlendFactor[alpha_sfactor], sGLBlendFactor[alpha_dfactor]);
	}
}

LLTexUnit* LLRender::getTexUnit(U32 index)
{
	if (index < mTexUnits.size())
	{
		return mTexUnits[index];
	}
	else 
	{
		LL_DEBUGS() << "Non-existing texture unit layer requested: " << index << LL_ENDL;
		return mDummyTexUnit;
	}
}

LLLightState* LLRender::getLight(U32 index)
{
	if (index < mLightState.size())
	{
		return mLightState[index];
	}
	
	return NULL;
}

void LLRender::setAmbientLightColor(const LLColor4& color)
{
	if (color != mAmbientLightColor)
	{
		++mLightHash;
		mAmbientLightColor = color;
		if (!LLGLSLShader::sNoFixedFunction)
		{
			glLightModelfv(GL_LIGHT_MODEL_AMBIENT, color.mV);
		}
	}
}

bool LLRender::verifyTexUnitActive(U32 unitToVerify)
{
	if (mCurrTextureUnitIndex == unitToVerify)
	{
		return true;
	}
	else 
	{
		LL_WARNS() << "TexUnit currently active: " << mCurrTextureUnitIndex << " (expecting " << unitToVerify << ")" << LL_ENDL;
		return false;
	}
}

void LLRender::clearErrors()
{
	while (glGetError())
	{
		//loop until no more error flags left
	}
}

void LLRender::begin(const GLuint& mode)
{
	if (mode != mMode)
	{
		if (mode == LLRender::QUADS)
		{
			mQuadCycle = 1;
		}

		if (mMode == LLRender::QUADS ||
			mMode == LLRender::LINES ||
			mMode == LLRender::TRIANGLES ||
			mMode == LLRender::POINTS)
		{
			flush();
		}
		else if (mCount != 0)
		{
			LL_ERRS() << "gGL.begin() called redundantly." << LL_ENDL;
		}
		
		mMode = mode;
	}
}

void LLRender::end()
{ 
	if (mCount == 0)
	{
		return;
		//IMM_ERRS << "GL begin and end called with no vertices specified." << LL_ENDL;
	}

	if ((mMode != LLRender::QUADS && 
		mMode != LLRender::LINES &&
		mMode != LLRender::TRIANGLES &&
		mMode != LLRender::POINTS) ||
		mCount > 2048)
	{
		flush();
	}
}
void LLRender::flush()
{
	if (mCount > 0)
	{
#if 0
		if (!glIsEnabled(GL_VERTEX_ARRAY))
		{
			LL_ERRS() << "foo 1" << LL_ENDL;
		}

		if (!glIsEnabled(GL_COLOR_ARRAY))
		{
			LL_ERRS() << "foo 2" << LL_ENDL;
		}

		if (!glIsEnabled(GL_TEXTURE_COORD_ARRAY))
		{
			LL_ERRS() << "foo 3" << LL_ENDL;
		}

		if (glIsEnabled(GL_NORMAL_ARRAY))
		{
			LL_ERRS() << "foo 7" << LL_ENDL;
		}

		GLvoid* pointer;

		glGetPointerv(GL_VERTEX_ARRAY_POINTER, &pointer);
		if (pointer != &(mBuffer[0].v))
		{
			LL_ERRS() << "foo 4" << LL_ENDL;
		}

		glGetPointerv(GL_COLOR_ARRAY_POINTER, &pointer);
		if (pointer != &(mBuffer[0].c))
		{
			LL_ERRS() << "foo 5" << LL_ENDL;
		}

		glGetPointerv(GL_TEXTURE_COORD_ARRAY_POINTER, &pointer);
		if (pointer != &(mBuffer[0].uv))
		{
			LL_ERRS() << "foo 6" << LL_ENDL;
		}
#endif
				
		if (!mUIOffset.empty())
		{
			sUICalls++;
			sUIVerts += mCount;
		}
		
		//store mCount in a local variable to avoid re-entrance (drawArrays may call flush)
		U32 count = mCount;

		if (mMode == LLRender::QUADS && !sGLCoreProfile)
		{
			if (mCount%4 != 0)
			{
<<<<<<< HEAD
				count -= (mCount % 4);
				llwarns << "Incomplete quad requested." << llendl;
=======
				if (mCount%4 != 0)
				{
					LL_ERRS() << "Incomplete quad rendered." << LL_ENDL;
				}
>>>>>>> 9e486f6c
			}
		}

		if (mMode == LLRender::TRIANGLES)
		{
			if (mCount%3 != 0)
			{
<<<<<<< HEAD
				count -= (mCount % 3);
				llwarns << "Incomplete triangle requested." << llendl;
=======
				if (mCount%3 != 0)
				{
					LL_ERRS() << "Incomplete triangle rendered." << LL_ENDL;
				}
>>>>>>> 9e486f6c
			}
		}

		if (mMode == LLRender::LINES)
		{
			if (mCount%2 != 0)
			{
<<<<<<< HEAD
				count -= (mCount % 2);
				llwarns << "Incomplete line requested." << llendl;
=======
				if (mCount%2 != 0)
				{
					LL_ERRS() << "Incomplete line rendered." << LL_ENDL;
				}
>>>>>>> 9e486f6c
			}
		}
		
		mCount = 0;

		if (mBuffer->useVBOs() && !mBuffer->isLocked())
		{ //hack to only flush the part of the buffer that was updated (relies on stream draw using buffersubdata)
			mBuffer->getVertexStrider(mVerticesp, 0, count);
			mBuffer->getTexCoord0Strider(mTexcoordsp, 0, count);
			mBuffer->getColorStrider(mColorsp, 0, count);
		}
		
		mBuffer->flush();
		mBuffer->setBuffer(immediate_mask);

		if (mMode == LLRender::QUADS && sGLCoreProfile)
		{
			mBuffer->drawArrays(LLRender::TRIANGLES, 0, count);
			mQuadCycle = 1;
		}
		else
		{
			mBuffer->drawArrays(mMode, 0, count);
		}
		
		mVerticesp[0] = mVerticesp[count];
		mTexcoordsp[0] = mTexcoordsp[count];
		mColorsp[0] = mColorsp[count];
		
		mCount = 0;
	}
}

void LLRender::vertex3f(const GLfloat& x, const GLfloat& y, const GLfloat& z)
{ 
	//the range of mVerticesp, mColorsp and mTexcoordsp is [0, 4095]
	if (mCount > 2048)
	{ //break when buffer gets reasonably full to keep GL command buffers happy and avoid overflow below
		switch (mMode)
		{
			case LLRender::POINTS: flush(); break;
			case LLRender::TRIANGLES: if (mCount%3==0) flush(); break;
			case LLRender::QUADS: if(mCount%4 == 0) flush(); break; 
			case LLRender::LINES: if (mCount%2 == 0) flush(); break;
		}
	}
			
	if (mCount > 4094)
	{
	//	LL_WARNS() << "GL immediate mode overflow.  Some geometry not drawn." << LL_ENDL;
		return;
	}

	if (mUIOffset.empty())
	{
		mVerticesp[mCount] = LLVector3(x,y,z);
	}
	else
	{
		LLVector3 vert = (LLVector3(x,y,z)+mUIOffset.back()).scaledVec(mUIScale.back());
		mVerticesp[mCount] = vert;
	}

	if (mMode == LLRender::QUADS && LLRender::sGLCoreProfile)
	{
		mQuadCycle++;
		if (mQuadCycle == 4)
		{ //copy two vertices so fourth quad element will add a triangle
			mQuadCycle = 0;
	
			mCount++;
			mVerticesp[mCount] = mVerticesp[mCount-3];
			mColorsp[mCount] = mColorsp[mCount-3];
			mTexcoordsp[mCount] = mTexcoordsp[mCount-3];

			mCount++;
			mVerticesp[mCount] = mVerticesp[mCount-2];
			mColorsp[mCount] = mColorsp[mCount-2];
			mTexcoordsp[mCount] = mTexcoordsp[mCount-2];
		}
	}

	mCount++;
	mVerticesp[mCount] = mVerticesp[mCount-1];
	mColorsp[mCount] = mColorsp[mCount-1];
	mTexcoordsp[mCount] = mTexcoordsp[mCount-1];	
}

void LLRender::vertexBatchPreTransformed(LLVector3* verts, S32 vert_count)
{
	if (mCount + vert_count > 4094)
	{
		//	LL_WARNS() << "GL immediate mode overflow.  Some geometry not drawn." << LL_ENDL;
		return;
	}

	if (sGLCoreProfile && mMode == LLRender::QUADS)
	{ //quads are deprecated, convert to triangle list
		S32 i = 0;
		
		while (i < vert_count)
		{
			//read first three
			mVerticesp[mCount++] = verts[i++];
			mTexcoordsp[mCount] = mTexcoordsp[mCount-1];
			mColorsp[mCount] = mColorsp[mCount-1];

			mVerticesp[mCount++] = verts[i++];
			mTexcoordsp[mCount] = mTexcoordsp[mCount-1];
			mColorsp[mCount] = mColorsp[mCount-1];

			mVerticesp[mCount++] = verts[i++];
			mTexcoordsp[mCount] = mTexcoordsp[mCount-1];
			mColorsp[mCount] = mColorsp[mCount-1];

			//copy two
			mVerticesp[mCount++] = verts[i-3];
			mTexcoordsp[mCount] = mTexcoordsp[mCount-1];
			mColorsp[mCount] = mColorsp[mCount-1];

			mVerticesp[mCount++] = verts[i-1];
			mTexcoordsp[mCount] = mTexcoordsp[mCount-1];
			mColorsp[mCount] = mColorsp[mCount-1];
			
			//copy last one
			mVerticesp[mCount++] = verts[i++];
			mTexcoordsp[mCount] = mTexcoordsp[mCount-1];
			mColorsp[mCount] = mColorsp[mCount-1];
		}
	}
	else
	{
		for (S32 i = 0; i < vert_count; i++)
		{
			mVerticesp[mCount] = verts[i];

			mCount++;
			mTexcoordsp[mCount] = mTexcoordsp[mCount-1];
			mColorsp[mCount] = mColorsp[mCount-1];
		}
	}

	mVerticesp[mCount] = mVerticesp[mCount-1];
}

void LLRender::vertexBatchPreTransformed(LLVector3* verts, LLVector2* uvs, S32 vert_count)
{
	if (mCount + vert_count > 4094)
	{
		//	LL_WARNS() << "GL immediate mode overflow.  Some geometry not drawn." << LL_ENDL;
		return;
	}

	if (sGLCoreProfile && mMode == LLRender::QUADS)
	{ //quads are deprecated, convert to triangle list
		S32 i = 0;

		while (i < vert_count)
		{
			//read first three
			mVerticesp[mCount] = verts[i];
			mTexcoordsp[mCount++] = uvs[i++];
			mColorsp[mCount] = mColorsp[mCount-1];

			mVerticesp[mCount] = verts[i];
			mTexcoordsp[mCount++] = uvs[i++];
			mColorsp[mCount] = mColorsp[mCount-1];

			mVerticesp[mCount] = verts[i];
			mTexcoordsp[mCount++] = uvs[i++];
			mColorsp[mCount] = mColorsp[mCount-1];

			//copy last two
			mVerticesp[mCount] = verts[i-3];
			mTexcoordsp[mCount++] = uvs[i-3];
			mColorsp[mCount] = mColorsp[mCount-1];

			mVerticesp[mCount] = verts[i-1];
			mTexcoordsp[mCount++] = uvs[i-1];
			mColorsp[mCount] = mColorsp[mCount-1];

			//copy last one
			mVerticesp[mCount] = verts[i];
			mTexcoordsp[mCount++] = uvs[i++];
			mColorsp[mCount] = mColorsp[mCount-1];
		}
	}
	else
	{
		for (S32 i = 0; i < vert_count; i++)
		{
			mVerticesp[mCount] = verts[i];
			mTexcoordsp[mCount] = uvs[i];

			mCount++;
			mColorsp[mCount] = mColorsp[mCount-1];
		}
	}

	mVerticesp[mCount] = mVerticesp[mCount-1];
	mTexcoordsp[mCount] = mTexcoordsp[mCount-1];
}

void LLRender::vertexBatchPreTransformed(LLVector3* verts, LLVector2* uvs, LLColor4U* colors, S32 vert_count)
{
	if (mCount + vert_count > 4094)
	{
		//	LL_WARNS() << "GL immediate mode overflow.  Some geometry not drawn." << LL_ENDL;
		return;
	}

	
	if (sGLCoreProfile && mMode == LLRender::QUADS)
	{ //quads are deprecated, convert to triangle list
		S32 i = 0;

		while (i < vert_count)
		{
			//read first three
			mVerticesp[mCount] = verts[i];
			mTexcoordsp[mCount] = uvs[i];
			mColorsp[mCount++] = colors[i++];

			mVerticesp[mCount] = verts[i];
			mTexcoordsp[mCount] = uvs[i];
			mColorsp[mCount++] = colors[i++];

			mVerticesp[mCount] = verts[i];
			mTexcoordsp[mCount] = uvs[i];
			mColorsp[mCount++] = colors[i++];

			//copy last two
			mVerticesp[mCount] = verts[i-3];
			mTexcoordsp[mCount] = uvs[i-3];
			mColorsp[mCount++] = colors[i-3];

			mVerticesp[mCount] = verts[i-1];
			mTexcoordsp[mCount] = uvs[i-1];
			mColorsp[mCount++] = colors[i-1];

			//copy last one
			mVerticesp[mCount] = verts[i];
			mTexcoordsp[mCount] = uvs[i];
			mColorsp[mCount++] = colors[i++];
		}
	}
	else
	{
		for (S32 i = 0; i < vert_count; i++)
		{
			mVerticesp[mCount] = verts[i];
			mTexcoordsp[mCount] = uvs[i];
			mColorsp[mCount] = colors[i];

			mCount++;
		}
	}

	mVerticesp[mCount] = mVerticesp[mCount-1];
	mTexcoordsp[mCount] = mTexcoordsp[mCount-1];
	mColorsp[mCount] = mColorsp[mCount-1];
}

void LLRender::vertex2i(const GLint& x, const GLint& y)
{
	vertex3f((GLfloat) x, (GLfloat) y, 0);	
}

void LLRender::vertex2f(const GLfloat& x, const GLfloat& y)
{ 
	vertex3f(x,y,0);
}

void LLRender::vertex2fv(const GLfloat* v)
{ 
	vertex3f(v[0], v[1], 0);
}

void LLRender::vertex3fv(const GLfloat* v)
{
	vertex3f(v[0], v[1], v[2]);
}

void LLRender::texCoord2f(const GLfloat& x, const GLfloat& y)
{ 
	mTexcoordsp[mCount] = LLVector2(x,y);
}

void LLRender::texCoord2i(const GLint& x, const GLint& y)
{ 
	texCoord2f((GLfloat) x, (GLfloat) y);
}

void LLRender::texCoord2fv(const GLfloat* tc)
{ 
	texCoord2f(tc[0], tc[1]);
}

void LLRender::color4ub(const GLubyte& r, const GLubyte& g, const GLubyte& b, const GLubyte& a)
{
	mColorsp[mCount] = LLColor4U(r,g,b,a);
}
void LLRender::color4ubv(const GLubyte* c)
{
	color4ub(c[0], c[1], c[2], c[3]);
}

void LLRender::color4f(const GLfloat& r, const GLfloat& g, const GLfloat& b, const GLfloat& a)
{
	color4ub((GLubyte) (llclamp(r, 0.f, 1.f)*255),
		(GLubyte) (llclamp(g, 0.f, 1.f)*255),
		(GLubyte) (llclamp(b, 0.f, 1.f)*255),
		(GLubyte) (llclamp(a, 0.f, 1.f)*255));
}

void LLRender::color4fv(const GLfloat* c)
{ 
	color4f(c[0],c[1],c[2],c[3]);
}

void LLRender::color3f(const GLfloat& r, const GLfloat& g, const GLfloat& b)
{ 
	color4f(r,g,b,1);
}

void LLRender::color3fv(const GLfloat* c)
{ 
	color4f(c[0],c[1],c[2],1);
}

void LLRender::diffuseColor3f(F32 r, F32 g, F32 b)
{
	LLGLSLShader* shader = LLGLSLShader::sCurBoundShaderPtr;
	llassert(!LLGLSLShader::sNoFixedFunction || shader != NULL);

	if (shader)
	{
		shader->uniform4f(LLShaderMgr::DIFFUSE_COLOR, r,g,b,1.f);
	}
	else
	{
		glColor3f(r,g,b);
	}
}

void LLRender::diffuseColor3fv(const F32* c)
{
	LLGLSLShader* shader = LLGLSLShader::sCurBoundShaderPtr;
	llassert(!LLGLSLShader::sNoFixedFunction || shader != NULL);

	if (shader)
	{
		shader->uniform4f(LLShaderMgr::DIFFUSE_COLOR, c[0], c[1], c[2], 1.f);
	}
	else
	{
		glColor3fv(c);
	}
}

void LLRender::diffuseColor4f(F32 r, F32 g, F32 b, F32 a)
{
	LLGLSLShader* shader = LLGLSLShader::sCurBoundShaderPtr;
	llassert(!LLGLSLShader::sNoFixedFunction || shader != NULL);

	if (shader)
	{
		shader->uniform4f(LLShaderMgr::DIFFUSE_COLOR, r,g,b,a);
	}
	else
	{
		glColor4f(r,g,b,a);
	}
}

void LLRender::diffuseColor4fv(const F32* c)
{
	LLGLSLShader* shader = LLGLSLShader::sCurBoundShaderPtr;
	llassert(!LLGLSLShader::sNoFixedFunction || shader != NULL);

	if (shader)
	{
		shader->uniform4fv(LLShaderMgr::DIFFUSE_COLOR, 1, c);
	}
	else
	{
		glColor4fv(c);
	}
}

void LLRender::diffuseColor4ubv(const U8* c)
{
	LLGLSLShader* shader = LLGLSLShader::sCurBoundShaderPtr;
	llassert(!LLGLSLShader::sNoFixedFunction || shader != NULL);

	if (shader)
	{
		shader->uniform4f(LLShaderMgr::DIFFUSE_COLOR, c[0]/255.f, c[1]/255.f, c[2]/255.f, c[3]/255.f);
	}
	else
	{
		glColor4ubv(c);
	}
}

void LLRender::debugTexUnits(void)
{
	LL_INFOS("TextureUnit") << "Active TexUnit: " << mCurrTextureUnitIndex << LL_ENDL;
	std::string active_enabled = "false";
	for (U32 i = 0; i < mTexUnits.size(); i++)
	{
		if (getTexUnit(i)->mCurrTexType != LLTexUnit::TT_NONE)
		{
			if (i == mCurrTextureUnitIndex) active_enabled = "true";
			LL_INFOS("TextureUnit") << "TexUnit: " << i << " Enabled" << LL_ENDL;
			LL_INFOS("TextureUnit") << "Enabled As: " ;
			switch (getTexUnit(i)->mCurrTexType)
			{
				case LLTexUnit::TT_TEXTURE:
					LL_CONT << "Texture 2D";
					break;
				case LLTexUnit::TT_RECT_TEXTURE:
					LL_CONT << "Texture Rectangle";
					break;
				case LLTexUnit::TT_CUBE_MAP:
					LL_CONT << "Cube Map";
					break;
				default:
					LL_CONT << "ARGH!!! NONE!";
					break;
			}
			LL_CONT << ", Texture Bound: " << getTexUnit(i)->mCurrTexture << LL_ENDL;
		}
	}
	LL_INFOS("TextureUnit") << "Active TexUnit Enabled : " << active_enabled << LL_ENDL;
}
<|MERGE_RESOLUTION|>--- conflicted
+++ resolved
@@ -1861,15 +1861,8 @@
 		{
 			if (mCount%4 != 0)
 			{
-<<<<<<< HEAD
 				count -= (mCount % 4);
-				llwarns << "Incomplete quad requested." << llendl;
-=======
-				if (mCount%4 != 0)
-				{
-					LL_ERRS() << "Incomplete quad rendered." << LL_ENDL;
-				}
->>>>>>> 9e486f6c
+				LL_WARNS() << "Incomplete quad requested." << LL_ENDL;
 			}
 		}
 
@@ -1877,15 +1870,10 @@
 		{
 			if (mCount%3 != 0)
 			{
-<<<<<<< HEAD
-				count -= (mCount % 3);
-				llwarns << "Incomplete triangle requested." << llendl;
-=======
 				if (mCount%3 != 0)
 				{
 					LL_ERRS() << "Incomplete triangle rendered." << LL_ENDL;
 				}
->>>>>>> 9e486f6c
 			}
 		}
 
@@ -1893,15 +1881,10 @@
 		{
 			if (mCount%2 != 0)
 			{
-<<<<<<< HEAD
-				count -= (mCount % 2);
-				llwarns << "Incomplete line requested." << llendl;
-=======
 				if (mCount%2 != 0)
 				{
 					LL_ERRS() << "Incomplete line rendered." << LL_ENDL;
 				}
->>>>>>> 9e486f6c
 			}
 		}
 		
