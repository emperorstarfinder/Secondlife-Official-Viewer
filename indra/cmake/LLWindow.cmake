--- conflicted
+++ resolved
@@ -33,20 +33,10 @@
 
 if (BUILD_HEADLESS)
   set(LLWINDOW_HEADLESS_LIBRARIES
-<<<<<<< HEAD
-    llwindowheadless
-    )
-endif (BUILD_HEADLESS)
-
-set(LLWINDOW_LIBRARIES
-    llwindow
-    )
-=======
       llwindowheadless
       )
 endif (BUILD_HEADLESS)
 
   set(LLWINDOW_LIBRARIES
       llwindow
-      )
->>>>>>> 70c1e219
+      )