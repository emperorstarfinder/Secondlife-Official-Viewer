--- conflicted
+++ resolved
@@ -7,14 +7,8 @@
       TARGET ${_target}
       PRE_LINK
       COMMAND ${PYTHON_EXECUTABLE}
-<<<<<<< HEAD
-      ARGS ${SCRIPTS_DIR}/md5check.py
-           0441fea513458ade4b81607acf481692
-           ${SCRIPTS_DIR}/messages/message_template.msg
-=======
       ARGS ${SCRIPTS_DIR}/template_verifier.py
            --mode=development --cache_master --master_url=${TEMPLATE_VERIFIER_MASTER_URL} ${TEMPLATE_VERIFIER_OPTIONS}
->>>>>>> 3c6a0937
       COMMENT "Verifying message template - See http://wiki.secondlife.com/wiki/Template_verifier.py"
       )
 endmacro (check_message_template)