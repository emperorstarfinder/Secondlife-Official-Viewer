# -*- cmake -*-
#
# Compilation options shared by all Second Life components.

include(Variables)

# Portable compilation flags.
set(CMAKE_CXX_FLAGS_DEBUG "-D_DEBUG -DLL_DEBUG=1")
set(CMAKE_CXX_FLAGS_RELEASE
    "-DLL_RELEASE=1 -DLL_RELEASE_FOR_DOWNLOAD=1 -DNDEBUG") 

set(CMAKE_CXX_FLAGS_RELWITHDEBINFO 
    "-DLL_RELEASE=1 -DNDEBUG -DLL_RELEASE_WITH_DEBUG_INFO=1")

# Configure crash reporting
set(RELEASE_CRASH_REPORTING OFF CACHE BOOL "Enable use of crash reporting in release builds")
set(NON_RELEASE_CRASH_REPORTING OFF CACHE BOOL "Enable use of crash reporting in developer builds")

if(RELEASE_CRASH_REPORTING)
  set(CMAKE_CXX_FLAGS_RELEASE "${CMAKE_CXX_FLAGS_RELEASE} -DLL_SEND_CRASH_REPORTS=1")
endif()

if(NON_RELEASE_CRASH_REPORTING)
  set(CMAKE_CXX_FLAGS_RELWITHDEBINFO "${CMAKE_CXX_FLAGS_RELWITHDEBINFO} -DLL_SEND_CRASH_REPORTS=1")
  set(CMAKE_CXX_FLAGS_DEBUG "${CMAKE_CXX_FLAGS_DEBUG} -DLL_SEND_CRASH_REPORTS=1")
endif()  

# Don't bother with a MinSizeRel build.
set(CMAKE_CONFIGURATION_TYPES "RelWithDebInfo;Release;Debug" CACHE STRING
    "Supported build types." FORCE)


# Platform-specific compilation flags.

if (WINDOWS)
  # Don't build DLLs.
  set(BUILD_SHARED_LIBS OFF)

  set(CMAKE_CXX_FLAGS_DEBUG "${CMAKE_CXX_FLAGS_DEBUG} /Od /Zi /MDd /MP -D_SCL_SECURE_NO_WARNINGS=1"
      CACHE STRING "C++ compiler debug options" FORCE)
  set(CMAKE_CXX_FLAGS_RELWITHDEBINFO 
      "${CMAKE_CXX_FLAGS_RELWITHDEBINFO} /Od /Zi /MD /MP /Ob2 -D_SECURE_STL=0"
      CACHE STRING "C++ compiler release-with-debug options" FORCE)
  set(CMAKE_CXX_FLAGS_RELEASE
<<<<<<< HEAD
      "${CMAKE_CXX_FLAGS_RELEASE} ${LL_CXX_FLAGS} /O2 /Zi /MD /MP /Gm /Ob2"
=======
      "${CMAKE_CXX_FLAGS_RELEASE} ${LL_CXX_FLAGS} /O2 /Zi /MD /MP /Ob2 -D_SECURE_STL=0 -D_HAS_ITERATOR_DEBUGGING=0"
>>>>>>> 3c6a0937
      CACHE STRING "C++ compiler release options" FORCE)

  set(CMAKE_CXX_STANDARD_LIBRARIES "")
  set(CMAKE_C_STANDARD_LIBRARIES "")

  add_definitions(
      /DLL_WINDOWS=1
      /DDOM_DYNAMIC
      /DUNICODE
      /D_UNICODE 
      /GS
      /TP
      /W2
      /c
      /Zc:forScope
      /nologo
      /Oy-
      /Zc:wchar_t-
      /arch:SSE2
      )
     
  # Are we using the crummy Visual Studio KDU build workaround?
  if (NOT VS_DISABLE_FATAL_WARNINGS)
    add_definitions(/WX)
  endif (NOT VS_DISABLE_FATAL_WARNINGS)

  # configure win32 API for windows XP+ compatibility
  set(WINVER "0x0501" CACHE STRING "Win32 API Target version (see http://msdn.microsoft.com/en-us/library/aa383745%28v=VS.85%29.aspx)")
  add_definitions("/DWINVER=${WINVER}" "/D_WIN32_WINNT=${WINVER}")
endif (WINDOWS)


if (LINUX)
  set(CMAKE_SKIP_RPATH TRUE)

  # Here's a giant hack for Fedora 8, where we can't use
  # _FORTIFY_SOURCE if we're using a compiler older than gcc 4.1.

  find_program(GXX g++)
  mark_as_advanced(GXX)

  if (GXX)
    execute_process(
        COMMAND ${GXX} --version
        COMMAND sed "s/^[gc+ ]*//"
        COMMAND head -1
        OUTPUT_VARIABLE GXX_VERSION
        OUTPUT_STRIP_TRAILING_WHITESPACE
        )
  else (GXX)
    set(GXX_VERSION x)
  endif (GXX)

  # The quoting hack here is necessary in case we're using distcc or
  # ccache as our compiler.  CMake doesn't pass the command line
  # through the shell by default, so we end up trying to run "distcc"
  # " g++" - notice the leading space.  Ugh.

  execute_process(
      COMMAND sh -c "${CMAKE_CXX_COMPILER} ${CMAKE_CXX_COMPILER_ARG1} --version"
      COMMAND sed "s/^[gc+ ]*//"
      COMMAND head -1
      OUTPUT_VARIABLE CXX_VERSION
      OUTPUT_STRIP_TRAILING_WHITESPACE)

  if (${GXX_VERSION} STREQUAL ${CXX_VERSION})
    add_definitions(-D_FORTIFY_SOURCE=2)
  else (${GXX_VERSION} STREQUAL ${CXX_VERSION})
    if (NOT ${GXX_VERSION} MATCHES " 4.1.*Red Hat")
      add_definitions(-D_FORTIFY_SOURCE=2)
    endif (NOT ${GXX_VERSION} MATCHES " 4.1.*Red Hat")
  endif (${GXX_VERSION} STREQUAL ${CXX_VERSION})

  # Let's actually get a numerical version of gxx's version
  STRING(REGEX REPLACE ".* ([0-9])\\.([0-9])\\.([0-9]).*" "\\1\\2\\3" CXX_VERSION_NUMBER ${CXX_VERSION})

  # gcc 4.3 and above don't like the LL boost and also
  # cause warnings due to our use of deprecated headers
  if(${CXX_VERSION_NUMBER} GREATER 429)
    add_definitions(-Wno-parentheses)
    set(CMAKE_CXX_FLAGS "-Wno-deprecated ${CMAKE_CXX_FLAGS}")
  endif (${CXX_VERSION_NUMBER} GREATER 429)

  # End of hacks.

  add_definitions(
      -DLL_LINUX=1
      -D_REENTRANT
      -fexceptions
      -fno-math-errno
      -fno-strict-aliasing
      -fsigned-char
      -g
      -msse2
      -mfpmath=sse
      -pthread
      )

  if (SERVER)
    set(CMAKE_CXX_FLAGS "${CMAKE_CXX_FLAGS} -ftemplate-depth-60")
    if (EXISTS /etc/debian_version)
      FILE(READ /etc/debian_version DEBIAN_VERSION)
    else (EXISTS /etc/debian_version)
      set(DEBIAN_VERSION "")
    endif (EXISTS /etc/debian_version)

    if (NOT DEBIAN_VERSION STREQUAL "3.1")
      add_definitions(-DCTYPE_WORKAROUND)
    endif (NOT DEBIAN_VERSION STREQUAL "3.1")

    if (EXISTS /usr/lib/mysql4/mysql)
      link_directories(/usr/lib/mysql4/mysql)
    endif (EXISTS /usr/lib/mysql4/mysql)

  endif (SERVER)

  if (VIEWER)
    add_definitions(-DAPPID=secondlife)
    add_definitions(-fvisibility=hidden)
    # don't catch SIGCHLD in our base application class for the viewer - some of our 3rd party libs may need their *own* SIGCHLD handler to work.  Sigh!  The viewer doesn't need to catch SIGCHLD anyway.
    add_definitions(-DLL_IGNORE_SIGCHLD)
    add_definitions(-march=pentium4 -mfpmath=sse)
    #add_definitions(-ftree-vectorize) # THIS CRASHES GCC 3.1-3.2
    if (NOT STANDALONE)
      # this stops us requiring a really recent glibc at runtime
      add_definitions(-fno-stack-protector)
      # linking can be very memory-hungry, especially the final viewer link
      set(CMAKE_CXX_LINK_FLAGS "-Wl,--no-keep-memory")
    endif (NOT STANDALONE)
  endif (VIEWER)

  set(CMAKE_CXX_FLAGS_DEBUG "-fno-inline ${CMAKE_CXX_FLAGS_DEBUG}")
  set(CMAKE_CXX_FLAGS_RELEASE "-O2 ${CMAKE_CXX_FLAGS_RELEASE}")
endif (LINUX)


if (DARWIN)
  # NOTE (per http://lists.apple.com/archives/darwin-dev/2008/Jan/msg00232.html):
  # > Why the bus error? What am I doing wrong? 
  # This is a known issue where getcontext(3) is writing past the end of the
  # ucontext_t struct when _XOPEN_SOURCE is not defined (rdar://problem/5578699 ).
  # As a workaround, define _XOPEN_SOURCE before including ucontext.h.
  add_definitions(-DLL_DARWIN=1 -D_XOPEN_SOURCE)
  set(CMAKE_CXX_LINK_FLAGS "-Wl,-headerpad_max_install_names,-search_paths_first")
  set(CMAKE_SHARED_LINKER_FLAGS "${CMAKE_CXX_LINK_FLAGS}")
  set(DARWIN_extra_cstar_flags "-mlong-branch")
  set(CMAKE_CXX_FLAGS "${CMAKE_CXX_FLAGS} ${DARWIN_extra_cstar_flags}")
  set(CMAKE_C_FLAGS "${CMAKE_C_FLAGS}  ${DARWIN_extra_cstar_flags}")
  # NOTE: it's critical that the optimization flag is put in front.
  # NOTE: it's critical to have both CXX_FLAGS and C_FLAGS covered.
  set(CMAKE_CXX_FLAGS_RELWITHDEBINFO "-O0 ${CMAKE_CXX_FLAGS_RELWITHDEBINFO}")
  set(CMAKE_C_FLAGS_RELWITHDEBINFO "-O0 ${CMAKE_C_FLAGS_RELWITHDEBINFO}")
endif (DARWIN)


if (LINUX OR DARWIN)
  set(GCC_WARNINGS "-Wall -Wno-sign-compare -Wno-trigraphs")

  if (NOT GCC_DISABLE_FATAL_WARNINGS)
    set(GCC_WARNINGS "${GCC_WARNINGS} -Werror")
  endif (NOT GCC_DISABLE_FATAL_WARNINGS)

  set(GCC_CXX_WARNINGS "${GCC_WARNINGS} -Wno-reorder -Wno-non-virtual-dtor")

  set(CMAKE_C_FLAGS "${GCC_WARNINGS} ${CMAKE_C_FLAGS}")
  set(CMAKE_CXX_FLAGS "${GCC_CXX_WARNINGS} ${CMAKE_CXX_FLAGS}")

  if (WORD_SIZE EQUAL 32)
    set(CMAKE_C_FLAGS "${CMAKE_C_FLAGS} -m32")
    set(CMAKE_CXX_FLAGS "${CMAKE_CXX_FLAGS} -m32")
  elseif (WORD_SIZE EQUAL 64)
    set(CMAKE_C_FLAGS "${CMAKE_C_FLAGS} -m64")
    set(CMAKE_CXX_FLAGS "${CMAKE_CXX_FLAGS} -m64")
  endif (WORD_SIZE EQUAL 32)
endif (LINUX OR DARWIN)


if (STANDALONE)
  add_definitions(-DLL_STANDALONE=1)

  if (LINUX AND ${ARCH} STREQUAL "i686")
    add_definitions(-march=pentiumpro)
  endif (LINUX AND ${ARCH} STREQUAL "i686")

else (STANDALONE)
  set(${ARCH}_linux_INCLUDES
      ELFIO
      atk-1.0
      glib-2.0
      gstreamer-0.10
      gtk-2.0
      pango-1.0
      )
endif (STANDALONE)

if(SERVER)
  include_directories(${LIBS_PREBUILT_DIR}/include/havok)
endif(SERVER)<|MERGE_RESOLUTION|>--- conflicted
+++ resolved
@@ -42,11 +42,7 @@
       "${CMAKE_CXX_FLAGS_RELWITHDEBINFO} /Od /Zi /MD /MP /Ob2 -D_SECURE_STL=0"
       CACHE STRING "C++ compiler release-with-debug options" FORCE)
   set(CMAKE_CXX_FLAGS_RELEASE
-<<<<<<< HEAD
-      "${CMAKE_CXX_FLAGS_RELEASE} ${LL_CXX_FLAGS} /O2 /Zi /MD /MP /Gm /Ob2"
-=======
       "${CMAKE_CXX_FLAGS_RELEASE} ${LL_CXX_FLAGS} /O2 /Zi /MD /MP /Ob2 -D_SECURE_STL=0 -D_HAS_ITERATOR_DEBUGGING=0"
->>>>>>> 3c6a0937
       CACHE STRING "C++ compiler release options" FORCE)
 
   set(CMAKE_CXX_STANDARD_LIBRARIES "")
