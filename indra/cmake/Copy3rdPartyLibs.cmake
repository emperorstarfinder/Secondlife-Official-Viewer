# -*- cmake -*-

# The copy_win_libs folder contains file lists and a script used to
# copy dlls, exes and such needed to run the SecondLife from within
# VisualStudio.

include(CMakeCopyIfDifferent)
include(Linking)

###################################################################
# set up platform specific lists of files that need to be copied
###################################################################
if(WINDOWS)
    set(SHARED_LIB_STAGING_DIR_DEBUG            "${SHARED_LIB_STAGING_DIR}/Debug")
    set(SHARED_LIB_STAGING_DIR_RELWITHDEBINFO   "${SHARED_LIB_STAGING_DIR}/RelWithDebInfo")
    set(SHARED_LIB_STAGING_DIR_RELEASE          "${SHARED_LIB_STAGING_DIR}/Release")

    #*******************************
    # VIVOX - *NOTE: no debug version
    set(vivox_src_dir "${ARCH_PREBUILT_DIRS_RELEASE}")
    set(vivox_files
        SLVoice.exe
        libsndfile-1.dll
        vivoxplatform.dll
        vivoxsdk.dll
        ortp.dll
        zlib1.dll
        vivoxoal.dll
        )

    #*******************************
    # Misc shared libs 

    set(debug_src_dir "${ARCH_PREBUILT_DIRS_DEBUG}")
    set(debug_files
        openjpegd.dll
        libapr-1.dll
        libaprutil-1.dll
        libapriconv-1.dll
        ssleay32.dll
        libeay32.dll
        libcollada14dom22-d.dll
        glod.dll    
        libhunspell.dll
        )

    set(release_src_dir "${ARCH_PREBUILT_DIRS_RELEASE}")
    set(release_files
        openjpeg.dll
        libapr-1.dll
        libaprutil-1.dll
        libapriconv-1.dll
        ssleay32.dll
        libeay32.dll
        libcollada14dom22.dll
        glod.dll
        libhunspell.dll
        )

    if(USE_TCMALLOC)
      set(debug_files ${debug_files} libtcmalloc_minimal-debug.dll)
      set(release_files ${release_files} libtcmalloc_minimal.dll)
    endif(USE_TCMALLOC)

    if (FMODEX)
      set(release_files ${release_files} fmodex.dll)
    endif (FMODEX)

#*******************************
# Copy MS C runtime dlls, required for packaging.
# *TODO - Adapt this to support VC9
if (MSVC80)
    FIND_PATH(debug_msvc8_redist_path msvcr80d.dll
        PATHS
        ${MSVC_DEBUG_REDIST_PATH}
         [HKEY_LOCAL_MACHINE\\SOFTWARE\\Microsoft\\VisualStudio\\8.0\\Setup\\VC;ProductDir]/redist/Debug_NonRedist/x86/Microsoft.VC80.DebugCRT
        NO_DEFAULT_PATH
        NO_DEFAULT_PATH
        )

    if(EXISTS ${debug_msvc8_redist_path})
        set(debug_msvc8_files
            msvcr80d.dll
            msvcp80d.dll
            Microsoft.VC80.DebugCRT.manifest
            )

        copy_if_different(
            ${debug_msvc8_redist_path}
            "${SHARED_LIB_STAGING_DIR_DEBUG}"
            out_targets
            ${debug_msvc8_files}
            )
        set(third_party_targets ${third_party_targets} ${out_targets})

    endif (EXISTS ${debug_msvc8_redist_path})

    FIND_PATH(release_msvc8_redist_path msvcr80.dll
        PATHS
        ${MSVC_REDIST_PATH}
         [HKEY_LOCAL_MACHINE\\SOFTWARE\\Microsoft\\VisualStudio\\8.0\\Setup\\VC;ProductDir]/redist/x86/Microsoft.VC80.CRT
        NO_DEFAULT_PATH
        NO_DEFAULT_PATH
        )

    if(EXISTS ${release_msvc8_redist_path})
        set(release_msvc8_files
            msvcr80.dll
            msvcp80.dll
            Microsoft.VC80.CRT.manifest
            )

        copy_if_different(
            ${release_msvc8_redist_path}
            "${SHARED_LIB_STAGING_DIR_RELEASE}"
            out_targets
            ${release_msvc8_files}
            )
        set(third_party_targets ${third_party_targets} ${out_targets})

        copy_if_different(
            ${release_msvc8_redist_path}
            "${SHARED_LIB_STAGING_DIR_RELWITHDEBINFO}"
            out_targets
            ${release_msvc8_files}
            )
        set(third_party_targets ${third_party_targets} ${out_targets})
          
    endif (EXISTS ${release_msvc8_redist_path})
elseif (MSVC_VERSION EQUAL 1600) # VisualStudio 2010
    FIND_PATH(debug_msvc10_redist_path msvcr100d.dll
        PATHS
        ${MSVC_DEBUG_REDIST_PATH}
         [HKEY_LOCAL_MACHINE\\SOFTWARE\\Microsoft\\VisualStudio\\10.0\\Setup\\VC;ProductDir]/redist/Debug_NonRedist/x86/Microsoft.VC100.DebugCRT
        [HKEY_LOCAL_MACHINE\\SYSTEM\\CurrentControlSet\\Control\\Windows;Directory]/SysWOW64
        [HKEY_LOCAL_MACHINE\\SYSTEM\\CurrentControlSet\\Control\\Windows;Directory]/System32
        NO_DEFAULT_PATH
        )

    if(EXISTS ${debug_msvc10_redist_path})
        set(debug_msvc10_files
            msvcr100d.dll
            msvcp100d.dll
            )

        copy_if_different(
            ${debug_msvc10_redist_path}
            "${SHARED_LIB_STAGING_DIR_DEBUG}"
            out_targets
            ${debug_msvc10_files}
            )
        set(third_party_targets ${third_party_targets} ${out_targets})

    endif ()

    FIND_PATH(release_msvc10_redist_path msvcr100.dll
        PATHS
        ${MSVC_REDIST_PATH}
         [HKEY_LOCAL_MACHINE\\SOFTWARE\\Microsoft\\VisualStudio\\10.0\\Setup\\VC;ProductDir]/redist/x86/Microsoft.VC100.CRT
        [HKEY_LOCAL_MACHINE\\SYSTEM\\CurrentControlSet\\Control\\Windows;Directory]/SysWOW64
        [HKEY_LOCAL_MACHINE\\SYSTEM\\CurrentControlSet\\Control\\Windows;Directory]/System32
        NO_DEFAULT_PATH
        )

    if(EXISTS ${release_msvc10_redist_path})
        set(release_msvc10_files
            msvcr100.dll
            msvcp100.dll
            )

        copy_if_different(
            ${release_msvc10_redist_path}
            "${SHARED_LIB_STAGING_DIR_RELEASE}"
            out_targets
            ${release_msvc10_files}
            )
        set(third_party_targets ${third_party_targets} ${out_targets})

        copy_if_different(
            ${release_msvc10_redist_path}
            "${SHARED_LIB_STAGING_DIR_RELWITHDEBINFO}"
            out_targets
            ${release_msvc10_files}
            )
        set(third_party_targets ${third_party_targets} ${out_targets})
          
    endif ()
endif (MSVC80)

elseif(DARWIN)
    set(SHARED_LIB_STAGING_DIR_DEBUG            "${SHARED_LIB_STAGING_DIR}/Debug/Resources")
    set(SHARED_LIB_STAGING_DIR_RELWITHDEBINFO   "${SHARED_LIB_STAGING_DIR}/RelWithDebInfo/Resources")
    set(SHARED_LIB_STAGING_DIR_RELEASE          "${SHARED_LIB_STAGING_DIR}/Release/Resources")

    set(vivox_src_dir "${ARCH_PREBUILT_DIRS_RELEASE}")
    set(vivox_files
        SLVoice
        libsndfile.dylib
        libvivoxoal.dylib
        libortp.dylib
        libvivoxplatform.dylib
        libvivoxsdk.dylib
       )
    set(debug_src_dir "${ARCH_PREBUILT_DIRS_DEBUG}")
    set(debug_files
       )
    set(release_src_dir "${ARCH_PREBUILT_DIRS_RELEASE}")
    set(release_files
        libapr-1.0.dylib
        libapr-1.dylib
        libaprutil-1.0.dylib
        libaprutil-1.dylib
        libexpat.1.5.2.dylib
        libexpat.dylib
        libGLOD.dylib
        libllqtwebkit.dylib
        libminizip.a
        libndofdev.dylib
        libhunspell-1.3.0.dylib
        libexception_handler.dylib
        libcollada14dom.dylib
       )

    if (FMODEX)
      set(debug_files ${debug_files} libfmodexL.dylib)
      set(release_files ${release_files} libfmodex.dylib)
    endif (FMODEX)

elseif(LINUX)
    # linux is weird, multiple side by side configurations aren't supported
    # and we don't seem to have any debug shared libs built yet anyways...
    set(SHARED_LIB_STAGING_DIR_DEBUG            "${SHARED_LIB_STAGING_DIR}")
    set(SHARED_LIB_STAGING_DIR_RELWITHDEBINFO   "${SHARED_LIB_STAGING_DIR}")
    set(SHARED_LIB_STAGING_DIR_RELEASE          "${SHARED_LIB_STAGING_DIR}")

    set(vivox_src_dir "${ARCH_PREBUILT_DIRS_RELEASE}")
    set(vivox_files
        libsndfile.so.1
        libortp.so
        libvivoxoal.so.1
        libvivoxplatform.so
        libvivoxsdk.so
        SLVoice
       )
    # *TODO - update this to use LIBS_PREBUILT_DIR and LL_ARCH_DIR variables
    # or ARCH_PREBUILT_DIRS
    set(debug_src_dir "${ARCH_PREBUILT_DIRS_DEBUG}")
    set(debug_files
       )
    # *TODO - update this to use LIBS_PREBUILT_DIR and LL_ARCH_DIR variables
    # or ARCH_PREBUILT_DIRS
    set(release_src_dir "${ARCH_PREBUILT_DIRS_RELEASE}")
    # *FIX - figure out what to do with duplicate libalut.so here -brad
    set(release_files
        libapr-1.so.0
        libaprutil-1.so.0
        libatk-1.0.so
        libboost_context-mt.so.${BOOST_VERSION}.0
        libboost_filesystem-mt.so.${BOOST_VERSION}.0
        libboost_program_options-mt.so.${BOOST_VERSION}.0
        libboost_regex-mt.so.${BOOST_VERSION}.0
        libboost_signals-mt.so.${BOOST_VERSION}.0
        libboost_system-mt.so.${BOOST_VERSION}.0
<<<<<<< HEAD
=======
        libboost_thread-mt.so.${BOOST_VERSION}.0
        libbreakpad_client.so.0
>>>>>>> 0f3d291e
        libcollada14dom.so
        libcrypto.so.1.0.0
        libdb-5.1.so
        libexpat.so
        libexpat.so.1
        libGLOD.so
        libgmock_main.so
        libgmock.so.0
        libgmodule-2.0.so
        libgobject-2.0.so
        libgtest_main.so
        libgtest.so.0
        libhunspell-1.3.so.0.0.0
        libminizip.so
        libopenal.so
        libopenjpeg.so
        libssl.so
        libuuid.so.16
        libuuid.so.16.0.22
        libssl.so.1.0.0
        libfontconfig.so.1.4.4
       )

    if (USE_TCMALLOC)
      set(release_files ${release_files} "libtcmalloc_minimal.so")
    endif (USE_TCMALLOC)

    if (FMODEX)
      set(release_file ${release_files} "libfmodex.so")
    endif (FMODEX)

else(WINDOWS)
    message(STATUS "WARNING: unrecognized platform for staging 3rd party libs, skipping...")
    set(vivox_src_dir "${CMAKE_SOURCE_DIR}/newview/vivox-runtime/i686-linux")
    set(vivox_files "")
    # *TODO - update this to use LIBS_PREBUILT_DIR and LL_ARCH_DIR variables
    # or ARCH_PREBUILT_DIRS
    set(debug_src_dir "${CMAKE_SOURCE_DIR}/../libraries/i686-linux/lib/debug")
    set(debug_files "")
    # *TODO - update this to use LIBS_PREBUILT_DIR and LL_ARCH_DIR variables
    # or ARCH_PREBUILT_DIRS
    set(release_src_dir "${CMAKE_SOURCE_DIR}/../libraries/i686-linux/lib/release")
    set(release_files "")

    set(debug_llkdu_src "")
    set(debug_llkdu_dst "")
    set(release_llkdu_src "")
    set(release_llkdu_dst "")
    set(relwithdebinfo_llkdu_dst "")
endif(WINDOWS)


################################################################
# Done building the file lists, now set up the copy commands.
################################################################

copy_if_different(
    ${vivox_src_dir}
    "${SHARED_LIB_STAGING_DIR_DEBUG}"
    out_targets 
    ${vivox_files}
    )
set(third_party_targets ${third_party_targets} ${out_targets})

copy_if_different(
    ${vivox_src_dir}
    "${SHARED_LIB_STAGING_DIR_RELEASE}"
    out_targets
    ${vivox_files}
    )
set(third_party_targets ${third_party_targets} ${out_targets})

copy_if_different(
    ${vivox_src_dir}
    "${SHARED_LIB_STAGING_DIR_RELWITHDEBINFO}"
    out_targets
    ${vivox_files}
    )
set(third_party_targets ${third_party_targets} ${out_targets})



copy_if_different(
    ${debug_src_dir}
    "${SHARED_LIB_STAGING_DIR_DEBUG}"
    out_targets
    ${debug_files}
    )
set(third_party_targets ${third_party_targets} ${out_targets})

copy_if_different(
    ${release_src_dir}
    "${SHARED_LIB_STAGING_DIR_RELEASE}"
    out_targets
    ${release_files}
    )
set(third_party_targets ${third_party_targets} ${out_targets})

copy_if_different(
    ${release_src_dir}
    "${SHARED_LIB_STAGING_DIR_RELWITHDEBINFO}"
    out_targets
    ${release_files}
    )
set(third_party_targets ${third_party_targets} ${out_targets})

if(NOT STANDALONE)
  add_custom_target(
      stage_third_party_libs ALL
      DEPENDS ${third_party_targets}
      )
endif(NOT STANDALONE)<|MERGE_RESOLUTION|>--- conflicted
+++ resolved
@@ -261,11 +261,7 @@
         libboost_regex-mt.so.${BOOST_VERSION}.0
         libboost_signals-mt.so.${BOOST_VERSION}.0
         libboost_system-mt.so.${BOOST_VERSION}.0
-<<<<<<< HEAD
-=======
         libboost_thread-mt.so.${BOOST_VERSION}.0
-        libbreakpad_client.so.0
->>>>>>> 0f3d291e
         libcollada14dom.so
         libcrypto.so.1.0.0
         libdb-5.1.so
