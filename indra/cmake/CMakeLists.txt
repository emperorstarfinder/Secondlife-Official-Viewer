--- conflicted
+++ resolved
@@ -24,19 +24,12 @@
     DragDrop.cmake
     EXPAT.cmake
     ExamplePlugin.cmake
-<<<<<<< HEAD
-=======
     FMOD.cmake
->>>>>>> 1beb15c9
     FindAPR.cmake
     FindAutobuild.cmake
     FindBerkeleyDB.cmake
     FindCARes.cmake
-<<<<<<< HEAD
     FindFMODEX.cmake
-=======
-    FindFMOD.cmake
->>>>>>> 1beb15c9
     FindGLH.cmake
     FindGoogleBreakpad.cmake
     FindGooglePerfTools.cmake
@@ -47,10 +40,7 @@
     FindSCP.cmake
     FindXmlRpcEpi.cmake
     FindZLIB.cmake
-<<<<<<< HEAD
     FMODEX.cmake
-=======
->>>>>>> 1beb15c9
     FreeType.cmake
     GLEXT.cmake
     GLH.cmake
