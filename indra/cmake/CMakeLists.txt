--- conflicted
+++ resolved
@@ -28,11 +28,6 @@
     FindFMOD.cmake
     FindGooglePerfTools.cmake
     FindMono.cmake
-<<<<<<< HEAD
-# MT deprecated in VS2010
-#    FindMT.cmake
-=======
->>>>>>> 72d1feba
     FindMySQL.cmake
     FindOpenJPEG.cmake
     FindXmlRpcEpi.cmake
