# -*- cmake -*-
# Construct the version and copyright information based on package data.
include(Python)

# packages-formatter.py runs autobuild install --versions, which needs to know
# the build_directory, which (on Windows) depends on AUTOBUILD_ADDRSIZE.
# Within an autobuild build, AUTOBUILD_ADDRSIZE is already set. But when
# building in an IDE, it probably isn't. Set it explicitly using
# run_build_test.py.
add_custom_command(OUTPUT packages-info.txt
  COMMENT Generating packages-info.txt for the about box
  MAIN_DEPENDENCY ${CMAKE_SOURCE_DIR}/../autobuild.xml
  DEPENDS ${CMAKE_SOURCE_DIR}/../scripts/packages-formatter.py
  COMMAND ${PYTHON_EXECUTABLE}
          ${CMAKE_SOURCE_DIR}/cmake/run_build_test.py -DAUTOBUILD_ADDRSIZE=${ADDRESS_SIZE}
<<<<<<< HEAD
          ${CMAKE_SOURCE_DIR}/../scripts/packages-formatter.py "${VIEWER_CHANNEL}" "${VIEWER_SHORT_VERSION}.${VIEWER_VERSION_REVISION}" > packages-info.txt
=======
          ${PYTHON_EXECUTABLE}
          ${CMAKE_SOURCE_DIR}/../scripts/packages-formatter.py > packages-info.txt
>>>>>>> 199d3c56
  )<|MERGE_RESOLUTION|>--- conflicted
+++ resolved
@@ -13,10 +13,6 @@
   DEPENDS ${CMAKE_SOURCE_DIR}/../scripts/packages-formatter.py
   COMMAND ${PYTHON_EXECUTABLE}
           ${CMAKE_SOURCE_DIR}/cmake/run_build_test.py -DAUTOBUILD_ADDRSIZE=${ADDRESS_SIZE}
-<<<<<<< HEAD
+          ${PYTHON_EXECUTABLE}
           ${CMAKE_SOURCE_DIR}/../scripts/packages-formatter.py "${VIEWER_CHANNEL}" "${VIEWER_SHORT_VERSION}.${VIEWER_VERSION_REVISION}" > packages-info.txt
-=======
-          ${PYTHON_EXECUTABLE}
-          ${CMAKE_SOURCE_DIR}/../scripts/packages-formatter.py > packages-info.txt
->>>>>>> 199d3c56
   )