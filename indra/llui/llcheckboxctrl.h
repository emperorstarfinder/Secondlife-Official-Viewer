--- conflicted
+++ resolved
@@ -65,11 +65,7 @@
 		Optional<LLTextBox::Params> label_text;
 		Optional<LLButton::Params> check_button;
 
-<<<<<<< HEAD
-		Deprecated	radio_style;
-=======
 		Ignored					radio_style;
->>>>>>> fcaa1ad4
 
 		Params();
 	};
