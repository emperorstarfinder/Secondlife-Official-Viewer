--- conflicted
+++ resolved
@@ -62,11 +62,8 @@
 
 	virtual void	draw();
 	virtual	void	onCommit();
-<<<<<<< HEAD
-=======
-	/*virtual*/ void	onFocusReceived();
-	/*virtual*/ void	onFocusLost();
->>>>>>> 6e113858
+    /*virtual*/ void	onFocusReceived();
+    /*virtual*/ void	onFocusLost();
 
 	void enableSingleLineMode(bool single_line_mode);
 	boost::signals2::connection setTextExpandedCallback(const commit_signal_t::slot_type& cb);
