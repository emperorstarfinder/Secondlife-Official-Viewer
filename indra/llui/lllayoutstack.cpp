--- conflicted
+++ resolved
@@ -245,20 +245,6 @@
 
 LLLayoutStack::~LLLayoutStack()
 {
-<<<<<<< HEAD
-	LL_DEBUGS("Baker") << "[3555] ~LLLayoutStack() -------------------------------------------------" << LL_ENDL;
-	
-	LL_DEBUGS("Baker") << "[3555] ~LLLayoutStack() - Copying panel pointers." << LL_ENDL;
-	e_panel_list_t panels = mPanels; // copy list of panel pointers
-
-	LL_DEBUGS("Baker") << "[3555] ~LLLayoutStack() - Clearing mPanels." << LL_ENDL;
-	mPanels.clear(); // clear so that removeChild() calls don't cause trouble
-	
-	LL_DEBUGS("Baker") << "[3555] ~LLLayoutStack() - Deleing copied panel pointers." << LL_ENDL;
-	std::for_each(panels.begin(), panels.end(), DeletePointer());
-
-	LL_DEBUGS("Baker") << "[3555] Exiting ~LLLayoutStack()" << LL_ENDL;
-=======
 	LL_INFOS("Baker") << "[3555] ~LLLayoutStack() -- " << getName() << ":" << (void*) this << " ----------------------" << LL_ENDL;
 	
 	e_panel_list_t panels = mPanels; // copy list of panel pointers
@@ -266,7 +252,6 @@
 	std::for_each(panels.begin(), panels.end(), DeletePointer());
 
 	LL_INFOS("Baker") << "[3555] Exiting ~LLLayoutStack() " << (void*) this << LL_ENDL;
->>>>>>> dd8b3247
 }
 
 void LLLayoutStack::draw()
