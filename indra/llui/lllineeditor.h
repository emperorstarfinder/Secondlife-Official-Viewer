/** 
 * @file lllineeditor.h
 * @brief Text editor widget to let users enter/edit a single line.
 *
 * Features: 
 *		Text entry of a single line (text, delete, left and right arrow, insert, return).
 *		Callbacks either on every keystroke or just on the return key.
 *		Focus (allow multiple text entry widgets)
 *		Clipboard (cut, copy, and paste)
 *		Horizontal scrolling to allow strings longer than widget size allows 
 *		Pre-validation (limit which keys can be used)
 *		Optional line history so previous entries can be recalled by CTRL UP/DOWN
 *
 * $LicenseInfo:firstyear=2001&license=viewerlgpl$
 * Second Life Viewer Source Code
 * Copyright (C) 2010, Linden Research, Inc.
 * 
 * This library is free software; you can redistribute it and/or
 * modify it under the terms of the GNU Lesser General Public
 * License as published by the Free Software Foundation;
 * version 2.1 of the License only.
 * 
 * This library is distributed in the hope that it will be useful,
 * but WITHOUT ANY WARRANTY; without even the implied warranty of
 * MERCHANTABILITY or FITNESS FOR A PARTICULAR PURPOSE.  See the GNU
 * Lesser General Public License for more details.
 * 
 * You should have received a copy of the GNU Lesser General Public
 * License along with this library; if not, write to the Free Software
 * Foundation, Inc., 51 Franklin Street, Fifth Floor, Boston, MA  02110-1301  USA
 * 
 * Linden Research, Inc., 945 Battery Street, San Francisco, CA  94111  USA
 * $/LicenseInfo$
 */

#ifndef LL_LLLINEEDITOR_H
#define LL_LLLINEEDITOR_H

#include "v4color.h"
#include "llframetimer.h"

#include "lleditmenuhandler.h"
#include "lluictrl.h"
#include "lluiimage.h"
#include "lluistring.h"
#include "llviewborder.h"

#include "llpreeditor.h"
#include "lltextvalidate.h"

class LLFontGL;
class LLLineEditorRollback;
class LLButton;
class LLContextMenu;

class LLLineEditor
: public LLUICtrl, public LLEditMenuHandler, protected LLPreeditor
{
public:

	typedef boost::function<void (LLLineEditor* caller)> keystroke_callback_t;
	
	struct MaxLength : public LLInitParam::Choice<MaxLength>
	{
		Alternative<S32> bytes, chars;
		
		MaxLength() : bytes("max_length_bytes", 254),
					  chars("max_length_chars", 0) 
		{}
	};

	struct Params : public LLInitParam::Block<Params, LLUICtrl::Params>
	{
		Optional<std::string>			default_text;
		Optional<MaxLength>				max_length;
		Optional<keystroke_callback_t>	keystroke_callback;

		Optional<LLTextValidate::validate_func_t, LLTextValidate::ValidateTextNamedFuncs>	prevalidate_callback;
		Optional<LLTextValidate::validate_func_t, LLTextValidate::ValidateTextNamedFuncs>	prevalidate_input_callback;
		
		Optional<LLViewBorder::Params>	border;

		Optional<LLUIImage*>			background_image,
										background_image_disabled,
										background_image_focused;

		Optional<bool>					select_on_focus,
										revert_on_esc,
										commit_on_focus_lost,
										ignore_tab,
										is_password;

		// colors
		Optional<LLUIColor>				cursor_color,
										text_color,
										text_readonly_color,
										text_tentative_color,
										highlight_color,
										preedit_bg_color;
		
		Optional<S32>					text_pad_left,
										text_pad_right;

		Ignored							bg_visible;
		
		Params();
	};
protected:
	LLLineEditor(const Params&);
	friend class LLUICtrlFactory;
	friend class LLFloaterEditUI;
	void showContextMenu(S32 x, S32 y);
public:
	virtual ~LLLineEditor();

	// mousehandler overrides
	/*virtual*/ BOOL	handleMouseDown(S32 x, S32 y, MASK mask);
	/*virtual*/ BOOL	handleMouseUp(S32 x, S32 y, MASK mask);
	/*virtual*/ BOOL	handleHover(S32 x, S32 y, MASK mask);
	/*virtual*/ BOOL	handleDoubleClick(S32 x,S32 y,MASK mask);
	/*virtual*/ BOOL	handleMiddleMouseDown(S32 x,S32 y,MASK mask);
	/*virtual*/ BOOL	handleRightMouseDown(S32 x, S32 y, MASK mask);
	/*virtual*/ BOOL	handleKeyHere(KEY key, MASK mask );
	/*virtual*/ BOOL	handleUnicodeCharHere(llwchar uni_char);
	/*virtual*/ void	onMouseCaptureLost();

	// LLEditMenuHandler overrides
	virtual void	cut();
	virtual BOOL	canCut() const;
	virtual void	copy();
	virtual BOOL	canCopy() const;
	virtual void	paste();
	virtual BOOL	canPaste() const;

	virtual void	updatePrimary();
	virtual void	copyPrimary();
 	virtual void	pastePrimary();
	virtual BOOL	canPastePrimary() const;

	virtual void	doDelete();
	virtual BOOL	canDoDelete() const;

	virtual void	selectAll();
	virtual BOOL	canSelectAll() const;

	virtual void	deselect();
	virtual BOOL	canDeselect() const;

	// view overrides
	virtual void	draw();
	virtual void	reshape(S32 width,S32 height,BOOL called_from_parent=TRUE);
	virtual void	onFocusReceived();
	virtual void	onFocusLost();
	virtual void	setEnabled(BOOL enabled);

	// UI control overrides
	virtual void	clear();
	virtual void	onTabInto();
	virtual void	setFocus( BOOL b );
	virtual void 	setRect(const LLRect& rect);
	virtual BOOL	acceptsTextInput() const;
	virtual void	onCommit();
	virtual BOOL	isDirty() const;	// Returns TRUE if user changed value at all
	virtual void	resetDirty();		// Clear dirty state

	// assumes UTF8 text
	virtual void	setValue(const LLSD& value );
	virtual LLSD	getValue() const;
	virtual BOOL	setTextArg( const std::string& key, const LLStringExplicit& text );
	virtual BOOL	setLabelArg( const std::string& key, const LLStringExplicit& text );

	void			setLabel(const LLStringExplicit &new_label) { mLabel = new_label; }
	const std::string& 	getLabel()	{ return mLabel.getString(); }

	void			setText(const LLStringExplicit &new_text);

	const std::string& getText() const		{ return mText.getString(); }
	LLWString       getWText() const	{ return mText.getWString(); }
	LLWString getConvertedText() const; // trimmed text with paragraphs converted to newlines

	S32				getLength() const	{ return mText.length(); }

	S32				getCursor()	const	{ return mCursorPos; }
	void			setCursor( S32 pos );
	void			setCursorToEnd();

	// Selects characters 'start' to 'end'.
	void			setSelection(S32 start, S32 end);
	virtual void	getSelectionRange(S32 *position, S32 *length) const;
	
	void			setCommitOnFocusLost( BOOL b )	{ mCommitOnFocusLost = b; }
	void			setRevertOnEsc( BOOL b )		{ mRevertOnEsc = b; }

	void setCursorColor(const LLColor4& c)			{ mCursorColor = c; }
	const LLColor4& getCursorColor() const			{ return mCursorColor.get(); }

	void setFgColor( const LLColor4& c )			{ mFgColor = c; }
	void setReadOnlyFgColor( const LLColor4& c )	{ mReadOnlyFgColor = c; }
	void setTentativeFgColor(const LLColor4& c)		{ mTentativeFgColor = c; }

	const LLColor4& getFgColor() const			{ return mFgColor.get(); }
	const LLColor4& getReadOnlyFgColor() const	{ return mReadOnlyFgColor.get(); }
	const LLColor4& getTentativeFgColor() const { return mTentativeFgColor.get(); }

	const LLFontGL* getFont() const { return mGLFont; }
	void setFont(const LLFontGL* font);

	void			setIgnoreArrowKeys(BOOL b)		{ mIgnoreArrowKeys = b; }
	void			setIgnoreTab(BOOL b)			{ mIgnoreTab = b; }
	void			setPassDelete(BOOL b)			{ mPassDelete = b; }
	void			setDrawAsterixes(BOOL b);

	// get the cursor position of the beginning/end of the prev/next word in the text
	S32				prevWordPos(S32 cursorPos) const;
	S32				nextWordPos(S32 cursorPos) const;

	BOOL			hasSelection() const { return (mSelectionStart != mSelectionEnd); }
	void			startSelection();
	void			endSelection();
	void			extendSelection(S32 new_cursor_pos);
	void			deleteSelection();

	void			setSelectAllonFocusReceived(BOOL b);
	void			setSelectAllonCommit(BOOL b) { mSelectAllonCommit = b; }
	
	typedef boost::function<void (LLLineEditor* caller, void* user_data)> callback_t;
	void			setKeystrokeCallback(callback_t callback, void* user_data);

	void			setMaxTextLength(S32 max_text_length);
	void			setMaxTextChars(S32 max_text_chars);
	// Manipulate left and right padding for text
	void getTextPadding(S32 *left, S32 *right);
	void setTextPadding(S32 left, S32 right);

	// Prevalidation controls which keystrokes can affect the editor
	void			setPrevalidate( LLTextValidate::validate_func_t func );
	// This method sets callback that prevents from:
	// - deleting, selecting, typing, cutting, pasting characters that are not valid.
	// Also callback that this method sets differs from setPrevalidate in a way that it validates just inputed
	// symbols, before existing text is modified, but setPrevalidate validates line after it was modified.
	void			setPrevalidateInput(LLTextValidate::validate_func_t func);
	static BOOL		postvalidateFloat(const std::string &str);

<<<<<<< HEAD
	bool			prevalidateInput(const LLWString& wstr);
=======
	BOOL			evaluateFloat();
>>>>>>> 57c30517

	// line history support:
	void			setEnableLineHistory( BOOL enabled ) { mHaveHistory = enabled; } // switches line history on or off 
	void			updateHistory(); // stores current line in history

	void			setReplaceNewlinesWithSpaces(BOOL replace);

	void			setContextMenu(LLContextMenu* new_context_menu);

private:
	// private helper methods

	void                    pasteHelper(bool is_primary);

	void			removeChar();
	void			addChar(const llwchar c);
	void			setCursorAtLocalPos(S32 local_mouse_x);
	S32				findPixelNearestPos(S32 cursor_offset = 0) const;
	S32				calcCursorPos(S32 mouse_x);
	BOOL			handleSpecialKey(KEY key, MASK mask);
	BOOL			handleSelectionKey(KEY key, MASK mask);
	BOOL			handleControlKey(KEY key, MASK mask);
	S32				handleCommitKey(KEY key, MASK mask);
	void			updateTextPadding();
	
	// Draw the background image depending on enabled/focused state.
	void			drawBackground();

	//
	// private data members
	//
	void			updateAllowingLanguageInput();
	BOOL			hasPreeditString() const;
	// Implementation (overrides) of LLPreeditor
	virtual void	resetPreedit();
	virtual void	updatePreedit(const LLWString &preedit_string,
						const segment_lengths_t &preedit_segment_lengths, const standouts_t &preedit_standouts, S32 caret_position);
	virtual void	markAsPreedit(S32 position, S32 length);
	virtual void	getPreeditRange(S32 *position, S32 *length) const;
	virtual BOOL	getPreeditLocation(S32 query_position, LLCoordGL *coord, LLRect *bounds, LLRect *control) const;
	virtual S32		getPreeditFontSize() const;
	virtual LLWString getPreeditString() const { return getWText(); }

protected:
	LLUIString		mText;					// The string being edited.
	std::string		mPrevText;				// Saved string for 'ESC' revert
	LLUIString		mLabel;					// text label that is visible when no user text provided

	// line history support:
	BOOL		mHaveHistory;				// flag for enabled line history
	typedef std::vector<std::string>	line_history_t;
	line_history_t	mLineHistory;			// line history storage
	line_history_t::iterator	mCurrentHistoryLine;	// currently browsed history line

	LLViewBorder* mBorder;
	const LLFontGL*	mGLFont;
	S32			mMaxLengthBytes;			// Max length of the UTF8 string in bytes
	S32			mMaxLengthChars;			// Maximum number of characters in the string
	S32			mCursorPos;					// I-beam is just after the mCursorPos-th character.
	S32			mScrollHPos;				// Horizontal offset from the start of mText.  Used for scrolling.
	LLFrameTimer mScrollTimer;
	S32			mTextPadLeft;				// Used to reserve space before the beginning of the text for children.
	S32			mTextPadRight;				// Used to reserve space after the end of the text for children.
	S32			mTextLeftEdge;				// Pixels, cached left edge of text based on left padding and width
	S32			mTextRightEdge;				// Pixels, cached right edge of text based on right padding and width

	BOOL		mCommitOnFocusLost;
	BOOL		mRevertOnEsc;

	keystroke_callback_t mKeystrokeCallback;

	BOOL		mIsSelecting;				// Selection for clipboard operations
	S32			mSelectionStart;
	S32			mSelectionEnd;
	S32			mLastSelectionX;
	S32			mLastSelectionY;
	S32			mLastSelectionStart;
	S32			mLastSelectionEnd;

	LLTextValidate::validate_func_t mPrevalidateFunc;
	LLTextValidate::validate_func_t mPrevalidateInputFunc;

	LLFrameTimer mKeystrokeTimer;
	LLTimer		mTripleClickTimer;

	LLUIColor	mCursorColor;
	LLUIColor	mFgColor;
	LLUIColor	mReadOnlyFgColor;
	LLUIColor	mTentativeFgColor;
	LLUIColor	mHighlightColor;		// background for selected text
	LLUIColor	mPreeditBgColor;		// preedit marker background color

	S32			mBorderThickness;

	BOOL		mIgnoreArrowKeys;
	BOOL		mIgnoreTab;
	BOOL		mDrawAsterixes;

	BOOL		mSelectAllonFocusReceived;
	BOOL		mSelectAllonCommit;
	BOOL		mPassDelete;

	BOOL		mReadOnly;

	LLWString	mPreeditWString;
	LLWString	mPreeditOverwrittenWString;
	std::vector<S32> mPreeditPositions;
	LLPreeditor::standouts_t mPreeditStandouts;

	LLHandle<LLContextMenu> mContextMenuHandle;

private:
	// Instances that by default point to the statics but can be overidden in XML.
	LLPointer<LLUIImage> mBgImage;
	LLPointer<LLUIImage> mBgImageDisabled;
	LLPointer<LLUIImage> mBgImageFocused;

	BOOL        mReplaceNewlinesWithSpaces; // if false, will replace pasted newlines with paragraph symbol.

	// private helper class
	class LLLineEditorRollback
	{
	public:
		LLLineEditorRollback( LLLineEditor* ed )
			:
			mCursorPos( ed->mCursorPos ),
			mScrollHPos( ed->mScrollHPos ),
			mIsSelecting( ed->mIsSelecting ),
			mSelectionStart( ed->mSelectionStart ),
			mSelectionEnd( ed->mSelectionEnd )
		{
			mText = ed->getText();
		}

		void doRollback( LLLineEditor* ed )
		{
			ed->mCursorPos = mCursorPos;
			ed->mScrollHPos = mScrollHPos;
			ed->mIsSelecting = mIsSelecting;
			ed->mSelectionStart = mSelectionStart;
			ed->mSelectionEnd = mSelectionEnd;
			ed->mText = mText;
			ed->mPrevText = mText;
		}

		std::string getText()   { return mText; }

	private:
		std::string mText;
		S32		mCursorPos;
		S32		mScrollHPos;
		BOOL	mIsSelecting;
		S32		mSelectionStart;
		S32		mSelectionEnd;
	}; // end class LLLineEditorRollback

}; // end class LLLineEditor

// Build time optimization, generate once in .cpp file
#ifndef LLLINEEDITOR_CPP
extern template class LLLineEditor* LLView::getChild<class LLLineEditor>(
	const std::string& name, BOOL recurse) const;
#endif

#endif  // LL_LINEEDITOR_<|MERGE_RESOLUTION|>--- conflicted
+++ resolved
@@ -241,11 +241,8 @@
 	void			setPrevalidateInput(LLTextValidate::validate_func_t func);
 	static BOOL		postvalidateFloat(const std::string &str);
 
-<<<<<<< HEAD
 	bool			prevalidateInput(const LLWString& wstr);
-=======
 	BOOL			evaluateFloat();
->>>>>>> 57c30517
 
 	// line history support:
 	void			setEnableLineHistory( BOOL enabled ) { mHaveHistory = enabled; } // switches line history on or off 
