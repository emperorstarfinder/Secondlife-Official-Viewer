/** 

 * @file llfloater.cpp
 * @brief LLFloater base class
 *
 * $LicenseInfo:firstyear=2002&license=viewerlgpl$
 * Second Life Viewer Source Code
 * Copyright (C) 2010, Linden Research, Inc.
 * 
 * This library is free software; you can redistribute it and/or
 * modify it under the terms of the GNU Lesser General Public
 * License as published by the Free Software Foundation;
 * version 2.1 of the License only.
 * 
 * This library is distributed in the hope that it will be useful,
 * but WITHOUT ANY WARRANTY; without even the implied warranty of
 * MERCHANTABILITY or FITNESS FOR A PARTICULAR PURPOSE.  See the GNU
 * Lesser General Public License for more details.
 * 
 * You should have received a copy of the GNU Lesser General Public
 * License along with this library; if not, write to the Free Software
 * Foundation, Inc., 51 Franklin Street, Fifth Floor, Boston, MA  02110-1301  USA
 * 
 * Linden Research, Inc., 945 Battery Street, San Francisco, CA  94111  USA
 * $/LicenseInfo$
 */

// Floating "windows" within the GL display, like the inventory floater,
// mini-map floater, etc.

#include "linden_common.h"

#include "llfloater.h"

#include "llfocusmgr.h"

#include "lluictrlfactory.h"
#include "llbutton.h"
#include "llcheckboxctrl.h"
#include "lldir.h"
#include "lldraghandle.h"
#include "llfloaterreg.h"
#include "llfocusmgr.h"
#include "llresizebar.h"
#include "llresizehandle.h"
#include "llkeyboard.h"
#include "llmenugl.h"	// MENU_BAR_HEIGHT
#include "llmodaldialog.h"
#include "lltextbox.h"
#include "llresmgr.h"
#include "llui.h"
#include "llwindow.h"
#include "llstl.h"
#include "llcontrol.h"
#include "lltabcontainer.h"
#include "v2math.h"
#include "lltrans.h"
#include "llhelp.h"
#include "llmultifloater.h"
#include "llsdutil.h"
#include <boost/foreach.hpp>


// use this to control "jumping" behavior when Ctrl-Tabbing
const S32 TABBED_FLOATER_OFFSET = 0;

extern LLControlGroup gSavedSettings;

namespace LLInitParam
{
	void TypeValues<LLFloaterEnums::EOpenPositioning>::declareValues()
	{
		declare("relative",   LLFloaterEnums::POSITIONING_RELATIVE);
		declare("cascading",  LLFloaterEnums::POSITIONING_CASCADING);
		declare("centered",   LLFloaterEnums::POSITIONING_CENTERED);
		declare("specified",  LLFloaterEnums::POSITIONING_SPECIFIED);
	}
}

std::string	LLFloater::sButtonNames[BUTTON_COUNT] = 
{
	"llfloater_close_btn",		//BUTTON_CLOSE
	"llfloater_restore_btn",	//BUTTON_RESTORE
	"llfloater_minimize_btn",	//BUTTON_MINIMIZE
	"llfloater_tear_off_btn",	//BUTTON_TEAR_OFF
	"llfloater_dock_btn",		//BUTTON_DOCK
	"llfloater_help_btn"		//BUTTON_HELP
};

std::string LLFloater::sButtonToolTips[BUTTON_COUNT];

std::string LLFloater::sButtonToolTipsIndex[BUTTON_COUNT]=
{
#ifdef LL_DARWIN
	"BUTTON_CLOSE_DARWIN",	//"Close (Cmd-W)",	//BUTTON_CLOSE
#else
	"BUTTON_CLOSE_WIN",		//"Close (Ctrl-W)",	//BUTTON_CLOSE
#endif
	"BUTTON_RESTORE",		//"Restore",	//BUTTON_RESTORE
	"BUTTON_MINIMIZE",		//"Minimize",	//BUTTON_MINIMIZE
	"BUTTON_TEAR_OFF",		//"Tear Off",	//BUTTON_TEAR_OFF
	"BUTTON_DOCK",
	"BUTTON_HELP"
};

LLFloater::click_callback LLFloater::sButtonCallbacks[BUTTON_COUNT] =
{
	LLFloater::onClickClose,	//BUTTON_CLOSE
	LLFloater::onClickMinimize, //BUTTON_RESTORE
	LLFloater::onClickMinimize, //BUTTON_MINIMIZE
	LLFloater::onClickTearOff,	//BUTTON_TEAR_OFF
	LLFloater::onClickDock,		//BUTTON_DOCK
	LLFloater::onClickHelp		//BUTTON_HELP
};

LLMultiFloater* LLFloater::sHostp = NULL;
BOOL			LLFloater::sQuitting = FALSE; // Flag to prevent storing visibility controls while quitting

LLFloaterView* gFloaterView = NULL;

/*==========================================================================*|
// DEV-38598: The fundamental problem with this operation is that it can only
// support a subset of LLSD values. While it's plausible to compare two arrays
// lexicographically, what strict ordering can you impose on maps?
// (LLFloaterTOS's current key is an LLSD map.)

// Of course something like this is necessary if you want to build a std::set
// or std::map with LLSD keys. Fortunately we're getting by with other
// container types for now.

//static
bool LLFloater::KeyCompare::compare(const LLSD& a, const LLSD& b)
{
	if (a.type() != b.type())
	{
		//llerrs << "Mismatched LLSD types: (" << a << ") mismatches (" << b << ")" << llendl;
		return false;
	}
	else if (a.isUndefined())
		return false;
	else if (a.isInteger())
		return a.asInteger() < b.asInteger();
	else if (a.isReal())
		return a.asReal() < b.asReal();
	else if (a.isString())
		return a.asString() < b.asString();
	else if (a.isUUID())
		return a.asUUID() < b.asUUID();
	else if (a.isDate())
		return a.asDate() < b.asDate();
	else if (a.isURI())
		return a.asString() < b.asString(); // compare URIs as strings
	else if (a.isBoolean())
		return a.asBoolean() < b.asBoolean();
	else
		return false; // no valid operation for Binary
}
|*==========================================================================*/

bool LLFloater::KeyCompare::equate(const LLSD& a, const LLSD& b)
{
	return llsd_equals(a, b);
}

//************************************

LLFloater::Params::Params()
:	title("title"),
	short_title("short_title"),
	single_instance("single_instance", false),
	reuse_instance("reuse_instance", false),
	can_resize("can_resize", false),
	can_minimize("can_minimize", true),
	can_close("can_close", true),
	can_drag_on_left("can_drag_on_left", false),
	can_tear_off("can_tear_off", true),
	save_dock_state("save_dock_state", false),
	save_rect("save_rect", false),
	save_visibility("save_visibility", false),
	can_dock("can_dock", false),
	show_title("show_title", true),
	positioning("positioning", LLFloaterEnums::POSITIONING_RELATIVE),
	header_height("header_height", 0),
	legacy_header_height("legacy_header_height", 0),
	close_image("close_image"),
	restore_image("restore_image"),
	minimize_image("minimize_image"),
	tear_off_image("tear_off_image"),
	dock_image("dock_image"),
	help_image("help_image"),
	close_pressed_image("close_pressed_image"),
	restore_pressed_image("restore_pressed_image"),
	minimize_pressed_image("minimize_pressed_image"),
	tear_off_pressed_image("tear_off_pressed_image"),
	dock_pressed_image("dock_pressed_image"),
	help_pressed_image("help_pressed_image"),
	open_callback("open_callback"),
	close_callback("close_callback"),
	follows("follows")
{
	changeDefault(visible, false);
}


//static 
const LLFloater::Params& LLFloater::getDefaultParams()
{
	return LLUICtrlFactory::getDefaultParams<LLFloater>();
}

//static
void LLFloater::initClass()
{
	// translate tooltips for floater buttons
	for (S32 i = 0; i < BUTTON_COUNT; i++)
	{
		sButtonToolTips[i] = LLTrans::getString( sButtonToolTipsIndex[i] );
	}

	LLControlVariable* ctrl = LLUI::sSettingGroups["config"]->getControl("ActiveFloaterTransparency").get();
	if (ctrl)
	{
		ctrl->getSignal()->connect(boost::bind(&LLFloater::updateActiveFloaterTransparency));
		updateActiveFloaterTransparency();
	}

	ctrl = LLUI::sSettingGroups["config"]->getControl("InactiveFloaterTransparency").get();
	if (ctrl)
	{
		ctrl->getSignal()->connect(boost::bind(&LLFloater::updateInactiveFloaterTransparency));
		updateInactiveFloaterTransparency();
	}

}

// defaults for floater param block pulled from widgets/floater.xml
static LLWidgetNameRegistry::StaticRegistrar sRegisterFloaterParams(&typeid(LLFloater::Params), "floater");

LLFloater::LLFloater(const LLSD& key, const LLFloater::Params& p)
:	LLPanel(),	// intentionally do not pass params here, see initFromParams
 	mDragHandle(NULL),
	mTitle(p.title),
	mShortTitle(p.short_title),
	mSingleInstance(p.single_instance),
	mReuseInstance(p.reuse_instance.isProvided() ? p.reuse_instance : p.single_instance), // reuse single-instance floaters by default
	mKey(key),
	mCanTearOff(p.can_tear_off),
	mCanMinimize(p.can_minimize),
	mCanClose(p.can_close),
	mDragOnLeft(p.can_drag_on_left),
	mResizable(p.can_resize),
	mPositioning(p.positioning),
	mMinWidth(p.min_width),
	mMinHeight(p.min_height),
	mHeaderHeight(p.header_height),
	mLegacyHeaderHeight(p.legacy_header_height),
	mMinimized(FALSE),
	mForeground(FALSE),
	mFirstLook(TRUE),
	mButtonScale(1.0f),
	mAutoFocus(TRUE), // automatically take focus when opened
	mCanDock(false),
	mDocked(false),
	mTornOff(false),
	mHasBeenDraggedWhileMinimized(FALSE),
	mPreviousMinimizedBottom(0),
	mPreviousMinimizedLeft(0),
	mMinimizeSignal(NULL)
//	mNotificationContext(NULL)
{
	mPosition.setFloater(*this);
//	mNotificationContext = new LLFloaterNotificationContext(getHandle());

	// Clicks stop here.
	setMouseOpaque(TRUE);
	
	// Floaters always draw their background, unlike every other panel.
	setBackgroundVisible(TRUE);

	// Floaters start not minimized.  When minimized, they save their
	// prior rectangle to be used on restore.
	mExpandedRect.set(0,0,0,0);
	
	memset(mButtonsEnabled, 0, BUTTON_COUNT * sizeof(bool));
	memset(mButtons, 0, BUTTON_COUNT * sizeof(LLButton*));
	
	addDragHandle();
	addResizeCtrls();
	
	initFromParams(p);
	
	initFloater(p);
}

// Note: Floaters constructed from XML call init() twice!
void LLFloater::initFloater(const Params& p)
{
	// Close button.
	if (mCanClose)
	{
		mButtonsEnabled[BUTTON_CLOSE] = TRUE;
	}

	// Help button: '?'
	if ( !mHelpTopic.empty() )
	{
		mButtonsEnabled[BUTTON_HELP] = TRUE;
	}

	// Minimize button only for top draggers
	if ( !mDragOnLeft && mCanMinimize )
	{
		mButtonsEnabled[BUTTON_MINIMIZE] = TRUE;
	}

	if(mCanDock)
	{
		mButtonsEnabled[BUTTON_DOCK] = TRUE;
	}

	buildButtons(p);

	// Floaters are created in the invisible state	
	setVisible(FALSE);

	if (!getParent())
	{
		gFloaterView->addChild(this);
	}
}

void LLFloater::addDragHandle()
{
	if (!mDragHandle)
	{
		if (mDragOnLeft)
		{
			LLDragHandleLeft::Params p;
			p.name("drag");
			p.follows.flags(FOLLOWS_ALL);
			p.label(mTitle);
			mDragHandle = LLUICtrlFactory::create<LLDragHandleLeft>(p);
		}
		else // drag on top
		{
			LLDragHandleTop::Params p;
			p.name("Drag Handle");
			p.follows.flags(FOLLOWS_ALL);
			p.label(mTitle);
			mDragHandle = LLUICtrlFactory::create<LLDragHandleTop>(p);
		}
		addChild(mDragHandle);
	}
	layoutDragHandle();
	applyTitle();
}

void LLFloater::layoutDragHandle()
{
	static LLUICachedControl<S32> floater_close_box_size ("UIFloaterCloseBoxSize", 0);
	S32 close_box_size = mCanClose ? floater_close_box_size : 0;
	
	LLRect rect;
	if (mDragOnLeft)
	{
		rect.setLeftTopAndSize(0, 0, DRAG_HANDLE_WIDTH, getRect().getHeight() - LLPANEL_BORDER_WIDTH - close_box_size);
	}
	else // drag on top
	{
		rect = getLocalRect();
	}
	mDragHandle->setShape(rect);
	updateTitleButtons();
}

// static
void LLFloater::updateActiveFloaterTransparency()
{
	sActiveControlTransparency = LLUI::sSettingGroups["config"]->getF32("ActiveFloaterTransparency");
}

// static
void LLFloater::updateInactiveFloaterTransparency()
{
	sInactiveControlTransparency = LLUI::sSettingGroups["config"]->getF32("InactiveFloaterTransparency");
}

void LLFloater::addResizeCtrls()
{	
	// Resize bars (sides)
	LLResizeBar::Params p;
	p.name("resizebar_left");
	p.resizing_view(this);
	p.min_size(mMinWidth);
	p.side(LLResizeBar::LEFT);
	mResizeBar[LLResizeBar::LEFT] = LLUICtrlFactory::create<LLResizeBar>(p);
	addChild( mResizeBar[LLResizeBar::LEFT] );

	p.name("resizebar_top");
	p.min_size(mMinHeight);
	p.side(LLResizeBar::TOP);

	mResizeBar[LLResizeBar::TOP] = LLUICtrlFactory::create<LLResizeBar>(p);
	addChild( mResizeBar[LLResizeBar::TOP] );

	p.name("resizebar_right");
	p.min_size(mMinWidth);
	p.side(LLResizeBar::RIGHT);	
	mResizeBar[LLResizeBar::RIGHT] = LLUICtrlFactory::create<LLResizeBar>(p);
	addChild( mResizeBar[LLResizeBar::RIGHT] );

	p.name("resizebar_bottom");
	p.min_size(mMinHeight);
	p.side(LLResizeBar::BOTTOM);
	mResizeBar[LLResizeBar::BOTTOM] = LLUICtrlFactory::create<LLResizeBar>(p);
	addChild( mResizeBar[LLResizeBar::BOTTOM] );

	// Resize handles (corners)
	LLResizeHandle::Params handle_p;
	// handles must not be mouse-opaque, otherwise they block hover events
	// to other buttons like the close box. JC
	handle_p.mouse_opaque(false);
	handle_p.min_width(mMinWidth);
	handle_p.min_height(mMinHeight);
	handle_p.corner(LLResizeHandle::RIGHT_BOTTOM);
	mResizeHandle[0] = LLUICtrlFactory::create<LLResizeHandle>(handle_p);
	addChild(mResizeHandle[0]);

	handle_p.corner(LLResizeHandle::RIGHT_TOP);
	mResizeHandle[1] = LLUICtrlFactory::create<LLResizeHandle>(handle_p);
	addChild(mResizeHandle[1]);
	
	handle_p.corner(LLResizeHandle::LEFT_BOTTOM);
	mResizeHandle[2] = LLUICtrlFactory::create<LLResizeHandle>(handle_p);
	addChild(mResizeHandle[2]);

	handle_p.corner(LLResizeHandle::LEFT_TOP);
	mResizeHandle[3] = LLUICtrlFactory::create<LLResizeHandle>(handle_p);
	addChild(mResizeHandle[3]);

	layoutResizeCtrls();
}

void LLFloater::layoutResizeCtrls()
{
	LLRect rect;

	// Resize bars (sides)
	const S32 RESIZE_BAR_THICKNESS = 3;
	rect = LLRect( 0, getRect().getHeight(), RESIZE_BAR_THICKNESS, 0);
	mResizeBar[LLResizeBar::LEFT]->setRect(rect);

	rect = LLRect( 0, getRect().getHeight(), getRect().getWidth(), getRect().getHeight() - RESIZE_BAR_THICKNESS);
	mResizeBar[LLResizeBar::TOP]->setRect(rect);

	rect = LLRect(getRect().getWidth() - RESIZE_BAR_THICKNESS, getRect().getHeight(), getRect().getWidth(), 0);
	mResizeBar[LLResizeBar::RIGHT]->setRect(rect);

	rect = LLRect(0, RESIZE_BAR_THICKNESS, getRect().getWidth(), 0);
	mResizeBar[LLResizeBar::BOTTOM]->setRect(rect);

	// Resize handles (corners)
	rect = LLRect( getRect().getWidth() - RESIZE_HANDLE_WIDTH, RESIZE_HANDLE_HEIGHT, getRect().getWidth(), 0);
	mResizeHandle[0]->setRect(rect);

	rect = LLRect( getRect().getWidth() - RESIZE_HANDLE_WIDTH, getRect().getHeight(), getRect().getWidth(), getRect().getHeight() - RESIZE_HANDLE_HEIGHT);
	mResizeHandle[1]->setRect(rect);
	
	rect = LLRect( 0, RESIZE_HANDLE_HEIGHT, RESIZE_HANDLE_WIDTH, 0 );
	mResizeHandle[2]->setRect(rect);

	rect = LLRect( 0, getRect().getHeight(), RESIZE_HANDLE_WIDTH, getRect().getHeight() - RESIZE_HANDLE_HEIGHT );
	mResizeHandle[3]->setRect(rect);
}

void LLFloater::enableResizeCtrls(bool enable, bool width, bool height)
{
	mResizeBar[LLResizeBar::LEFT]->setVisible(enable && width);
	mResizeBar[LLResizeBar::LEFT]->setEnabled(enable && width);

	mResizeBar[LLResizeBar::TOP]->setVisible(enable && height);
	mResizeBar[LLResizeBar::TOP]->setEnabled(enable && height);
	
	mResizeBar[LLResizeBar::RIGHT]->setVisible(enable && width);
	mResizeBar[LLResizeBar::RIGHT]->setEnabled(enable && width);
	
	mResizeBar[LLResizeBar::BOTTOM]->setVisible(enable && height);
	mResizeBar[LLResizeBar::BOTTOM]->setEnabled(enable && height);

	for (S32 i = 0; i < 4; ++i)
	{
		mResizeHandle[i]->setVisible(enable && width && height);
		mResizeHandle[i]->setEnabled(enable && width && height);
	}
}

void LLFloater::destroy()
{
	// LLFloaterReg should be synchronized with "dead" floater to avoid returning dead instance before
	// it was deleted via LLMortician::updateClass(). See EXT-8458.
	LLFloaterReg::removeInstance(mInstanceName, mKey);
	die();
}

// virtual
LLFloater::~LLFloater()
{
	LLFloaterReg::removeInstance(mInstanceName, mKey);
	
//	delete mNotificationContext;
//	mNotificationContext = NULL;

	//// am I not hosted by another floater?
	//if (mHostHandle.isDead())
	//{
	//	LLFloaterView* parent = (LLFloaterView*) getParent();

	//	if( parent )
	//	{
	//		parent->removeChild( this );
	//	}
	//}

	// Just in case we might still have focus here, release it.
	releaseFocus();

	// This is important so that floaters with persistent rects (i.e., those
	// created with rect control rather than an LLRect) are restored in their
	// correct, non-minimized positions.
	setMinimized( FALSE );

	delete mDragHandle;
	for (S32 i = 0; i < 4; i++) 
	{
		delete mResizeBar[i];
		delete mResizeHandle[i];
	}

	setVisible(false); // We're not visible if we're destroyed
	storeVisibilityControl();
	storeDockStateControl();

	delete mMinimizeSignal;
}

void LLFloater::storeRectControl()
{
	if (!mRectControl.empty())
	{
		getControlGroup()->setRect( mRectControl, getRect() );
	}
	if (!mPosXControl.empty() && mPositioning == LLFloaterEnums::POSITIONING_RELATIVE)
	{
		getControlGroup()->setF32( mPosXControl, mPosition.mX );
	}
	if (!mPosYControl.empty() && mPositioning == LLFloaterEnums::POSITIONING_RELATIVE)
	{
		getControlGroup()->setF32( mPosYControl, mPosition.mY );
	}
}

void LLFloater::storeVisibilityControl()
{
	if( !sQuitting && mVisibilityControl.size() > 1 )
	{
		getControlGroup()->setBOOL( mVisibilityControl, getVisible() );
	}
}

void LLFloater::storeDockStateControl()
{
	if( !sQuitting && mDocStateControl.size() > 1 )
	{
		getControlGroup()->setBOOL( mDocStateControl, isDocked() );
	}
}

// static
std::string LLFloater::getControlName(const std::string& name, const LLSD& key)
{
	std::string ctrl_name = name;

	// Add the key to the control name if appropriate.
	if (key.isString() && !key.asString().empty())
	{
		ctrl_name += "_" + key.asString();
	}

	return ctrl_name;
}

// static
LLControlGroup*	LLFloater::getControlGroup()
{
	// Floater size, position, visibility, etc are saved in per-account settings.
	return LLUI::sSettingGroups["account"];
}

void LLFloater::setVisible( BOOL visible )
{
	LLPanel::setVisible(visible); // calls handleVisibilityChange()
	if( visible && mFirstLook )
	{
		mFirstLook = FALSE;
	}

	if( !visible )
	{
		LLUI::removePopup(this);

		if( gFocusMgr.childHasMouseCapture( this ) )
		{
			gFocusMgr.setMouseCapture(NULL);
		}
	}

	for(handle_set_iter_t dependent_it = mDependents.begin();
		dependent_it != mDependents.end(); )
	{
		LLFloater* floaterp = dependent_it->get();

		if (floaterp)
		{
			floaterp->setVisible(visible);
		}
		++dependent_it;
	}

	storeVisibilityControl();
}


void LLFloater::setIsSingleInstance(BOOL is_single_instance)
{
	mSingleInstance = is_single_instance;
	if (!mIsReuseInitialized)
	{
		mReuseInstance = is_single_instance; // reuse single-instance floaters by default
	}
}


// virtual
void LLFloater::handleVisibilityChange ( BOOL new_visibility )
{
	if (new_visibility)
	{
		if (getHost())
			getHost()->setFloaterFlashing(this, FALSE);
	}
	LLPanel::handleVisibilityChange ( new_visibility );
}

void LLFloater::openFloater(const LLSD& key)
{
	llinfos << "Opening floater " << getName() << llendl;
	mKey = key; // in case we need to open ourselves again

	if (getSoundFlags() != SILENT 
	// don't play open sound for hosted (tabbed) windows
		&& !getHost() 
		&& !getFloaterHost()
		&& (!getVisible() || isMinimized()))
	{
        //Don't play a sound for incoming voice call based upon chat preference setting
        bool playSound = !(getName() == "incoming call" && gSavedSettings.getBOOL("PlaySoundIncomingVoiceCall") == FALSE);

        if(playSound)
        {
            make_ui_sound("UISndWindowOpen");
        }
	}

	//RN: for now, we don't allow rehosting from one multifloater to another
	// just need to fix the bugs
	if (getFloaterHost() != NULL && getHost() == NULL)
	{
		// needs a host
		// only select tabs if window they are hosted in is visible
		getFloaterHost()->addFloater(this, getFloaterHost()->getVisible());
	}

	if (getHost() != NULL)
	{
		getHost()->setMinimized(FALSE);
		getHost()->setVisibleAndFrontmost(mAutoFocus);
		getHost()->showFloater(this);
	}
	else
	{
		LLFloater* floater_to_stack = LLFloaterReg::getLastFloaterInGroup(mInstanceName);
		if (!floater_to_stack)
		{
			floater_to_stack = LLFloaterReg::getLastFloaterCascading();
		}
		applyControlsAndPosition(floater_to_stack);
		setMinimized(FALSE);
		setVisibleAndFrontmost(mAutoFocus);
	}

	mOpenSignal(this, key);
	onOpen(key);

	dirtyRect();
}

void LLFloater::closeFloater(bool app_quitting)
{
	llinfos << "Closing floater " << getName() << llendl;
	if (app_quitting)
	{
		LLFloater::sQuitting = true;
	}
	
	// Always unminimize before trying to close.
	// Most of the time the user will never see this state.
	setMinimized(FALSE);

	if (canClose())
	{
		if (getHost())
		{
			((LLMultiFloater*)getHost())->removeFloater(this);
			gFloaterView->addChild(this);
		}

		if (getSoundFlags() != SILENT
			&& getVisible()
			&& !getHost()
			&& !app_quitting)
		{
			make_ui_sound("UISndWindowClose");
		}

		gFocusMgr.clearLastFocusForGroup(this);

			if (hasFocus())
			{
				// Do this early, so UI controls will commit before the
				// window is taken down.
				releaseFocus();

				// give focus to dependee floater if it exists, and we had focus first
				if (isDependent())
				{
					LLFloater* dependee = mDependeeHandle.get();
					if (dependee && !dependee->isDead())
					{
						dependee->setFocus(TRUE);
					}
				}
			}


		//If floater is a dependent, remove it from parent (dependee)
        LLFloater* dependee = mDependeeHandle.get();
        if (dependee)
        {
            dependee->removeDependentFloater(this);
        }

		// now close dependent floater
		for(handle_set_iter_t dependent_it = mDependents.begin();
			dependent_it != mDependents.end(); )
		{
			
			LLFloater* floaterp = dependent_it->get();
			if (floaterp)
			{
				++dependent_it;
				floaterp->closeFloater(app_quitting);
			}
			else
			{
				mDependents.erase(dependent_it++);
			}
		}
		
		cleanupHandles();

		dirtyRect();

		// Close callbacks
		onClose(app_quitting);
		mCloseSignal(this, LLSD(app_quitting));
		
		// Hide or Destroy
		if (mSingleInstance)
		{
			// Hide the instance
			if (getHost())
			{
				getHost()->setVisible(FALSE);
			}
			else
			{
				setVisible(FALSE);
				if (!mReuseInstance)
				{
					destroy();
				}
			}
		}
		else
		{
			setVisible(FALSE); // hide before destroying (so handleVisibilityChange() gets called)
			if (!mReuseInstance)
			{
				destroy();
			}
		}
	}
}

/*virtual*/
void LLFloater::reshape(S32 width, S32 height, BOOL called_from_parent)
{
	LLPanel::reshape(width, height, called_from_parent);
}

void LLFloater::releaseFocus()
{
	LLUI::removePopup(this);

	setFocus(FALSE);

	if( gFocusMgr.childHasMouseCapture( this ) )
	{
		gFocusMgr.setMouseCapture(NULL);
	}
}


void LLFloater::setResizeLimits( S32 min_width, S32 min_height )
{
	mMinWidth = min_width;
	mMinHeight = min_height;

	for( S32 i = 0; i < 4; i++ )
	{
		if( mResizeBar[i] )
		{
			if (i == LLResizeBar::LEFT || i == LLResizeBar::RIGHT)
			{
				mResizeBar[i]->setResizeLimits( min_width, S32_MAX );
			}
			else
			{
				mResizeBar[i]->setResizeLimits( min_height, S32_MAX );
			}
		}
		if( mResizeHandle[i] )
		{
			mResizeHandle[i]->setResizeLimits( min_width, min_height );
		}
	}
}


void LLFloater::center()
{
	if(getHost())
	{
		// hosted floaters can't move
		return;
	}
	centerWithin(gFloaterView->getRect());
}

LLMultiFloater* LLFloater::getHost()
{ 
	return (LLMultiFloater*)mHostHandle.get(); 
}

void LLFloater::applyControlsAndPosition(LLFloater* other)
{
	if (!applyDockState())
	{
		if (!applyRectControl())
		{
			applyPositioning(other, true);
		}
	}
}

bool LLFloater::applyRectControl()
{
	bool saved_rect = false;

	LLRect screen_rect = calcScreenRect();
	mPosition = LLCoordGL(screen_rect.getCenterX(), screen_rect.getCenterY()).convert();
	
	LLFloater* last_in_group = LLFloaterReg::getLastFloaterInGroup(mInstanceName);
	if (last_in_group && last_in_group != this)
	{
		// other floaters in our group, position ourselves relative to them and don't save the rect
		mRectControl.clear();
		mPositioning = LLFloaterEnums::POSITIONING_CASCADE_GROUP;
	}
	else
	{
		bool rect_specified = false;
		if (!mRectControl.empty())
		{
			// If we have a saved rect, use it
			const LLRect& rect = getControlGroup()->getRect(mRectControl);
			if (rect.notEmpty()) saved_rect = true;
			if (saved_rect)
			{
				setOrigin(rect.mLeft, rect.mBottom);

				if (mResizable)
				{
					reshape(llmax(mMinWidth, rect.getWidth()), llmax(mMinHeight, rect.getHeight()));
				}
				mPositioning = LLFloaterEnums::POSITIONING_RELATIVE;
				LLRect screen_rect = calcScreenRect();
				mPosition = LLCoordGL(screen_rect.getCenterX(), screen_rect.getCenterY()).convert();
				rect_specified = true;
			}
		}

		LLControlVariablePtr x_control = getControlGroup()->getControl(mPosXControl);
		LLControlVariablePtr y_control = getControlGroup()->getControl(mPosYControl);
		if (x_control.notNull() 
			&& y_control.notNull()
			&& !x_control->isDefault()
			&& !y_control->isDefault())
		{
			mPosition.mX = x_control->getValue().asReal();
			mPosition.mY = y_control->getValue().asReal();
			mPositioning = LLFloaterEnums::POSITIONING_RELATIVE;
			applyRelativePosition();

			saved_rect = true;
		}

		// remember updated position
		if (rect_specified)
		{
			storeRectControl();
		}
	}

	if (saved_rect)
	{
		// propagate any derived positioning data back to settings file
		storeRectControl();
	}


	return saved_rect;
}

bool LLFloater::applyDockState()
{
	bool docked = false;

	if (mDocStateControl.size() > 1)
	{
		docked = getControlGroup()->getBOOL(mDocStateControl);
		setDocked(docked);
	}

	return docked;
}

void LLFloater::applyPositioning(LLFloater* other, bool on_open)
{
	// Otherwise position according to the positioning code
	switch (mPositioning)
	{
	case LLFloaterEnums::POSITIONING_CENTERED:
		center();
		break;

	case LLFloaterEnums::POSITIONING_SPECIFIED:
		break;

	case LLFloaterEnums::POSITIONING_CASCADING:
		if (!on_open)
		{
			applyRelativePosition();
		}
		// fall through
	case LLFloaterEnums::POSITIONING_CASCADE_GROUP:
		if (on_open)
		{
			if (other != NULL && other != this)
			{
				stackWith(*other);
			}
			else
			{
				static const U32 CASCADING_FLOATER_HOFFSET = 0;
				static const U32 CASCADING_FLOATER_VOFFSET = 0;
			
				const LLRect& snap_rect = gFloaterView->getSnapRect();

				const S32 horizontal_offset = CASCADING_FLOATER_HOFFSET;
				const S32 vertical_offset = snap_rect.getHeight() - CASCADING_FLOATER_VOFFSET;

				S32 rect_height = getRect().getHeight();
				setOrigin(horizontal_offset, vertical_offset - rect_height);

				translate(snap_rect.mLeft, snap_rect.mBottom);
			}
			setFollows(FOLLOWS_TOP | FOLLOWS_LEFT);
		}
		break;

	case LLFloaterEnums::POSITIONING_RELATIVE:
		{
			applyRelativePosition();

			break;
		}
	default:
		// Do nothing
		break;
	}
}

void LLFloater::applyTitle()
{
	if (!mDragHandle)
	{
		return;
	}

	if (isMinimized() && !mShortTitle.empty())
	{
		mDragHandle->setTitle( mShortTitle );
	}
	else
	{
		mDragHandle->setTitle ( mTitle );
	}

	if (getHost())
	{
		getHost()->updateFloaterTitle(this);	
	}
}

std::string LLFloater::getCurrentTitle() const
{
	return mDragHandle ? mDragHandle->getTitle() : LLStringUtil::null;
}

void LLFloater::setTitle( const std::string& title )
{
	mTitle = title;
	applyTitle();
}

std::string LLFloater::getTitle() const
{
	if (mTitle.empty())
	{
		return mDragHandle ? mDragHandle->getTitle() : LLStringUtil::null;
	}
	else
	{
		return mTitle;
	}
}

void LLFloater::setShortTitle( const std::string& short_title )
{
	mShortTitle = short_title;
	applyTitle();
}

std::string LLFloater::getShortTitle() const
{
	if (mShortTitle.empty())
	{
		return mDragHandle ? mDragHandle->getTitle() : LLStringUtil::null;
	}
	else
	{
		return mShortTitle;
	}
}

BOOL LLFloater::canSnapTo(const LLView* other_view)
{
	if (NULL == other_view)
	{
		llwarns << "other_view is NULL" << llendl;
		return FALSE;
	}

	if (other_view != getParent())
	{
		const LLFloater* other_floaterp = dynamic_cast<const LLFloater*>(other_view);		
		if (other_floaterp 
			&& other_floaterp->getSnapTarget() == getHandle() 
			&& mDependents.find(other_floaterp->getHandle()) != mDependents.end())
		{
			// this is a dependent that is already snapped to us, so don't snap back to it
			return FALSE;
		}
	}

	return LLPanel::canSnapTo(other_view);
}

void LLFloater::setSnappedTo(const LLView* snap_view)
{
	if (!snap_view || snap_view == getParent())
	{
		clearSnapTarget();
	}
	else
	{
		//RN: assume it's a floater as it must be a sibling to our parent floater
		const LLFloater* floaterp = dynamic_cast<const LLFloater*>(snap_view);
		if (floaterp)
		{
			setSnapTarget(floaterp->getHandle());
		}
	}
}

void LLFloater::handleReshape(const LLRect& new_rect, bool by_user)
{
	const LLRect old_rect = getRect();
	LLView::handleReshape(new_rect, by_user);

	if (by_user && !getHost())
	{
		static_cast<LLFloaterView*>(getParent())->adjustToFitScreen(this, !isMinimized());
	}

	// if not minimized, adjust all snapped dependents to new shape
	if (!isMinimized())
	{
		if (by_user)
		{
			if (isDocked())
			{
				setDocked( false, false);
			}
			storeRectControl();
			mPositioning = LLFloaterEnums::POSITIONING_RELATIVE;
			LLRect screen_rect = calcScreenRect();
			mPosition = LLCoordGL(screen_rect.getCenterX(), screen_rect.getCenterY()).convert();
		}

		// gather all snapped dependents
		for(handle_set_iter_t dependent_it = mDependents.begin();
			dependent_it != mDependents.end(); ++dependent_it)
		{
			LLFloater* floaterp = dependent_it->get();
			// is a dependent snapped to us?
			if (floaterp && floaterp->getSnapTarget() == getHandle())
			{
				S32 delta_x = 0;
				S32 delta_y = 0;
				// check to see if it snapped to right or top, and move if dependee floater is resizing
				LLRect dependent_rect = floaterp->getRect();
				if (dependent_rect.mLeft - getRect().mLeft >= old_rect.getWidth() || // dependent on my right?
					dependent_rect.mRight == getRect().mLeft + old_rect.getWidth()) // dependent aligned with my right
				{
					// was snapped directly onto right side or aligned with it
					delta_x += new_rect.getWidth() - old_rect.getWidth();
				}
				if (dependent_rect.mBottom - getRect().mBottom >= old_rect.getHeight() ||
					dependent_rect.mTop == getRect().mBottom + old_rect.getHeight())
				{
					// was snapped directly onto top side or aligned with it
					delta_y += new_rect.getHeight() - old_rect.getHeight();
				}

				// take translation of dependee floater into account as well
				delta_x += new_rect.mLeft - old_rect.mLeft;
				delta_y += new_rect.mBottom - old_rect.mBottom;

				dependent_rect.translate(delta_x, delta_y);
				floaterp->setShape(dependent_rect, by_user);
			}
		}
	}
	else
	{
		// If minimized, and origin has changed, set
		// mHasBeenDraggedWhileMinimized to TRUE
		if ((new_rect.mLeft != old_rect.mLeft) ||
			(new_rect.mBottom != old_rect.mBottom))
		{
			mHasBeenDraggedWhileMinimized = TRUE;
		}
	}
}

void LLFloater::setMinimized(BOOL minimize)
{
	const LLFloater::Params& default_params = LLFloater::getDefaultParams();
	S32 floater_header_size = default_params.header_height;
	static LLUICachedControl<S32> minimized_width ("UIMinimizedWidth", 0);

	if (minimize == mMinimized) return;

	if (mMinimizeSignal)
	{
		(*mMinimizeSignal)(this, LLSD(minimize));
	}

	if (minimize)
	{
		// minimized flag should be turned on before release focus
		mMinimized = TRUE;
		mExpandedRect = getRect();

		// If the floater has been dragged while minimized in the
		// past, then locate it at its previous minimized location.
		// Otherwise, ask the view for a minimize position.
		if (mHasBeenDraggedWhileMinimized)
		{
			setOrigin(mPreviousMinimizedLeft, mPreviousMinimizedBottom);
		}
		else
		{
			S32 left, bottom;
			gFloaterView->getMinimizePosition(&left, &bottom);
			setOrigin( left, bottom );
		}

		if (mButtonsEnabled[BUTTON_MINIMIZE])
		{
			mButtonsEnabled[BUTTON_MINIMIZE] = FALSE;
			mButtonsEnabled[BUTTON_RESTORE] = TRUE;
		}

		setBorderVisible(TRUE);

		for(handle_set_iter_t dependent_it = mDependents.begin();
			dependent_it != mDependents.end();
			++dependent_it)
		{
			LLFloater* floaterp = dependent_it->get();
			if (floaterp)
			{
				if (floaterp->isMinimizeable())
				{
					floaterp->setMinimized(TRUE);
				}
				else if (!floaterp->isMinimized())
				{
					floaterp->setVisible(FALSE);
				}
			}
		}

		// Lose keyboard focus when minimized
		releaseFocus();

		for (S32 i = 0; i < 4; i++)
		{
			if (mResizeBar[i] != NULL)
			{
				mResizeBar[i]->setEnabled(FALSE);
			}
			if (mResizeHandle[i] != NULL)
			{
				mResizeHandle[i]->setEnabled(FALSE);
			}
		}
		
		// Reshape *after* setting mMinimized
		reshape( minimized_width, floater_header_size, TRUE);
	}
	else
	{
		// If this window has been dragged while minimized (at any time),
		// remember its position for the next time it's minimized.
		if (mHasBeenDraggedWhileMinimized)
		{
			const LLRect& currentRect = getRect();
			mPreviousMinimizedLeft = currentRect.mLeft;
			mPreviousMinimizedBottom = currentRect.mBottom;
		}

		setOrigin( mExpandedRect.mLeft, mExpandedRect.mBottom );
		if (mButtonsEnabled[BUTTON_RESTORE])
		{
			mButtonsEnabled[BUTTON_MINIMIZE] = TRUE;
			mButtonsEnabled[BUTTON_RESTORE] = FALSE;
		}

		// show dependent floater
		for(handle_set_iter_t dependent_it = mDependents.begin();
			dependent_it != mDependents.end();
			++dependent_it)
		{
			LLFloater* floaterp = dependent_it->get();
			if (floaterp)
			{
				floaterp->setMinimized(FALSE);
				floaterp->setVisible(TRUE);
			}
		}

		for (S32 i = 0; i < 4; i++)
		{
			if (mResizeBar[i] != NULL)
			{
				mResizeBar[i]->setEnabled(isResizable());
			}
			if (mResizeHandle[i] != NULL)
			{
				mResizeHandle[i]->setEnabled(isResizable());
			}
		}
		
		mMinimized = FALSE;

		// Reshape *after* setting mMinimized
		reshape( mExpandedRect.getWidth(), mExpandedRect.getHeight(), TRUE );
	}

	make_ui_sound("UISndWindowClose");
	updateTitleButtons();
	applyTitle ();
}

void LLFloater::setFocus( BOOL b )
{
	if (b && getIsChrome())
	{
		return;
	}
	LLUICtrl* last_focus = gFocusMgr.getLastFocusForGroup(this);
	// a descendent already has focus
	BOOL child_had_focus = hasFocus();

	// give focus to first valid descendent
	LLPanel::setFocus(b);

	if (b)
	{
		// only push focused floaters to front of stack if not in midst of ctrl-tab cycle
		if (!getHost() && !((LLFloaterView*)getParent())->getCycleMode())
		{
			if (!isFrontmost())
			{
				setFrontmost();
			}
		}

		// when getting focus, delegate to last descendent which had focus
		if (last_focus && !child_had_focus && 
			last_focus->isInEnabledChain() &&
			last_focus->isInVisibleChain())
		{
			// *FIX: should handle case where focus doesn't stick
			last_focus->setFocus(TRUE);
		}
	}
	updateTransparency(b ? TT_ACTIVE : TT_INACTIVE);
}

// virtual
void LLFloater::setRect(const LLRect &rect)
{
	LLPanel::setRect(rect);
	layoutDragHandle();
	layoutResizeCtrls();
}

// virtual
void LLFloater::setIsChrome(BOOL is_chrome)
{
	// chrome floaters don't take focus at all
	if (is_chrome)
	{
		// remove focus if we're changing to chrome
		setFocus(FALSE);
		// can't Ctrl-Tab to "chrome" floaters
		setFocusRoot(FALSE);
		mButtons[BUTTON_CLOSE]->setToolTip(LLStringExplicit(getButtonTooltip(Params(), BUTTON_CLOSE, is_chrome)));
	}
	
	LLPanel::setIsChrome(is_chrome);
}

// Change the draw style to account for the foreground state.
void LLFloater::setForeground(BOOL front)
{
	if (front != mForeground)
	{
		mForeground = front;
		if (mDragHandle)
			mDragHandle->setForeground( front );

		if (!front)
		{
			releaseFocus();
		}

		setBackgroundOpaque( front ); 
	}
}

void LLFloater::cleanupHandles()
{
	// remove handles to non-existent dependents
	for(handle_set_iter_t dependent_it = mDependents.begin();
		dependent_it != mDependents.end(); )
	{
		LLFloater* floaterp = dependent_it->get();
		if (!floaterp)
		{
			mDependents.erase(dependent_it++);
		}
		else
		{
			++dependent_it;
		}
	}
}

void LLFloater::setHost(LLMultiFloater* host)
{
	if (mHostHandle.isDead() && host)
	{
		// make buttons smaller for hosted windows to differentiate from parent
		mButtonScale = 0.9f;

		// add tear off button
		if (mCanTearOff)
		{
			mButtonsEnabled[BUTTON_TEAR_OFF] = TRUE;
		}
	}
	else if (!mHostHandle.isDead() && !host)
	{
		mButtonScale = 1.f;
		//mButtonsEnabled[BUTTON_TEAR_OFF] = FALSE;
	}
	if (host)
	{
		mHostHandle = host->getHandle();
		mLastHostHandle = host->getHandle();
	}
	else
	{
		mHostHandle.markDead();
	}
    
	updateTitleButtons();
}

void LLFloater::moveResizeHandlesToFront()
{
	for( S32 i = 0; i < 4; i++ )
	{
		if( mResizeBar[i] )
		{
			sendChildToFront(mResizeBar[i]);
		}
	}

	for( S32 i = 0; i < 4; i++ )
	{
		if( mResizeHandle[i] )
		{
			sendChildToFront(mResizeHandle[i]);
		}
	}
}

BOOL LLFloater::isFrontmost()
{
	LLFloaterView* floater_view = getParentByType<LLFloaterView>();
	return getVisible()
			&& (floater_view 
				&& floater_view->getFrontmost() == this);
}

void LLFloater::addDependentFloater(LLFloater* floaterp, BOOL reposition)
{
	mDependents.insert(floaterp->getHandle());
	floaterp->mDependeeHandle = getHandle();

	if (reposition)
	{
		floaterp->setRect(gFloaterView->findNeighboringPosition(this, floaterp));
		floaterp->setSnapTarget(getHandle());
	}
	gFloaterView->adjustToFitScreen(floaterp, FALSE);
	if (floaterp->isFrontmost())
	{
		// make sure to bring self and sibling floaters to front
		gFloaterView->bringToFront(floaterp);
	}
}

void LLFloater::addDependentFloater(LLHandle<LLFloater> dependent, BOOL reposition)
{
	LLFloater* dependent_floaterp = dependent.get();
	if(dependent_floaterp)
	{
		addDependentFloater(dependent_floaterp, reposition);
	}
}

void LLFloater::removeDependentFloater(LLFloater* floaterp)
{
	mDependents.erase(floaterp->getHandle());
	floaterp->mDependeeHandle = LLHandle<LLFloater>();
}

BOOL LLFloater::offerClickToButton(S32 x, S32 y, MASK mask, EFloaterButton index)
{
	if( mButtonsEnabled[index] )
	{
		LLButton* my_butt = mButtons[index];
		S32 local_x = x - my_butt->getRect().mLeft;
		S32 local_y = y - my_butt->getRect().mBottom;

		if (
			my_butt->pointInView(local_x, local_y) &&
			my_butt->handleMouseDown(local_x, local_y, mask))
		{
			// the button handled it
			return TRUE;
		}
	}
	return FALSE;
}

BOOL LLFloater::handleScrollWheel(S32 x, S32 y, S32 clicks)
{
	LLPanel::handleScrollWheel(x,y,clicks);
	return TRUE;//always
}

// virtual
BOOL LLFloater::handleMouseDown(S32 x, S32 y, MASK mask)
{
	if( mMinimized )
	{
		// Offer the click to titlebar buttons.
		// Note: this block and the offerClickToButton helper method can be removed
		// because the parent container will handle it for us but we'll keep it here
		// for safety until after reworking the panel code to manage hidden children.
		if(offerClickToButton(x, y, mask, BUTTON_CLOSE)) return TRUE;
		if(offerClickToButton(x, y, mask, BUTTON_RESTORE)) return TRUE;
		if(offerClickToButton(x, y, mask, BUTTON_TEAR_OFF)) return TRUE;
		if(offerClickToButton(x, y, mask, BUTTON_DOCK)) return TRUE;

		// Otherwise pass to drag handle for movement
		return mDragHandle->handleMouseDown(x, y, mask);
	}
	else
	{
		bringToFront( x, y );
		return LLPanel::handleMouseDown( x, y, mask );
	}
}

// virtual
BOOL LLFloater::handleRightMouseDown(S32 x, S32 y, MASK mask)
{
	BOOL was_minimized = mMinimized;
	bringToFront( x, y );
	return was_minimized || LLPanel::handleRightMouseDown( x, y, mask );
}

BOOL LLFloater::handleMiddleMouseDown(S32 x, S32 y, MASK mask)
{
	bringToFront( x, y );
	return LLPanel::handleMiddleMouseDown( x, y, mask );
}


// virtual
BOOL LLFloater::handleDoubleClick(S32 x, S32 y, MASK mask)
{
	BOOL was_minimized = mMinimized;
	setMinimized(FALSE);
	return was_minimized || LLPanel::handleDoubleClick(x, y, mask);
}

void LLFloater::bringToFront( S32 x, S32 y )
{
	if (getVisible() && pointInView(x, y))
	{
		LLMultiFloater* hostp = getHost();
		if (hostp)
		{
			hostp->showFloater(this);
		}
		else
		{
			LLFloaterView* parent = (LLFloaterView*) getParent();
			if (parent)
			{
				parent->bringToFront( this );
			}
		}
	}
}


// virtual
void LLFloater::setVisibleAndFrontmost(BOOL take_focus)
{
	setVisible(TRUE);
	setFrontmost(take_focus);
}

void LLFloater::setFrontmost(BOOL take_focus)
{
	LLMultiFloater* hostp = getHost();
	if (hostp)
	{
		// this will bring the host floater to the front and select
		// the appropriate panel
		hostp->showFloater(this);
	}
	else
	{
		// there are more than one floater view
		// so we need to query our parent directly
		((LLFloaterView*)getParent())->bringToFront(this, take_focus);

		// Make sure to set the appropriate transparency type (STORM-732).
		updateTransparency(hasFocus() || getIsChrome() ? TT_ACTIVE : TT_INACTIVE);
	}
}

void LLFloater::setCanDock(bool b)
{
	if(b != mCanDock)
	{
		mCanDock = b;
		if(mCanDock)
		{
			mButtonsEnabled[BUTTON_DOCK] = !mDocked;
		}
		else
		{
			mButtonsEnabled[BUTTON_DOCK] = FALSE;
		}
	}
	updateTitleButtons();
}

void LLFloater::setDocked(bool docked, bool pop_on_undock)
{
	if(docked != mDocked && mCanDock)
	{
		mDocked = docked;
		mButtonsEnabled[BUTTON_DOCK] = !mDocked;

		if (mDocked)
		{
			setMinimized(FALSE);
			mPositioning = LLFloaterEnums::POSITIONING_RELATIVE;
		}

		updateTitleButtons();

		storeDockStateControl();
	}
	
}

// static
void LLFloater::onClickMinimize(LLFloater* self)
{
	if (!self)
		return;
	self->setMinimized( !self->isMinimized() );
}

void LLFloater::onClickTearOff(LLFloater* self)
{
	if (!self)
		return;
	S32 floater_header_size = self->mHeaderHeight;
	LLMultiFloater* host_floater = self->getHost();
	if (host_floater) //Tear off
	{
		LLRect new_rect;
		host_floater->removeFloater(self);
		// reparent to floater view
		gFloaterView->addChild(self);

		self->openFloater(self->getKey());
		if (self->mSaveRect && !self->mRectControl.empty())
		{
			self->applyRectControl();
		}
		else
		{   // only force position for floaters that don't have that data saved
			new_rect.setLeftTopAndSize(host_floater->getRect().mLeft + 5, host_floater->getRect().mTop - floater_header_size - 5, self->getRect().getWidth(), self->getRect().getHeight());
			self->setRect(new_rect);
		}
		gFloaterView->adjustToFitScreen(self, FALSE);
		// give focus to new window to keep continuity for the user
		self->setFocus(TRUE);
		self->setTornOff(true);
	}
	else  //Attach to parent.
	{
		LLMultiFloater* new_host = (LLMultiFloater*)self->mLastHostHandle.get();
		if (new_host)
		{
			if (self->mSaveRect)
			{
				self->storeRectControl();
			}
			self->setMinimized(FALSE); // to reenable minimize button if it was minimized
			new_host->showFloater(self);
			// make sure host is visible
			new_host->openFloater(new_host->getKey());
		}
		self->setTornOff(false);
	}
	self->updateTitleButtons();
    self->setOpenPositioning(LLFloaterEnums::POSITIONING_RELATIVE);
}

// static
void LLFloater::onClickDock(LLFloater* self)
{
	if(self && self->mCanDock)
	{
		self->setDocked(!self->mDocked, true);
	}
}

// static
void LLFloater::onClickHelp( LLFloater* self )
{
	if (self && LLUI::sHelpImpl)
	{
		// find the current help context for this floater
		std::string help_topic;
		if (self->findHelpTopic(help_topic))
		{
			LLUI::sHelpImpl->showTopic(help_topic);
		}
	}
}

<<<<<<< HEAD
void LLFloater::initRectControl()
{
	// save_rect and save_visibility only apply to registered floaters
	if (mSaveRect)
	{
		std::string ctrl_name = getControlName(mInstanceName, mKey);
		mRectControl = LLFloaterReg::declareRectControl(ctrl_name);
		mPosXControl = LLFloaterReg::declarePosXControl(ctrl_name);
		mPosYControl = LLFloaterReg::declarePosYControl(ctrl_name);
	}
}

// static 
LLFloater* LLFloater::getClosableFloaterFromFocus()
{
	LLFloater* focused_floater = NULL;
	LLInstanceTracker<LLFloater>::instance_iter it = beginInstances();
	LLInstanceTracker<LLFloater>::instance_iter end_it = endInstances();
	for (; it != end_it; ++it)
	{
		if (it->hasFocus())
		{
			LLFloater& floater = *it;
			focused_floater = &floater;
			break;
		}
	}

	if (it == endInstances())
	{
		// nothing found, return
		return NULL;
	}

	// The focused floater may not be closable,
	// Find and close a parental floater that is closeable, if any.
	LLFloater* prev_floater = NULL;
	for(LLFloater* floater_to_close = focused_floater;
		NULL != floater_to_close; 
		floater_to_close = gFloaterView->getParentFloater(floater_to_close))
	{
		if(floater_to_close->isCloseable())
		{
			return floater_to_close;
		}

		// If floater has as parent root view
		// gFloaterView->getParentFloater(floater_to_close) returns
		// the same floater_to_close, so we need to check this.
		if (prev_floater == floater_to_close) {
			break;
		}
		prev_floater = floater_to_close;
	}

	return NULL;
}

=======
>>>>>>> e7c0f69c
// static
void LLFloater::closeFrontmostFloater()
{
	LLFloater* floater_to_close = gFloaterView->getFrontmostClosableFloater();
	if(floater_to_close)
	{
		floater_to_close->closeFloater();
	}

	// if nothing took focus after closing focused floater
	// give it to next floater (to allow closing multiple windows via keyboard in rapid succession)
	if (gFocusMgr.getKeyboardFocus() == NULL)
	{
		// HACK: use gFloaterView directly in case we are using Ctrl-W to close snapshot window
		// which sits in gSnapshotFloaterView, and needs to pass focus on to normal floater view
		gFloaterView->focusFrontFloater();
	}
}


// static
void LLFloater::onClickClose( LLFloater* self )
{
	if (!self)
		return;
	self->onClickCloseBtn();
}

void	LLFloater::onClickCloseBtn()
{
	closeFloater(false);
}


// virtual
void LLFloater::draw()
{
	const F32 alpha = getCurrentTransparency();

	// draw background
	if( isBackgroundVisible() )
	{
		drawShadow(this);

		S32 left = LLPANEL_BORDER_WIDTH;
		S32 top = getRect().getHeight() - LLPANEL_BORDER_WIDTH;
		S32 right = getRect().getWidth() - LLPANEL_BORDER_WIDTH;
		S32 bottom = LLPANEL_BORDER_WIDTH;

		LLUIImage* image = NULL;
		LLColor4 color;
		LLColor4 overlay_color;
		if (isBackgroundOpaque())
		{
			// NOTE: image may not be set
			image = getBackgroundImage();
			color = getBackgroundColor();
			overlay_color = getBackgroundImageOverlay();
		}
		else
		{
			image = getTransparentImage();
			color = getTransparentColor();
			overlay_color = getTransparentImageOverlay();
		}

		if (image)
		{
			// We're using images for this floater's backgrounds
			image->draw(getLocalRect(), overlay_color % alpha);
		}
		else
		{
			// We're not using images, use old-school flat colors
			gl_rect_2d( left, top, right, bottom, color % alpha );

			// draw highlight on title bar to indicate focus.  RDW
			if(hasFocus() 
				&& !getIsChrome() 
				&& !getCurrentTitle().empty())
			{
				static LLUIColor titlebar_focus_color = LLUIColorTable::instance().getColor("TitleBarFocusColor");
				
				const LLFontGL* font = LLFontGL::getFontSansSerif();
				LLRect r = getRect();
				gl_rect_2d_offset_local(0, r.getHeight(), r.getWidth(), r.getHeight() - font->getLineHeight() - 1, 
					titlebar_focus_color % alpha, 0, TRUE);
			}
		}
	}

	LLPanel::updateDefaultBtn();

	if( getDefaultButton() )
	{
		if (hasFocus() && getDefaultButton()->getEnabled())
		{
			LLFocusableElement* focus_ctrl = gFocusMgr.getKeyboardFocus();
			// is this button a direct descendent and not a nested widget (e.g. checkbox)?
			BOOL focus_is_child_button = dynamic_cast<LLButton*>(focus_ctrl) != NULL && dynamic_cast<LLButton*>(focus_ctrl)->getParent() == this;
			// only enable default button when current focus is not a button
			getDefaultButton()->setBorderEnabled(!focus_is_child_button);
		}
		else
		{
			getDefaultButton()->setBorderEnabled(FALSE);
		}
	}
	if (isMinimized())
	{
		for (S32 i = 0; i < BUTTON_COUNT; i++)
		{
			drawChild(mButtons[i]);
		}
		drawChild(mDragHandle, 0, 0, TRUE);
	}
	else
	{
		// don't call LLPanel::draw() since we've implemented custom background rendering
		LLView::draw();
	}

	// update tearoff button for torn off floaters
	// when last host goes away
	if (mCanTearOff && !getHost())
	{
		LLFloater* old_host = mLastHostHandle.get();
		if (!old_host)
		{
			setCanTearOff(FALSE);
		}
	}
}

void	LLFloater::drawShadow(LLPanel* panel)
{
	S32 left = LLPANEL_BORDER_WIDTH;
	S32 top = panel->getRect().getHeight() - LLPANEL_BORDER_WIDTH;
	S32 right = panel->getRect().getWidth() - LLPANEL_BORDER_WIDTH;
	S32 bottom = LLPANEL_BORDER_WIDTH;

	static LLUICachedControl<S32> shadow_offset_S32 ("DropShadowFloater", 0);
	static LLUIColor shadow_color_cached = LLUIColorTable::instance().getColor("ColorDropShadow");
	LLColor4 shadow_color = shadow_color_cached;
	F32 shadow_offset = (F32)shadow_offset_S32;

	if (!panel->isBackgroundOpaque())
	{
		shadow_offset *= 0.2f;
		shadow_color.mV[VALPHA] *= 0.5f;
	}
	gl_drop_shadow(left, top, right, bottom, 
		shadow_color % getCurrentTransparency(),
		llround(shadow_offset));
}

void LLFloater::updateTransparency(LLView* view, ETypeTransparency transparency_type)
{
	child_list_t children = *view->getChildList();
	child_list_t::iterator it = children.begin();

	LLUICtrl* ctrl = dynamic_cast<LLUICtrl*>(view);
	if (ctrl)
	{
		ctrl->setTransparencyType(transparency_type);
	}

	for(; it != children.end(); ++it)
	{
		updateTransparency(*it, transparency_type);
	}
}

void LLFloater::updateTransparency(ETypeTransparency transparency_type)
{
	updateTransparency(this, transparency_type);
}

void	LLFloater::setCanMinimize(BOOL can_minimize)
{
	// if removing minimize/restore button programmatically,
	// go ahead and unminimize floater
	mCanMinimize = can_minimize;
	if (!can_minimize)
	{
		setMinimized(FALSE);
	}

	mButtonsEnabled[BUTTON_MINIMIZE] = can_minimize && !isMinimized();
	mButtonsEnabled[BUTTON_RESTORE]  = can_minimize &&  isMinimized();

	updateTitleButtons();
}

void	LLFloater::setCanClose(BOOL can_close)
{
	mCanClose = can_close;
	mButtonsEnabled[BUTTON_CLOSE] = can_close;

	updateTitleButtons();
}

void	LLFloater::setCanTearOff(BOOL can_tear_off)
{
	mCanTearOff = can_tear_off;
	mButtonsEnabled[BUTTON_TEAR_OFF] = mCanTearOff && !mHostHandle.isDead();

	updateTitleButtons();
}


void LLFloater::setCanResize(BOOL can_resize)
{
	mResizable = can_resize;
	enableResizeCtrls(can_resize);
}

void LLFloater::setCanDrag(BOOL can_drag)
{
	// if we delete drag handle, we no longer have access to the floater's title
	// so just enable/disable it
	if (!can_drag && mDragHandle->getEnabled())
	{
		mDragHandle->setEnabled(FALSE);
	}
	else if (can_drag && !mDragHandle->getEnabled())
	{
		mDragHandle->setEnabled(TRUE);
	}
}

bool LLFloater::getCanDrag()
{
	return mDragHandle->getEnabled();
}


void LLFloater::updateTitleButtons()
{
	static LLUICachedControl<S32> floater_close_box_size ("UIFloaterCloseBoxSize", 0);
	static LLUICachedControl<S32> close_box_from_top ("UICloseBoxFromTop", 0);
	LLRect buttons_rect;
	S32 button_count = 0;
	for (S32 i = 0; i < BUTTON_COUNT; i++)
	{
		if (!mButtons[i])
		{
			continue;
		}

		bool enabled = mButtonsEnabled[i];
		if (i == BUTTON_HELP)
		{
			// don't show the help button if the floater is minimized
			// or if it is a docked tear-off floater
			if (isMinimized() || (mButtonsEnabled[BUTTON_TEAR_OFF] && ! mTornOff))
			{
				enabled = false;
			}
		}
		if (i == BUTTON_CLOSE && mButtonScale != 1.f)
		{
			//*HACK: always render close button for hosted floaters so
			//that users don't accidentally hit the button when
			//closing multiple windows in the chatterbox
			enabled = true;
		}

		mButtons[i]->setEnabled(enabled);

		if (enabled)
		{
			button_count++;

			LLRect btn_rect;
			if (mDragOnLeft)
			{
				btn_rect.setLeftTopAndSize(
					LLPANEL_BORDER_WIDTH,
					getRect().getHeight() - close_box_from_top - (floater_close_box_size + 1) * button_count,
					llround((F32)floater_close_box_size * mButtonScale),
					llround((F32)floater_close_box_size * mButtonScale));
			}
			else
			{
				btn_rect.setLeftTopAndSize(
					getRect().getWidth() - LLPANEL_BORDER_WIDTH - (floater_close_box_size + 1) * button_count,
					getRect().getHeight() - close_box_from_top,
					llround((F32)floater_close_box_size * mButtonScale),
					llround((F32)floater_close_box_size * mButtonScale));
			}

			// first time here, init 'buttons_rect'
			if(1 == button_count)
			{
				buttons_rect = btn_rect;
			}
			else
			{
				// if mDragOnLeft=true then buttons are on top-left side vertically aligned
				// title is not displayed in this case, calculating 'buttons_rect' for future use
				mDragOnLeft ? buttons_rect.mBottom -= btn_rect.mBottom : 
					buttons_rect.mLeft = btn_rect.mLeft;
			}
			mButtons[i]->setRect(btn_rect);
			mButtons[i]->setVisible(TRUE);
			// the restore button should have a tab stop so that it takes action when you Ctrl-Tab to a minimized floater
			mButtons[i]->setTabStop(i == BUTTON_RESTORE);
		}
		else
		{
			mButtons[i]->setVisible(FALSE);
		}
	}
	if (mDragHandle)
	{
		localRectToOtherView(buttons_rect, &buttons_rect, mDragHandle);
		mDragHandle->setButtonsRect(buttons_rect);
	}
}

void LLFloater::buildButtons(const Params& floater_params)
{
	static LLUICachedControl<S32> floater_close_box_size ("UIFloaterCloseBoxSize", 0);
	static LLUICachedControl<S32> close_box_from_top ("UICloseBoxFromTop", 0);
	for (S32 i = 0; i < BUTTON_COUNT; i++)
	{
		if (mButtons[i])
		{
			removeChild(mButtons[i]);
			delete mButtons[i];
			mButtons[i] = NULL;
		}
		
		LLRect btn_rect;
		if (mDragOnLeft)
		{
			btn_rect.setLeftTopAndSize(
				LLPANEL_BORDER_WIDTH,
				getRect().getHeight() - close_box_from_top - (floater_close_box_size + 1) * (i + 1),
				llround(floater_close_box_size * mButtonScale),
				llround(floater_close_box_size * mButtonScale));
		}
		else
		{
			btn_rect.setLeftTopAndSize(
				getRect().getWidth() - LLPANEL_BORDER_WIDTH - (floater_close_box_size + 1) * (i + 1),
				getRect().getHeight() - close_box_from_top,
				llround(floater_close_box_size * mButtonScale),
				llround(floater_close_box_size * mButtonScale));
		}

		LLButton::Params p;
		p.name(sButtonNames[i]);
		p.rect(btn_rect);
		p.image_unselected = getButtonImage(floater_params, (EFloaterButton)i);
		// Selected, no matter if hovered or not, is "pressed"
		LLUIImage* pressed_image = getButtonPressedImage(floater_params, (EFloaterButton)i);
		p.image_selected = pressed_image;
		p.image_hover_selected = pressed_image;
		// Use a glow effect when the user hovers over the button
		// These icons are really small, need glow amount increased
		p.hover_glow_amount( 0.33f );
		p.click_callback.function(boost::bind(sButtonCallbacks[i], this));
		p.tab_stop(false);
		p.follows.flags(FOLLOWS_TOP|FOLLOWS_RIGHT);
		p.tool_tip = getButtonTooltip(floater_params, (EFloaterButton)i, getIsChrome());
		p.scale_image(true);
		p.chrome(true);

		LLButton* buttonp = LLUICtrlFactory::create<LLButton>(p);
		addChild(buttonp);
		mButtons[i] = buttonp;
	}

	updateTitleButtons();
}

// static
LLUIImage* LLFloater::getButtonImage(const Params& p, EFloaterButton e)
{
	switch(e)
	{
		default:
		case BUTTON_CLOSE:
			return p.close_image;
		case BUTTON_RESTORE:
			return p.restore_image;
		case BUTTON_MINIMIZE:
			return p.minimize_image;
		case BUTTON_TEAR_OFF:
			return p.tear_off_image;
		case BUTTON_DOCK:
			return p.dock_image;
		case BUTTON_HELP:
			return p.help_image;
	}
}

// static
LLUIImage* LLFloater::getButtonPressedImage(const Params& p, EFloaterButton e)
{
	switch(e)
	{
		default:
		case BUTTON_CLOSE:
			return p.close_pressed_image;
		case BUTTON_RESTORE:
			return p.restore_pressed_image;
		case BUTTON_MINIMIZE:
			return p.minimize_pressed_image;
		case BUTTON_TEAR_OFF:
			return p.tear_off_pressed_image;
		case BUTTON_DOCK:
			return p.dock_pressed_image;
		case BUTTON_HELP:
			return p.help_pressed_image;
	}
}

// static
std::string LLFloater::getButtonTooltip(const Params& p, EFloaterButton e, bool is_chrome)
{
	// EXT-4081 (Lag Meter: Ctrl+W does not close floater)
	// If floater is chrome set 'Close' text for close button's tooltip
	if(is_chrome && BUTTON_CLOSE == e)
	{
		static std::string close_tooltip_chrome = LLTrans::getString("BUTTON_CLOSE_CHROME");
		return close_tooltip_chrome;
	}
	// TODO: per-floater localizable tooltips set in XML
	return sButtonToolTips[e];
}

/////////////////////////////////////////////////////
// LLFloaterView

static LLDefaultChildRegistry::Register<LLFloaterView> r("floater_view");

LLFloaterView::LLFloaterView (const Params& p)
:	LLUICtrl (p),
	mFocusCycleMode(FALSE),
	mMinimizePositionVOffset(0),
	mSnapOffsetBottom(0),
	mSnapOffsetRight(0),
	mFrontChild(NULL)
{
	mSnapView = getHandle();
}

// By default, adjust vertical.
void LLFloaterView::reshape(S32 width, S32 height, BOOL called_from_parent)
{
	LLView::reshape(width, height, called_from_parent);

	mLastSnapRect = getSnapRect();

	for ( child_list_const_iter_t child_it = getChildList()->begin(); child_it != getChildList()->end(); ++child_it)
	{
		LLView* viewp = *child_it;
		LLFloater* floaterp = (LLFloater*)viewp;
		if (floaterp->isDependent())
		{
			// dependents are moved with their "dependee"
			continue;
		}

		if (!floaterp->isMinimized() && floaterp->getCanDrag())
		{
			LLRect old_rect = floaterp->getRect();
			floaterp->applyPositioning(NULL, false);
			LLRect new_rect = floaterp->getRect();

			//LLRect r = floaterp->getRect();

			//// Compute absolute distance from each edge of screen
			//S32 left_offset = llabs(r.mLeft - 0);
			//S32 right_offset = llabs(old_right - r.mRight);

			//S32 top_offset = llabs(old_top - r.mTop);
			//S32 bottom_offset = llabs(r.mBottom - 0);

			S32 translate_x = new_rect.mLeft - old_rect.mLeft;
			S32 translate_y = new_rect.mBottom - old_rect.mBottom;

			//if (left_offset > right_offset)
			//{
			//	translate_x = new_right - old_right;
			//}

			//if (top_offset < bottom_offset)
			//{
			//	translate_y = new_top - old_top;
			//}

			// don't reposition immovable floaters
			//if (floaterp->getCanDrag())
			//{
			//	floaterp->translate(translate_x, translate_y);
			//}
			BOOST_FOREACH(LLHandle<LLFloater> dependent_floater, floaterp->mDependents)
			{
				if (dependent_floater.get())
				{
					dependent_floater.get()->translate(translate_x, translate_y);
				}
			}
		}
	}
}


void LLFloaterView::restoreAll()
{
	// make sure all subwindows aren't minimized
	for ( child_list_const_iter_t child_it = getChildList()->begin(); child_it != getChildList()->end(); ++child_it)
	{
		LLFloater* floaterp = (LLFloater*)*child_it;
		floaterp->setMinimized(FALSE);
	}

	// *FIX: make sure dependents are restored

	// children then deleted by default view constructor
}


LLRect LLFloaterView::findNeighboringPosition( LLFloater* reference_floater, LLFloater* neighbor )
{
	LLRect base_rect = reference_floater->getRect();
	LLRect::tCoordType width = neighbor->getRect().getWidth();
	LLRect::tCoordType height = neighbor->getRect().getHeight();
	LLRect new_rect = neighbor->getRect();

	LLRect expanded_base_rect = base_rect;
	expanded_base_rect.stretch(10);
	for(LLFloater::handle_set_iter_t dependent_it = reference_floater->mDependents.begin();
		dependent_it != reference_floater->mDependents.end(); ++dependent_it)
	{
		LLFloater* sibling = dependent_it->get();
		// check for dependents within 10 pixels of base floater
		if (sibling && 
			sibling != neighbor && 
			sibling->getVisible() && 
			expanded_base_rect.overlaps(sibling->getRect()))
		{
			base_rect.unionWith(sibling->getRect());
		}
	}

	LLRect::tCoordType left_margin = llmax(0, base_rect.mLeft);
	LLRect::tCoordType right_margin = llmax(0, getRect().getWidth() - base_rect.mRight);
	LLRect::tCoordType top_margin = llmax(0, getRect().getHeight() - base_rect.mTop);
	LLRect::tCoordType bottom_margin = llmax(0, base_rect.mBottom);

	// find position for floater in following order
	// right->left->bottom->top
	for (S32 i = 0; i < 5; i++)
	{
		if (right_margin > width)
		{
			new_rect.translate(base_rect.mRight - neighbor->getRect().mLeft, base_rect.mTop - neighbor->getRect().mTop);
			return new_rect;
		}
		else if (left_margin > width)
		{
			new_rect.translate(base_rect.mLeft - neighbor->getRect().mRight, base_rect.mTop - neighbor->getRect().mTop);
			return new_rect;
		}
		else if (bottom_margin > height)
		{
			new_rect.translate(base_rect.mLeft - neighbor->getRect().mLeft, base_rect.mBottom - neighbor->getRect().mTop);
			return new_rect;
		}
		else if (top_margin > height)
		{
			new_rect.translate(base_rect.mLeft - neighbor->getRect().mLeft, base_rect.mTop - neighbor->getRect().mBottom);
			return new_rect;
		}

		// keep growing margins to find "best" fit
		left_margin += 20;
		right_margin += 20;
		top_margin += 20;
		bottom_margin += 20;
	}

	// didn't find anything, return initial rect
	return new_rect;
}


void LLFloaterView::bringToFront(LLFloater* child, BOOL give_focus)
{
	if (mFrontChild == child)
	{

		if (give_focus && !gFocusMgr.childHasKeyboardFocus(child))
		{
			child->setFocus(TRUE);
		}
		return;
	}

	mFrontChild = child;

	// *TODO: make this respect floater's mAutoFocus value, instead of
	// using parameter
	if (child->getHost())
 	{
		// this floater is hosted elsewhere and hence not one of our children, abort
		return;
	}
	std::vector<LLView*> floaters_to_move;
	// Look at all floaters...tab
	for ( child_list_const_iter_t child_it = getChildList()->begin(); child_it != getChildList()->end(); ++child_it)
	{
		LLView* viewp = *child_it;
		LLFloater *floater = (LLFloater *)viewp;

		// ...but if I'm a dependent floater...
		if (child->isDependent())
		{
			// ...look for floaters that have me as a dependent...
			LLFloater::handle_set_iter_t found_dependent = floater->mDependents.find(child->getHandle());

			if (found_dependent != floater->mDependents.end())
			{
				// ...and make sure all children of that floater (including me) are brought to front...
				for(LLFloater::handle_set_iter_t dependent_it = floater->mDependents.begin();
					dependent_it != floater->mDependents.end(); )
				{
					LLFloater* sibling = dependent_it->get();
					if (sibling)
					{
						floaters_to_move.push_back(sibling);
					}
					++dependent_it;
				}
				//...before bringing my parent to the front...
				floaters_to_move.push_back(floater);
			}
		}
	}

	std::vector<LLView*>::iterator view_it;
	for(view_it = floaters_to_move.begin(); view_it != floaters_to_move.end(); ++view_it)
	{
		LLFloater* floaterp = (LLFloater*)(*view_it);
		sendChildToFront(floaterp);

		// always unminimize dependee, but allow dependents to stay minimized
		if (!floaterp->isDependent())
		{
			floaterp->setMinimized(FALSE);
		}
	}
	floaters_to_move.clear();

	// ...then bringing my own dependents to the front...
	for(LLFloater::handle_set_iter_t dependent_it = child->mDependents.begin();
		dependent_it != child->mDependents.end(); )
	{
		LLFloater* dependent = dependent_it->get();
		if (dependent)
		{
			sendChildToFront(dependent);
			//don't un-minimize dependent windows automatically
			// respect user's wishes
			//dependent->setMinimized(FALSE);
		}
		++dependent_it;
	}

	// ...and finally bringing myself to front 
	// (do this last, so that I'm left in front at end of this call)
	if( *getChildList()->begin() != child ) 
	{
		sendChildToFront(child);
	}
	child->setMinimized(FALSE);
	if (give_focus && !gFocusMgr.childHasKeyboardFocus(child))
	{
		child->setFocus(TRUE);
		// floater did not take focus, so relinquish focus to world
		if (!child->hasFocus())
		{
			gFocusMgr.setKeyboardFocus(NULL);
		}
	}
}

void LLFloaterView::highlightFocusedFloater()
{
	for ( child_list_const_iter_t child_it = getChildList()->begin(); child_it != getChildList()->end(); ++child_it)
	{
		LLFloater *floater = (LLFloater *)(*child_it);

		// skip dependent floaters, as we'll handle them in a batch along with their dependee(?)
		if (floater->isDependent())
		{
			continue;
		}

		BOOL floater_or_dependent_has_focus = gFocusMgr.childHasKeyboardFocus(floater);
		for(LLFloater::handle_set_iter_t dependent_it = floater->mDependents.begin();
			dependent_it != floater->mDependents.end(); 
			++dependent_it)
		{
			LLFloater* dependent_floaterp = dependent_it->get();
			if (dependent_floaterp && gFocusMgr.childHasKeyboardFocus(dependent_floaterp))
			{
				floater_or_dependent_has_focus = TRUE;
			}
		}

		// now set this floater and all its dependents
		floater->setForeground(floater_or_dependent_has_focus);

		for(LLFloater::handle_set_iter_t dependent_it = floater->mDependents.begin();
			dependent_it != floater->mDependents.end(); )
		{
			LLFloater* dependent_floaterp = dependent_it->get();
			if (dependent_floaterp)
			{
				dependent_floaterp->setForeground(floater_or_dependent_has_focus);
			}
			++dependent_it;
		}
			
		floater->cleanupHandles();
	}
}

LLFloater* LLFloaterView::getFrontmostClosableFloater()
{
	child_list_const_iter_t child_it;
	LLFloater* frontmost_floater = NULL;

	for ( child_it = getChildList()->begin(); child_it != getChildList()->end(); ++child_it)
	{
		frontmost_floater = (LLFloater *)(*child_it);

		if (frontmost_floater->isInVisibleChain() && frontmost_floater->isCloseable())
		{
			return frontmost_floater;
		}
	}

	return NULL;
}

void LLFloaterView::unhighlightFocusedFloater()
{
	for ( child_list_const_iter_t child_it = getChildList()->begin(); child_it != getChildList()->end(); ++child_it)
	{
		LLFloater *floater = (LLFloater *)(*child_it);

		floater->setForeground(FALSE);
	}
}

void LLFloaterView::focusFrontFloater()
{
	LLFloater* floaterp = getFrontmost();
	if (floaterp)
	{
		floaterp->setFocus(TRUE);
	}
}

void LLFloaterView::getMinimizePosition(S32 *left, S32 *bottom)
{
	const LLFloater::Params& default_params = LLFloater::getDefaultParams();
	S32 floater_header_size = default_params.header_height;
	static LLUICachedControl<S32> minimized_width ("UIMinimizedWidth", 0);
	LLRect snap_rect_local = getLocalSnapRect();
	snap_rect_local.mTop += mMinimizePositionVOffset;
	for(S32 col = snap_rect_local.mLeft;
		col < snap_rect_local.getWidth() - minimized_width;
		col += minimized_width)
	{	
		for(S32 row = snap_rect_local.mTop - floater_header_size;
		row > floater_header_size;
		row -= floater_header_size ) //loop rows
		{

			bool foundGap = TRUE;
			for(child_list_const_iter_t child_it = getChildList()->begin();
				child_it != getChildList()->end();
				++child_it) //loop floaters
			{
				// Examine minimized children.
				LLFloater* floater = (LLFloater*)((LLView*)*child_it);
				if(floater->isMinimized()) 
				{
					LLRect r = floater->getRect();
					if((r.mBottom < (row + floater_header_size))
					   && (r.mBottom > (row - floater_header_size))
					   && (r.mLeft < (col + minimized_width))
					   && (r.mLeft > (col - minimized_width)))
					{
						// needs the check for off grid. can't drag,
						// but window resize makes them off
						foundGap = FALSE;
						break;
					}
				}
			} //done floaters
			if(foundGap)
			{
				*left = col;
				*bottom = row;
				return; //done
			}
		} //done this col
	}

	// crude - stack'em all at 0,0 when screen is full of minimized
	// floaters.
	*left = snap_rect_local.mLeft;
	*bottom = snap_rect_local.mBottom;
}


void LLFloaterView::destroyAllChildren()
{
	LLView::deleteAllChildren();
}

void LLFloaterView::closeAllChildren(bool app_quitting)
{
	// iterate over a copy of the list, because closing windows will destroy
	// some windows on the list.
	child_list_t child_list = *(getChildList());

	for (child_list_const_iter_t it = child_list.begin(); it != child_list.end(); ++it)
	{
		LLView* viewp = *it;
		child_list_const_iter_t exists = std::find(getChildList()->begin(), getChildList()->end(), viewp);
		if (exists == getChildList()->end())
		{
			// this floater has already been removed
			continue;
		}

		LLFloater* floaterp = (LLFloater*)viewp;

		// Attempt to close floater.  This will cause the "do you want to save"
		// dialogs to appear.
		// Skip invisible floaters if we're not quitting (STORM-192).
		if (floaterp->canClose() && !floaterp->isDead() &&
			(app_quitting || floaterp->getVisible()))
		{
			floaterp->closeFloater(app_quitting);
		}
	}
}

void LLFloaterView::hiddenFloaterClosed(LLFloater* floater)
{
	for (hidden_floaters_t::iterator it = mHiddenFloaters.begin(), end_it = mHiddenFloaters.end();
		it != end_it;
		++it)
	{
		if (it->first.get() == floater)
		{
			it->second.disconnect();
			mHiddenFloaters.erase(it);
			break;
		}
	}
}

void LLFloaterView::hideAllFloaters()
{
	child_list_t child_list = *(getChildList());

	for (child_list_iter_t it = child_list.begin(); it != child_list.end(); ++it)
	{
		LLFloater* floaterp = dynamic_cast<LLFloater*>(*it);
		if (floaterp && floaterp->getVisible())
		{
			floaterp->setVisible(false);
			boost::signals2::connection connection = floaterp->mCloseSignal.connect(boost::bind(&LLFloaterView::hiddenFloaterClosed, this, floaterp));
			mHiddenFloaters.push_back(std::make_pair(floaterp->getHandle(), connection));
		}
	}
}

void LLFloaterView::showHiddenFloaters()
{
	for (hidden_floaters_t::iterator it = mHiddenFloaters.begin(), end_it = mHiddenFloaters.end();
		it != end_it;
		++it)
	{
		LLFloater* floaterp = it->first.get();
		if (floaterp)
		{
			floaterp->setVisible(true);
		}
		it->second.disconnect();
	}
	mHiddenFloaters.clear();
}

BOOL LLFloaterView::allChildrenClosed()
{
	// see if there are any visible floaters (some floaters "close"
	// by setting themselves invisible)
	for (child_list_const_iter_t it = getChildList()->begin(); it != getChildList()->end(); ++it)
	{
		LLView* viewp = *it;
		LLFloater* floaterp = (LLFloater*)viewp;

		if (floaterp->getVisible() && !floaterp->isDead() && floaterp->isCloseable())
		{
			return false;
		}
	}
	return true;
}

void LLFloaterView::shiftFloaters(S32 x_offset, S32 y_offset)
{
	for (child_list_const_iter_t it = getChildList()->begin(); it != getChildList()->end(); ++it)
	{
		LLFloater* floaterp = dynamic_cast<LLFloater*>(*it);

		if (floaterp && floaterp->isMinimized())
		{
			floaterp->translate(x_offset, y_offset);
		}
	}
}

void LLFloaterView::refresh()
{
	LLRect snap_rect = getSnapRect();
	if (snap_rect != mLastSnapRect)
	{
		reshape(getRect().getWidth(), getRect().getHeight(), TRUE);
	}

	// Constrain children to be entirely on the screen
	for ( child_list_const_iter_t child_it = getChildList()->begin(); child_it != getChildList()->end(); ++child_it)
	{
		LLFloater* floaterp = dynamic_cast<LLFloater*>(*child_it);
		if (floaterp && floaterp->getVisible() )
		{
			// minimized floaters are kept fully onscreen
			adjustToFitScreen(floaterp, !floaterp->isMinimized());
		}
	}
}

const S32 FLOATER_MIN_VISIBLE_PIXELS = 16;

void LLFloaterView::adjustToFitScreen(LLFloater* floater, BOOL allow_partial_outside)
{
	if (floater->getParent() != this)
	{
		// floater is hosted elsewhere, so ignore
		return;
	}
	LLRect::tCoordType screen_width = getSnapRect().getWidth();
	LLRect::tCoordType screen_height = getSnapRect().getHeight();

	
	// only automatically resize non-minimized, resizable floaters
	if( floater->isResizable() && !floater->isMinimized() )
	{
		LLRect view_rect = floater->getRect();
		S32 old_width = view_rect.getWidth();
		S32 old_height = view_rect.getHeight();
		S32 min_width;
		S32 min_height;
		floater->getResizeLimits( &min_width, &min_height );

		// Make sure floater isn't already smaller than its min height/width?
		S32 new_width = llmax( min_width, old_width );
		S32 new_height = llmax( min_height, old_height);

		if((new_width > screen_width) || (new_height > screen_height))
		{
			// We have to make this window able to fit on screen
			new_width = llmin(new_width, screen_width);
			new_height = llmin(new_height, screen_height);

			// ...while respecting minimum width/height
			new_width = llmax(new_width, min_width);
			new_height = llmax(new_height, min_height);

			LLRect new_rect;
			new_rect.setLeftTopAndSize(view_rect.mLeft,view_rect.mTop,new_width, new_height);

			floater->setShape(new_rect);

			if (floater->followsRight())
			{
				floater->translate(old_width - new_width, 0);
			}

			if (floater->followsTop())
			{
				floater->translate(0, old_height - new_height);
			}
		}
	}

	// move window fully onscreen
	if (floater->translateIntoRect( getSnapRect(), allow_partial_outside ? FLOATER_MIN_VISIBLE_PIXELS : S32_MAX ))
	{
		floater->clearSnapTarget();
	}
}

void LLFloaterView::draw()
{
	refresh();

	// hide focused floater if in cycle mode, so that it can be drawn on top
	LLFloater* focused_floater = getFocusedFloater();

	if (mFocusCycleMode && focused_floater)
	{
		child_list_const_iter_t child_it = getChildList()->begin();
		for (;child_it != getChildList()->end(); ++child_it)
		{
			if ((*child_it) != focused_floater)
			{
				drawChild(*child_it);
			}
		}

		drawChild(focused_floater, -TABBED_FLOATER_OFFSET, TABBED_FLOATER_OFFSET);
	}
	else
	{
		LLView::draw();
	}
}

LLRect LLFloaterView::getSnapRect() const
{
	LLRect snap_rect = getLocalRect();

	LLView* snap_view = mSnapView.get();
	if (snap_view)
	{
		snap_view->localRectToOtherView(snap_view->getLocalRect(), &snap_rect, this);
	}

	return snap_rect;
}

LLFloater *LLFloaterView::getFocusedFloater() const
{
	for ( child_list_const_iter_t child_it = getChildList()->begin(); child_it != getChildList()->end(); ++child_it)
	{
		LLUICtrl* ctrlp = (*child_it)->isCtrl() ? static_cast<LLUICtrl*>(*child_it) : NULL;
		if ( ctrlp && ctrlp->hasFocus() )
		{
			return static_cast<LLFloater *>(ctrlp);
		}
	}
	return NULL;
}

LLFloater *LLFloaterView::getFrontmost() const
{
	for ( child_list_const_iter_t child_it = getChildList()->begin(); child_it != getChildList()->end(); ++child_it)
	{
		LLView* viewp = *child_it;
		if ( viewp->getVisible() && !viewp->isDead())
		{
			return (LLFloater *)viewp;
		}
	}
	return NULL;
}

LLFloater *LLFloaterView::getBackmost() const
{
	LLFloater* back_most = NULL;
	for ( child_list_const_iter_t child_it = getChildList()->begin(); child_it != getChildList()->end(); ++child_it)
	{
		LLView* viewp = *child_it;
		if ( viewp->getVisible() )
		{
			back_most = (LLFloater *)viewp;
		}
	}
	return back_most;
}

void LLFloaterView::syncFloaterTabOrder()
{
	// look for a visible modal dialog, starting from first
	LLModalDialog* modal_dialog = NULL;
	for ( child_list_const_iter_t child_it = getChildList()->begin(); child_it != getChildList()->end(); ++child_it)
	{
		LLModalDialog* dialog = dynamic_cast<LLModalDialog*>(*child_it);
		if (dialog && dialog->isModal() && dialog->getVisible())
		{
			modal_dialog = dialog;
			break;
		}
	}

	if (modal_dialog)
	{
		// If we have a visible modal dialog, make sure that it has focus
		LLUI::addPopup(modal_dialog);
		
		if( !gFocusMgr.childHasKeyboardFocus( modal_dialog ) )
		{
			modal_dialog->setFocus(TRUE);
		}
				
		if( !gFocusMgr.childHasMouseCapture( modal_dialog ) )
		{
			gFocusMgr.setMouseCapture( modal_dialog );
		}
	}
	else
	{
		// otherwise, make sure the focused floater is in the front of the child list
		for ( child_list_const_reverse_iter_t child_it = getChildList()->rbegin(); child_it != getChildList()->rend(); ++child_it)
		{
			LLFloater* floaterp = (LLFloater*)*child_it;
			if (gFocusMgr.childHasKeyboardFocus(floaterp))
			{
				bringToFront(floaterp, FALSE);
				break;
			}
		}
	}

	// sync draw order to tab order
	for ( child_list_const_reverse_iter_t child_it = getChildList()->rbegin(); child_it != getChildList()->rend(); ++child_it)
	{
		LLFloater* floaterp = (LLFloater*)*child_it;
		moveChildToFrontOfTabGroup(floaterp);
	}
}

LLFloater*	LLFloaterView::getParentFloater(LLView* viewp) const
{
	LLView* parentp = viewp->getParent();

	while(parentp && parentp != this)
	{
		viewp = parentp;
		parentp = parentp->getParent();
	}

	if (parentp == this)
	{
		return (LLFloater*)viewp;
	}

	return NULL;
}

S32 LLFloaterView::getZOrder(LLFloater* child)
{
	S32 rv = 0;
	for ( child_list_const_iter_t child_it = getChildList()->begin(); child_it != getChildList()->end(); ++child_it)
	{
		LLView* viewp = *child_it;
		if(viewp == child)
		{
			break;
		}
		++rv;
	}
	return rv;
}

void LLFloaterView::pushVisibleAll(BOOL visible, const skip_list_t& skip_list)
{
	for (child_list_const_iter_t child_iter = getChildList()->begin();
		 child_iter != getChildList()->end(); ++child_iter)
	{
		LLView *view = *child_iter;
		if (skip_list.find(view) == skip_list.end())
		{
			view->pushVisible(visible);
		}
	}

	LLFloaterReg::blockShowFloaters(true);
}

void LLFloaterView::popVisibleAll(const skip_list_t& skip_list)
{
	// make a copy of the list since some floaters change their
	// order in the childList when changing visibility.
	child_list_t child_list_copy = *getChildList();

	for (child_list_const_iter_t child_iter = child_list_copy.begin();
		 child_iter != child_list_copy.end(); ++child_iter)
	{
		LLView *view = *child_iter;
		if (skip_list.find(view) == skip_list.end())
		{
			view->popVisible();
		}
	}

	LLFloaterReg::blockShowFloaters(false);
}

void LLFloater::setInstanceName(const std::string& name)
{
	if (name != mInstanceName)
	{
	llassert_always(mInstanceName.empty());
	mInstanceName = name;
	if (!mInstanceName.empty())
	{
		std::string ctrl_name = getControlName(mInstanceName, mKey);
			initRectControl();
		if (!mVisibilityControl.empty())
		{
			mVisibilityControl = LLFloaterReg::declareVisibilityControl(ctrl_name);
		}
		if(!mDocStateControl.empty())
		{
			mDocStateControl = LLFloaterReg::declareDockStateControl(ctrl_name);
		}
	}
}
}

void LLFloater::setKey(const LLSD& newkey)
{
	// Note: We don't have to do anything special with registration when we change keys
	mKey = newkey;
}

//static
void LLFloater::setupParamsForExport(Params& p, LLView* parent)
{
	// Do rectangle munging to topleft layout first
	LLPanel::setupParamsForExport(p, parent);

	// Copy the rectangle out to apply layout constraints
	LLRect rect = p.rect;

	// Null out other settings
	p.rect.left.setProvided(false);
	p.rect.top.setProvided(false);
	p.rect.right.setProvided(false);
	p.rect.bottom.setProvided(false);

	// Explicitly set width/height
	p.rect.width.set( rect.getWidth(), true );
	p.rect.height.set( rect.getHeight(), true );

	// If you can't resize this floater, don't export min_height
	// and min_width
	bool can_resize = p.can_resize;
	if (!can_resize)
	{
		p.min_height.setProvided(false);
		p.min_width.setProvided(false);
	}
}

void LLFloater::initFromParams(const LLFloater::Params& p)
{
	// *NOTE: We have too many classes derived from LLFloater to retrofit them 
	// all to pass in params via constructors.  So we use this method.

	 // control_name, tab_stop, focus_lost_callback, initial_value, rect, enabled, visible
	LLPanel::initFromParams(p);

	// override any follows flags
	if (mPositioning != LLFloaterEnums::POSITIONING_SPECIFIED)
	{
		setFollows(FOLLOWS_NONE);
	}

	mTitle = p.title;
	mShortTitle = p.short_title;
	applyTitle();

	setCanTearOff(p.can_tear_off);
	setCanMinimize(p.can_minimize);
	setCanClose(p.can_close);
	setCanDock(p.can_dock);
	setCanResize(p.can_resize);
	setResizeLimits(p.min_width, p.min_height);
	
	mDragOnLeft = p.can_drag_on_left;
	mHeaderHeight = p.header_height;
	mLegacyHeaderHeight = p.legacy_header_height;
	mSingleInstance = p.single_instance;
	mReuseInstance = p.reuse_instance.isProvided() ? p.reuse_instance : p.single_instance;

	mPositioning = p.positioning;

	mSaveRect = p.save_rect;
	if (p.save_visibility)
	{
		mVisibilityControl = "t"; // flag to build mVisibilityControl name once mInstanceName is set
	}
	if(p.save_dock_state)
	{
		mDocStateControl = "t"; // flag to build mDocStateControl name once mInstanceName is set
	}
	
	// open callback 
	if (p.open_callback.isProvided())
	{
		setOpenCallback(initCommitCallback(p.open_callback));
	}
	// close callback 
	if (p.close_callback.isProvided())
	{
		setCloseCallback(initCommitCallback(p.close_callback));
	}

	if (mDragHandle)
	{
		mDragHandle->setTitleVisible(p.show_title);
	}
}

boost::signals2::connection LLFloater::setMinimizeCallback( const commit_signal_t::slot_type& cb ) 
{ 
	if (!mMinimizeSignal) mMinimizeSignal = new commit_signal_t();
	return mMinimizeSignal->connect(cb); 
}

boost::signals2::connection LLFloater::setOpenCallback( const commit_signal_t::slot_type& cb )
{
	return mOpenSignal.connect(cb);
}

boost::signals2::connection LLFloater::setCloseCallback( const commit_signal_t::slot_type& cb )
{
	return mCloseSignal.connect(cb);
}

LLFastTimer::DeclareTimer POST_BUILD("Floater Post Build");
static LLFastTimer::DeclareTimer FTM_EXTERNAL_FLOATER_LOAD("Load Extern Floater Reference");

bool LLFloater::initFloaterXML(LLXMLNodePtr node, LLView *parent, const std::string& filename, LLXMLNodePtr output_node)
{
	Params default_params(LLUICtrlFactory::getDefaultParams<LLFloater>());
	Params params(default_params);

	LLXUIParser parser;
	parser.readXUI(node, params, filename); // *TODO: Error checking

	std::string xml_filename = params.filename;

	if (!xml_filename.empty())
	{
		LLXMLNodePtr referenced_xml;

		if (output_node)
		{
			//if we are exporting, we want to export the current xml
			//not the referenced xml
			Params output_params;
			parser.readXUI(node, output_params, LLUICtrlFactory::getInstance()->getCurFileName());
			setupParamsForExport(output_params, parent);
			output_node->setName(node->getName()->mString);
			parser.writeXUI(output_node, output_params, &default_params);
			return TRUE;
		}

		LLUICtrlFactory::instance().pushFileName(xml_filename);

		LLFastTimer _(FTM_EXTERNAL_FLOATER_LOAD);
		if (!LLUICtrlFactory::getLayeredXMLNode(xml_filename, referenced_xml))
		{
			llwarns << "Couldn't parse panel from: " << xml_filename << llendl;

			return FALSE;
		}

		Params referenced_params;
		parser.readXUI(referenced_xml, referenced_params, LLUICtrlFactory::getInstance()->getCurFileName());
		params.fillFrom(referenced_params);

		// add children using dimensions from referenced xml for consistent layout
		setShape(params.rect);
		LLUICtrlFactory::createChildren(this, referenced_xml, child_registry_t::instance());

		LLUICtrlFactory::instance().popFileName();
	}


	if (output_node)
	{
		Params output_params(params);
		setupParamsForExport(output_params, parent);
        Params default_params(LLUICtrlFactory::getDefaultParams<LLFloater>());
		output_node->setName(node->getName()->mString);
		parser.writeXUI(output_node, output_params, &default_params);
	}

	// Default floater position to top-left corner of screen
	// However, some legacy floaters have explicit top or bottom
	// coordinates set, so respect their wishes.
	if (!params.rect.top.isProvided() && !params.rect.bottom.isProvided())
	{
		params.rect.top.set(0);
	}
	if (!params.rect.left.isProvided() && !params.rect.right.isProvided())
	{
		params.rect.left.set(0);
	}
	params.from_xui = true;
	applyXUILayout(params, parent, parent == gFloaterView ? gFloaterView->getSnapRect() : parent->getLocalRect());
 	initFromParams(params);

	initFloater(params);
	
	LLMultiFloater* last_host = LLFloater::getFloaterHost();
	if (node->hasName("multi_floater"))
	{
		LLFloater::setFloaterHost((LLMultiFloater*) this);
	}

	LLUICtrlFactory::createChildren(this, node, child_registry_t::instance(), output_node);

	if (node->hasName("multi_floater"))
	{
		LLFloater::setFloaterHost(last_host);
	}
	
	// HACK: When we changed the header height to 25 pixels in Viewer 2, rather
	// than re-layout all the floaters we use this value in pixels to make the
	// whole floater bigger and change the top-left coordinate for widgets.
	// The goal is to eventually set mLegacyHeaderHeight to zero, which would
	// make the top-left corner for widget layout the same as the top-left
	// corner of the window's content area.  James
	S32 header_stretch = (mHeaderHeight - mLegacyHeaderHeight);
	if (header_stretch > 0)
	{
		// Stretch the floater vertically, don't move widgets
		LLRect rect = getRect();
		rect.mTop += header_stretch;

		// This will also update drag handle, title bar, close box, etc.
		setRect(rect);
	}

	BOOL result;
	{
		LLFastTimer ft(POST_BUILD);

		result = postBuild();
	}

	if (!result)
	{
		llerrs << "Failed to construct floater " << getName() << llendl;
	}

	applyRectControl(); // If we have a saved rect control, apply it
	gFloaterView->adjustToFitScreen(this, FALSE); // Floaters loaded from XML should all fit on screen	

	moveResizeHandlesToFront();

	applyDockState();

	return true; // *TODO: Error checking
}

bool LLFloater::isShown() const
{
    return ! isMinimized() && isInVisibleChain();
}

/* static */
bool LLFloater::isShown(const LLFloater* floater)
{
    return floater && floater->isShown();
}

/* static */
bool LLFloater::isMinimized(const LLFloater* floater)
{
    return floater && floater->isMinimized();
}

/* static */
bool LLFloater::isVisible(const LLFloater* floater)
{
    return floater && floater->getVisible();
}

static LLFastTimer::DeclareTimer FTM_BUILD_FLOATERS("Build Floaters");

bool LLFloater::buildFromFile(const std::string& filename)
{
	LLFastTimer timer(FTM_BUILD_FLOATERS);
	LLXMLNodePtr root;

	if (!LLUICtrlFactory::getLayeredXMLNode(filename, root))
	{
		llwarns << "Couldn't find (or parse) floater from: " << filename << llendl;
		return false;
	}
	
	// root must be called floater
	if( !(root->hasName("floater") || root->hasName("multi_floater")) )
	{
		llwarns << "Root node should be named floater in: " << filename << llendl;
		return false;
	}
	
	bool res = true;
	
	lldebugs << "Building floater " << filename << llendl;
	LLUICtrlFactory::instance().pushFileName(filename);
	{
		if (!getFactoryMap().empty())
		{
			LLPanel::sFactoryStack.push_front(&getFactoryMap());
		}

		 // for local registry callbacks; define in constructor, referenced in XUI or postBuild
		getCommitCallbackRegistrar().pushScope();
		getEnableCallbackRegistrar().pushScope();
		
		res = initFloaterXML(root, getParent(), filename, NULL);

		setXMLFilename(filename);
		
		getCommitCallbackRegistrar().popScope();
		getEnableCallbackRegistrar().popScope();
		
		if (!getFactoryMap().empty())
		{
			LLPanel::sFactoryStack.pop_front();
		}
	}
	LLUICtrlFactory::instance().popFileName();
	
	return res;
}

void LLFloater::stackWith(LLFloater& other)
{
	static LLUICachedControl<S32> floater_offset ("UIFloaterOffset", 16);

	LLRect next_rect;
	if (other.getHost())
	{
		next_rect = other.getHost()->getRect();
	}
	else
	{
		next_rect = other.getRect();
	}
	next_rect.translate(floater_offset, -floater_offset);

	next_rect.setLeftTopAndSize(next_rect.mLeft, next_rect.mTop, getRect().getWidth(), getRect().getHeight());
	
	setShape(next_rect);

	if (!other.getHost())
	{
		other.mPositioning = LLFloaterEnums::POSITIONING_CASCADE_GROUP;
		other.setFollows(FOLLOWS_LEFT | FOLLOWS_TOP);
	}
}

void LLFloater::applyRelativePosition()
{
	LLRect snap_rect = gFloaterView->getSnapRect();
	LLRect floater_view_screen_rect = gFloaterView->calcScreenRect();
	snap_rect.translate(floater_view_screen_rect.mLeft, floater_view_screen_rect.mBottom);
	LLRect floater_screen_rect = calcScreenRect();

	LLCoordGL new_center = mPosition.convert();
	LLCoordGL cur_center(floater_screen_rect.getCenterX(), floater_screen_rect.getCenterY());
	translate(new_center.mX - cur_center.mX, new_center.mY - cur_center.mY);
}


LLCoordFloater::LLCoordFloater(F32 x, F32 y, LLFloater& floater)
:	coord_t((S32)x, (S32)y)
{
	mFloater = floater.getHandle();
}


LLCoordFloater::LLCoordFloater(const LLCoordCommon& other, LLFloater& floater)
{
	mFloater = floater.getHandle();
	convertFromCommon(other);
}

LLCoordFloater& LLCoordFloater::operator=(const LLCoordFloater& other)
{
	mFloater = other.mFloater;
	coord_t::operator =(other);
	return *this;
}

void LLCoordFloater::setFloater(LLFloater& floater)
{
	mFloater = floater.getHandle();
}

bool LLCoordFloater::operator==(const LLCoordFloater& other) const 
{ 
	return mX == other.mX && mY == other.mY && mFloater == other.mFloater; 
}

LLCoordCommon LL_COORD_FLOATER::convertToCommon() const
{
	const LLCoordFloater& self = static_cast<const LLCoordFloater&>(LLCoordFloater::getTypedCoords(*this));

	LLRect snap_rect = gFloaterView->getSnapRect();
	LLRect floater_view_screen_rect = gFloaterView->calcScreenRect();
	snap_rect.translate(floater_view_screen_rect.mLeft, floater_view_screen_rect.mBottom);

	LLFloater* floaterp = mFloater.get();
	S32 floater_width = floaterp ? floaterp->getRect().getWidth() : 0;
	S32 floater_height = floaterp ? floaterp->getRect().getHeight() : 0;
	LLCoordCommon out;
	if (self.mX < -0.5f)
	{
		out.mX = llround(rescale(self.mX, -1.f, -0.5f, snap_rect.mLeft - (floater_width - FLOATER_MIN_VISIBLE_PIXELS), snap_rect.mLeft));
	}
	else if (self.mX > 0.5f)
	{
		out.mX = llround(rescale(self.mX, 0.5f, 1.f, snap_rect.mRight - floater_width, snap_rect.mRight - FLOATER_MIN_VISIBLE_PIXELS));
	}
	else
	{
		out.mX = llround(rescale(self.mX, -0.5f, 0.5f, snap_rect.mLeft, snap_rect.mRight - floater_width));
	}

	if (self.mY < -0.5f)
	{
		out.mY = llround(rescale(self.mY, -1.f, -0.5f, snap_rect.mBottom - (floater_height - FLOATER_MIN_VISIBLE_PIXELS), snap_rect.mBottom));
	}
	else if (self.mY > 0.5f)
	{
		out.mY = llround(rescale(self.mY, 0.5f, 1.f, snap_rect.mTop - floater_height, snap_rect.mTop - FLOATER_MIN_VISIBLE_PIXELS));
	}
	else
	{
		out.mY = llround(rescale(self.mY, -0.5f, 0.5f, snap_rect.mBottom, snap_rect.mTop - floater_height));
	}

	// return center point instead of lower left
	out.mX += floater_width / 2;
	out.mY += floater_height / 2;

	return out;
}

void LL_COORD_FLOATER::convertFromCommon(const LLCoordCommon& from)
{
	LLCoordFloater& self = static_cast<LLCoordFloater&>(LLCoordFloater::getTypedCoords(*this));
	LLRect snap_rect = gFloaterView->getSnapRect();
	LLRect floater_view_screen_rect = gFloaterView->calcScreenRect();
	snap_rect.translate(floater_view_screen_rect.mLeft, floater_view_screen_rect.mBottom);


	LLFloater* floaterp = mFloater.get();
	S32 floater_width = floaterp ? floaterp->getRect().getWidth() : 0;
	S32 floater_height = floaterp ? floaterp->getRect().getHeight() : 0;

	S32 from_x = from.mX - floater_width / 2;
	S32 from_y = from.mY - floater_height / 2;

	if (from_x < snap_rect.mLeft)
	{
		self.mX = rescale(from_x, snap_rect.mLeft - (floater_width - FLOATER_MIN_VISIBLE_PIXELS), snap_rect.mLeft, -1.f, -0.5f);
	}
	else if (from_x + floater_width > snap_rect.mRight)
	{
		self.mX = rescale(from_x, snap_rect.mRight - floater_width, snap_rect.mRight - FLOATER_MIN_VISIBLE_PIXELS, 0.5f, 1.f);
	}
	else
	{
		self.mX = rescale(from_x, snap_rect.mLeft, snap_rect.mRight - floater_width, -0.5f, 0.5f);
	}

	if (from_y < snap_rect.mBottom)
	{
		self.mY = rescale(from_y, snap_rect.mBottom - (floater_height - FLOATER_MIN_VISIBLE_PIXELS), snap_rect.mBottom, -1.f, -0.5f);
	}
	else if (from_y + floater_height > snap_rect.mTop)
	{
		self.mY = rescale(from_y, snap_rect.mTop - floater_height, snap_rect.mTop - FLOATER_MIN_VISIBLE_PIXELS, 0.5f, 1.f);
	}
	else
	{
		self.mY = rescale(from_y, snap_rect.mBottom, snap_rect.mTop - floater_height, -0.5f, 0.5f);
	}
}<|MERGE_RESOLUTION|>--- conflicted
+++ resolved
@@ -1749,7 +1749,6 @@
 	}
 }
 
-<<<<<<< HEAD
 void LLFloater::initRectControl()
 {
 	// save_rect and save_visibility only apply to registered floaters
@@ -1762,54 +1761,6 @@
 	}
 }
 
-// static 
-LLFloater* LLFloater::getClosableFloaterFromFocus()
-{
-	LLFloater* focused_floater = NULL;
-	LLInstanceTracker<LLFloater>::instance_iter it = beginInstances();
-	LLInstanceTracker<LLFloater>::instance_iter end_it = endInstances();
-	for (; it != end_it; ++it)
-	{
-		if (it->hasFocus())
-		{
-			LLFloater& floater = *it;
-			focused_floater = &floater;
-			break;
-		}
-	}
-
-	if (it == endInstances())
-	{
-		// nothing found, return
-		return NULL;
-	}
-
-	// The focused floater may not be closable,
-	// Find and close a parental floater that is closeable, if any.
-	LLFloater* prev_floater = NULL;
-	for(LLFloater* floater_to_close = focused_floater;
-		NULL != floater_to_close; 
-		floater_to_close = gFloaterView->getParentFloater(floater_to_close))
-	{
-		if(floater_to_close->isCloseable())
-		{
-			return floater_to_close;
-		}
-
-		// If floater has as parent root view
-		// gFloaterView->getParentFloater(floater_to_close) returns
-		// the same floater_to_close, so we need to check this.
-		if (prev_floater == floater_to_close) {
-			break;
-		}
-		prev_floater = floater_to_close;
-	}
-
-	return NULL;
-}
-
-=======
->>>>>>> e7c0f69c
 // static
 void LLFloater::closeFrontmostFloater()
 {
