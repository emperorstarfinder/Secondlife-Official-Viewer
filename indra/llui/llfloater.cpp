/** 

 * @file llfloater.cpp
 * @brief LLFloater base class
 *
 * $LicenseInfo:firstyear=2002&license=viewerlgpl$
 * Second Life Viewer Source Code
 * Copyright (C) 2010, Linden Research, Inc.
 * 
 * This library is free software; you can redistribute it and/or
 * modify it under the terms of the GNU Lesser General Public
 * License as published by the Free Software Foundation;
 * version 2.1 of the License only.
 * 
 * This library is distributed in the hope that it will be useful,
 * but WITHOUT ANY WARRANTY; without even the implied warranty of
 * MERCHANTABILITY or FITNESS FOR A PARTICULAR PURPOSE.  See the GNU
 * Lesser General Public License for more details.
 * 
 * You should have received a copy of the GNU Lesser General Public
 * License along with this library; if not, write to the Free Software
 * Foundation, Inc., 51 Franklin Street, Fifth Floor, Boston, MA  02110-1301  USA
 * 
 * Linden Research, Inc., 945 Battery Street, San Francisco, CA  94111  USA
 * $/LicenseInfo$
 */

// Floating "windows" within the GL display, like the inventory floater,
// mini-map floater, etc.

#include "linden_common.h"
#include "llviewereventrecorder.h"
#include "llfloater.h"

#include "llfocusmgr.h"

#include "lluictrlfactory.h"
#include "llbutton.h"
#include "llcheckboxctrl.h"
#include "lldir.h"
#include "lldraghandle.h"
#include "llfloaterreg.h"
#include "llfocusmgr.h"
#include "llresizebar.h"
#include "llresizehandle.h"
#include "llkeyboard.h"
#include "llmenugl.h"	// MENU_BAR_HEIGHT
#include "llmodaldialog.h"
#include "lltextbox.h"
#include "llresmgr.h"
#include "llui.h"
#include "llwindow.h"
#include "llstl.h"
#include "llcontrol.h"
#include "lltabcontainer.h"
#include "v2math.h"
#include "lltrans.h"
#include "llhelp.h"
#include "llmultifloater.h"
#include "llsdutil.h"
#include <boost/foreach.hpp>


// use this to control "jumping" behavior when Ctrl-Tabbing
const S32 TABBED_FLOATER_OFFSET = 0;

extern LLControlGroup gSavedSettings;

namespace LLInitParam
{
	void TypeValues<LLFloaterEnums::EOpenPositioning>::declareValues()
	{
		declare("relative",   LLFloaterEnums::POSITIONING_RELATIVE);
		declare("cascading",  LLFloaterEnums::POSITIONING_CASCADING);
		declare("centered",   LLFloaterEnums::POSITIONING_CENTERED);
		declare("specified",  LLFloaterEnums::POSITIONING_SPECIFIED);
	}
}

std::string	LLFloater::sButtonNames[BUTTON_COUNT] = 
{
	"llfloater_close_btn",		//BUTTON_CLOSE
	"llfloater_restore_btn",	//BUTTON_RESTORE
	"llfloater_minimize_btn",	//BUTTON_MINIMIZE
	"llfloater_tear_off_btn",	//BUTTON_TEAR_OFF
	"llfloater_dock_btn",		//BUTTON_DOCK
	"llfloater_help_btn"		//BUTTON_HELP
};

std::string LLFloater::sButtonToolTips[BUTTON_COUNT];

std::string LLFloater::sButtonToolTipsIndex[BUTTON_COUNT]=
{
#ifdef LL_DARWIN
	"BUTTON_CLOSE_DARWIN",	//"Close (Cmd-W)",	//BUTTON_CLOSE
#else
	"BUTTON_CLOSE_WIN",		//"Close (Ctrl-W)",	//BUTTON_CLOSE
#endif
	"BUTTON_RESTORE",		//"Restore",	//BUTTON_RESTORE
	"BUTTON_MINIMIZE",		//"Minimize",	//BUTTON_MINIMIZE
	"BUTTON_TEAR_OFF",		//"Tear Off",	//BUTTON_TEAR_OFF
	"BUTTON_DOCK",
	"BUTTON_HELP"
};

LLFloater::click_callback LLFloater::sButtonCallbacks[BUTTON_COUNT] =
{
	LLFloater::onClickClose,	//BUTTON_CLOSE
	LLFloater::onClickMinimize, //BUTTON_RESTORE
	LLFloater::onClickMinimize, //BUTTON_MINIMIZE
	LLFloater::onClickTearOff,	//BUTTON_TEAR_OFF
	LLFloater::onClickDock,		//BUTTON_DOCK
	LLFloater::onClickHelp		//BUTTON_HELP
};

LLMultiFloater* LLFloater::sHostp = NULL;
BOOL			LLFloater::sQuitting = FALSE; // Flag to prevent storing visibility controls while quitting

LLFloaterView* gFloaterView = NULL;

/*==========================================================================*|
// DEV-38598: The fundamental problem with this operation is that it can only
// support a subset of LLSD values. While it's plausible to compare two arrays
// lexicographically, what strict ordering can you impose on maps?
// (LLFloaterTOS's current key is an LLSD map.)

// Of course something like this is necessary if you want to build a std::set
// or std::map with LLSD keys. Fortunately we're getting by with other
// container types for now.

//static
bool LLFloater::KeyCompare::compare(const LLSD& a, const LLSD& b)
{
	if (a.type() != b.type())
	{
		//llerrs << "Mismatched LLSD types: (" << a << ") mismatches (" << b << ")" << llendl;
		return false;
	}
	else if (a.isUndefined())
		return false;
	else if (a.isInteger())
		return a.asInteger() < b.asInteger();
	else if (a.isReal())
		return a.asReal() < b.asReal();
	else if (a.isString())
		return a.asString() < b.asString();
	else if (a.isUUID())
		return a.asUUID() < b.asUUID();
	else if (a.isDate())
		return a.asDate() < b.asDate();
	else if (a.isURI())
		return a.asString() < b.asString(); // compare URIs as strings
	else if (a.isBoolean())
		return a.asBoolean() < b.asBoolean();
	else
		return false; // no valid operation for Binary
}
|*==========================================================================*/

bool LLFloater::KeyCompare::equate(const LLSD& a, const LLSD& b)
{
	return llsd_equals(a, b);
}

//************************************

LLFloater::Params::Params()
:	title("title"),
	short_title("short_title"),
	single_instance("single_instance", false),
	reuse_instance("reuse_instance", false),
	can_resize("can_resize", false),
	can_minimize("can_minimize", true),
	can_close("can_close", true),
	can_drag_on_left("can_drag_on_left", false),
	can_tear_off("can_tear_off", true),
	save_dock_state("save_dock_state", false),
	save_rect("save_rect", false),
	save_visibility("save_visibility", false),
	can_dock("can_dock", false),
	show_title("show_title", true),
	positioning("positioning", LLFloaterEnums::POSITIONING_RELATIVE),
	header_height("header_height", 0),
	legacy_header_height("legacy_header_height", 0),
	close_image("close_image"),
	restore_image("restore_image"),
	minimize_image("minimize_image"),
	tear_off_image("tear_off_image"),
	dock_image("dock_image"),
	help_image("help_image"),
	close_pressed_image("close_pressed_image"),
	restore_pressed_image("restore_pressed_image"),
	minimize_pressed_image("minimize_pressed_image"),
	tear_off_pressed_image("tear_off_pressed_image"),
	dock_pressed_image("dock_pressed_image"),
	help_pressed_image("help_pressed_image"),
	open_callback("open_callback"),
	close_callback("close_callback"),
	follows("follows")
{
	changeDefault(visible, false);
}


//static 
const LLFloater::Params& LLFloater::getDefaultParams()
{
	return LLUICtrlFactory::getDefaultParams<LLFloater>();
}

//static
void LLFloater::initClass()
{
	// translate tooltips for floater buttons
	for (S32 i = 0; i < BUTTON_COUNT; i++)
	{
		sButtonToolTips[i] = LLTrans::getString( sButtonToolTipsIndex[i] );
	}

	LLControlVariable* ctrl = LLUI::sSettingGroups["config"]->getControl("ActiveFloaterTransparency").get();
	if (ctrl)
	{
		ctrl->getSignal()->connect(boost::bind(&LLFloater::updateActiveFloaterTransparency));
		updateActiveFloaterTransparency();
	}

	ctrl = LLUI::sSettingGroups["config"]->getControl("InactiveFloaterTransparency").get();
	if (ctrl)
	{
		ctrl->getSignal()->connect(boost::bind(&LLFloater::updateInactiveFloaterTransparency));
		updateInactiveFloaterTransparency();
	}

}

// defaults for floater param block pulled from widgets/floater.xml
static LLWidgetNameRegistry::StaticRegistrar sRegisterFloaterParams(&typeid(LLFloater::Params), "floater");

LLFloater::LLFloater(const LLSD& key, const LLFloater::Params& p)
:	LLPanel(),	// intentionally do not pass params here, see initFromParams
 	mDragHandle(NULL),
	mTitle(p.title),
	mShortTitle(p.short_title),
	mSingleInstance(p.single_instance),
	mReuseInstance(p.reuse_instance.isProvided() ? p.reuse_instance : p.single_instance), // reuse single-instance floaters by default
	mKey(key),
	mCanTearOff(p.can_tear_off),
	mCanMinimize(p.can_minimize),
	mCanClose(p.can_close),
	mDragOnLeft(p.can_drag_on_left),
	mResizable(p.can_resize),
	mPositioning(p.positioning),
	mMinWidth(p.min_width),
	mMinHeight(p.min_height),
	mHeaderHeight(p.header_height),
	mLegacyHeaderHeight(p.legacy_header_height),
	mMinimized(FALSE),
	mForeground(FALSE),
	mFirstLook(TRUE),
	mButtonScale(1.0f),
	mAutoFocus(TRUE), // automatically take focus when opened
	mCanDock(false),
	mDocked(false),
	mTornOff(false),
	mHasBeenDraggedWhileMinimized(FALSE),
	mPreviousMinimizedBottom(0),
	mPreviousMinimizedLeft(0),
	mMinimizeSignal(NULL)
//	mNotificationContext(NULL)
{
	mPosition.setFloater(*this);
//	mNotificationContext = new LLFloaterNotificationContext(getHandle());

	// Clicks stop here.
	setMouseOpaque(TRUE);
	
	// Floaters always draw their background, unlike every other panel.
	setBackgroundVisible(TRUE);

	// Floaters start not minimized.  When minimized, they save their
	// prior rectangle to be used on restore.
	mExpandedRect.set(0,0,0,0);
	
	memset(mButtonsEnabled, 0, BUTTON_COUNT * sizeof(bool));
	memset(mButtons, 0, BUTTON_COUNT * sizeof(LLButton*));
	
	addDragHandle();
	addResizeCtrls();
	
	initFromParams(p);
	
	initFloater(p);
}

// Note: Floaters constructed from XML call init() twice!
void LLFloater::initFloater(const Params& p)
{
	// Close button.
	if (mCanClose)
	{
		mButtonsEnabled[BUTTON_CLOSE] = TRUE;
	}

	// Help button: '?'
	if ( !mHelpTopic.empty() )
	{
		mButtonsEnabled[BUTTON_HELP] = TRUE;
	}

	// Minimize button only for top draggers
	if ( !mDragOnLeft && mCanMinimize )
	{
		mButtonsEnabled[BUTTON_MINIMIZE] = TRUE;
	}

	if(mCanDock)
	{
		mButtonsEnabled[BUTTON_DOCK] = TRUE;
	}

	buildButtons(p);

	// Floaters are created in the invisible state	
	setVisible(FALSE);

	if (!getParent())
	{
		gFloaterView->addChild(this);
	}
}

void LLFloater::addDragHandle()
{
	if (!mDragHandle)
	{
		if (mDragOnLeft)
		{
			LLDragHandleLeft::Params p;
			p.name("drag");
			p.follows.flags(FOLLOWS_ALL);
			p.label(mTitle);
			mDragHandle = LLUICtrlFactory::create<LLDragHandleLeft>(p);
		}
		else // drag on top
		{
			LLDragHandleTop::Params p;
			p.name("Drag Handle");
			p.follows.flags(FOLLOWS_ALL);
			p.label(mTitle);
			mDragHandle = LLUICtrlFactory::create<LLDragHandleTop>(p);
		}
		addChild(mDragHandle);
	}
	layoutDragHandle();
	applyTitle();
}

void LLFloater::layoutDragHandle()
{
	static LLUICachedControl<S32> floater_close_box_size ("UIFloaterCloseBoxSize", 0);
	S32 close_box_size = mCanClose ? floater_close_box_size : 0;
	
	LLRect rect;
	if (mDragOnLeft)
	{
		rect.setLeftTopAndSize(0, 0, DRAG_HANDLE_WIDTH, getRect().getHeight() - LLPANEL_BORDER_WIDTH - close_box_size);
	}
	else // drag on top
	{
		rect = getLocalRect();
	}
	mDragHandle->setShape(rect);
	updateTitleButtons();
}

// static
void LLFloater::updateActiveFloaterTransparency()
{
	sActiveControlTransparency = LLUI::sSettingGroups["config"]->getF32("ActiveFloaterTransparency");
}

// static
void LLFloater::updateInactiveFloaterTransparency()
{
	sInactiveControlTransparency = LLUI::sSettingGroups["config"]->getF32("InactiveFloaterTransparency");
}

void LLFloater::addResizeCtrls()
{	
	// Resize bars (sides)
	LLResizeBar::Params p;
	p.name("resizebar_left");
	p.resizing_view(this);
	p.min_size(mMinWidth);
	p.side(LLResizeBar::LEFT);
	mResizeBar[LLResizeBar::LEFT] = LLUICtrlFactory::create<LLResizeBar>(p);
	addChild( mResizeBar[LLResizeBar::LEFT] );

	p.name("resizebar_top");
	p.min_size(mMinHeight);
	p.side(LLResizeBar::TOP);

	mResizeBar[LLResizeBar::TOP] = LLUICtrlFactory::create<LLResizeBar>(p);
	addChild( mResizeBar[LLResizeBar::TOP] );

	p.name("resizebar_right");
	p.min_size(mMinWidth);
	p.side(LLResizeBar::RIGHT);	
	mResizeBar[LLResizeBar::RIGHT] = LLUICtrlFactory::create<LLResizeBar>(p);
	addChild( mResizeBar[LLResizeBar::RIGHT] );

	p.name("resizebar_bottom");
	p.min_size(mMinHeight);
	p.side(LLResizeBar::BOTTOM);
	mResizeBar[LLResizeBar::BOTTOM] = LLUICtrlFactory::create<LLResizeBar>(p);
	addChild( mResizeBar[LLResizeBar::BOTTOM] );

	// Resize handles (corners)
	LLResizeHandle::Params handle_p;
	// handles must not be mouse-opaque, otherwise they block hover events
	// to other buttons like the close box. JC
	handle_p.mouse_opaque(false);
	handle_p.min_width(mMinWidth);
	handle_p.min_height(mMinHeight);
	handle_p.corner(LLResizeHandle::RIGHT_BOTTOM);
	mResizeHandle[0] = LLUICtrlFactory::create<LLResizeHandle>(handle_p);
	addChild(mResizeHandle[0]);

	handle_p.corner(LLResizeHandle::RIGHT_TOP);
	mResizeHandle[1] = LLUICtrlFactory::create<LLResizeHandle>(handle_p);
	addChild(mResizeHandle[1]);
	
	handle_p.corner(LLResizeHandle::LEFT_BOTTOM);
	mResizeHandle[2] = LLUICtrlFactory::create<LLResizeHandle>(handle_p);
	addChild(mResizeHandle[2]);

	handle_p.corner(LLResizeHandle::LEFT_TOP);
	mResizeHandle[3] = LLUICtrlFactory::create<LLResizeHandle>(handle_p);
	addChild(mResizeHandle[3]);

	layoutResizeCtrls();
}

void LLFloater::layoutResizeCtrls()
{
	LLRect rect;

	// Resize bars (sides)
	const S32 RESIZE_BAR_THICKNESS = 3;
	rect = LLRect( 0, getRect().getHeight(), RESIZE_BAR_THICKNESS, 0);
	mResizeBar[LLResizeBar::LEFT]->setRect(rect);

	rect = LLRect( 0, getRect().getHeight(), getRect().getWidth(), getRect().getHeight() - RESIZE_BAR_THICKNESS);
	mResizeBar[LLResizeBar::TOP]->setRect(rect);

	rect = LLRect(getRect().getWidth() - RESIZE_BAR_THICKNESS, getRect().getHeight(), getRect().getWidth(), 0);
	mResizeBar[LLResizeBar::RIGHT]->setRect(rect);

	rect = LLRect(0, RESIZE_BAR_THICKNESS, getRect().getWidth(), 0);
	mResizeBar[LLResizeBar::BOTTOM]->setRect(rect);

	// Resize handles (corners)
	rect = LLRect( getRect().getWidth() - RESIZE_HANDLE_WIDTH, RESIZE_HANDLE_HEIGHT, getRect().getWidth(), 0);
	mResizeHandle[0]->setRect(rect);

	rect = LLRect( getRect().getWidth() - RESIZE_HANDLE_WIDTH, getRect().getHeight(), getRect().getWidth(), getRect().getHeight() - RESIZE_HANDLE_HEIGHT);
	mResizeHandle[1]->setRect(rect);
	
	rect = LLRect( 0, RESIZE_HANDLE_HEIGHT, RESIZE_HANDLE_WIDTH, 0 );
	mResizeHandle[2]->setRect(rect);

	rect = LLRect( 0, getRect().getHeight(), RESIZE_HANDLE_WIDTH, getRect().getHeight() - RESIZE_HANDLE_HEIGHT );
	mResizeHandle[3]->setRect(rect);
}

void LLFloater::enableResizeCtrls(bool enable, bool width, bool height)
{
	mResizeBar[LLResizeBar::LEFT]->setVisible(enable && width);
	mResizeBar[LLResizeBar::LEFT]->setEnabled(enable && width);

	mResizeBar[LLResizeBar::TOP]->setVisible(enable && height);
	mResizeBar[LLResizeBar::TOP]->setEnabled(enable && height);
	
	mResizeBar[LLResizeBar::RIGHT]->setVisible(enable && width);
	mResizeBar[LLResizeBar::RIGHT]->setEnabled(enable && width);
	
	mResizeBar[LLResizeBar::BOTTOM]->setVisible(enable && height);
	mResizeBar[LLResizeBar::BOTTOM]->setEnabled(enable && height);

	for (S32 i = 0; i < 4; ++i)
	{
		mResizeHandle[i]->setVisible(enable && width && height);
		mResizeHandle[i]->setEnabled(enable && width && height);
	}
}

void LLFloater::destroy()
{
	// LLFloaterReg should be synchronized with "dead" floater to avoid returning dead instance before
	// it was deleted via LLMortician::updateClass(). See EXT-8458.
	LLFloaterReg::removeInstance(mInstanceName, mKey);
	die();
}

// virtual
LLFloater::~LLFloater()
{
	LLFloaterReg::removeInstance(mInstanceName, mKey);
	
	if( gFocusMgr.childHasKeyboardFocus(this))
	{
		// Just in case we might still have focus here, release it.
		releaseFocus();
	}

	// This is important so that floaters with persistent rects (i.e., those
	// created with rect control rather than an LLRect) are restored in their
	// correct, non-minimized positions.
	setMinimized( FALSE );

	delete mDragHandle;
	for (S32 i = 0; i < 4; i++) 
	{
		delete mResizeBar[i];
		delete mResizeHandle[i];
	}

	setVisible(false); // We're not visible if we're destroyed
<<<<<<< HEAD
	
	storeVisibilityControl();
	
=======
	storeVisibilityControl();
>>>>>>> c7aad1f7
	storeDockStateControl();
	delete mMinimizeSignal;
}

void LLFloater::storeRectControl()
{
	if (!mRectControl.empty())
	{
		getControlGroup()->setRect( mRectControl, getRect() );
	}
	if (!mPosXControl.empty() && mPositioning == LLFloaterEnums::POSITIONING_RELATIVE)
	{
		getControlGroup()->setF32( mPosXControl, mPosition.mX );
	}
	if (!mPosYControl.empty() && mPositioning == LLFloaterEnums::POSITIONING_RELATIVE)
	{
		getControlGroup()->setF32( mPosYControl, mPosition.mY );
	}
}

void LLFloater::storeVisibilityControl()
{
	if( !sQuitting && mVisibilityControl.size() > 1 )
	{
		getControlGroup()->setBOOL( mVisibilityControl, getVisible() );
	}
}

void LLFloater::storeDockStateControl()
{
	if( !sQuitting && mDocStateControl.size() > 1 )
	{
		getControlGroup()->setBOOL( mDocStateControl, isDocked() );
	}
}

// static
std::string LLFloater::getControlName(const std::string& name, const LLSD& key)
{
	std::string ctrl_name = name;

	// Add the key to the control name if appropriate.
	if (key.isString() && !key.asString().empty())
	{
		ctrl_name += "_" + key.asString();
	}

	return ctrl_name;
}

// static
LLControlGroup*	LLFloater::getControlGroup()
{
	// Floater size, position, visibility, etc are saved in per-account settings.
	return LLUI::sSettingGroups["account"];
}

void LLFloater::setVisible( BOOL visible )
{
	LLPanel::setVisible(visible); // calls handleVisibilityChange()
	if( visible && mFirstLook )
	{
		mFirstLook = FALSE;
	}

	if( !visible )
	{
		LLUI::removePopup(this);

		if( gFocusMgr.childHasMouseCapture( this ) )
		{
			gFocusMgr.setMouseCapture(NULL);
		}
	}

	for(handle_set_iter_t dependent_it = mDependents.begin();
		dependent_it != mDependents.end(); )
	{
		LLFloater* floaterp = dependent_it->get();

		if (floaterp)
		{
			floaterp->setVisible(visible);
		}
		++dependent_it;
	}

	storeVisibilityControl();
}


void LLFloater::setIsSingleInstance(BOOL is_single_instance)
{
	mSingleInstance = is_single_instance;
	if (!mIsReuseInitialized)
	{
		mReuseInstance = is_single_instance; // reuse single-instance floaters by default
	}
}


// virtual
void LLFloater::handleVisibilityChange ( BOOL new_visibility )
{
	if (new_visibility)
	{
		if (getHost())
			getHost()->setFloaterFlashing(this, FALSE);
	}
	LLPanel::handleVisibilityChange ( new_visibility );
}

void LLFloater::openFloater(const LLSD& key)
{
    llinfos << "Opening floater " << getName() << " full path: " << getPathname() << llendl;

	LLViewerEventRecorder::instance().logVisibilityChange( getPathname(), getName(), true,"floater"); // Last param is event subtype or empty string

	mKey = key; // in case we need to open ourselves again

	if (getSoundFlags() != SILENT 
	// don't play open sound for hosted (tabbed) windows
		&& !getHost() 
		&& !getFloaterHost()
		&& (!getVisible() || isMinimized()))
	{
        //Don't play a sound for incoming voice call based upon chat preference setting
        bool playSound = !(getName() == "incoming call" && gSavedSettings.getBOOL("PlaySoundIncomingVoiceCall") == FALSE);

        if(playSound)
        {
            make_ui_sound("UISndWindowOpen");
        }
	}

	//RN: for now, we don't allow rehosting from one multifloater to another
	// just need to fix the bugs
	if (getFloaterHost() != NULL && getHost() == NULL)
	{
		// needs a host
		// only select tabs if window they are hosted in is visible
		getFloaterHost()->addFloater(this, getFloaterHost()->getVisible());
	}

	if (getHost() != NULL)
	{
		getHost()->setMinimized(FALSE);
		getHost()->setVisibleAndFrontmost(mAutoFocus);
		getHost()->showFloater(this);
	}
	else
	{
		LLFloater* floater_to_stack = LLFloaterReg::getLastFloaterInGroup(mInstanceName);
		if (!floater_to_stack)
		{
			floater_to_stack = LLFloaterReg::getLastFloaterCascading();
		}
		applyControlsAndPosition(floater_to_stack);
		setMinimized(FALSE);
		setVisibleAndFrontmost(mAutoFocus);
	}

	mOpenSignal(this, key);
	onOpen(key);

	dirtyRect();
}

void LLFloater::closeFloater(bool app_quitting)
{
	llinfos << "Closing floater " << getName() << llendl;
	LLViewerEventRecorder::instance().logVisibilityChange( getPathname(), getName(), false,"floater"); // Last param is event subtype or empty string
	if (app_quitting)
	{
		LLFloater::sQuitting = true;
	}
	
	// Always unminimize before trying to close.
	// Most of the time the user will never see this state.
	setMinimized(FALSE);

	if (canClose())
	{
		if (getHost())
		{
			((LLMultiFloater*)getHost())->removeFloater(this);
			gFloaterView->addChild(this);
		}

		if (getSoundFlags() != SILENT
			&& getVisible()
			&& !getHost()
			&& !app_quitting)
		{
			make_ui_sound("UISndWindowClose");
		}

		gFocusMgr.clearLastFocusForGroup(this);

			if (hasFocus())
			{
				// Do this early, so UI controls will commit before the
				// window is taken down.
				releaseFocus();

				// give focus to dependee floater if it exists, and we had focus first
				if (isDependent())
				{
					LLFloater* dependee = mDependeeHandle.get();
					if (dependee && !dependee->isDead())
					{
						dependee->setFocus(TRUE);
					}
				}
			}


		//If floater is a dependent, remove it from parent (dependee)
        LLFloater* dependee = mDependeeHandle.get();
        if (dependee)
        {
            dependee->removeDependentFloater(this);
        }

		// now close dependent floater
		for(handle_set_iter_t dependent_it = mDependents.begin();
			dependent_it != mDependents.end(); )
		{
			
			LLFloater* floaterp = dependent_it->get();
			if (floaterp)
			{
				++dependent_it;
				floaterp->closeFloater(app_quitting);
			}
			else
			{
				mDependents.erase(dependent_it++);
			}
		}
		
		cleanupHandles();

		dirtyRect();

		// Close callbacks
		onClose(app_quitting);
		mCloseSignal(this, LLSD(app_quitting));
		
		// Hide or Destroy
		if (mSingleInstance)
		{
			// Hide the instance
			if (getHost())
			{
				getHost()->setVisible(FALSE);
			}
			else
			{
				setVisible(FALSE);
				if (!mReuseInstance)
				{
					destroy();
				}
			}
		}
		else
		{
			setVisible(FALSE); // hide before destroying (so handleVisibilityChange() gets called)
			if (!mReuseInstance)
			{
				destroy();
			}
		}
	}
}

/*virtual*/
void LLFloater::closeHostedFloater()
{
	// When toggling *visibility*, close the host instead of the floater when hosted
	if (getHost())
	{
		getHost()->closeFloater();
	}
	else
	{
		closeFloater();
	}
}

/*virtual*/
void LLFloater::reshape(S32 width, S32 height, BOOL called_from_parent)
{
	LLPanel::reshape(width, height, called_from_parent);
}

void LLFloater::releaseFocus()
{
	LLUI::removePopup(this);

	setFocus(FALSE);

	if( gFocusMgr.childHasMouseCapture( this ) )
	{
		gFocusMgr.setMouseCapture(NULL);
	}
}


void LLFloater::setResizeLimits( S32 min_width, S32 min_height )
{
	mMinWidth = min_width;
	mMinHeight = min_height;

	for( S32 i = 0; i < 4; i++ )
	{
		if( mResizeBar[i] )
		{
			if (i == LLResizeBar::LEFT || i == LLResizeBar::RIGHT)
			{
				mResizeBar[i]->setResizeLimits( min_width, S32_MAX );
			}
			else
			{
				mResizeBar[i]->setResizeLimits( min_height, S32_MAX );
			}
		}
		if( mResizeHandle[i] )
		{
			mResizeHandle[i]->setResizeLimits( min_width, min_height );
		}
	}
}


void LLFloater::center()
{
	if(getHost())
	{
		// hosted floaters can't move
		return;
	}
	centerWithin(gFloaterView->getRect());
}

LLMultiFloater* LLFloater::getHost()
{ 
	return (LLMultiFloater*)mHostHandle.get(); 
}

void LLFloater::applyControlsAndPosition(LLFloater* other)
{
	if (!applyDockState())
	{
		if (!applyRectControl())
		{
			applyPositioning(other, true);
		}
	}
}

bool LLFloater::applyRectControl()
{
	bool saved_rect = false;

	LLRect screen_rect = calcScreenRect();
	mPosition = LLCoordGL(screen_rect.getCenterX(), screen_rect.getCenterY()).convert();
	
	LLFloater* last_in_group = LLFloaterReg::getLastFloaterInGroup(mInstanceName);
	if (last_in_group && last_in_group != this)
	{
		// other floaters in our group, position ourselves relative to them and don't save the rect
		mRectControl.clear();
		mPositioning = LLFloaterEnums::POSITIONING_CASCADE_GROUP;
	}
	else
	{
		bool rect_specified = false;
		if (!mRectControl.empty())
		{
			// If we have a saved rect, use it
			const LLRect& rect = getControlGroup()->getRect(mRectControl);
			if (rect.notEmpty()) saved_rect = true;
			if (saved_rect)
			{
				setOrigin(rect.mLeft, rect.mBottom);

				if (mResizable)
				{
					reshape(llmax(mMinWidth, rect.getWidth()), llmax(mMinHeight, rect.getHeight()));
				}
				mPositioning = LLFloaterEnums::POSITIONING_RELATIVE;
				LLRect screen_rect = calcScreenRect();
				mPosition = LLCoordGL(screen_rect.getCenterX(), screen_rect.getCenterY()).convert();
				rect_specified = true;
			}
		}

		LLControlVariablePtr x_control = getControlGroup()->getControl(mPosXControl);
		LLControlVariablePtr y_control = getControlGroup()->getControl(mPosYControl);
		if (x_control.notNull() 
			&& y_control.notNull()
			&& !x_control->isDefault()
			&& !y_control->isDefault())
		{
			mPosition.mX = x_control->getValue().asReal();
			mPosition.mY = y_control->getValue().asReal();
			mPositioning = LLFloaterEnums::POSITIONING_RELATIVE;
			applyRelativePosition();

			saved_rect = true;
		}

		// remember updated position
		if (rect_specified)
		{
			storeRectControl();
		}
	}

	if (saved_rect)
	{
		// propagate any derived positioning data back to settings file
		storeRectControl();
	}


	return saved_rect;
}

bool LLFloater::applyDockState()
{
	bool docked = false;

	if (mDocStateControl.size() > 1)
	{
		docked = getControlGroup()->getBOOL(mDocStateControl);
		setDocked(docked);
	}

	return docked;
}

void LLFloater::applyPositioning(LLFloater* other, bool on_open)
{
	// Otherwise position according to the positioning code
	switch (mPositioning)
	{
	case LLFloaterEnums::POSITIONING_CENTERED:
		center();
		break;

	case LLFloaterEnums::POSITIONING_SPECIFIED:
		break;

	case LLFloaterEnums::POSITIONING_CASCADING:
		if (!on_open)
		{
			applyRelativePosition();
		}
		// fall through
	case LLFloaterEnums::POSITIONING_CASCADE_GROUP:
		if (on_open)
		{
			if (other != NULL && other != this)
			{
				stackWith(*other);
			}
			else
			{
				static const U32 CASCADING_FLOATER_HOFFSET = 0;
				static const U32 CASCADING_FLOATER_VOFFSET = 0;
			
				const LLRect& snap_rect = gFloaterView->getSnapRect();

				const S32 horizontal_offset = CASCADING_FLOATER_HOFFSET;
				const S32 vertical_offset = snap_rect.getHeight() - CASCADING_FLOATER_VOFFSET;

				S32 rect_height = getRect().getHeight();
				setOrigin(horizontal_offset, vertical_offset - rect_height);

				translate(snap_rect.mLeft, snap_rect.mBottom);
			}
			setFollows(FOLLOWS_TOP | FOLLOWS_LEFT);
		}
		break;

	case LLFloaterEnums::POSITIONING_RELATIVE:
		{
			applyRelativePosition();

			break;
		}
	default:
		// Do nothing
		break;
	}
}

void LLFloater::applyTitle()
{
	if (!mDragHandle)
	{
		return;
	}

	if (isMinimized() && !mShortTitle.empty())
	{
		mDragHandle->setTitle( mShortTitle );
	}
	else
	{
		mDragHandle->setTitle ( mTitle );
	}

	if (getHost())
	{
		getHost()->updateFloaterTitle(this);	
	}
}

std::string LLFloater::getCurrentTitle() const
{
	return mDragHandle ? mDragHandle->getTitle() : LLStringUtil::null;
}

void LLFloater::setTitle( const std::string& title )
{
	mTitle = title;
	applyTitle();
}

std::string LLFloater::getTitle() const
{
	if (mTitle.empty())
	{
		return mDragHandle ? mDragHandle->getTitle() : LLStringUtil::null;
	}
	else
	{
		return mTitle;
	}
}

void LLFloater::setShortTitle( const std::string& short_title )
{
	mShortTitle = short_title;
	applyTitle();
}

std::string LLFloater::getShortTitle() const
{
	if (mShortTitle.empty())
	{
		return mDragHandle ? mDragHandle->getTitle() : LLStringUtil::null;
	}
	else
	{
		return mShortTitle;
	}
}

BOOL LLFloater::canSnapTo(const LLView* other_view)
{
	if (NULL == other_view)
	{
		llwarns << "other_view is NULL" << llendl;
		return FALSE;
	}

	if (other_view != getParent())
	{
		const LLFloater* other_floaterp = dynamic_cast<const LLFloater*>(other_view);		
		if (other_floaterp 
			&& other_floaterp->getSnapTarget() == getHandle() 
			&& mDependents.find(other_floaterp->getHandle()) != mDependents.end())
		{
			// this is a dependent that is already snapped to us, so don't snap back to it
			return FALSE;
		}
	}

	return LLPanel::canSnapTo(other_view);
}

void LLFloater::setSnappedTo(const LLView* snap_view)
{
	if (!snap_view || snap_view == getParent())
	{
		clearSnapTarget();
	}
	else
	{
		//RN: assume it's a floater as it must be a sibling to our parent floater
		const LLFloater* floaterp = dynamic_cast<const LLFloater*>(snap_view);
		if (floaterp)
		{
			setSnapTarget(floaterp->getHandle());
		}
	}
}

void LLFloater::handleReshape(const LLRect& new_rect, bool by_user)
{
	const LLRect old_rect = getRect();
	LLView::handleReshape(new_rect, by_user);

	if (by_user && !getHost())
	{
		LLFloaterView * floaterVp = dynamic_cast<LLFloaterView*>(getParent());
		if (floaterVp)
		{
			floaterVp->adjustToFitScreen(this, !isMinimized());
		}
	}

	// if not minimized, adjust all snapped dependents to new shape
	if (!isMinimized())
	{
		if (by_user)
		{
			if (isDocked())
			{
				setDocked( false, false);
			}
			storeRectControl();
			mPositioning = LLFloaterEnums::POSITIONING_RELATIVE;
			LLRect screen_rect = calcScreenRect();
			mPosition = LLCoordGL(screen_rect.getCenterX(), screen_rect.getCenterY()).convert();
		}

		// gather all snapped dependents
		for(handle_set_iter_t dependent_it = mDependents.begin();
			dependent_it != mDependents.end(); ++dependent_it)
		{
			LLFloater* floaterp = dependent_it->get();
			// is a dependent snapped to us?
			if (floaterp && floaterp->getSnapTarget() == getHandle())
			{
				S32 delta_x = 0;
				S32 delta_y = 0;
				// check to see if it snapped to right or top, and move if dependee floater is resizing
				LLRect dependent_rect = floaterp->getRect();
				if (dependent_rect.mLeft - getRect().mLeft >= old_rect.getWidth() || // dependent on my right?
					dependent_rect.mRight == getRect().mLeft + old_rect.getWidth()) // dependent aligned with my right
				{
					// was snapped directly onto right side or aligned with it
					delta_x += new_rect.getWidth() - old_rect.getWidth();
				}
				if (dependent_rect.mBottom - getRect().mBottom >= old_rect.getHeight() ||
					dependent_rect.mTop == getRect().mBottom + old_rect.getHeight())
				{
					// was snapped directly onto top side or aligned with it
					delta_y += new_rect.getHeight() - old_rect.getHeight();
				}

				// take translation of dependee floater into account as well
				delta_x += new_rect.mLeft - old_rect.mLeft;
				delta_y += new_rect.mBottom - old_rect.mBottom;

				dependent_rect.translate(delta_x, delta_y);
				floaterp->setShape(dependent_rect, by_user);
			}
		}
	}
	else
	{
		// If minimized, and origin has changed, set
		// mHasBeenDraggedWhileMinimized to TRUE
		if ((new_rect.mLeft != old_rect.mLeft) ||
			(new_rect.mBottom != old_rect.mBottom))
		{
			mHasBeenDraggedWhileMinimized = TRUE;
		}
	}
}

void LLFloater::setMinimized(BOOL minimize)
{
	const LLFloater::Params& default_params = LLFloater::getDefaultParams();
	S32 floater_header_size = default_params.header_height;
	static LLUICachedControl<S32> minimized_width ("UIMinimizedWidth", 0);

	if (minimize == mMinimized) return;

	if (mMinimizeSignal)
	{
		(*mMinimizeSignal)(this, LLSD(minimize));
	}

	if (minimize)
	{
		// minimized flag should be turned on before release focus
		mMinimized = TRUE;
		mExpandedRect = getRect();

		// If the floater has been dragged while minimized in the
		// past, then locate it at its previous minimized location.
		// Otherwise, ask the view for a minimize position.
		if (mHasBeenDraggedWhileMinimized)
		{
			setOrigin(mPreviousMinimizedLeft, mPreviousMinimizedBottom);
		}
		else
		{
			S32 left, bottom;
			gFloaterView->getMinimizePosition(&left, &bottom);
			setOrigin( left, bottom );
		}

		if (mButtonsEnabled[BUTTON_MINIMIZE])
		{
			mButtonsEnabled[BUTTON_MINIMIZE] = FALSE;
			mButtonsEnabled[BUTTON_RESTORE] = TRUE;
		}

		setBorderVisible(TRUE);

		for(handle_set_iter_t dependent_it = mDependents.begin();
			dependent_it != mDependents.end();
			++dependent_it)
		{
			LLFloater* floaterp = dependent_it->get();
			if (floaterp)
			{
				if (floaterp->isMinimizeable())
				{
					floaterp->setMinimized(TRUE);
				}
				else if (!floaterp->isMinimized())
				{
					floaterp->setVisible(FALSE);
				}
			}
		}

		// Lose keyboard focus when minimized
		releaseFocus();

		for (S32 i = 0; i < 4; i++)
		{
			if (mResizeBar[i] != NULL)
			{
				mResizeBar[i]->setEnabled(FALSE);
			}
			if (mResizeHandle[i] != NULL)
			{
				mResizeHandle[i]->setEnabled(FALSE);
			}
		}
		
		// Reshape *after* setting mMinimized
		reshape( minimized_width, floater_header_size, TRUE);
	}
	else
	{
		// If this window has been dragged while minimized (at any time),
		// remember its position for the next time it's minimized.
		if (mHasBeenDraggedWhileMinimized)
		{
			const LLRect& currentRect = getRect();
			mPreviousMinimizedLeft = currentRect.mLeft;
			mPreviousMinimizedBottom = currentRect.mBottom;
		}

		setOrigin( mExpandedRect.mLeft, mExpandedRect.mBottom );
		if (mButtonsEnabled[BUTTON_RESTORE])
		{
			mButtonsEnabled[BUTTON_MINIMIZE] = TRUE;
			mButtonsEnabled[BUTTON_RESTORE] = FALSE;
		}

		// show dependent floater
		for(handle_set_iter_t dependent_it = mDependents.begin();
			dependent_it != mDependents.end();
			++dependent_it)
		{
			LLFloater* floaterp = dependent_it->get();
			if (floaterp)
			{
				floaterp->setMinimized(FALSE);
				floaterp->setVisible(TRUE);
			}
		}

		for (S32 i = 0; i < 4; i++)
		{
			if (mResizeBar[i] != NULL)
			{
				mResizeBar[i]->setEnabled(isResizable());
			}
			if (mResizeHandle[i] != NULL)
			{
				mResizeHandle[i]->setEnabled(isResizable());
			}
		}
		
		mMinimized = FALSE;

		// Reshape *after* setting mMinimized
		reshape( mExpandedRect.getWidth(), mExpandedRect.getHeight(), TRUE );
	}

	make_ui_sound("UISndWindowClose");
	updateTitleButtons();
	applyTitle ();
}

void LLFloater::setFocus( BOOL b )
{
	if (b && getIsChrome())
	{
		return;
	}
	LLView* last_focus = gFocusMgr.getLastFocusForGroup(this);
	// a descendent already has focus
	BOOL child_had_focus = hasFocus();

	// give focus to first valid descendent
	LLPanel::setFocus(b);

	if (b)
	{
		// only push focused floaters to front of stack if not in midst of ctrl-tab cycle
		LLFloaterView * parent = dynamic_cast<LLFloaterView *>(getParent());
		if (!getHost() && parent && !parent->getCycleMode())
		{
			if (!isFrontmost())
			{
				setFrontmost();
			}
		}

		// when getting focus, delegate to last descendent which had focus
		if (last_focus && !child_had_focus && 
			last_focus->isInEnabledChain() &&
			last_focus->isInVisibleChain())
		{
			// *FIX: should handle case where focus doesn't stick
			last_focus->setFocus(TRUE);
		}
	}
	updateTransparency(b ? TT_ACTIVE : TT_INACTIVE);
}

// virtual
void LLFloater::setRect(const LLRect &rect)
{
	LLPanel::setRect(rect);
	layoutDragHandle();
	layoutResizeCtrls();
}

// virtual
void LLFloater::setIsChrome(BOOL is_chrome)
{
	// chrome floaters don't take focus at all
	if (is_chrome)
	{
		// remove focus if we're changing to chrome
		setFocus(FALSE);
		// can't Ctrl-Tab to "chrome" floaters
		setFocusRoot(FALSE);
		mButtons[BUTTON_CLOSE]->setToolTip(LLStringExplicit(getButtonTooltip(Params(), BUTTON_CLOSE, is_chrome)));
	}
	
	LLPanel::setIsChrome(is_chrome);
}

// Change the draw style to account for the foreground state.
void LLFloater::setForeground(BOOL front)
{
	if (front != mForeground)
	{
		mForeground = front;
		if (mDragHandle)
			mDragHandle->setForeground( front );

		if (!front)
		{
			releaseFocus();
		}

		setBackgroundOpaque( front ); 
	}
}

void LLFloater::cleanupHandles()
{
	// remove handles to non-existent dependents
	for(handle_set_iter_t dependent_it = mDependents.begin();
		dependent_it != mDependents.end(); )
	{
		LLFloater* floaterp = dependent_it->get();
		if (!floaterp)
		{
			mDependents.erase(dependent_it++);
		}
		else
		{
			++dependent_it;
		}
	}
}

void LLFloater::setHost(LLMultiFloater* host)
{
	if (mHostHandle.isDead() && host)
	{
		// make buttons smaller for hosted windows to differentiate from parent
		mButtonScale = 0.9f;

		// add tear off button
		if (mCanTearOff)
		{
			mButtonsEnabled[BUTTON_TEAR_OFF] = TRUE;
		}
	}
	else if (!mHostHandle.isDead() && !host)
	{
		mButtonScale = 1.f;
		//mButtonsEnabled[BUTTON_TEAR_OFF] = FALSE;
	}
	if (host)
	{
		mHostHandle = host->getHandle();
		mLastHostHandle = host->getHandle();
	}
	else
	{
		mHostHandle.markDead();
	}
    
	updateTitleButtons();
}

void LLFloater::moveResizeHandlesToFront()
{
	for( S32 i = 0; i < 4; i++ )
	{
		if( mResizeBar[i] )
		{
			sendChildToFront(mResizeBar[i]);
		}
	}

	for( S32 i = 0; i < 4; i++ )
	{
		if( mResizeHandle[i] )
		{
			sendChildToFront(mResizeHandle[i]);
		}
	}
}

/*virtual*/
BOOL LLFloater::isFrontmost()
{
	LLFloaterView* floater_view = getParentByType<LLFloaterView>();
	return getVisible()
			&& (floater_view 
				&& floater_view->getFrontmost() == this);
}

void LLFloater::addDependentFloater(LLFloater* floaterp, BOOL reposition)
{
	mDependents.insert(floaterp->getHandle());
	floaterp->mDependeeHandle = getHandle();

	if (reposition)
	{
		floaterp->setRect(gFloaterView->findNeighboringPosition(this, floaterp));
		floaterp->setSnapTarget(getHandle());
	}
	gFloaterView->adjustToFitScreen(floaterp, FALSE, TRUE);
	if (floaterp->isFrontmost())
	{
		// make sure to bring self and sibling floaters to front
		gFloaterView->bringToFront(floaterp);
	}
}

void LLFloater::addDependentFloater(LLHandle<LLFloater> dependent, BOOL reposition)
{
	LLFloater* dependent_floaterp = dependent.get();
	if(dependent_floaterp)
	{
		addDependentFloater(dependent_floaterp, reposition);
	}
}

void LLFloater::removeDependentFloater(LLFloater* floaterp)
{
	mDependents.erase(floaterp->getHandle());
	floaterp->mDependeeHandle = LLHandle<LLFloater>();
}

BOOL LLFloater::offerClickToButton(S32 x, S32 y, MASK mask, EFloaterButton index)
{
	if( mButtonsEnabled[index] )
	{
		LLButton* my_butt = mButtons[index];
		S32 local_x = x - my_butt->getRect().mLeft;
		S32 local_y = y - my_butt->getRect().mBottom;

		if (
			my_butt->pointInView(local_x, local_y) &&
			my_butt->handleMouseDown(local_x, local_y, mask))
		{
			// the button handled it
			return TRUE;
		}
	}
	return FALSE;
}

BOOL LLFloater::handleScrollWheel(S32 x, S32 y, S32 clicks)
{
	LLPanel::handleScrollWheel(x,y,clicks);
	return TRUE;//always
}

// virtual
BOOL LLFloater::handleMouseUp(S32 x, S32 y, MASK mask)
{
	lldebugs << "LLFloater::handleMouseUp calling LLPanel (really LLView)'s handleMouseUp (first initialized xui to: " << getPathname() << " )" << llendl;
	BOOL handled = LLPanel::handleMouseUp(x,y,mask); // Not implemented in LLPanel so this actually calls LLView
	if (handled) {
		LLViewerEventRecorder::instance().updateMouseEventInfo(x,y,-55,-55,getPathname());
	}
	return handled;
}

// virtual
BOOL LLFloater::handleMouseDown(S32 x, S32 y, MASK mask)
{
	if( mMinimized )
	{
		// Offer the click to titlebar buttons.
		// Note: this block and the offerClickToButton helper method can be removed
		// because the parent container will handle it for us but we'll keep it here
		// for safety until after reworking the panel code to manage hidden children.
		if(offerClickToButton(x, y, mask, BUTTON_CLOSE)) return TRUE;
		if(offerClickToButton(x, y, mask, BUTTON_RESTORE)) return TRUE;
		if(offerClickToButton(x, y, mask, BUTTON_TEAR_OFF)) return TRUE;
		if(offerClickToButton(x, y, mask, BUTTON_DOCK)) return TRUE;

		// Otherwise pass to drag handle for movement
		return mDragHandle->handleMouseDown(x, y, mask);
	}
	else
	{
		bringToFront( x, y );
		BOOL handled = LLPanel::handleMouseDown( x, y, mask ); 
		if (handled) {
			LLViewerEventRecorder::instance().updateMouseEventInfo(x,y,-55,-55,getPathname()); 
		}
		return handled;
	}
}

// virtual
BOOL LLFloater::handleRightMouseDown(S32 x, S32 y, MASK mask)
{
	BOOL was_minimized = mMinimized;
	bringToFront( x, y );
	return was_minimized || LLPanel::handleRightMouseDown( x, y, mask );
}

BOOL LLFloater::handleMiddleMouseDown(S32 x, S32 y, MASK mask)
{
	bringToFront( x, y );
	return LLPanel::handleMiddleMouseDown( x, y, mask );
}


// virtual
BOOL LLFloater::handleDoubleClick(S32 x, S32 y, MASK mask)
{
	BOOL was_minimized = mMinimized;
	setMinimized(FALSE);
	return was_minimized || LLPanel::handleDoubleClick(x, y, mask);
}

void LLFloater::bringToFront( S32 x, S32 y )
{
	if (getVisible() && pointInView(x, y))
	{
		LLMultiFloater* hostp = getHost();
		if (hostp)
		{
			hostp->showFloater(this);
		}
		else
		{
			LLFloaterView* parent = dynamic_cast<LLFloaterView*>( getParent() );
			if (parent)
			{
				parent->bringToFront( this );
			}
		}
	}
}


// virtual
void LLFloater::setVisibleAndFrontmost(BOOL take_focus, const LLSD& key)
{
	LLMultiFloater* hostp = getHost();
	if (hostp)
	{
		hostp->setVisible(TRUE);
		hostp->setFrontmost(take_focus);
	}
	else
	{
		setVisible(TRUE);
		setFrontmost(take_focus);
	}
}

void LLFloater::setFrontmost(BOOL take_focus)
{
	LLMultiFloater* hostp = getHost();
	if (hostp)
	{
		// this will bring the host floater to the front and select
		// the appropriate panel
		hostp->showFloater(this);
	}
	else
	{
		// there are more than one floater view
		// so we need to query our parent directly
		LLFloaterView * parent = dynamic_cast<LLFloaterView*>( getParent() );
		if (parent)
		{
			parent->bringToFront(this, take_focus);
		}

		// Make sure to set the appropriate transparency type (STORM-732).
		updateTransparency(hasFocus() || getIsChrome() ? TT_ACTIVE : TT_INACTIVE);
	}
}

void LLFloater::setCanDock(bool b)
{
	if(b != mCanDock)
	{
		mCanDock = b;
		if(mCanDock)
		{
			mButtonsEnabled[BUTTON_DOCK] = !mDocked;
		}
		else
		{
			mButtonsEnabled[BUTTON_DOCK] = FALSE;
		}
	}
	updateTitleButtons();
}

void LLFloater::setDocked(bool docked, bool pop_on_undock)
{
	if(docked != mDocked && mCanDock)
	{
		mDocked = docked;
		mButtonsEnabled[BUTTON_DOCK] = !mDocked;

		if (mDocked)
		{
			setMinimized(FALSE);
			mPositioning = LLFloaterEnums::POSITIONING_RELATIVE;
		}

		updateTitleButtons();

		storeDockStateControl();
	}
	
}

// static
void LLFloater::onClickMinimize(LLFloater* self)
{
	if (!self)
		return;
	self->setMinimized( !self->isMinimized() );
}

void LLFloater::onClickTearOff(LLFloater* self)
{
	if (!self)
		return;
	S32 floater_header_size = self->mHeaderHeight;
	LLMultiFloater* host_floater = self->getHost();
	if (host_floater) //Tear off
	{
		LLRect new_rect;
		host_floater->removeFloater(self);
		// reparent to floater view
		gFloaterView->addChild(self);

		self->openFloater(self->getKey());
		if (self->mSaveRect && !self->mRectControl.empty())
		{
			self->applyRectControl();
		}
		else
		{   // only force position for floaters that don't have that data saved
			new_rect.setLeftTopAndSize(host_floater->getRect().mLeft + 5, host_floater->getRect().mTop - floater_header_size - 5, self->getRect().getWidth(), self->getRect().getHeight());
			self->setRect(new_rect);
		}
		gFloaterView->adjustToFitScreen(self, FALSE);
		// give focus to new window to keep continuity for the user
		self->setFocus(TRUE);
		self->setTornOff(true);
	}
	else  //Attach to parent.
	{
		LLMultiFloater* new_host = (LLMultiFloater*)self->mLastHostHandle.get();
		if (new_host)
		{
			if (self->mSaveRect)
			{
				self->storeRectControl();
			}
			self->setMinimized(FALSE); // to reenable minimize button if it was minimized
			new_host->showFloater(self);
			// make sure host is visible
			new_host->openFloater(new_host->getKey());
		}
		self->setTornOff(false);
	}
	self->updateTitleButtons();
    self->setOpenPositioning(LLFloaterEnums::POSITIONING_RELATIVE);
}

// static
void LLFloater::onClickDock(LLFloater* self)
{
	if(self && self->mCanDock)
	{
		self->setDocked(!self->mDocked, true);
	}
}

// static
void LLFloater::onClickHelp( LLFloater* self )
{
	if (self && LLUI::sHelpImpl)
	{
		// find the current help context for this floater
		std::string help_topic;
		if (self->findHelpTopic(help_topic))
		{
			LLUI::sHelpImpl->showTopic(help_topic);
		}
	}
}

void LLFloater::initRectControl()
{
	// save_rect and save_visibility only apply to registered floaters
	if (mSaveRect)
	{
		std::string ctrl_name = getControlName(mInstanceName, mKey);
		mRectControl = LLFloaterReg::declareRectControl(ctrl_name);
		mPosXControl = LLFloaterReg::declarePosXControl(ctrl_name);
		mPosYControl = LLFloaterReg::declarePosYControl(ctrl_name);
	}
}

// static
void LLFloater::closeFrontmostFloater()
{
	LLFloater* floater_to_close = gFloaterView->getFrontmostClosableFloater();
	if(floater_to_close)
	{
		floater_to_close->closeFloater();
	}

	// if nothing took focus after closing focused floater
	// give it to next floater (to allow closing multiple windows via keyboard in rapid succession)
	if (gFocusMgr.getKeyboardFocus() == NULL)
	{
		// HACK: use gFloaterView directly in case we are using Ctrl-W to close snapshot window
		// which sits in gSnapshotFloaterView, and needs to pass focus on to normal floater view
		gFloaterView->focusFrontFloater();
	}
}


// static
void LLFloater::onClickClose( LLFloater* self )
{
	if (!self)
		return;
	self->onClickCloseBtn();
}

void LLFloater::onClickCloseBtn(bool app_quitting)
{
	closeFloater(false);
}


// virtual
void LLFloater::draw()
{
	const F32 alpha = getCurrentTransparency();

	// draw background
	if( isBackgroundVisible() )
	{
		drawShadow(this);

		S32 left = LLPANEL_BORDER_WIDTH;
		S32 top = getRect().getHeight() - LLPANEL_BORDER_WIDTH;
		S32 right = getRect().getWidth() - LLPANEL_BORDER_WIDTH;
		S32 bottom = LLPANEL_BORDER_WIDTH;

		LLUIImage* image = NULL;
		LLColor4 color;
		LLColor4 overlay_color;
		if (isBackgroundOpaque())
		{
			// NOTE: image may not be set
			image = getBackgroundImage();
			color = getBackgroundColor();
			overlay_color = getBackgroundImageOverlay();
		}
		else
		{
			image = getTransparentImage();
			color = getTransparentColor();
			overlay_color = getTransparentImageOverlay();
		}

		if (image)
		{
			// We're using images for this floater's backgrounds
			image->draw(getLocalRect(), overlay_color % alpha);
		}
		else
		{
			// We're not using images, use old-school flat colors
			gl_rect_2d( left, top, right, bottom, color % alpha );

			// draw highlight on title bar to indicate focus.  RDW
			if(hasFocus() 
				&& !getIsChrome() 
				&& !getCurrentTitle().empty())
			{
				static LLUIColor titlebar_focus_color = LLUIColorTable::instance().getColor("TitleBarFocusColor");
				
				const LLFontGL* font = LLFontGL::getFontSansSerif();
				LLRect r = getRect();
				gl_rect_2d_offset_local(0, r.getHeight(), r.getWidth(), r.getHeight() - font->getLineHeight() - 1, 
					titlebar_focus_color % alpha, 0, TRUE);
			}
		}
	}

	LLPanel::updateDefaultBtn();

	if( getDefaultButton() )
	{
		if (hasFocus() && getDefaultButton()->getEnabled())
		{
			LLFocusableElement* focus_ctrl = gFocusMgr.getKeyboardFocus();
			// is this button a direct descendent and not a nested widget (e.g. checkbox)?
			BOOL focus_is_child_button = dynamic_cast<LLButton*>(focus_ctrl) != NULL && dynamic_cast<LLButton*>(focus_ctrl)->getParent() == this;
			// only enable default button when current focus is not a button
			getDefaultButton()->setBorderEnabled(!focus_is_child_button);
		}
		else
		{
			getDefaultButton()->setBorderEnabled(FALSE);
		}
	}
	if (isMinimized())
	{
		for (S32 i = 0; i < BUTTON_COUNT; i++)
		{
			drawChild(mButtons[i]);
		}
		drawChild(mDragHandle, 0, 0, TRUE);
	}
	else
	{
		// don't call LLPanel::draw() since we've implemented custom background rendering
		LLView::draw();
	}

	// update tearoff button for torn off floaters
	// when last host goes away
	if (mCanTearOff && !getHost())
	{
		LLFloater* old_host = mLastHostHandle.get();
		if (!old_host)
		{
			setCanTearOff(FALSE);
		}
	}
}

void	LLFloater::drawShadow(LLPanel* panel)
{
	S32 left = LLPANEL_BORDER_WIDTH;
	S32 top = panel->getRect().getHeight() - LLPANEL_BORDER_WIDTH;
	S32 right = panel->getRect().getWidth() - LLPANEL_BORDER_WIDTH;
	S32 bottom = LLPANEL_BORDER_WIDTH;

	static LLUICachedControl<S32> shadow_offset_S32 ("DropShadowFloater", 0);
	static LLUIColor shadow_color_cached = LLUIColorTable::instance().getColor("ColorDropShadow");
	LLColor4 shadow_color = shadow_color_cached;
	F32 shadow_offset = (F32)shadow_offset_S32;

	if (!panel->isBackgroundOpaque())
	{
		shadow_offset *= 0.2f;
		shadow_color.mV[VALPHA] *= 0.5f;
	}
	gl_drop_shadow(left, top, right, bottom, 
		shadow_color % getCurrentTransparency(),
		llround(shadow_offset));
}

void LLFloater::updateTransparency(LLView* view, ETypeTransparency transparency_type)
{
	if (!view) return;
	child_list_t children = *view->getChildList();
	child_list_t::iterator it = children.begin();

	LLUICtrl* ctrl = dynamic_cast<LLUICtrl*>(view);
	if (ctrl)
	{
		ctrl->setTransparencyType(transparency_type);
	}

	for(; it != children.end(); ++it)
	{
		updateTransparency(*it, transparency_type);
	}
}

void LLFloater::updateTransparency(ETypeTransparency transparency_type)
{
	updateTransparency(this, transparency_type);
}

void	LLFloater::setCanMinimize(BOOL can_minimize)
{
	// if removing minimize/restore button programmatically,
	// go ahead and unminimize floater
	mCanMinimize = can_minimize;
	if (!can_minimize)
	{
		setMinimized(FALSE);
	}

	mButtonsEnabled[BUTTON_MINIMIZE] = can_minimize && !isMinimized();
	mButtonsEnabled[BUTTON_RESTORE]  = can_minimize &&  isMinimized();

	updateTitleButtons();
}

void	LLFloater::setCanClose(BOOL can_close)
{
	mCanClose = can_close;
	mButtonsEnabled[BUTTON_CLOSE] = can_close;

	updateTitleButtons();
}

void	LLFloater::setCanTearOff(BOOL can_tear_off)
{
	mCanTearOff = can_tear_off;
	mButtonsEnabled[BUTTON_TEAR_OFF] = mCanTearOff && !mHostHandle.isDead();

	updateTitleButtons();
}


void LLFloater::setCanResize(BOOL can_resize)
{
	mResizable = can_resize;
	enableResizeCtrls(can_resize);
}

void LLFloater::setCanDrag(BOOL can_drag)
{
	// if we delete drag handle, we no longer have access to the floater's title
	// so just enable/disable it
	if (!can_drag && mDragHandle->getEnabled())
	{
		mDragHandle->setEnabled(FALSE);
	}
	else if (can_drag && !mDragHandle->getEnabled())
	{
		mDragHandle->setEnabled(TRUE);
	}
}

bool LLFloater::getCanDrag()
{
	return mDragHandle->getEnabled();
}


void LLFloater::updateTitleButtons()
{
	static LLUICachedControl<S32> floater_close_box_size ("UIFloaterCloseBoxSize", 0);
	static LLUICachedControl<S32> close_box_from_top ("UICloseBoxFromTop", 0);
	LLRect buttons_rect;
	S32 button_count = 0;
	for (S32 i = 0; i < BUTTON_COUNT; i++)
	{
		if (!mButtons[i])
		{
			continue;
		}

		bool enabled = mButtonsEnabled[i];
		if (i == BUTTON_HELP)
		{
			// don't show the help button if the floater is minimized
			// or if it is a docked tear-off floater
			if (isMinimized() || (mButtonsEnabled[BUTTON_TEAR_OFF] && ! mTornOff))
			{
				enabled = false;
			}
		}
		if (i == BUTTON_CLOSE && mButtonScale != 1.f)
		{
			//*HACK: always render close button for hosted floaters so
			//that users don't accidentally hit the button when
			//closing multiple windows in the chatterbox
			enabled = true;
		}

		mButtons[i]->setEnabled(enabled);

		if (enabled)
		{
			button_count++;

			LLRect btn_rect;
			if (mDragOnLeft)
			{
				btn_rect.setLeftTopAndSize(
					LLPANEL_BORDER_WIDTH,
					getRect().getHeight() - close_box_from_top - (floater_close_box_size + 1) * button_count,
					llround((F32)floater_close_box_size * mButtonScale),
					llround((F32)floater_close_box_size * mButtonScale));
			}
			else
			{
				btn_rect.setLeftTopAndSize(
					getRect().getWidth() - LLPANEL_BORDER_WIDTH - (floater_close_box_size + 1) * button_count,
					getRect().getHeight() - close_box_from_top,
					llround((F32)floater_close_box_size * mButtonScale),
					llround((F32)floater_close_box_size * mButtonScale));
			}

			// first time here, init 'buttons_rect'
			if(1 == button_count)
			{
				buttons_rect = btn_rect;
			}
			else
			{
				// if mDragOnLeft=true then buttons are on top-left side vertically aligned
				// title is not displayed in this case, calculating 'buttons_rect' for future use
				mDragOnLeft ? buttons_rect.mBottom -= btn_rect.mBottom : 
					buttons_rect.mLeft = btn_rect.mLeft;
			}
			mButtons[i]->setRect(btn_rect);
			mButtons[i]->setVisible(TRUE);
			// the restore button should have a tab stop so that it takes action when you Ctrl-Tab to a minimized floater
			mButtons[i]->setTabStop(i == BUTTON_RESTORE);
		}
		else
		{
			mButtons[i]->setVisible(FALSE);
		}
	}
	if (mDragHandle)
	{
		localRectToOtherView(buttons_rect, &buttons_rect, mDragHandle);
		mDragHandle->setButtonsRect(buttons_rect);
	}
}

void LLFloater::buildButtons(const Params& floater_params)
{
	static LLUICachedControl<S32> floater_close_box_size ("UIFloaterCloseBoxSize", 0);
	static LLUICachedControl<S32> close_box_from_top ("UICloseBoxFromTop", 0);
	for (S32 i = 0; i < BUTTON_COUNT; i++)
	{
		if (mButtons[i])
		{
			removeChild(mButtons[i]);
			delete mButtons[i];
			mButtons[i] = NULL;
		}
		
		LLRect btn_rect;
		if (mDragOnLeft)
		{
			btn_rect.setLeftTopAndSize(
				LLPANEL_BORDER_WIDTH,
				getRect().getHeight() - close_box_from_top - (floater_close_box_size + 1) * (i + 1),
				llround(floater_close_box_size * mButtonScale),
				llround(floater_close_box_size * mButtonScale));
		}
		else
		{
			btn_rect.setLeftTopAndSize(
				getRect().getWidth() - LLPANEL_BORDER_WIDTH - (floater_close_box_size + 1) * (i + 1),
				getRect().getHeight() - close_box_from_top,
				llround(floater_close_box_size * mButtonScale),
				llround(floater_close_box_size * mButtonScale));
		}

		LLButton::Params p;
		p.name(sButtonNames[i]);
		p.rect(btn_rect);
		p.image_unselected = getButtonImage(floater_params, (EFloaterButton)i);
		// Selected, no matter if hovered or not, is "pressed"
		LLUIImage* pressed_image = getButtonPressedImage(floater_params, (EFloaterButton)i);
		p.image_selected = pressed_image;
		p.image_hover_selected = pressed_image;
		// Use a glow effect when the user hovers over the button
		// These icons are really small, need glow amount increased
		p.hover_glow_amount( 0.33f );
		p.click_callback.function(boost::bind(sButtonCallbacks[i], this));
		p.tab_stop(false);
		p.follows.flags(FOLLOWS_TOP|FOLLOWS_RIGHT);
		p.tool_tip = getButtonTooltip(floater_params, (EFloaterButton)i, getIsChrome());
		p.scale_image(true);
		p.chrome(true);

		LLButton* buttonp = LLUICtrlFactory::create<LLButton>(p);
		addChild(buttonp);
		mButtons[i] = buttonp;
	}

	updateTitleButtons();
}

// static
LLUIImage* LLFloater::getButtonImage(const Params& p, EFloaterButton e)
{
	switch(e)
	{
		default:
		case BUTTON_CLOSE:
			return p.close_image;
		case BUTTON_RESTORE:
			return p.restore_image;
		case BUTTON_MINIMIZE:
			return p.minimize_image;
		case BUTTON_TEAR_OFF:
			return p.tear_off_image;
		case BUTTON_DOCK:
			return p.dock_image;
		case BUTTON_HELP:
			return p.help_image;
	}
}

// static
LLUIImage* LLFloater::getButtonPressedImage(const Params& p, EFloaterButton e)
{
	switch(e)
	{
		default:
		case BUTTON_CLOSE:
			return p.close_pressed_image;
		case BUTTON_RESTORE:
			return p.restore_pressed_image;
		case BUTTON_MINIMIZE:
			return p.minimize_pressed_image;
		case BUTTON_TEAR_OFF:
			return p.tear_off_pressed_image;
		case BUTTON_DOCK:
			return p.dock_pressed_image;
		case BUTTON_HELP:
			return p.help_pressed_image;
	}
}

// static
std::string LLFloater::getButtonTooltip(const Params& p, EFloaterButton e, bool is_chrome)
{
	// EXT-4081 (Lag Meter: Ctrl+W does not close floater)
	// If floater is chrome set 'Close' text for close button's tooltip
	if(is_chrome && BUTTON_CLOSE == e)
	{
		static std::string close_tooltip_chrome = LLTrans::getString("BUTTON_CLOSE_CHROME");
		return close_tooltip_chrome;
	}
	// TODO: per-floater localizable tooltips set in XML
	return sButtonToolTips[e];
}

/////////////////////////////////////////////////////
// LLFloaterView

static LLDefaultChildRegistry::Register<LLFloaterView> r("floater_view");

LLFloaterView::LLFloaterView (const Params& p)
:	LLUICtrl (p),
	mFocusCycleMode(FALSE),
	mMinimizePositionVOffset(0),
	mSnapOffsetBottom(0),
	mSnapOffsetRight(0),
	mFrontChild(NULL)
{
	mSnapView = getHandle();
}

// By default, adjust vertical.
void LLFloaterView::reshape(S32 width, S32 height, BOOL called_from_parent)
{
	LLView::reshape(width, height, called_from_parent);

	mLastSnapRect = getSnapRect();

	for ( child_list_const_iter_t child_it = getChildList()->begin(); child_it != getChildList()->end(); ++child_it)
	{
		LLView* viewp = *child_it;
		LLFloater* floaterp = (LLFloater*)viewp;
		if (floaterp->isDependent())
		{
			// dependents are moved with their "dependee"
			continue;
		}

		if (!floaterp->isMinimized() && floaterp->getCanDrag())
		{
			LLRect old_rect = floaterp->getRect();
			floaterp->applyPositioning(NULL, false);
			LLRect new_rect = floaterp->getRect();

			//LLRect r = floaterp->getRect();

			//// Compute absolute distance from each edge of screen
			//S32 left_offset = llabs(r.mLeft - 0);
			//S32 right_offset = llabs(old_right - r.mRight);

			//S32 top_offset = llabs(old_top - r.mTop);
			//S32 bottom_offset = llabs(r.mBottom - 0);

			S32 translate_x = new_rect.mLeft - old_rect.mLeft;
			S32 translate_y = new_rect.mBottom - old_rect.mBottom;

			//if (left_offset > right_offset)
			//{
			//	translate_x = new_right - old_right;
			//}

			//if (top_offset < bottom_offset)
			//{
			//	translate_y = new_top - old_top;
			//}

			// don't reposition immovable floaters
			//if (floaterp->getCanDrag())
			//{
			//	floaterp->translate(translate_x, translate_y);
			//}
			BOOST_FOREACH(LLHandle<LLFloater> dependent_floater, floaterp->mDependents)
			{
				if (dependent_floater.get())
				{
					dependent_floater.get()->translate(translate_x, translate_y);
				}
			}
		}
	}
}


void LLFloaterView::restoreAll()
{
	// make sure all subwindows aren't minimized
	for ( child_list_const_iter_t child_it = getChildList()->begin(); child_it != getChildList()->end(); ++child_it)
	{
		LLFloater* floaterp = (LLFloater*)*child_it;
		floaterp->setMinimized(FALSE);
	}

	// *FIX: make sure dependents are restored

	// children then deleted by default view constructor
}


LLRect LLFloaterView::findNeighboringPosition( LLFloater* reference_floater, LLFloater* neighbor )
{
	LLRect base_rect = reference_floater->getRect();
	LLRect::tCoordType width = neighbor->getRect().getWidth();
	LLRect::tCoordType height = neighbor->getRect().getHeight();
	LLRect new_rect = neighbor->getRect();

	LLRect expanded_base_rect = base_rect;
	expanded_base_rect.stretch(10);
	for(LLFloater::handle_set_iter_t dependent_it = reference_floater->mDependents.begin();
		dependent_it != reference_floater->mDependents.end(); ++dependent_it)
	{
		LLFloater* sibling = dependent_it->get();
		// check for dependents within 10 pixels of base floater
		if (sibling && 
			sibling != neighbor && 
			sibling->getVisible() && 
			expanded_base_rect.overlaps(sibling->getRect()))
		{
			base_rect.unionWith(sibling->getRect());
		}
	}

	LLRect::tCoordType left_margin = llmax(0, base_rect.mLeft);
	LLRect::tCoordType right_margin = llmax(0, getRect().getWidth() - base_rect.mRight);
	LLRect::tCoordType top_margin = llmax(0, getRect().getHeight() - base_rect.mTop);
	LLRect::tCoordType bottom_margin = llmax(0, base_rect.mBottom);

	// find position for floater in following order
	// right->left->bottom->top
	for (S32 i = 0; i < 5; i++)
	{
		if (right_margin > width)
		{
			new_rect.translate(base_rect.mRight - neighbor->getRect().mLeft, base_rect.mTop - neighbor->getRect().mTop);
			return new_rect;
		}
		else if (left_margin > width)
		{
			new_rect.translate(base_rect.mLeft - neighbor->getRect().mRight, base_rect.mTop - neighbor->getRect().mTop);
			return new_rect;
		}
		else if (bottom_margin > height)
		{
			new_rect.translate(base_rect.mLeft - neighbor->getRect().mLeft, base_rect.mBottom - neighbor->getRect().mTop);
			return new_rect;
		}
		else if (top_margin > height)
		{
			new_rect.translate(base_rect.mLeft - neighbor->getRect().mLeft, base_rect.mTop - neighbor->getRect().mBottom);
			return new_rect;
		}

		// keep growing margins to find "best" fit
		left_margin += 20;
		right_margin += 20;
		top_margin += 20;
		bottom_margin += 20;
	}

	// didn't find anything, return initial rect
	return new_rect;
}


void LLFloaterView::bringToFront(LLFloater* child, BOOL give_focus)
{
	if (!child)
		return;

	if (mFrontChild == child)
	{
		if (give_focus && !gFocusMgr.childHasKeyboardFocus(child))
		{
			child->setFocus(TRUE);
		}
		return;
	}

	mFrontChild = child;

	// *TODO: make this respect floater's mAutoFocus value, instead of
	// using parameter
	if (child->getHost())
 	{
		// this floater is hosted elsewhere and hence not one of our children, abort
		return;
	}
	std::vector<LLFloater*> floaters_to_move;
	// Look at all floaters...tab
	for (child_list_const_iter_t child_it = beginChild(); child_it != endChild(); ++child_it)
	{
		LLFloater* floater = dynamic_cast<LLFloater*>(*child_it);

		// ...but if I'm a dependent floater...
		if (floater && child->isDependent())
		{
			// ...look for floaters that have me as a dependent...
			LLFloater::handle_set_iter_t found_dependent = floater->mDependents.find(child->getHandle());

			if (found_dependent != floater->mDependents.end())
			{
				// ...and make sure all children of that floater (including me) are brought to front...
				for (LLFloater::handle_set_iter_t dependent_it = floater->mDependents.begin();
					dependent_it != floater->mDependents.end(); ++dependent_it)
				{
					LLFloater* sibling = dependent_it->get();
					if (sibling)
					{
						floaters_to_move.push_back(sibling);
					}
				}
				//...before bringing my parent to the front...
				floaters_to_move.push_back(floater);
			}
		}
	}

	std::vector<LLFloater*>::iterator floater_it;
	for(floater_it = floaters_to_move.begin(); floater_it != floaters_to_move.end(); ++floater_it)
	{
		LLFloater* floaterp = *floater_it;
		sendChildToFront(floaterp);

		// always unminimize dependee, but allow dependents to stay minimized
		if (!floaterp->isDependent())
		{
			floaterp->setMinimized(FALSE);
		}
	}
	floaters_to_move.clear();

	// ...then bringing my own dependents to the front...
	for (LLFloater::handle_set_iter_t dependent_it = child->mDependents.begin();
		dependent_it != child->mDependents.end(); ++dependent_it)
	{
		LLFloater* dependent = dependent_it->get();
		if (dependent)
		{
			sendChildToFront(dependent);
		}
	}

	// ...and finally bringing myself to front 
	// (do this last, so that I'm left in front at end of this call)
	if (*beginChild() != child)
	{
		sendChildToFront(child);
	}
	child->setMinimized(FALSE);
	if (give_focus && !gFocusMgr.childHasKeyboardFocus(child))
	{
		child->setFocus(TRUE);
		// floater did not take focus, so relinquish focus to world
		if (!child->hasFocus())
		{
			gFocusMgr.setKeyboardFocus(NULL);
		}
	}
}

void LLFloaterView::highlightFocusedFloater()
{
	for ( child_list_const_iter_t child_it = getChildList()->begin(); child_it != getChildList()->end(); ++child_it)
	{
		LLFloater *floater = (LLFloater *)(*child_it);

		// skip dependent floaters, as we'll handle them in a batch along with their dependee(?)
		if (floater->isDependent())
		{
			continue;
		}

		BOOL floater_or_dependent_has_focus = gFocusMgr.childHasKeyboardFocus(floater);
		for(LLFloater::handle_set_iter_t dependent_it = floater->mDependents.begin();
			dependent_it != floater->mDependents.end(); 
			++dependent_it)
		{
			LLFloater* dependent_floaterp = dependent_it->get();
			if (dependent_floaterp && gFocusMgr.childHasKeyboardFocus(dependent_floaterp))
			{
				floater_or_dependent_has_focus = TRUE;
			}
		}

		// now set this floater and all its dependents
		floater->setForeground(floater_or_dependent_has_focus);

		for(LLFloater::handle_set_iter_t dependent_it = floater->mDependents.begin();
			dependent_it != floater->mDependents.end(); )
		{
			LLFloater* dependent_floaterp = dependent_it->get();
			if (dependent_floaterp)
			{
				dependent_floaterp->setForeground(floater_or_dependent_has_focus);
			}
			++dependent_it;
		}
			
		floater->cleanupHandles();
	}
}

LLFloater* LLFloaterView::getFrontmostClosableFloater()
{
	child_list_const_iter_t child_it;
	LLFloater* frontmost_floater = NULL;

	for ( child_it = getChildList()->begin(); child_it != getChildList()->end(); ++child_it)
	{
		frontmost_floater = (LLFloater *)(*child_it);

		if (frontmost_floater->isInVisibleChain() && frontmost_floater->isCloseable())
		{
			return frontmost_floater;
		}
	}

	return NULL;
}

void LLFloaterView::unhighlightFocusedFloater()
{
	for ( child_list_const_iter_t child_it = getChildList()->begin(); child_it != getChildList()->end(); ++child_it)
	{
		LLFloater *floater = (LLFloater *)(*child_it);

		floater->setForeground(FALSE);
	}
}

void LLFloaterView::focusFrontFloater()
{
	LLFloater* floaterp = getFrontmost();
	if (floaterp)
	{
		floaterp->setFocus(TRUE);
	}
}

void LLFloaterView::getMinimizePosition(S32 *left, S32 *bottom)
{
	const LLFloater::Params& default_params = LLFloater::getDefaultParams();
	S32 floater_header_size = default_params.header_height;
	static LLUICachedControl<S32> minimized_width ("UIMinimizedWidth", 0);
	LLRect snap_rect_local = getLocalSnapRect();
	snap_rect_local.mTop += mMinimizePositionVOffset;
	for(S32 col = snap_rect_local.mLeft;
		col < snap_rect_local.getWidth() - minimized_width;
		col += minimized_width)
	{	
		for(S32 row = snap_rect_local.mTop - floater_header_size;
		row > floater_header_size;
		row -= floater_header_size ) //loop rows
		{

			bool foundGap = TRUE;
			for(child_list_const_iter_t child_it = getChildList()->begin();
				child_it != getChildList()->end();
				++child_it) //loop floaters
			{
				// Examine minimized children.
				LLFloater* floater = (LLFloater*)((LLView*)*child_it);
				if(floater->isMinimized()) 
				{
					LLRect r = floater->getRect();
					if((r.mBottom < (row + floater_header_size))
					   && (r.mBottom > (row - floater_header_size))
					   && (r.mLeft < (col + minimized_width))
					   && (r.mLeft > (col - minimized_width)))
					{
						// needs the check for off grid. can't drag,
						// but window resize makes them off
						foundGap = FALSE;
						break;
					}
				}
			} //done floaters
			if(foundGap)
			{
				*left = col;
				*bottom = row;
				return; //done
			}
		} //done this col
	}

	// crude - stack'em all at 0,0 when screen is full of minimized
	// floaters.
	*left = snap_rect_local.mLeft;
	*bottom = snap_rect_local.mBottom;
}


void LLFloaterView::destroyAllChildren()
{
	LLView::deleteAllChildren();
}

void LLFloaterView::closeAllChildren(bool app_quitting)
{
	// iterate over a copy of the list, because closing windows will destroy
	// some windows on the list.
	child_list_t child_list = *(getChildList());

	for (child_list_const_iter_t it = child_list.begin(); it != child_list.end(); ++it)
	{
		LLView* viewp = *it;
		child_list_const_iter_t exists = std::find(getChildList()->begin(), getChildList()->end(), viewp);
		if (exists == getChildList()->end())
		{
			// this floater has already been removed
			continue;
		}

		LLFloater* floaterp = (LLFloater*)viewp;

		// Attempt to close floater.  This will cause the "do you want to save"
		// dialogs to appear.
		// Skip invisible floaters if we're not quitting (STORM-192).
		if (floaterp->canClose() && !floaterp->isDead() &&
			(app_quitting || floaterp->getVisible()))
		{
			floaterp->closeFloater(app_quitting);
		}
	}
}

void LLFloaterView::hiddenFloaterClosed(LLFloater* floater)
{
	for (hidden_floaters_t::iterator it = mHiddenFloaters.begin(), end_it = mHiddenFloaters.end();
		it != end_it;
		++it)
	{
		if (it->first.get() == floater)
		{
			it->second.disconnect();
			mHiddenFloaters.erase(it);
			break;
		}
	}
}

void LLFloaterView::hideAllFloaters()
{
	child_list_t child_list = *(getChildList());

	for (child_list_iter_t it = child_list.begin(); it != child_list.end(); ++it)
	{
		LLFloater* floaterp = dynamic_cast<LLFloater*>(*it);
		if (floaterp && floaterp->getVisible())
		{
			floaterp->setVisible(false);
			boost::signals2::connection connection = floaterp->mCloseSignal.connect(boost::bind(&LLFloaterView::hiddenFloaterClosed, this, floaterp));
			mHiddenFloaters.push_back(std::make_pair(floaterp->getHandle(), connection));
		}
	}
}

void LLFloaterView::showHiddenFloaters()
{
	for (hidden_floaters_t::iterator it = mHiddenFloaters.begin(), end_it = mHiddenFloaters.end();
		it != end_it;
		++it)
	{
		LLFloater* floaterp = it->first.get();
		if (floaterp)
		{
			floaterp->setVisible(true);
		}
		it->second.disconnect();
	}
	mHiddenFloaters.clear();
}

BOOL LLFloaterView::allChildrenClosed()
{
	// see if there are any visible floaters (some floaters "close"
	// by setting themselves invisible)
	for (child_list_const_iter_t it = getChildList()->begin(); it != getChildList()->end(); ++it)
	{
		LLView* viewp = *it;
		LLFloater* floaterp = (LLFloater*)viewp;

		if (floaterp->getVisible() && !floaterp->isDead() && floaterp->isCloseable())
		{
			return false;
		}
	}
	return true;
}

void LLFloaterView::shiftFloaters(S32 x_offset, S32 y_offset)
{
	for (child_list_const_iter_t it = getChildList()->begin(); it != getChildList()->end(); ++it)
	{
		LLFloater* floaterp = dynamic_cast<LLFloater*>(*it);

		if (floaterp && floaterp->isMinimized())
		{
			floaterp->translate(x_offset, y_offset);
		}
	}
}

void LLFloaterView::refresh()
{
	LLRect snap_rect = getSnapRect();
	if (snap_rect != mLastSnapRect)
	{
		reshape(getRect().getWidth(), getRect().getHeight(), TRUE);
	}

	// Constrain children to be entirely on the screen
	for ( child_list_const_iter_t child_it = getChildList()->begin(); child_it != getChildList()->end(); ++child_it)
	{
		LLFloater* floaterp = dynamic_cast<LLFloater*>(*child_it);
		if (floaterp && floaterp->getVisible() )
		{
			// minimized floaters are kept fully onscreen
			adjustToFitScreen(floaterp, !floaterp->isMinimized());
		}
	}
}

void LLFloaterView::adjustToFitScreen(LLFloater* floater, BOOL allow_partial_outside, BOOL snap_in_toolbars/* = false*/)
{
	if (floater->getParent() != this)
	{
		// floater is hosted elsewhere, so ignore
		return;
	}
	LLRect::tCoordType screen_width = getSnapRect().getWidth();
	LLRect::tCoordType screen_height = getSnapRect().getHeight();

	
	// only automatically resize non-minimized, resizable floaters
	if( floater->isResizable() && !floater->isMinimized() )
	{
		LLRect view_rect = floater->getRect();
		S32 old_width = view_rect.getWidth();
		S32 old_height = view_rect.getHeight();
		S32 min_width;
		S32 min_height;
		floater->getResizeLimits( &min_width, &min_height );

		// Make sure floater isn't already smaller than its min height/width?
		S32 new_width = llmax( min_width, old_width );
		S32 new_height = llmax( min_height, old_height);

		if((new_width > screen_width) || (new_height > screen_height))
		{
			// We have to make this window able to fit on screen
			new_width = llmin(new_width, screen_width);
			new_height = llmin(new_height, screen_height);

			// ...while respecting minimum width/height
			new_width = llmax(new_width, min_width);
			new_height = llmax(new_height, min_height);

			LLRect new_rect;
			new_rect.setLeftTopAndSize(view_rect.mLeft,view_rect.mTop,new_width, new_height);

			floater->setShape(new_rect);

			if (floater->followsRight())
			{
				floater->translate(old_width - new_width, 0);
			}

			if (floater->followsTop())
			{
				floater->translate(0, old_height - new_height);
			}
		}
	}

	const LLRect& floater_rect = floater->getRect();

	S32 delta_left = mToolbarLeftRect.notEmpty() ? mToolbarLeftRect.mRight - floater_rect.mRight : 0;
	S32 delta_bottom = mToolbarBottomRect.notEmpty() ? mToolbarBottomRect.mTop - floater_rect.mTop : 0;
	S32 delta_right = mToolbarRightRect.notEmpty() ? mToolbarRightRect.mLeft - floater_rect.mLeft : 0;

	// move window fully onscreen
	if (floater->translateIntoRect( snap_in_toolbars ? getSnapRect() : gFloaterView->getRect(), allow_partial_outside ? FLOATER_MIN_VISIBLE_PIXELS : S32_MAX ))
	{
		floater->clearSnapTarget();
	}
	else if (delta_left > 0 && floater_rect.mTop < mToolbarLeftRect.mTop && floater_rect.mBottom > mToolbarLeftRect.mBottom)
	{
		floater->translate(delta_left, 0);
	}
	else if (delta_bottom > 0 && floater_rect.mLeft > mToolbarBottomRect.mLeft && floater_rect.mRight < mToolbarBottomRect.mRight)
	{
		floater->translate(0, delta_bottom);
	}
	else if (delta_right < 0 && floater_rect.mTop < mToolbarRightRect.mTop	&& floater_rect.mBottom > mToolbarRightRect.mBottom)
	{
		floater->translate(delta_right, 0);
	}
}

void LLFloaterView::draw()
{
	refresh();

	// hide focused floater if in cycle mode, so that it can be drawn on top
	LLFloater* focused_floater = getFocusedFloater();

	if (mFocusCycleMode && focused_floater)
	{
		child_list_const_iter_t child_it = getChildList()->begin();
		for (;child_it != getChildList()->end(); ++child_it)
		{
			if ((*child_it) != focused_floater)
			{
				drawChild(*child_it);
			}
		}

		drawChild(focused_floater, -TABBED_FLOATER_OFFSET, TABBED_FLOATER_OFFSET);
	}
	else
	{
		LLView::draw();
	}
}

LLRect LLFloaterView::getSnapRect() const
{
	LLRect snap_rect = getLocalRect();

	LLView* snap_view = mSnapView.get();
	if (snap_view)
	{
		snap_view->localRectToOtherView(snap_view->getLocalRect(), &snap_rect, this);
	}

	return snap_rect;
}

LLFloater *LLFloaterView::getFocusedFloater() const
{
	for ( child_list_const_iter_t child_it = getChildList()->begin(); child_it != getChildList()->end(); ++child_it)
	{
		if ((*child_it)->isCtrl())
		{
			LLFloater* ctrlp = dynamic_cast<LLFloater*>(*child_it);
			if ( ctrlp && ctrlp->hasFocus() )
			{
				return ctrlp;
			}
		}
	}
	return NULL;
}

LLFloater *LLFloaterView::getFrontmost() const
{
	for ( child_list_const_iter_t child_it = getChildList()->begin(); child_it != getChildList()->end(); ++child_it)
	{
		LLView* viewp = *child_it;
		if ( viewp->getVisible() && !viewp->isDead())
		{
			return (LLFloater *)viewp;
		}
	}
	return NULL;
}

LLFloater *LLFloaterView::getBackmost() const
{
	LLFloater* back_most = NULL;
	for ( child_list_const_iter_t child_it = getChildList()->begin(); child_it != getChildList()->end(); ++child_it)
	{
		LLView* viewp = *child_it;
		if ( viewp->getVisible() )
		{
			back_most = (LLFloater *)viewp;
		}
	}
	return back_most;
}

void LLFloaterView::syncFloaterTabOrder()
{
	// look for a visible modal dialog, starting from first
	LLModalDialog* modal_dialog = NULL;
	for ( child_list_const_iter_t child_it = getChildList()->begin(); child_it != getChildList()->end(); ++child_it)
	{
		LLModalDialog* dialog = dynamic_cast<LLModalDialog*>(*child_it);
		if (dialog && dialog->isModal() && dialog->getVisible())
		{
			modal_dialog = dialog;
			break;
		}
	}

	if (modal_dialog)
	{
		// If we have a visible modal dialog, make sure that it has focus
		LLUI::addPopup(modal_dialog);
		
		if( !gFocusMgr.childHasKeyboardFocus( modal_dialog ) )
		{
			modal_dialog->setFocus(TRUE);
		}
				
		if( !gFocusMgr.childHasMouseCapture( modal_dialog ) )
		{
			gFocusMgr.setMouseCapture( modal_dialog );
		}
	}
	else
	{
		// otherwise, make sure the focused floater is in the front of the child list
		for ( child_list_const_reverse_iter_t child_it = getChildList()->rbegin(); child_it != getChildList()->rend(); ++child_it)
		{
			LLFloater* floaterp = (LLFloater*)*child_it;
			if (gFocusMgr.childHasKeyboardFocus(floaterp))
			{
				bringToFront(floaterp, FALSE);
				break;
			}
		}
	}

	// sync draw order to tab order
	for ( child_list_const_reverse_iter_t child_it = getChildList()->rbegin(); child_it != getChildList()->rend(); ++child_it)
	{
		LLFloater* floaterp = (LLFloater*)*child_it;
		moveChildToFrontOfTabGroup(floaterp);
	}
}

LLFloater*	LLFloaterView::getParentFloater(LLView* viewp) const
{
	LLView* parentp = viewp->getParent();

	while(parentp && parentp != this)
	{
		viewp = parentp;
		parentp = parentp->getParent();
	}

	if (parentp == this)
	{
		return (LLFloater*)viewp;
	}

	return NULL;
}

S32 LLFloaterView::getZOrder(LLFloater* child)
{
	S32 rv = 0;
	for ( child_list_const_iter_t child_it = getChildList()->begin(); child_it != getChildList()->end(); ++child_it)
	{
		LLView* viewp = *child_it;
		if(viewp == child)
		{
			break;
		}
		++rv;
	}
	return rv;
}

void LLFloaterView::pushVisibleAll(BOOL visible, const skip_list_t& skip_list)
{
	for (child_list_const_iter_t child_iter = getChildList()->begin();
		 child_iter != getChildList()->end(); ++child_iter)
	{
		LLView *view = *child_iter;
		if (skip_list.find(view) == skip_list.end())
		{
			view->pushVisible(visible);
		}
	}

	LLFloaterReg::blockShowFloaters(true);
}

void LLFloaterView::popVisibleAll(const skip_list_t& skip_list)
{
	// make a copy of the list since some floaters change their
	// order in the childList when changing visibility.
	child_list_t child_list_copy = *getChildList();

	for (child_list_const_iter_t child_iter = child_list_copy.begin();
		 child_iter != child_list_copy.end(); ++child_iter)
	{
		LLView *view = *child_iter;
		if (skip_list.find(view) == skip_list.end())
		{
			view->popVisible();
		}
	}

	LLFloaterReg::blockShowFloaters(false);
}

void LLFloaterView::setToolbarRect(LLToolBarEnums::EToolBarLocation tb, const LLRect& toolbar_rect)
{
	switch (tb)
	{
	case LLToolBarEnums::TOOLBAR_LEFT:
		mToolbarLeftRect = toolbar_rect;
		break;
	case LLToolBarEnums::TOOLBAR_BOTTOM:
		mToolbarBottomRect = toolbar_rect;
		break;
	case LLToolBarEnums::TOOLBAR_RIGHT:
		mToolbarRightRect = toolbar_rect;
		break;
	default:
		llwarns << "setToolbarRect() passed odd toolbar number " << (S32) tb << llendl;
		break;
	}
}

void LLFloater::setInstanceName(const std::string& name)
{
	if (name != mInstanceName)
	{
	llassert_always(mInstanceName.empty());
	mInstanceName = name;
	if (!mInstanceName.empty())
	{
		std::string ctrl_name = getControlName(mInstanceName, mKey);
			initRectControl();
		if (!mVisibilityControl.empty())
		{
			mVisibilityControl = LLFloaterReg::declareVisibilityControl(ctrl_name);
		}
		if(!mDocStateControl.empty())
		{
			mDocStateControl = LLFloaterReg::declareDockStateControl(ctrl_name);
		}
	}
}
}

void LLFloater::setKey(const LLSD& newkey)
{
	// Note: We don't have to do anything special with registration when we change keys
	mKey = newkey;
}

//static
void LLFloater::setupParamsForExport(Params& p, LLView* parent)
{
	// Do rectangle munging to topleft layout first
	LLPanel::setupParamsForExport(p, parent);

	// Copy the rectangle out to apply layout constraints
	LLRect rect = p.rect;

	// Null out other settings
	p.rect.left.setProvided(false);
	p.rect.top.setProvided(false);
	p.rect.right.setProvided(false);
	p.rect.bottom.setProvided(false);

	// Explicitly set width/height
	p.rect.width.set( rect.getWidth(), true );
	p.rect.height.set( rect.getHeight(), true );

	// If you can't resize this floater, don't export min_height
	// and min_width
	bool can_resize = p.can_resize;
	if (!can_resize)
	{
		p.min_height.setProvided(false);
		p.min_width.setProvided(false);
	}
}

void LLFloater::initFromParams(const LLFloater::Params& p)
{
	// *NOTE: We have too many classes derived from LLFloater to retrofit them 
	// all to pass in params via constructors.  So we use this method.

	 // control_name, tab_stop, focus_lost_callback, initial_value, rect, enabled, visible
	LLPanel::initFromParams(p);

	// override any follows flags
	if (mPositioning != LLFloaterEnums::POSITIONING_SPECIFIED)
	{
		setFollows(FOLLOWS_NONE);
	}

	mTitle = p.title;
	mShortTitle = p.short_title;
	applyTitle();

	setCanTearOff(p.can_tear_off);
	setCanMinimize(p.can_minimize);
	setCanClose(p.can_close);
	setCanDock(p.can_dock);
	setCanResize(p.can_resize);
	setResizeLimits(p.min_width, p.min_height);
	
	mDragOnLeft = p.can_drag_on_left;
	mHeaderHeight = p.header_height;
	mLegacyHeaderHeight = p.legacy_header_height;
	mSingleInstance = p.single_instance;
	mReuseInstance = p.reuse_instance.isProvided() ? p.reuse_instance : p.single_instance;

	mPositioning = p.positioning;

	mSaveRect = p.save_rect;
	if (p.save_visibility)
	{
		mVisibilityControl = "t"; // flag to build mVisibilityControl name once mInstanceName is set
	}
	if(p.save_dock_state)
	{
		mDocStateControl = "t"; // flag to build mDocStateControl name once mInstanceName is set
	}
	
	// open callback 
	if (p.open_callback.isProvided())
	{
		setOpenCallback(initCommitCallback(p.open_callback));
	}
	// close callback 
	if (p.close_callback.isProvided())
	{
		setCloseCallback(initCommitCallback(p.close_callback));
	}

	if (mDragHandle)
	{
		mDragHandle->setTitleVisible(p.show_title);
	}
}

boost::signals2::connection LLFloater::setMinimizeCallback( const commit_signal_t::slot_type& cb ) 
{ 
	if (!mMinimizeSignal) mMinimizeSignal = new commit_signal_t();
	return mMinimizeSignal->connect(cb); 
}

boost::signals2::connection LLFloater::setOpenCallback( const commit_signal_t::slot_type& cb )
{
	return mOpenSignal.connect(cb);
}

boost::signals2::connection LLFloater::setCloseCallback( const commit_signal_t::slot_type& cb )
{
	return mCloseSignal.connect(cb);
}

LLFastTimer::DeclareTimer POST_BUILD("Floater Post Build");
static LLFastTimer::DeclareTimer FTM_EXTERNAL_FLOATER_LOAD("Load Extern Floater Reference");

bool LLFloater::initFloaterXML(LLXMLNodePtr node, LLView *parent, const std::string& filename, LLXMLNodePtr output_node)
{
	Params default_params(LLUICtrlFactory::getDefaultParams<LLFloater>());
	Params params(default_params);

	LLXUIParser parser;
	parser.readXUI(node, params, filename); // *TODO: Error checking

	std::string xml_filename = params.filename;

	if (!xml_filename.empty())
	{
		LLXMLNodePtr referenced_xml;

		if (output_node)
		{
			//if we are exporting, we want to export the current xml
			//not the referenced xml
			Params output_params;
			parser.readXUI(node, output_params, LLUICtrlFactory::getInstance()->getCurFileName());
			setupParamsForExport(output_params, parent);
			output_node->setName(node->getName()->mString);
			parser.writeXUI(output_node, output_params, &default_params);
			return TRUE;
		}

		LLUICtrlFactory::instance().pushFileName(xml_filename);

		LLFastTimer _(FTM_EXTERNAL_FLOATER_LOAD);
		if (!LLUICtrlFactory::getLayeredXMLNode(xml_filename, referenced_xml))
		{
			llwarns << "Couldn't parse panel from: " << xml_filename << llendl;

			return FALSE;
		}

		Params referenced_params;
		parser.readXUI(referenced_xml, referenced_params, LLUICtrlFactory::getInstance()->getCurFileName());
		params.fillFrom(referenced_params);

		// add children using dimensions from referenced xml for consistent layout
		setShape(params.rect);
		LLUICtrlFactory::createChildren(this, referenced_xml, child_registry_t::instance());

		LLUICtrlFactory::instance().popFileName();
	}


	if (output_node)
	{
		Params output_params(params);
		setupParamsForExport(output_params, parent);
        Params default_params(LLUICtrlFactory::getDefaultParams<LLFloater>());
		output_node->setName(node->getName()->mString);
		parser.writeXUI(output_node, output_params, &default_params);
	}

	// Default floater position to top-left corner of screen
	// However, some legacy floaters have explicit top or bottom
	// coordinates set, so respect their wishes.
	if (!params.rect.top.isProvided() && !params.rect.bottom.isProvided())
	{
		params.rect.top.set(0);
	}
	if (!params.rect.left.isProvided() && !params.rect.right.isProvided())
	{
		params.rect.left.set(0);
	}
	params.from_xui = true;
	applyXUILayout(params, parent, parent == gFloaterView ? gFloaterView->getSnapRect() : parent->getLocalRect());
 	initFromParams(params);

	initFloater(params);
	
	LLMultiFloater* last_host = LLFloater::getFloaterHost();
	if (node->hasName("multi_floater"))
	{
		LLFloater::setFloaterHost((LLMultiFloater*) this);
	}

	LLUICtrlFactory::createChildren(this, node, child_registry_t::instance(), output_node);

	if (node->hasName("multi_floater"))
	{
		LLFloater::setFloaterHost(last_host);
	}
	
	// HACK: When we changed the header height to 25 pixels in Viewer 2, rather
	// than re-layout all the floaters we use this value in pixels to make the
	// whole floater bigger and change the top-left coordinate for widgets.
	// The goal is to eventually set mLegacyHeaderHeight to zero, which would
	// make the top-left corner for widget layout the same as the top-left
	// corner of the window's content area.  James
	S32 header_stretch = (mHeaderHeight - mLegacyHeaderHeight);
	if (header_stretch > 0)
	{
		// Stretch the floater vertically, don't move widgets
		LLRect rect = getRect();
		rect.mTop += header_stretch;

		// This will also update drag handle, title bar, close box, etc.
		setRect(rect);
	}

	BOOL result;
	{
		LLFastTimer ft(POST_BUILD);

		result = postBuild();
	}

	if (!result)
	{
		llerrs << "Failed to construct floater " << getName() << llendl;
	}

	applyRectControl(); // If we have a saved rect control, apply it
	gFloaterView->adjustToFitScreen(this, FALSE); // Floaters loaded from XML should all fit on screen	

	moveResizeHandlesToFront();

	applyDockState();

	return true; // *TODO: Error checking
}

bool LLFloater::isShown() const
{
    return ! isMinimized() && isInVisibleChain();
}

bool LLFloater::isDetachedAndNotMinimized()
{
	return !getHost() && !isMinimized();
}

/* static */
bool LLFloater::isShown(const LLFloater* floater)
{
    return floater && floater->isShown();
}

/* static */
bool LLFloater::isMinimized(const LLFloater* floater)
{
    return floater && floater->isMinimized();
}

/* static */
bool LLFloater::isVisible(const LLFloater* floater)
{
    return floater && floater->getVisible();
}

static LLFastTimer::DeclareTimer FTM_BUILD_FLOATERS("Build Floaters");

bool LLFloater::buildFromFile(const std::string& filename)
{
	LLFastTimer timer(FTM_BUILD_FLOATERS);
	LLXMLNodePtr root;

	if (!LLUICtrlFactory::getLayeredXMLNode(filename, root))
	{
		llwarns << "Couldn't find (or parse) floater from: " << filename << llendl;
		return false;
	}
	
	// root must be called floater
	if( !(root->hasName("floater") || root->hasName("multi_floater")) )
	{
		llwarns << "Root node should be named floater in: " << filename << llendl;
		return false;
	}
	
	bool res = true;
	
	lldebugs << "Building floater " << filename << llendl;
	LLUICtrlFactory::instance().pushFileName(filename);
	{
		if (!getFactoryMap().empty())
		{
			LLPanel::sFactoryStack.push_front(&getFactoryMap());
		}

		 // for local registry callbacks; define in constructor, referenced in XUI or postBuild
		getCommitCallbackRegistrar().pushScope();
		getEnableCallbackRegistrar().pushScope();
		
		res = initFloaterXML(root, getParent(), filename, NULL);

		setXMLFilename(filename);
		
		getCommitCallbackRegistrar().popScope();
		getEnableCallbackRegistrar().popScope();
		
		if (!getFactoryMap().empty())
		{
			LLPanel::sFactoryStack.pop_front();
		}
	}
	LLUICtrlFactory::instance().popFileName();
	
	return res;
}

void LLFloater::stackWith(LLFloater& other)
{
	static LLUICachedControl<S32> floater_offset ("UIFloaterOffset", 16);

	LLRect next_rect;
	if (other.getHost())
	{
		next_rect = other.getHost()->getRect();
	}
	else
	{
		next_rect = other.getRect();
	}
	next_rect.translate(floater_offset, -floater_offset);

	next_rect.setLeftTopAndSize(next_rect.mLeft, next_rect.mTop, getRect().getWidth(), getRect().getHeight());
	
	setShape(next_rect);

	if (!other.getHost())
	{
		other.mPositioning = LLFloaterEnums::POSITIONING_CASCADE_GROUP;
		other.setFollows(FOLLOWS_LEFT | FOLLOWS_TOP);
	}
}

void LLFloater::applyRelativePosition()
{
	LLRect snap_rect = gFloaterView->getSnapRect();
	LLRect floater_view_screen_rect = gFloaterView->calcScreenRect();
	snap_rect.translate(floater_view_screen_rect.mLeft, floater_view_screen_rect.mBottom);
	LLRect floater_screen_rect = calcScreenRect();

	LLCoordGL new_center = mPosition.convert();
	LLCoordGL cur_center(floater_screen_rect.getCenterX(), floater_screen_rect.getCenterY());
	translate(new_center.mX - cur_center.mX, new_center.mY - cur_center.mY);
}


LLCoordFloater::LLCoordFloater(F32 x, F32 y, LLFloater& floater)
:	coord_t((S32)x, (S32)y)
{
	mFloater = floater.getHandle();
}


LLCoordFloater::LLCoordFloater(const LLCoordCommon& other, LLFloater& floater)
{
	mFloater = floater.getHandle();
	convertFromCommon(other);
}

LLCoordFloater& LLCoordFloater::operator=(const LLCoordFloater& other)
{
	mFloater = other.mFloater;
	coord_t::operator =(other);
	return *this;
}

void LLCoordFloater::setFloater(LLFloater& floater)
{
	mFloater = floater.getHandle();
}

bool LLCoordFloater::operator==(const LLCoordFloater& other) const 
{ 
	return mX == other.mX && mY == other.mY && mFloater == other.mFloater; 
}

LLCoordCommon LL_COORD_FLOATER::convertToCommon() const
{
	const LLCoordFloater& self = static_cast<const LLCoordFloater&>(LLCoordFloater::getTypedCoords(*this));

	LLRect snap_rect = gFloaterView->getSnapRect();
	LLRect floater_view_screen_rect = gFloaterView->calcScreenRect();
	snap_rect.translate(floater_view_screen_rect.mLeft, floater_view_screen_rect.mBottom);

	LLFloater* floaterp = mFloater.get();
	S32 floater_width = floaterp ? floaterp->getRect().getWidth() : 0;
	S32 floater_height = floaterp ? floaterp->getRect().getHeight() : 0;
	LLCoordCommon out;
	if (self.mX < -0.5f)
	{
		out.mX = llround(rescale(self.mX, -1.f, -0.5f, snap_rect.mLeft - (floater_width - FLOATER_MIN_VISIBLE_PIXELS), snap_rect.mLeft));
	}
	else if (self.mX > 0.5f)
	{
		out.mX = llround(rescale(self.mX, 0.5f, 1.f, snap_rect.mRight - floater_width, snap_rect.mRight - FLOATER_MIN_VISIBLE_PIXELS));
	}
	else
	{
		out.mX = llround(rescale(self.mX, -0.5f, 0.5f, snap_rect.mLeft, snap_rect.mRight - floater_width));
	}

	if (self.mY < -0.5f)
	{
		out.mY = llround(rescale(self.mY, -1.f, -0.5f, snap_rect.mBottom - (floater_height - FLOATER_MIN_VISIBLE_PIXELS), snap_rect.mBottom));
	}
	else if (self.mY > 0.5f)
	{
		out.mY = llround(rescale(self.mY, 0.5f, 1.f, snap_rect.mTop - floater_height, snap_rect.mTop - FLOATER_MIN_VISIBLE_PIXELS));
	}
	else
	{
		out.mY = llround(rescale(self.mY, -0.5f, 0.5f, snap_rect.mBottom, snap_rect.mTop - floater_height));
	}

	// return center point instead of lower left
	out.mX += floater_width / 2;
	out.mY += floater_height / 2;

	return out;
}

void LL_COORD_FLOATER::convertFromCommon(const LLCoordCommon& from)
{
	LLCoordFloater& self = static_cast<LLCoordFloater&>(LLCoordFloater::getTypedCoords(*this));
	LLRect snap_rect = gFloaterView->getSnapRect();
	LLRect floater_view_screen_rect = gFloaterView->calcScreenRect();
	snap_rect.translate(floater_view_screen_rect.mLeft, floater_view_screen_rect.mBottom);


	LLFloater* floaterp = mFloater.get();
	S32 floater_width = floaterp ? floaterp->getRect().getWidth() : 0;
	S32 floater_height = floaterp ? floaterp->getRect().getHeight() : 0;

	S32 from_x = from.mX - floater_width / 2;
	S32 from_y = from.mY - floater_height / 2;

	if (from_x < snap_rect.mLeft)
	{
		self.mX = rescale(from_x, snap_rect.mLeft - (floater_width - FLOATER_MIN_VISIBLE_PIXELS), snap_rect.mLeft, -1.f, -0.5f);
	}
	else if (from_x + floater_width > snap_rect.mRight)
	{
		self.mX = rescale(from_x, snap_rect.mRight - floater_width, snap_rect.mRight - FLOATER_MIN_VISIBLE_PIXELS, 0.5f, 1.f);
	}
	else
	{
		self.mX = rescale(from_x, snap_rect.mLeft, snap_rect.mRight - floater_width, -0.5f, 0.5f);
	}

	if (from_y < snap_rect.mBottom)
	{
		self.mY = rescale(from_y, snap_rect.mBottom - (floater_height - FLOATER_MIN_VISIBLE_PIXELS), snap_rect.mBottom, -1.f, -0.5f);
	}
	else if (from_y + floater_height > snap_rect.mTop)
	{
		self.mY = rescale(from_y, snap_rect.mTop - floater_height, snap_rect.mTop - FLOATER_MIN_VISIBLE_PIXELS, 0.5f, 1.f);
	}
	else
	{
		self.mY = rescale(from_y, snap_rect.mBottom, snap_rect.mTop - floater_height, -0.5f, 0.5f);
	}
}<|MERGE_RESOLUTION|>--- conflicted
+++ resolved
@@ -526,13 +526,7 @@
 	}
 
 	setVisible(false); // We're not visible if we're destroyed
-<<<<<<< HEAD
-	
 	storeVisibilityControl();
-	
-=======
-	storeVisibilityControl();
->>>>>>> c7aad1f7
 	storeDockStateControl();
 	delete mMinimizeSignal;
 }
