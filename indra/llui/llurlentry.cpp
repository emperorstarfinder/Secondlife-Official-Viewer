/** 
 * @file llurlentry.cpp
 * @author Martin Reddy
 * @brief Describes the Url types that can be registered in LLUrlRegistry
 *
 * $LicenseInfo:firstyear=2009&license=viewerlgpl$
 * Second Life Viewer Source Code
 * Copyright (C) 2010, Linden Research, Inc.
 * 
 * This library is free software; you can redistribute it and/or
 * modify it under the terms of the GNU Lesser General Public
 * License as published by the Free Software Foundation;
 * version 2.1 of the License only.
 * 
 * This library is distributed in the hope that it will be useful,
 * but WITHOUT ANY WARRANTY; without even the implied warranty of
 * MERCHANTABILITY or FITNESS FOR A PARTICULAR PURPOSE.  See the GNU
 * Lesser General Public License for more details.
 * 
 * You should have received a copy of the GNU Lesser General Public
 * License along with this library; if not, write to the Free Software
 * Foundation, Inc., 51 Franklin Street, Fifth Floor, Boston, MA  02110-1301  USA
 * 
 * Linden Research, Inc., 945 Battery Street, San Francisco, CA  94111  USA
 * $/LicenseInfo$
 */

#include "linden_common.h"
#include "llurlentry.h"
#include "lluictrl.h"
#include "lluri.h"
#include "llurlmatch.h"
#include "llurlregistry.h"
#include "lluriparser.h"

#include "llavatarnamecache.h"
#include "llcachename.h"
#include "lltrans.h"
#include "lluicolortable.h"
#include "message.h"

#define APP_HEADER_REGEX "((x-grid-location-info://[-\\w\\.]+/app)|(secondlife:///app))"

// Utility functions
std::string localize_slapp_label(const std::string& url, const std::string& full_name);


LLUrlEntryBase::LLUrlEntryBase()
{
}

LLUrlEntryBase::~LLUrlEntryBase()
{
}

std::string LLUrlEntryBase::getUrl(const std::string &string) const
{
	return escapeUrl(string);
}

//virtual
std::string LLUrlEntryBase::getIcon(const std::string &url)
{
	return mIcon;
}

LLStyle::Params LLUrlEntryBase::getStyle() const
{
	LLStyle::Params style_params;
	style_params.color = LLUIColorTable::instance().getColor("HTMLLinkColor");
	style_params.readonly_color = LLUIColorTable::instance().getColor("HTMLLinkColor");
	style_params.font.style = "UNDERLINE";
	return style_params;
}


std::string LLUrlEntryBase::getIDStringFromUrl(const std::string &url) const
{
	// return the id from a SLURL in the format /app/{cmd}/{id}/about
	LLURI uri(url);
	LLSD path_array = uri.pathArray();
	if (path_array.size() == 4) 
	{
		return path_array.get(2).asString();
	}
	return "";
}

std::string LLUrlEntryBase::unescapeUrl(const std::string &url) const
{
	return LLURI::unescape(url);
}

std::string LLUrlEntryBase::escapeUrl(const std::string &url) const
{
	static std::string no_escape_chars;
	static bool initialized = false;
	if (!initialized)
	{
		no_escape_chars = 
			"ABCDEFGHIJKLMNOPQRSTUVWXYZ"
			"abcdefghijklmnopqrstuvwxyz"
			"0123456789"
			"-._~!$?&()*+,@:;=/%#";

		std::sort(no_escape_chars.begin(), no_escape_chars.end());
		initialized = true;
	}
	return LLURI::escape(url, no_escape_chars, true);
}

std::string LLUrlEntryBase::getLabelFromWikiLink(const std::string &url) const
{
	// return the label part from [http://www.example.org Label]
	const char *text = url.c_str();
	S32 start = 0;
	while (! isspace(text[start]))
	{
		start++;
	}
	while (text[start] == ' ' || text[start] == '\t')
	{
		start++;
	}
	return unescapeUrl(url.substr(start, url.size()-start-1));
}

std::string LLUrlEntryBase::getUrlFromWikiLink(const std::string &string) const
{
	// return the url part from [http://www.example.org Label]
	const char *text = string.c_str();
	S32 end = 0;
	while (! isspace(text[end]))
	{
		end++;
	}
	return escapeUrl(string.substr(1, end-1));
}

void LLUrlEntryBase::addObserver(const std::string &id,
								 const std::string &url,
								 const LLUrlLabelCallback &cb)
{
	// add a callback to be notified when we have a label for the uuid
	LLUrlEntryObserver observer;
	observer.url = url;
	observer.signal = new LLUrlLabelSignal();
	if (observer.signal)
	{
		observer.signal->connect(cb);
		mObservers.insert(std::pair<std::string, LLUrlEntryObserver>(id, observer));
	}
}

// *NOTE: See also LLUrlEntryAgent::callObservers()
void LLUrlEntryBase::callObservers(const std::string &id,
								   const std::string &label,
								   const std::string &icon)
{
	// notify all callbacks waiting on the given uuid
	typedef std::multimap<std::string, LLUrlEntryObserver>::iterator observer_it;
	std::pair<observer_it, observer_it> matching_range = mObservers.equal_range(id);
	for (observer_it it = matching_range.first; it != matching_range.second;)
	{
		// call the callback - give it the new label
		LLUrlEntryObserver &observer = it->second;
		(*observer.signal)(it->second.url, label, icon);
		// then remove the signal - we only need to call it once
		delete observer.signal;
		mObservers.erase(it++);
	}
}

/// is this a match for a URL that should not be hyperlinked?
bool LLUrlEntryBase::isLinkDisabled() const
{
	// this allows us to have a global setting to turn off text hyperlink highlighting/action
	bool globally_disabled = LLUI::sSettingGroups["config"]->getBOOL("DisableTextHyperlinkActions");

	return globally_disabled;
}

bool LLUrlEntryBase::isWikiLinkCorrect(std::string url)
{
	std::string label = getLabelFromWikiLink(url);
	return (LLUrlRegistry::instance().hasUrl(label)) ? false : true;
}

std::string LLUrlEntryBase::urlToLabelWithGreyQuery(const std::string &url) const
{
	LLUriParser up(unescapeUrl(url));
	up.normalize();

	std::string label;
	up.extractParts();
	up.glueFirst(label);

	return label;
}

std::string LLUrlEntryBase::urlToGreyQuery(const std::string &url) const
{
	LLUriParser up(unescapeUrl(url));

	std::string query;
	up.extractParts();
	up.glueSecond(query);

	return query;
}


static std::string getStringAfterToken(const std::string str, const std::string token)
{
	size_t pos = str.find(token);
	if (pos == std::string::npos)
	{
		return "";
	}

	pos += token.size();
	return str.substr(pos, str.size() - pos);
}

//
// LLUrlEntryHTTP Describes generic http: and https: Urls
//
LLUrlEntryHTTP::LLUrlEntryHTTP()
	: LLUrlEntryBase()
{
	mPattern = boost::regex("https?://([-\\w\\.]+)+(:\\d+)?(:\\w+)?(@\\d+)?(@\\w+)?/?\\S*",
							boost::regex::perl|boost::regex::icase);
	mMenuName = "menu_url_http.xml";
	mTooltip = LLTrans::getString("TooltipHttpUrl");
}

std::string LLUrlEntryHTTP::getLabel(const std::string &url, const LLUrlLabelCallback &cb)
{
	return urlToLabelWithGreyQuery(url);
}

std::string LLUrlEntryHTTP::getQuery(const std::string &url) const
{
	return urlToGreyQuery(url);
}

std::string LLUrlEntryHTTP::getUrl(const std::string &string) const
{
	if (string.find("://") == std::string::npos)
	{
		return "http://" + escapeUrl(string);
	}
	return escapeUrl(string);
}

std::string LLUrlEntryHTTP::getTooltip(const std::string &url) const
{
	return unescapeUrl(url);
}

//
// LLUrlEntryHTTP Describes generic http: and https: Urls with custom label
// We use the wikipedia syntax of [http://www.example.org Text]
//
LLUrlEntryHTTPLabel::LLUrlEntryHTTPLabel()
{
	mPattern = boost::regex("\\[https?://\\S+[ \t]+[^\\]]+\\]",
							boost::regex::perl|boost::regex::icase);
	mMenuName = "menu_url_http.xml";
	mTooltip = LLTrans::getString("TooltipHttpUrl");
}

std::string LLUrlEntryHTTPLabel::getLabel(const std::string &url, const LLUrlLabelCallback &cb)
{
	std::string label = getLabelFromWikiLink(url);
	return (!LLUrlRegistry::instance().hasUrl(label)) ? label : getUrl(url);
}

std::string LLUrlEntryHTTPLabel::getTooltip(const std::string &string) const
{
	return getUrl(string);
}

std::string LLUrlEntryHTTPLabel::getUrl(const std::string &string) const
{
	return getUrlFromWikiLink(string);
}

//
// LLUrlEntryHTTPNoProtocol Describes generic Urls like www.google.com
//
LLUrlEntryHTTPNoProtocol::LLUrlEntryHTTPNoProtocol()
	: LLUrlEntryBase()
{
	mPattern = boost::regex("("
				"\\bwww\\.\\S+\\.\\S+" // i.e. www.FOO.BAR
				"|" // or
				"(?<!@)\\b[^[:space:]:@/>]+\\.(?:com|net|edu|org)([/:][^[:space:]<]*)?\\b" // i.e. FOO.net
				")",
				boost::regex::perl|boost::regex::icase);
	mMenuName = "menu_url_http.xml";
	mTooltip = LLTrans::getString("TooltipHttpUrl");
}

std::string LLUrlEntryHTTPNoProtocol::getLabel(const std::string &url, const LLUrlLabelCallback &cb)
{
	return urlToLabelWithGreyQuery(url);
}

std::string LLUrlEntryHTTPNoProtocol::getQuery(const std::string &url) const
{
	return urlToGreyQuery(url);
}

std::string LLUrlEntryHTTPNoProtocol::getUrl(const std::string &string) const
{
	if (string.find("://") == std::string::npos)
	{
		return "http://" + escapeUrl(string);
	}
	return escapeUrl(string);
}

std::string LLUrlEntryHTTPNoProtocol::getTooltip(const std::string &url) const
{
	return unescapeUrl(url);
}

LLUrlEntryInvalidSLURL::LLUrlEntryInvalidSLURL()
	: LLUrlEntryBase()
{
	mPattern = boost::regex("(http://(maps.secondlife.com|slurl.com)/secondlife/|secondlife://(/app/(worldmap|teleport)/)?)[^ /]+(/-?[0-9]+){1,3}(/?(\\?title|\\?img|\\?msg)=\\S*)?/?",
									boost::regex::perl|boost::regex::icase);
	mMenuName = "menu_url_http.xml";
	mTooltip = LLTrans::getString("TooltipHttpUrl");
}

std::string LLUrlEntryInvalidSLURL::getLabel(const std::string &url, const LLUrlLabelCallback &cb)
{

	return escapeUrl(url);
}

std::string LLUrlEntryInvalidSLURL::getUrl(const std::string &string) const
{
	return escapeUrl(string);
}

std::string LLUrlEntryInvalidSLURL::getTooltip(const std::string &url) const
{
	return unescapeUrl(url);
}

bool LLUrlEntryInvalidSLURL::isSLURLvalid(const std::string &url) const
{
	S32 actual_parts;

	if(url.find(".com/secondlife/") != std::string::npos)
	{
	   actual_parts = 5;
	}
	else if(url.find("/app/") != std::string::npos)
	{
		actual_parts = 6;
	}
	else
	{
		actual_parts = 3;
	}

	LLURI uri(url);
	LLSD path_array = uri.pathArray();
	S32 path_parts = path_array.size();
	S32 x,y,z;

	if (path_parts == actual_parts)
	{
		// handle slurl with (X,Y,Z) coordinates
		LLStringUtil::convertToS32(path_array[path_parts-3],x);
		LLStringUtil::convertToS32(path_array[path_parts-2],y);
		LLStringUtil::convertToS32(path_array[path_parts-1],z);

		if((x>= 0 && x<= 256) && (y>= 0 && y<= 256) && (z>= 0))
		{
			return TRUE;
		}
	}
	else if (path_parts == (actual_parts-1))
	{
		// handle slurl with (X,Y) coordinates

		LLStringUtil::convertToS32(path_array[path_parts-2],x);
		LLStringUtil::convertToS32(path_array[path_parts-1],y);
		;
		if((x>= 0 && x<= 256) && (y>= 0 && y<= 256))
		{
				return TRUE;
		}
	}
	else if (path_parts == (actual_parts-2))
	{
		// handle slurl with (X) coordinate
		LLStringUtil::convertToS32(path_array[path_parts-1],x);
		if(x>= 0 && x<= 256)
		{
			return TRUE;
		}
	}

	return FALSE;
}

//
// LLUrlEntrySLURL Describes generic http: and https: Urls
//
LLUrlEntrySLURL::LLUrlEntrySLURL()
{
	// see http://slurl.com/about.php for details on the SLURL format
	mPattern = boost::regex("http://(maps.secondlife.com|slurl.com)/secondlife/[^ /]+(/\\d+){0,3}(/?(\\?title|\\?img|\\?msg)=\\S*)?/?",
							boost::regex::perl|boost::regex::icase);
	mMenuName = "menu_url_slurl.xml";
	mTooltip = LLTrans::getString("TooltipSLURL");
}

std::string LLUrlEntrySLURL::getLabel(const std::string &url, const LLUrlLabelCallback &cb)
{
	//
	// we handle SLURLs in the following formats:
	//   - http://slurl.com/secondlife/Place/X/Y/Z
	//   - http://slurl.com/secondlife/Place/X/Y
	//   - http://slurl.com/secondlife/Place/X
	//   - http://slurl.com/secondlife/Place
	//

	LLURI uri(url);
	LLSD path_array = uri.pathArray();
	S32 path_parts = path_array.size();
	if (path_parts == 5)
	{
		// handle slurl with (X,Y,Z) coordinates
		std::string location = unescapeUrl(path_array[path_parts-4]);
		std::string x = path_array[path_parts-3];
		std::string y = path_array[path_parts-2];
		std::string z = path_array[path_parts-1];
		return location + " (" + x + "," + y + "," + z + ")";
	}
	else if (path_parts == 4)
	{
		// handle slurl with (X,Y) coordinates
		std::string location = unescapeUrl(path_array[path_parts-3]);
		std::string x = path_array[path_parts-2];
		std::string y = path_array[path_parts-1];
		return location + " (" + x + "," + y + ")";
	}
	else if (path_parts == 3)
	{
		// handle slurl with (X) coordinate
		std::string location = unescapeUrl(path_array[path_parts-2]);
		std::string x = path_array[path_parts-1];
		return location + " (" + x + ")";
	}
	else if (path_parts == 2)
	{
		// handle slurl with no coordinates
		std::string location = unescapeUrl(path_array[path_parts-1]);
		return location;
	}

	return url;
}

std::string LLUrlEntrySLURL::getLocation(const std::string &url) const
{
	// return the part of the Url after slurl.com/secondlife/
	const std::string search_string = "/secondlife";
	size_t pos = url.find(search_string);
	if (pos == std::string::npos)
	{
		return "";
	}

	pos += search_string.size() + 1;
	return url.substr(pos, url.size() - pos);
}

//
// LLUrlEntrySeconlifeURL Describes *secondlife.com/ and *lindenlab.com/ urls to substitute icon 'hand.png' before link
//
LLUrlEntrySecondlifeURL::LLUrlEntrySecondlifeURL()
<<<<<<< HEAD
{                              
	mPattern = boost::regex("(https?://)?([-\\w\\.]*\\.)?(secondlife|lindenlab)\\.com(:\\d{1,5})?\\/\\S*",
=======
{ 
	mPattern = boost::regex("\\b(https?://)?([-\\w\\.]*\\.)?(secondlife|lindenlab)\\.com(:\\d{1,5})?(/\\S*)?\\b",
>>>>>>> 5a282abe
		boost::regex::perl|boost::regex::icase);
	
	mIcon = "Hand";
	mMenuName = "menu_url_http.xml";
	mTooltip = LLTrans::getString("TooltipHttpUrl");
}

<<<<<<< HEAD
std::string LLUrlEntrySecondlifeURL::getLabel(const std::string &url, const LLUrlLabelCallback &cb)
{
	return urlToLabelWithGreyQuery(url);
}

std::string LLUrlEntrySecondlifeURL::getQuery(const std::string &url) const
{
	return urlToGreyQuery(url);
}

std::string LLUrlEntrySecondlifeURL::getTooltip(const std::string &url) const
=======
/// Return the url from a string that matched the regex
std::string LLUrlEntrySecondlifeURL::getUrl(const std::string &string) const
{
	if (string.find("://") == std::string::npos)
	{
		return "https://" + escapeUrl(string);
	}
	return escapeUrl(string);
}

std::string LLUrlEntrySecondlifeURL::getLabel(const std::string &url, const LLUrlLabelCallback &cb)
>>>>>>> 5a282abe
{
	return url;
}

<<<<<<< HEAD
std::string LLUrlEntrySecondlifeURL::getUrl(const std::string &string) const
{
	if (string.find("://") == std::string::npos)
	{
		return "http://" + escapeUrl(string);
	}
	return escapeUrl(string);
}

//
// LLUrlEntrySimpleSecondlifeURL Describes *secondlife.com and *lindenlab.com urls to substitute icon 'hand.png' before link
//
LLUrlEntrySimpleSecondlifeURL::LLUrlEntrySimpleSecondlifeURL()
  {
	mPattern = boost::regex("(https?://)?([-\\w\\.]*\\.)?(secondlife|lindenlab)\\.com(?!\\S)",
		boost::regex::perl|boost::regex::icase);

	mIcon = "Hand";
	mMenuName = "menu_url_http.xml";
=======
std::string LLUrlEntrySecondlifeURL::getTooltip(const std::string &url) const
{
	return mTooltip;
>>>>>>> 5a282abe
}

//
// LLUrlEntryAgent Describes a Second Life agent Url, e.g.,
// secondlife:///app/agent/0e346d8b-4433-4d66-a6b0-fd37083abc4c/about
// x-grid-location-info://lincoln.lindenlab.com/app/agent/0e346d8b-4433-4d66-a6b0-fd37083abc4c/about
//
LLUrlEntryAgent::LLUrlEntryAgent() :
	mAvatarNameCacheConnection()
{
	mPattern = boost::regex(APP_HEADER_REGEX "/agent/[\\da-f-]+/\\w+",
							boost::regex::perl|boost::regex::icase);
	mMenuName = "menu_url_agent.xml";
	mIcon = "Generic_Person";
}

// virtual
void LLUrlEntryAgent::callObservers(const std::string &id,
								    const std::string &label,
								    const std::string &icon)
{
	// notify all callbacks waiting on the given uuid
	typedef std::multimap<std::string, LLUrlEntryObserver>::iterator observer_it;
	std::pair<observer_it, observer_it> matching_range = mObservers.equal_range(id);
	for (observer_it it = matching_range.first; it != matching_range.second;)
	{
		// call the callback - give it the new label
		LLUrlEntryObserver &observer = it->second;
		std::string final_label = localize_slapp_label(observer.url, label);
		(*observer.signal)(observer.url, final_label, icon);
		// then remove the signal - we only need to call it once
		delete observer.signal;
		mObservers.erase(it++);
	}
}

void LLUrlEntryAgent::onAvatarNameCache(const LLUUID& id,
										const LLAvatarName& av_name)
{
	mAvatarNameCacheConnection.disconnect();
	
 	std::string label = av_name.getCompleteName();

	// received the agent name from the server - tell our observers
	callObservers(id.asString(), label, mIcon);
}

LLUUID	LLUrlEntryAgent::getID(const std::string &string) const
{
	return LLUUID(getIDStringFromUrl(string));
}

std::string LLUrlEntryAgent::getTooltip(const std::string &string) const
{
	// return a tooltip corresponding to the URL type instead of the generic one
	std::string url = getUrl(string);

	if (LLStringUtil::endsWith(url, "/inspect"))
	{
		return LLTrans::getString("TooltipAgentInspect");
	}
	if (LLStringUtil::endsWith(url, "/mute"))
	{
		return LLTrans::getString("TooltipAgentMute");
	}
	if (LLStringUtil::endsWith(url, "/unmute"))
	{
		return LLTrans::getString("TooltipAgentUnmute");
	}
	if (LLStringUtil::endsWith(url, "/im"))
	{
		return LLTrans::getString("TooltipAgentIM");
	}
	if (LLStringUtil::endsWith(url, "/pay"))
	{
		return LLTrans::getString("TooltipAgentPay");
	}
	if (LLStringUtil::endsWith(url, "/offerteleport"))
	{
		return LLTrans::getString("TooltipAgentOfferTeleport");
	}
	if (LLStringUtil::endsWith(url, "/requestfriend"))
	{
		return LLTrans::getString("TooltipAgentRequestFriend");
	}
	return LLTrans::getString("TooltipAgentUrl");
}

bool LLUrlEntryAgent::underlineOnHoverOnly(const std::string &string) const
{
	std::string url = getUrl(string);
	return LLStringUtil::endsWith(url, "/about") || LLStringUtil::endsWith(url, "/inspect");
}

std::string LLUrlEntryAgent::getLabel(const std::string &url, const LLUrlLabelCallback &cb)
{
	if (!gCacheName)
	{
		// probably at the login screen, use short string for layout
		return LLTrans::getString("LoadingData");
	}

	std::string agent_id_string = getIDStringFromUrl(url);
	if (agent_id_string.empty())
	{
		// something went wrong, just give raw url
		return unescapeUrl(url);
	}

	LLUUID agent_id(agent_id_string);
	if (agent_id.isNull())
	{
		return LLTrans::getString("AvatarNameNobody");
	}

	LLAvatarName av_name;
	if (LLAvatarNameCache::get(agent_id, &av_name))
	{
		std::string label = av_name.getCompleteName();

		// handle suffixes like /mute or /offerteleport
		label = localize_slapp_label(url, label);
		return label;
	}
	else
	{
		if (mAvatarNameCacheConnection.connected())
		{
			mAvatarNameCacheConnection.disconnect();
		}
		mAvatarNameCacheConnection = LLAvatarNameCache::get(agent_id, boost::bind(&LLUrlEntryAgent::onAvatarNameCache, this, _1, _2));
		addObserver(agent_id_string, url, cb);
		return LLTrans::getString("LoadingData");
	}
}

LLStyle::Params LLUrlEntryAgent::getStyle() const
{
	LLStyle::Params style_params = LLUrlEntryBase::getStyle();
	style_params.color = LLUIColorTable::instance().getColor("HTMLLinkColor");
	style_params.readonly_color = LLUIColorTable::instance().getColor("HTMLLinkColor");
	return style_params;
}

std::string localize_slapp_label(const std::string& url, const std::string& full_name)
{
	// customize label string based on agent SLapp suffix
	if (LLStringUtil::endsWith(url, "/mute"))
	{
		return LLTrans::getString("SLappAgentMute") + " " + full_name;
	}
	if (LLStringUtil::endsWith(url, "/unmute"))
	{
		return LLTrans::getString("SLappAgentUnmute") + " " + full_name;
	}
	if (LLStringUtil::endsWith(url, "/im"))
	{
		return LLTrans::getString("SLappAgentIM") + " " + full_name;
	}
	if (LLStringUtil::endsWith(url, "/pay"))
	{
		return LLTrans::getString("SLappAgentPay") + " " + full_name;
	}
	if (LLStringUtil::endsWith(url, "/offerteleport"))
	{
		return LLTrans::getString("SLappAgentOfferTeleport") + " " + full_name;
	}
	if (LLStringUtil::endsWith(url, "/requestfriend"))
	{
		return LLTrans::getString("SLappAgentRequestFriend") + " " + full_name;
	}
	if (LLStringUtil::endsWith(url, "/removefriend"))
	{
		return LLTrans::getString("SLappAgentRemoveFriend") + " " + full_name;
	}
	return full_name;
}


std::string LLUrlEntryAgent::getIcon(const std::string &url)
{
	// *NOTE: Could look up a badge here by calling getIDStringFromUrl()
	// and looking up the badge for the agent.
	return mIcon;
}

//
// LLUrlEntryAgentName describes a Second Life agent name Url, e.g.,
// secondlife:///app/agent/0e346d8b-4433-4d66-a6b0-fd37083abc4c/(completename|displayname|username)
// x-grid-location-info://lincoln.lindenlab.com/app/agent/0e346d8b-4433-4d66-a6b0-fd37083abc4c/(completename|displayname|username)
//
LLUrlEntryAgentName::LLUrlEntryAgentName() :
	mAvatarNameCacheConnection()
{}

void LLUrlEntryAgentName::onAvatarNameCache(const LLUUID& id,
										const LLAvatarName& av_name)
{
	mAvatarNameCacheConnection.disconnect();

	std::string label = getName(av_name);
	// received the agent name from the server - tell our observers
	callObservers(id.asString(), label, mIcon);
}

std::string LLUrlEntryAgentName::getLabel(const std::string &url, const LLUrlLabelCallback &cb)
{
	if (!gCacheName)
	{
		// probably at the login screen, use short string for layout
		return LLTrans::getString("LoadingData");
	}

	std::string agent_id_string = getIDStringFromUrl(url);
	if (agent_id_string.empty())
	{
		// something went wrong, just give raw url
		return unescapeUrl(url);
	}

	LLUUID agent_id(agent_id_string);
	if (agent_id.isNull())
	{
		return LLTrans::getString("AvatarNameNobody");
	}

	LLAvatarName av_name;
	if (LLAvatarNameCache::get(agent_id, &av_name))
	{
		return getName(av_name);
	}
	else
	{
		if (mAvatarNameCacheConnection.connected())
		{
			mAvatarNameCacheConnection.disconnect();
		}
		mAvatarNameCacheConnection = LLAvatarNameCache::get(agent_id, boost::bind(&LLUrlEntryAgentName::onAvatarNameCache, this, _1, _2));
		addObserver(agent_id_string, url, cb);
		return LLTrans::getString("LoadingData");
	}
}

LLStyle::Params LLUrlEntryAgentName::getStyle() const
{
	// don't override default colors
	return LLStyle::Params().is_link(false);
}

//
// LLUrlEntryAgentCompleteName describes a Second Life agent complete name Url, e.g.,
// secondlife:///app/agent/0e346d8b-4433-4d66-a6b0-fd37083abc4c/completename
// x-grid-location-info://lincoln.lindenlab.com/app/agent/0e346d8b-4433-4d66-a6b0-fd37083abc4c/completename
//
LLUrlEntryAgentCompleteName::LLUrlEntryAgentCompleteName()
{
	mPattern = boost::regex(APP_HEADER_REGEX "/agent/[\\da-f-]+/completename",
							boost::regex::perl|boost::regex::icase);
}

std::string LLUrlEntryAgentCompleteName::getName(const LLAvatarName& avatar_name)
{
	return avatar_name.getCompleteName();
}

//
// LLUrlEntryAgentDisplayName describes a Second Life agent display name Url, e.g.,
// secondlife:///app/agent/0e346d8b-4433-4d66-a6b0-fd37083abc4c/displayname
// x-grid-location-info://lincoln.lindenlab.com/app/agent/0e346d8b-4433-4d66-a6b0-fd37083abc4c/displayname
//
LLUrlEntryAgentDisplayName::LLUrlEntryAgentDisplayName()
{
	mPattern = boost::regex(APP_HEADER_REGEX "/agent/[\\da-f-]+/displayname",
							boost::regex::perl|boost::regex::icase);
}

std::string LLUrlEntryAgentDisplayName::getName(const LLAvatarName& avatar_name)
{
	return avatar_name.getDisplayName();
}

//
// LLUrlEntryAgentUserName describes a Second Life agent user name Url, e.g.,
// secondlife:///app/agent/0e346d8b-4433-4d66-a6b0-fd37083abc4c/username
// x-grid-location-info://lincoln.lindenlab.com/app/agent/0e346d8b-4433-4d66-a6b0-fd37083abc4c/username
//
LLUrlEntryAgentUserName::LLUrlEntryAgentUserName()
{
	mPattern = boost::regex(APP_HEADER_REGEX "/agent/[\\da-f-]+/username",
							boost::regex::perl|boost::regex::icase);
}

std::string LLUrlEntryAgentUserName::getName(const LLAvatarName& avatar_name)
{
	return avatar_name.getAccountName();
}

//
// LLUrlEntryGroup Describes a Second Life group Url, e.g.,
// secondlife:///app/group/00005ff3-4044-c79f-9de8-fb28ae0df991/about
// secondlife:///app/group/00005ff3-4044-c79f-9de8-fb28ae0df991/inspect
// x-grid-location-info://lincoln.lindenlab.com/app/group/00005ff3-4044-c79f-9de8-fb28ae0df991/inspect
//
LLUrlEntryGroup::LLUrlEntryGroup()
{
	mPattern = boost::regex(APP_HEADER_REGEX "/group/[\\da-f-]+/\\w+",
							boost::regex::perl|boost::regex::icase);
	mMenuName = "menu_url_group.xml";
	mIcon = "Generic_Group";
	mTooltip = LLTrans::getString("TooltipGroupUrl");
}



void LLUrlEntryGroup::onGroupNameReceived(const LLUUID& id,
										  const std::string& name,
										  bool is_group)
{
	// received the group name from the server - tell our observers
	callObservers(id.asString(), name, mIcon);
}

LLUUID	LLUrlEntryGroup::getID(const std::string &string) const
{
	return LLUUID(getIDStringFromUrl(string));
}


std::string LLUrlEntryGroup::getLabel(const std::string &url, const LLUrlLabelCallback &cb)
{
	if (!gCacheName)
	{
		// probably at login screen, give something short for layout
		return LLTrans::getString("LoadingData");
	}

	std::string group_id_string = getIDStringFromUrl(url);
	if (group_id_string.empty())
	{
		// something went wrong, give raw url
		return unescapeUrl(url);
	}

	LLUUID group_id(group_id_string);
	std::string group_name;
	if (group_id.isNull())
	{
		return LLTrans::getString("GroupNameNone");
	}
	else if (gCacheName->getGroupName(group_id, group_name))
	{
		return group_name;
	}
	else
	{
		gCacheName->getGroup(group_id,
			boost::bind(&LLUrlEntryGroup::onGroupNameReceived,
				this, _1, _2, _3));
		addObserver(group_id_string, url, cb);
		return LLTrans::getString("LoadingData");
	}
}

LLStyle::Params LLUrlEntryGroup::getStyle() const
{
	LLStyle::Params style_params = LLUrlEntryBase::getStyle();
	style_params.color = LLUIColorTable::instance().getColor("HTMLLinkColor");
	style_params.readonly_color = LLUIColorTable::instance().getColor("HTMLLinkColor");
	return style_params;
}


//
// LLUrlEntryInventory Describes a Second Life inventory Url, e.g.,
// secondlife:///app/inventory/0e346d8b-4433-4d66-a6b0-fd37083abc4c/select
//
LLUrlEntryInventory::LLUrlEntryInventory()
{
	//*TODO: add supporting of inventory item names with whitespaces
	//this pattern cann't parse for example 
	//secondlife:///app/inventory/0e346d8b-4433-4d66-a6b0-fd37083abc4c/select?name=name with spaces&param2=value
	//x-grid-location-info://lincoln.lindenlab.com/app/inventory/0e346d8b-4433-4d66-a6b0-fd37083abc4c/select?name=name with spaces&param2=value
	mPattern = boost::regex(APP_HEADER_REGEX "/inventory/[\\da-f-]+/\\w+\\S*",
							boost::regex::perl|boost::regex::icase);
	mMenuName = "menu_url_inventory.xml";
}

std::string LLUrlEntryInventory::getLabel(const std::string &url, const LLUrlLabelCallback &cb)
{
	std::string label = getStringAfterToken(url, "name=");
	return LLURI::unescape(label.empty() ? url : label);
}

//
// LLUrlEntryObjectIM Describes a Second Life inspector for the object Url, e.g.,
// secondlife:///app/objectim/7bcd7864-da6b-e43f-4486-91d28a28d95b?name=Object&owner=3de548e1-57be-cfea-2b78-83ae3ad95998&slurl=Danger!%20Danger!/200/200/30/&groupowned=1
//
LLUrlEntryObjectIM::LLUrlEntryObjectIM()
{
	mPattern = boost::regex("secondlife:///app/objectim/[\\da-f-]+\?.*",
							boost::regex::perl|boost::regex::icase);
	mMenuName = "menu_url_objectim.xml";
}

std::string LLUrlEntryObjectIM::getLabel(const std::string &url, const LLUrlLabelCallback &cb)
{
	LLURI uri(url);
	LLSD query_map = uri.queryMap();
	if (query_map.has("name"))
		return query_map["name"];
	return unescapeUrl(url);
}

std::string LLUrlEntryObjectIM::getLocation(const std::string &url) const
{
	LLURI uri(url);
	LLSD query_map = uri.queryMap();
	if (query_map.has("slurl"))
		return query_map["slurl"];
	return LLUrlEntryBase::getLocation(url);
}

// LLUrlEntryParcel statics.
LLUUID	LLUrlEntryParcel::sAgentID(LLUUID::null);
LLUUID	LLUrlEntryParcel::sSessionID(LLUUID::null);
LLHost	LLUrlEntryParcel::sRegionHost(LLHost::invalid);
bool	LLUrlEntryParcel::sDisconnected(false);
std::set<LLUrlEntryParcel*> LLUrlEntryParcel::sParcelInfoObservers;

///
/// LLUrlEntryParcel Describes a Second Life parcel Url, e.g.,
/// secondlife:///app/parcel/0000060e-4b39-e00b-d0c3-d98b1934e3a8/about
/// x-grid-location-info://lincoln.lindenlab.com/app/parcel/0000060e-4b39-e00b-d0c3-d98b1934e3a8/about
///
LLUrlEntryParcel::LLUrlEntryParcel()
{
	mPattern = boost::regex(APP_HEADER_REGEX "/parcel/[\\da-f-]+/about",
							boost::regex::perl|boost::regex::icase);
	mMenuName = "menu_url_parcel.xml";
	mTooltip = LLTrans::getString("TooltipParcelUrl");

	sParcelInfoObservers.insert(this);
}

LLUrlEntryParcel::~LLUrlEntryParcel()
{
	sParcelInfoObservers.erase(this);
}

std::string LLUrlEntryParcel::getLabel(const std::string &url, const LLUrlLabelCallback &cb)
{
	LLSD path_array = LLURI(url).pathArray();
	S32 path_parts = path_array.size();

	if (path_parts < 3) // no parcel id
	{
		LL_WARNS() << "Failed to parse url [" << url << "]" << LL_ENDL;
		return url;
	}

	std::string parcel_id_string = unescapeUrl(path_array[2]); // parcel id

	// Add an observer to call LLUrlLabelCallback when we have parcel name.
	addObserver(parcel_id_string, url, cb);

	LLUUID parcel_id(parcel_id_string);

	sendParcelInfoRequest(parcel_id);

	return unescapeUrl(url);
}

void LLUrlEntryParcel::sendParcelInfoRequest(const LLUUID& parcel_id)
{
	if (sRegionHost == LLHost::invalid || sDisconnected) return;

	LLMessageSystem *msg = gMessageSystem;
	msg->newMessage("ParcelInfoRequest");
	msg->nextBlockFast(_PREHASH_AgentData);
	msg->addUUIDFast(_PREHASH_AgentID, sAgentID );
	msg->addUUID("SessionID", sSessionID);
	msg->nextBlock("Data");
	msg->addUUID("ParcelID", parcel_id);
	msg->sendReliable(sRegionHost);
}

void LLUrlEntryParcel::onParcelInfoReceived(const std::string &id, const std::string &label)
{
	callObservers(id, label.empty() ? LLTrans::getString("RegionInfoError") : label, mIcon);
}

// static
void LLUrlEntryParcel::processParcelInfo(const LLParcelData& parcel_data)
{
	std::string label(LLStringUtil::null);
	if (!parcel_data.name.empty())
	{
		label = parcel_data.name;
	}
	// If parcel name is empty use Sim_name (x, y, z) for parcel label.
	else if (!parcel_data.sim_name.empty())
	{
		S32 region_x = ll_round(parcel_data.global_x) % REGION_WIDTH_UNITS;
		S32 region_y = ll_round(parcel_data.global_y) % REGION_WIDTH_UNITS;
		S32 region_z = ll_round(parcel_data.global_z);

		label = llformat("%s (%d, %d, %d)",
				parcel_data.sim_name.c_str(), region_x, region_y, region_z);
	}

	for (std::set<LLUrlEntryParcel*>::iterator iter = sParcelInfoObservers.begin();
			iter != sParcelInfoObservers.end();
			++iter)
	{
		LLUrlEntryParcel* url_entry = *iter;
		if (url_entry)
		{
			url_entry->onParcelInfoReceived(parcel_data.parcel_id.asString(), label);
		}
	}
}

//
// LLUrlEntryPlace Describes secondlife://<location> URLs
//
LLUrlEntryPlace::LLUrlEntryPlace()
{
	mPattern = boost::regex("((x-grid-location-info://[-\\w\\.]+/region/)|(secondlife://))\\S+/?(\\d+/\\d+/\\d+|\\d+/\\d+)/?",
							boost::regex::perl|boost::regex::icase);
	mMenuName = "menu_url_slurl.xml";
	mTooltip = LLTrans::getString("TooltipSLURL");
}

std::string LLUrlEntryPlace::getLabel(const std::string &url, const LLUrlLabelCallback &cb)
{
	//
	// we handle SLURLs in the following formats:
	//   - secondlife://Place/X/Y/Z
	//   - secondlife://Place/X/Y
	//
	LLURI uri(url);
	std::string location = unescapeUrl(uri.hostName());
	LLSD path_array = uri.pathArray();
	S32 path_parts = path_array.size();
	if (path_parts == 3)
	{
		// handle slurl with (X,Y,Z) coordinates
		std::string x = path_array[0];
		std::string y = path_array[1];
		std::string z = path_array[2];
		return location + " (" + x + "," + y + "," + z + ")";
	}
	else if (path_parts == 2)
	{
		// handle slurl with (X,Y) coordinates
		std::string x = path_array[0];
		std::string y = path_array[1];
		return location + " (" + x + "," + y + ")";
	}

	return url;
}

std::string LLUrlEntryPlace::getLocation(const std::string &url) const
{
	// return the part of the Url after secondlife:// part
	return ::getStringAfterToken(url, "://");
}

//
// LLUrlEntryRegion Describes secondlife:///app/region/REGION_NAME/X/Y/Z URLs, e.g.
// secondlife:///app/region/Ahern/128/128/0
//
LLUrlEntryRegion::LLUrlEntryRegion()
{
	mPattern = boost::regex("secondlife:///app/region/[^/\\s]+(/\\d+)?(/\\d+)?(/\\d+)?/?",
							boost::regex::perl|boost::regex::icase);
	mMenuName = "menu_url_slurl.xml";
	mTooltip = LLTrans::getString("TooltipSLURL");
}

std::string LLUrlEntryRegion::getLabel(const std::string &url, const LLUrlLabelCallback &cb)
{
	//
	// we handle SLURLs in the following formats:
	//   - secondlife:///app/region/Place/X/Y/Z
	//   - secondlife:///app/region/Place/X/Y
	//   - secondlife:///app/region/Place/X
	//   - secondlife:///app/region/Place
	//

	LLSD path_array = LLURI(url).pathArray();
	S32 path_parts = path_array.size();

	if (path_parts < 3) // no region name
	{
		LL_WARNS() << "Failed to parse url [" << url << "]" << LL_ENDL;
		return url;
	}

	std::string label = unescapeUrl(path_array[2]); // region name

	if (path_parts > 3) // secondlife:///app/region/Place/X
	{
		std::string x = path_array[3];
		label += " (" + x;

		if (path_parts > 4) // secondlife:///app/region/Place/X/Y
		{
			std::string y = path_array[4];
			label += "," + y;

			if (path_parts > 5) // secondlife:///app/region/Place/X/Y/Z
			{
				std::string z = path_array[5];
				label = label + "," + z;
			}
		}

		label += ")";
	}

	return label;
}

std::string LLUrlEntryRegion::getLocation(const std::string &url) const
{
	LLSD path_array = LLURI(url).pathArray();
	std::string region_name = unescapeUrl(path_array[2]);
	return region_name;
}

//
// LLUrlEntryTeleport Describes a Second Life teleport Url, e.g.,
// secondlife:///app/teleport/Ahern/50/50/50/
// x-grid-location-info://lincoln.lindenlab.com/app/teleport/Ahern/50/50/50/
//
LLUrlEntryTeleport::LLUrlEntryTeleport()
{
	mPattern = boost::regex(APP_HEADER_REGEX "/teleport/\\S+(/\\d+)?(/\\d+)?(/\\d+)?/?\\S*",
							boost::regex::perl|boost::regex::icase);
	mMenuName = "menu_url_teleport.xml";
	mTooltip = LLTrans::getString("TooltipTeleportUrl");
}

std::string LLUrlEntryTeleport::getLabel(const std::string &url, const LLUrlLabelCallback &cb)
{
	//
	// we handle teleport SLURLs in the following formats:
	//   - secondlife:///app/teleport/Place/X/Y/Z
	//   - secondlife:///app/teleport/Place/X/Y
	//   - secondlife:///app/teleport/Place/X
	//   - secondlife:///app/teleport/Place
	//
	LLURI uri(url);
	LLSD path_array = uri.pathArray();
	S32 path_parts = path_array.size();
	std::string host = uri.hostName();
	std::string label = LLTrans::getString("SLurlLabelTeleport");
	if (!host.empty())
	{
		label += " " + host;
	}
	if (path_parts == 6)
	{
		// handle teleport url with (X,Y,Z) coordinates
		std::string location = unescapeUrl(path_array[path_parts-4]);
		std::string x = path_array[path_parts-3];
		std::string y = path_array[path_parts-2];
		std::string z = path_array[path_parts-1];
		return label + " " + location + " (" + x + "," + y + "," + z + ")";
	}
	else if (path_parts == 5)
	{
		// handle teleport url with (X,Y) coordinates
		std::string location = unescapeUrl(path_array[path_parts-3]);
		std::string x = path_array[path_parts-2];
		std::string y = path_array[path_parts-1];
		return label + " " + location + " (" + x + "," + y + ")";
	}
	else if (path_parts == 4)
	{
		// handle teleport url with (X) coordinate only
		std::string location = unescapeUrl(path_array[path_parts-2]);
		std::string x = path_array[path_parts-1];
		return label + " " + location + " (" + x + ")";
	}
	else if (path_parts == 3)
	{
		// handle teleport url with no coordinates
		std::string location = unescapeUrl(path_array[path_parts-1]);
		return label + " " + location;
	}

	return url;
}

std::string LLUrlEntryTeleport::getLocation(const std::string &url) const
{
	// return the part of the Url after ///app/teleport
	return ::getStringAfterToken(url, "app/teleport/");
}

//
// LLUrlEntrySL Describes a generic SLURL, e.g., a Url that starts
// with secondlife:// (used as a catch-all for cases not matched above)
//
LLUrlEntrySL::LLUrlEntrySL()
{
	mPattern = boost::regex("secondlife://(\\w+)?(:\\d+)?/\\S+",
							boost::regex::perl|boost::regex::icase);
	mMenuName = "menu_url_slapp.xml";
	mTooltip = LLTrans::getString("TooltipSLAPP");
}

std::string LLUrlEntrySL::getLabel(const std::string &url, const LLUrlLabelCallback &cb)
{
	return unescapeUrl(url);
}

//
// LLUrlEntrySLLabel Describes a generic SLURL, e.g., a Url that starts
/// with secondlife:// with the ability to specify a custom label.
//
LLUrlEntrySLLabel::LLUrlEntrySLLabel()
{
	mPattern = boost::regex("\\[secondlife://\\S+[ \t]+[^\\]]+\\]",
							boost::regex::perl|boost::regex::icase);
	mMenuName = "menu_url_slapp.xml";
	mTooltip = LLTrans::getString("TooltipSLAPP");
}

std::string LLUrlEntrySLLabel::getLabel(const std::string &url, const LLUrlLabelCallback &cb)
{
	std::string label = getLabelFromWikiLink(url);
	return (!LLUrlRegistry::instance().hasUrl(label)) ? label : getUrl(url);
}

std::string LLUrlEntrySLLabel::getUrl(const std::string &string) const
{
	return getUrlFromWikiLink(string);
}

std::string LLUrlEntrySLLabel::getTooltip(const std::string &string) const
{
	// return a tooltip corresponding to the URL type instead of the generic one (EXT-4574)
	std::string url = getUrl(string);
	LLUrlMatch match;
	if (LLUrlRegistry::instance().findUrl(url, match))
	{
		return match.getTooltip();
	}

	// unrecognized URL? should not happen
	return LLUrlEntryBase::getTooltip(string);
}

bool LLUrlEntrySLLabel::underlineOnHoverOnly(const std::string &string) const
{
	std::string url = getUrl(string);
	LLUrlMatch match;
	if (LLUrlRegistry::instance().findUrl(url, match))
	{
		return match.underlineOnHoverOnly();
	}

	// unrecognized URL? should not happen
	return LLUrlEntryBase::underlineOnHoverOnly(string);
}

//
// LLUrlEntryWorldMap Describes secondlife:///<location> URLs
//
LLUrlEntryWorldMap::LLUrlEntryWorldMap()
{
	mPattern = boost::regex(APP_HEADER_REGEX "/worldmap/\\S+/?(\\d+)?/?(\\d+)?/?(\\d+)?/?\\S*",
							boost::regex::perl|boost::regex::icase);
	mMenuName = "menu_url_map.xml";
	mTooltip = LLTrans::getString("TooltipMapUrl");
}

std::string LLUrlEntryWorldMap::getLabel(const std::string &url, const LLUrlLabelCallback &cb)
{
	//
	// we handle SLURLs in the following formats:
	//   - secondlife:///app/worldmap/PLACE/X/Y/Z
	//   - secondlife:///app/worldmap/PLACE/X/Y
	//   - secondlife:///app/worldmap/PLACE/X
	//
	LLURI uri(url);
	LLSD path_array = uri.pathArray();
	S32 path_parts = path_array.size();
	if (path_parts < 3)
	{
		return url;
	}

	const std::string label = LLTrans::getString("SLurlLabelShowOnMap");
	std::string location = unescapeUrl(path_array[2]);
	std::string x = (path_parts > 3) ? path_array[3] : "128";
	std::string y = (path_parts > 4) ? path_array[4] : "128";
	std::string z = (path_parts > 5) ? path_array[5] : "0";
	return label + " " + location + " (" + x + "," + y + "," + z + ")";
}

std::string LLUrlEntryWorldMap::getLocation(const std::string &url) const
{
	// return the part of the Url after secondlife:///app/worldmap/ part
	return ::getStringAfterToken(url, "app/worldmap/");
}

//
// LLUrlEntryNoLink lets us turn of URL detection with <nolink>...</nolink> tags
//
LLUrlEntryNoLink::LLUrlEntryNoLink()
{
	mPattern = boost::regex("<nolink>.*?</nolink>",
							boost::regex::perl|boost::regex::icase);
}

std::string LLUrlEntryNoLink::getUrl(const std::string &url) const
{
	// return the text between the <nolink> and </nolink> tags
	return url.substr(8, url.size()-8-9);
}

std::string LLUrlEntryNoLink::getLabel(const std::string &url, const LLUrlLabelCallback &cb)
{
	return getUrl(url);
}

LLStyle::Params LLUrlEntryNoLink::getStyle() const 
{ 
	// Don't render as URL (i.e. no context menu or hand cursor).
	return LLStyle::Params().is_link(false);
}


//
// LLUrlEntryIcon describes an icon with <icon>...</icon> tags
//
LLUrlEntryIcon::LLUrlEntryIcon()
{
	mPattern = boost::regex("<icon\\s*>\\s*([^<]*)?\\s*</icon\\s*>",
							boost::regex::perl|boost::regex::icase);
}

std::string LLUrlEntryIcon::getUrl(const std::string &url) const
{
	return LLStringUtil::null;
}

std::string LLUrlEntryIcon::getLabel(const std::string &url, const LLUrlLabelCallback &cb)
{
	return LLStringUtil::null;
}

std::string LLUrlEntryIcon::getIcon(const std::string &url)
{
	// Grep icon info between <icon>...</icon> tags
	// matches[1] contains the icon name/path
	boost::match_results<std::string::const_iterator> matches;
	mIcon = (boost::regex_match(url, matches, mPattern) && matches[1].matched)
		? matches[1]
		: LLStringUtil::null;
	LLStringUtil::trim(mIcon);
	return mIcon;
}<|MERGE_RESOLUTION|>--- conflicted
+++ resolved
@@ -487,13 +487,8 @@
 // LLUrlEntrySeconlifeURL Describes *secondlife.com/ and *lindenlab.com/ urls to substitute icon 'hand.png' before link
 //
 LLUrlEntrySecondlifeURL::LLUrlEntrySecondlifeURL()
-<<<<<<< HEAD
 {                              
 	mPattern = boost::regex("(https?://)?([-\\w\\.]*\\.)?(secondlife|lindenlab)\\.com(:\\d{1,5})?\\/\\S*",
-=======
-{ 
-	mPattern = boost::regex("\\b(https?://)?([-\\w\\.]*\\.)?(secondlife|lindenlab)\\.com(:\\d{1,5})?(/\\S*)?\\b",
->>>>>>> 5a282abe
 		boost::regex::perl|boost::regex::icase);
 	
 	mIcon = "Hand";
@@ -501,19 +496,6 @@
 	mTooltip = LLTrans::getString("TooltipHttpUrl");
 }
 
-<<<<<<< HEAD
-std::string LLUrlEntrySecondlifeURL::getLabel(const std::string &url, const LLUrlLabelCallback &cb)
-{
-	return urlToLabelWithGreyQuery(url);
-}
-
-std::string LLUrlEntrySecondlifeURL::getQuery(const std::string &url) const
-{
-	return urlToGreyQuery(url);
-}
-
-std::string LLUrlEntrySecondlifeURL::getTooltip(const std::string &url) const
-=======
 /// Return the url from a string that matched the regex
 std::string LLUrlEntrySecondlifeURL::getUrl(const std::string &string) const
 {
@@ -525,19 +507,18 @@
 }
 
 std::string LLUrlEntrySecondlifeURL::getLabel(const std::string &url, const LLUrlLabelCallback &cb)
->>>>>>> 5a282abe
+{
+	return urlToLabelWithGreyQuery(url);
+}
+
+std::string LLUrlEntrySecondlifeURL::getQuery(const std::string &url) const
+{
+	return urlToGreyQuery(url);
+}
+
+std::string LLUrlEntrySecondlifeURL::getTooltip(const std::string &url) const
 {
 	return url;
-}
-
-<<<<<<< HEAD
-std::string LLUrlEntrySecondlifeURL::getUrl(const std::string &string) const
-{
-	if (string.find("://") == std::string::npos)
-	{
-		return "http://" + escapeUrl(string);
-	}
-	return escapeUrl(string);
 }
 
 //
@@ -550,11 +531,6 @@
 
 	mIcon = "Hand";
 	mMenuName = "menu_url_http.xml";
-=======
-std::string LLUrlEntrySecondlifeURL::getTooltip(const std::string &url) const
-{
-	return mTooltip;
->>>>>>> 5a282abe
 }
 
 //
