--- conflicted
+++ resolved
@@ -62,11 +62,7 @@
 
 // lookup widget name by type
 class LLWidgetNameRegistry 
-<<<<<<< HEAD
 :	public LLRegistrySingleton<const std::type_info*, std::string, LLWidgetNameRegistry , LLCompareTypeID>
-=======
-:	public LLRegistrySingleton<const char*, std::string, LLWidgetNameRegistry>
->>>>>>> 55a7bdf8
 {};
 
 // lookup function for generating empty param block by widget type
