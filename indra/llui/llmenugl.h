--- conflicted
+++ resolved
@@ -668,13 +668,7 @@
 	// can't set visibility directly, must call show or hide
 	virtual void	setVisible			(BOOL visible);
 	
-<<<<<<< HEAD
-	virtual void	show				(S32 x, S32 y);
-=======
-	virtual void	draw				();
-	
 	virtual void	show				(S32 x, S32 y, LLView* spawning_view = NULL);
->>>>>>> 36456692
 	virtual void	hide				();
 
 	virtual BOOL	handleHover			( S32 x, S32 y, MASK mask );
