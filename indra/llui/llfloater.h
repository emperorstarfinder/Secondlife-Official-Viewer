--- conflicted
+++ resolved
@@ -449,11 +449,7 @@
 	// Given a child of gFloaterView, make sure this view can fit entirely onscreen.
 	void			adjustToFitScreen(LLFloater* floater, BOOL allow_partial_outside);
 
-<<<<<<< HEAD
-	void			setMinimizePositionVerticalOffset(S32 offset) { mVMinimizePositionOffset = offset; }
-=======
 	void			setMinimizePositionVerticalOffset(S32 offset) { mMinimizePositionVOffset = offset; }
->>>>>>> 1a8d917a
 	void			getMinimizePosition( S32 *left, S32 *bottom);
 	void			restoreAll();		// un-minimize all floaters
 	typedef std::set<LLView*> skip_list_t;
@@ -490,11 +486,7 @@
 	BOOL			mFocusCycleMode;
 	S32				mSnapOffsetBottom;
 	S32				mSnapOffsetRight;
-<<<<<<< HEAD
-	S32				mVMinimizePositionOffset;
-=======
 	S32				mMinimizePositionVOffset;
->>>>>>> 1a8d917a
 };
 
 //
