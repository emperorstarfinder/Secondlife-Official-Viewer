--- conflicted
+++ resolved
@@ -195,11 +195,7 @@
 	if( childrenHandleHover(x, y, mask) == NULL )
 	{
 		getWindow()->setCursor(UI_CURSOR_ARROW);
-<<<<<<< HEAD
-		lldebugst(LLERR_USER_INPUT) << "hover handled by " << getName() << llendl;
-=======
-		LL_DEBUGS("UserInput") << "hover handled by " << getName() << LL_ENDL;		
->>>>>>> 1983f52c
+		LL_DEBUGS(LLERR_USER_INPUT) << "hover handled by " << getName() << LL_ENDL;		
 	}
 
 	LLView* popup_menu = LLMenuGL::sMenuContainer->getVisibleMenu();
