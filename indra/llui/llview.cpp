/** 
 * @file llview.cpp
 * @author James Cook
 * @brief Container for other views, anything that draws.
 *
 * $LicenseInfo:firstyear=2001&license=viewerlgpl$
 * Second Life Viewer Source Code
 * Copyright (C) 2010, Linden Research, Inc.
 * 
 * This library is free software; you can redistribute it and/or
 * modify it under the terms of the GNU Lesser General Public
 * License as published by the Free Software Foundation;
 * version 2.1 of the License only.
 * 
 * This library is distributed in the hope that it will be useful,
 * but WITHOUT ANY WARRANTY; without even the implied warranty of
 * MERCHANTABILITY or FITNESS FOR A PARTICULAR PURPOSE.  See the GNU
 * Lesser General Public License for more details.
 * 
 * You should have received a copy of the GNU Lesser General Public
 * License along with this library; if not, write to the Free Software
 * Foundation, Inc., 51 Franklin Street, Fifth Floor, Boston, MA  02110-1301  USA
 * 
 * Linden Research, Inc., 945 Battery Street, San Francisco, CA  94111  USA
 * $/LicenseInfo$
 */

#include "linden_common.h"

#define LLVIEW_CPP
#include "llview.h"

#include <sstream>
#include <boost/tokenizer.hpp>
#include <boost/foreach.hpp>
#include <boost/bind.hpp>

#include "llrender.h"
#include "llevent.h"
#include "llfocusmgr.h"
#include "llrect.h"
#include "llstl.h"
#include "llui.h"
#include "lluictrl.h"
#include "llwindow.h"
#include "v3color.h"
#include "lluictrlfactory.h"
#include "lltooltip.h"
#include "llsdutil.h"
#include "llsdserialize.h"
#include "llviewereventrecorder.h"
#include "llkeyboard.h"
// for ui edit hack
#include "llbutton.h"
#include "lllineeditor.h"
#include "lltexteditor.h"
#include "lltextbox.h"

static const S32 LINE_HEIGHT = 15;

S32		LLView::sDepth = 0;
bool	LLView::sDebugRects = false;
bool	LLView::sDebugRectsShowNames = true;
bool	LLView::sDebugKeys = false;
bool	LLView::sDebugMouseHandling = false;
std::string LLView::sMouseHandlerMessage;
BOOL	LLView::sForceReshape = FALSE;
std::set<LLView*> LLView::sPreviewHighlightedElements;
BOOL LLView::sHighlightingDiffs = FALSE;
LLView* LLView::sPreviewClickedElement = NULL;
BOOL	LLView::sDrawPreviewHighlights = FALSE;
S32		LLView::sLastLeftXML = S32_MIN;
S32		LLView::sLastBottomXML = S32_MIN;
std::vector<LLViewDrawContext*> LLViewDrawContext::sDrawContextStack;

LLView::DrilldownFunc LLView::sDrilldown =
	boost::bind(&LLView::pointInView, _1, _2, _3, HIT_TEST_USE_BOUNDING_RECT);

//#if LL_DEBUG
BOOL LLView::sIsDrawing = FALSE;
//#endif

// Compiler optimization, generate extern template
template class LLView* LLView::getChild<class LLView>(
	const std::string& name, BOOL recurse) const;

static LLDefaultChildRegistry::Register<LLView> r("view");

namespace LLInitParam
{
	void TypeValues<LLView::EOrientation>::declareValues()
	{
		declare("horizontal", LLView::HORIZONTAL);
		declare("vertical", LLView::VERTICAL);	
	}
}


LLView::Follows::Follows()
:   string(""),
	flags("flags", FOLLOWS_LEFT | FOLLOWS_TOP)
{}

LLView::Params::Params()
:	name("name", std::string("unnamed")),
	enabled("enabled", true),
	visible("visible", true),
	mouse_opaque("mouse_opaque", true),
	follows("follows"),
	hover_cursor("hover_cursor", "UI_CURSOR_ARROW"),
	use_bounding_rect("use_bounding_rect", false),
	tab_group("tab_group", 0),
	default_tab_group("default_tab_group"),
	tool_tip("tool_tip"),
	sound_flags("sound_flags", MOUSE_UP),
	layout("layout"),
	rect("rect"),
	bottom_delta("bottom_delta", S32_MAX),
	top_pad("top_pad"),
	top_delta("top_delta", S32_MAX),
	left_pad("left_pad"),
	left_delta("left_delta", S32_MAX),
	from_xui("from_xui", false),
	focus_root("focus_root", false),
	needs_translate("translate"),
	xmlns("xmlns"),
	xmlns_xsi("xmlns:xsi"),
	xsi_schemaLocation("xsi:schemaLocation"),
	xsi_type("xsi:type")

{
	addSynonym(rect, "");
}

LLView::LLView(const LLView::Params& p)
:	LLTrace::MemTrackable<LLView>("LLView"),
	mVisible(p.visible),
	mInDraw(false),
	mName(p.name),
	mParentView(NULL),
	mReshapeFlags(FOLLOWS_NONE),
	mFromXUI(p.from_xui),
	mIsFocusRoot(p.focus_root),
	mLastVisible(FALSE),
	mHoverCursor(getCursorFromString(p.hover_cursor)),
	mEnabled(p.enabled),
	mMouseOpaque(p.mouse_opaque),
	mSoundFlags(p.sound_flags),
	mUseBoundingRect(p.use_bounding_rect),
	mDefaultTabGroup(p.default_tab_group),
	mLastTabGroup(0),
	mToolTipMsg((LLStringExplicit)p.tool_tip()),
	mDefaultWidgets(NULL)
{
	// create rect first, as this will supply initial follows flags
	setShape(p.rect);
	parseFollowsFlags(p);
}

LLView::~LLView()
{
	dirtyRect();
	//LL_INFOS() << "Deleting view " << mName << ":" << (void*) this << LL_ENDL;
	if (LLView::sIsDrawing)
	{
		LL_DEBUGS() << "Deleting view " << mName << " during UI draw() phase" << LL_ENDL;
	}
// 	llassert(LLView::sIsDrawing == FALSE);
	
//	llassert_always(sDepth == 0); // avoid deleting views while drawing! It can subtly break list iterators
	
	if( hasMouseCapture() )
	{
		//LL_WARNS() << "View holding mouse capture deleted: " << getName() << ".  Mouse capture removed." << LL_ENDL;
		gFocusMgr.removeMouseCaptureWithoutCallback( this );
	}

	deleteAllChildren();

	if (mParentView != NULL)
	{
		mParentView->removeChild(this);
	}

	if (mDefaultWidgets)
	{
		delete mDefaultWidgets;
		mDefaultWidgets = NULL;
	}
}

// virtual
BOOL LLView::isCtrl() const
{
	return FALSE;
}

// virtual
BOOL LLView::isPanel() const
{
	return FALSE;
}

void LLView::setToolTip(const LLStringExplicit& msg)
{
	mToolTipMsg = msg;
}

BOOL LLView::setToolTipArg(const LLStringExplicit& key, const LLStringExplicit& text)
{
	mToolTipMsg.setArg(key, text);
	return TRUE;
}

void LLView::setToolTipArgs( const LLStringUtil::format_map_t& args )
{
	mToolTipMsg.setArgList(args);
}

// virtual
void LLView::setRect(const LLRect& rect)
{
	mRect = rect;
	updateBoundingRect();
}

void LLView::setUseBoundingRect( BOOL use_bounding_rect ) 
{
	if (mUseBoundingRect != use_bounding_rect)
	{
        mUseBoundingRect = use_bounding_rect; 
		updateBoundingRect();
	}
}

BOOL LLView::getUseBoundingRect() const
{
	return mUseBoundingRect;
}

// virtual
const std::string& LLView::getName() const
{
	static std::string no_name("(no name)");

	return mName.empty() ? no_name : mName;
}

void LLView::sendChildToFront(LLView* child)
{
// 	llassert_always(sDepth == 0); // Avoid re-ordering while drawing; it can cause subtle iterator bugs
	if (child && child->getParent() == this) 
	{
		// minor optimization, but more importantly,
		//  won't temporarily create an empty list
		if (child != mChildList.front())
		{
			mChildList.remove( child );
			mChildList.push_front(child);
		}
	}
}

void LLView::sendChildToBack(LLView* child)
{
// 	llassert_always(sDepth == 0); // Avoid re-ordering while drawing; it can cause subtle iterator bugs
	if (child && child->getParent() == this) 
	{
		// minor optimization, but more importantly,
		//  won't temporarily create an empty list
		if (child != mChildList.back())
		{
			mChildList.remove( child );
			mChildList.push_back(child);
		}
	}
}

// virtual
bool LLView::addChild(LLView* child, S32 tab_group)
{
	if (!child)
	{
		return false;
	}

	if (this == child) 
	{
		LL_ERRS() << "Adding view " << child->getName() << " as child of itself" << LL_ENDL;
	}

	// remove from current parent
	if (child->mParentView) 
	{
		child->mParentView->removeChild(child);
	}

	// add to front of child list, as normal
	mChildList.push_front(child);

	// add to tab order list
	if (tab_group != 0)
	{
		mTabOrder.insert(tab_order_pair_t(child, tab_group));
	}

	child->mParentView = this;
	updateBoundingRect();
	mLastTabGroup = tab_group;
	return true;
}


bool LLView::addChildInBack(LLView* child, S32 tab_group)
{
	if(addChild(child, tab_group))
	{
		sendChildToBack(child);
		return true;
	}

	return false;
}

// remove the specified child from the view, and set it's parent to NULL.
void LLView::removeChild(LLView* child)
{
	//llassert_always(sDepth == 0); // Avoid re-ordering while drawing; it can cause subtle iterator bugs
	if (child->mParentView == this) 
	{
		// if we are removing an item we are currently iterating over, that would be bad
		llassert(child->mInDraw == false);
		mChildList.remove( child );
		child->mParentView = NULL;
		child_tab_order_t::iterator found = mTabOrder.find(child);
		if(found != mTabOrder.end())
		{
			mTabOrder.erase(found);
		}
	}
	else
	{
		LL_WARNS() << "\"" << child->getName() << "\" is not a child of " << getName() << LL_ENDL;
	}
	updateBoundingRect();
}

BOOL LLView::isInVisibleChain() const
{
	BOOL visible = TRUE;

	const LLView* viewp = this;
	while(viewp)
	{
		if (!viewp->getVisible())
		{
			visible = FALSE;
			break;
		}
		viewp = viewp->getParent();
	}
	
	return visible;
}

BOOL LLView::isInEnabledChain() const
{
	BOOL enabled = TRUE;

	const LLView* viewp = this;
	while(viewp)
	{
		if (!viewp->getEnabled())
		{
			enabled = FALSE;
			break;
		}
		viewp = viewp->getParent();
	}
	
	return enabled;
}

static void buildPathname(std::ostream& out, const LLView* view)
{
	if (! (view && view->getParent()))
	{
		return; // Don't include root in the path.
	}

	buildPathname(out, view->getParent());

	// Build pathname into ostream on the way back from recursion.
	out << '/' << view->getName();
}

std::string LLView::getPathname() const
{
	std::ostringstream out;
	buildPathname(out, this);
	return out.str();
}

//static
std::string LLView::getPathname(const LLView* view)
{
    if (! view)
    {
        return "NULL";
    }
    return view->getPathname();
}

// virtual
BOOL LLView::canFocusChildren() const
{
	return TRUE;
}

//virtual
void LLView::setEnabled(BOOL enabled)
{
	mEnabled = enabled;
}

//virtual
bool LLView::isAvailable() const
{
    return isInEnabledChain() && isInVisibleChain();
}

//static
bool LLView::isAvailable(const LLView* view)
{
    return view && view->isAvailable();
}

//virtual
BOOL LLView::setLabelArg( const std::string& key, const LLStringExplicit& text )
{
	return FALSE;
}

//virtual
LLRect LLView::getSnapRect() const
{
	return mRect;
}

//virtual
LLRect LLView::getRequiredRect()
{
	return mRect;
}

BOOL LLView::focusNextRoot()
{
	LLView::child_list_t result = LLView::getFocusRootsQuery().run(this);
	return LLView::focusNext(result);
}

BOOL LLView::focusPrevRoot()
{
	LLView::child_list_t result = LLView::getFocusRootsQuery().run(this);
	return LLView::focusPrev(result);
}

// static
BOOL LLView::focusNext(LLView::child_list_t & result)
{
	LLView::child_list_reverse_iter_t focused = result.rend();
	for(LLView::child_list_reverse_iter_t iter = result.rbegin();
		iter != result.rend();
		++iter)
	{
		if(gFocusMgr.childHasKeyboardFocus(*iter))
		{
			focused = iter;
			break;
		}
	}
	LLView::child_list_reverse_iter_t next = focused;
	next = (next == result.rend()) ? result.rbegin() : ++next;
	while(next != focused)
	{
		// wrap around to beginning if necessary
		if(next == result.rend())
		{
			next = result.rbegin();
		}
		if((*next)->isCtrl())
		{
			LLUICtrl * ctrl = static_cast<LLUICtrl*>(*next);
			ctrl->setFocus(TRUE);
			ctrl->onTabInto();  
			gFocusMgr.triggerFocusFlash();
			return TRUE;
		}
		++next;
	}
	return FALSE;
}

// static
BOOL LLView::focusPrev(LLView::child_list_t & result)
{
	LLView::child_list_iter_t focused = result.end();
	for(LLView::child_list_iter_t iter = result.begin();
		iter != result.end();
		++iter)
	{
		if(gFocusMgr.childHasKeyboardFocus(*iter))
		{
			focused = iter;
			break;
		}
	}
	LLView::child_list_iter_t next = focused;
	next = (next == result.end()) ? result.begin() : ++next;
	while(next != focused)
	{
		// wrap around to beginning if necessary
		if(next == result.end())
		{
			next = result.begin();
		}
		if((*next)->isCtrl())
		{
			LLUICtrl * ctrl = static_cast<LLUICtrl*>(*next);
			if (!ctrl->hasFocus())
			{
				ctrl->setFocus(TRUE);
				ctrl->onTabInto();  
				gFocusMgr.triggerFocusFlash();
			}
			return TRUE;
		}
		++next;
	}
	return FALSE;
}

// delete all children. Override this function if you need to
// perform any extra clean up such as cached pointers to selected
// children, etc.
void LLView::deleteAllChildren()
{
	// clear out the control ordering
	mTabOrder.clear();

	while (!mChildList.empty())
	{
		LLView* viewp = mChildList.front();
		delete viewp; // will remove the child from mChildList
	}
}

void LLView::setAllChildrenEnabled(BOOL b)
{
	BOOST_FOREACH(LLView* viewp, mChildList)
	{
		viewp->setEnabled(b);
	}
}

// virtual
void LLView::setVisible(BOOL visible)
{
	if ( mVisible != visible )
	{
		mVisible = visible;

		// notify children of visibility change if root, or part of visible hierarchy
		if (!getParent() || getParent()->isInVisibleChain())
		{
			// tell all children of this view that the visibility may have changed
			dirtyRect();
			onVisibilityChange( visible );
		}
		updateBoundingRect();
	}
}

// virtual
void LLView::onVisibilityChange ( BOOL new_visibility )
{
	BOOL old_visibility;
	BOOST_FOREACH(LLView* viewp, mChildList)
	{
		// only views that are themselves visible will have their overall visibility affected by their ancestors
		old_visibility=viewp->getVisible();

		if (old_visibility!=new_visibility)
		{
			LLViewerEventRecorder::instance().logVisibilityChange( viewp->getPathname(), viewp->getName(), new_visibility,"widget");
		}

		if (old_visibility)
		{
			viewp->onVisibilityChange ( new_visibility );
		}

		// Consider changing returns to confirm success and know which widget grabbed it
		// For now assume success and log at highest xui possible 
		// NOTE we log actual state - which may differ if it somehow failed to set visibility
		lldebugs << "LLView::handleVisibilityChange	 - now: " << getVisible()  << " xui: " << viewp->getPathname() << " name: " << viewp->getName() << llendl;
		
	}
}

// virtual
void LLView::translate(S32 x, S32 y)
{
	mRect.translate(x, y);
	updateBoundingRect();
}

// virtual
BOOL LLView::canSnapTo(const LLView* other_view)
{
	return other_view != this && other_view->getVisible();
}

// virtual
void LLView::setSnappedTo(const LLView* snap_view)
{
}

BOOL LLView::handleHover(S32 x, S32 y, MASK mask)
{
	return childrenHandleHover( x, y, mask ) != NULL;
}

void LLView::onMouseEnter(S32 x, S32 y, MASK mask)
{
	//LL_INFOS() << "Mouse entered " << getName() << LL_ENDL;
}

void LLView::onMouseLeave(S32 x, S32 y, MASK mask)
{
	//LL_INFOS() << "Mouse left " << getName() << LL_ENDL;
}

bool LLView::visibleAndContains(S32 local_x, S32 local_y)
{
	return sDrilldown(this, local_x, local_y)
		&& getVisible();
}

bool LLView::visibleEnabledAndContains(S32 local_x, S32 local_y)
{
	return visibleAndContains(local_x, local_y)
		&& getEnabled();
}

// This is NOT event recording related
void LLView::logMouseEvent()
{
	if (sDebugMouseHandling)
	{
		sMouseHandlerMessage = std::string("/") + mName + sMouseHandlerMessage;
	}
}

template <typename METHOD, typename CHARTYPE>
LLView* LLView::childrenHandleCharEvent(const std::string& desc, const METHOD& method,
										CHARTYPE c, MASK mask)
{
	if ( getVisible() && getEnabled() )
	{
		BOOST_FOREACH(LLView* viewp, mChildList)
		{
			if ((viewp->*method)(c, mask, TRUE))
			{
				if (LLView::sDebugKeys)
				{
					LL_INFOS() << desc << " handled by " << viewp->getName() << LL_ENDL;
				}
				return viewp;
			}
		}
	}
    return NULL;
}

// XDATA might be MASK, or S32 clicks
template <typename METHOD, typename XDATA>
LLView* LLView::childrenHandleMouseEvent(const METHOD& method, S32 x, S32 y, XDATA extra, bool allow_mouse_block)
{
	BOOST_FOREACH(LLView* viewp, mChildList)
	{
		S32 local_x = x - viewp->getRect().mLeft;
		S32 local_y = y - viewp->getRect().mBottom;

		if (!viewp->visibleEnabledAndContains(local_x, local_y))
		{
			continue;
		}

		if ((viewp->*method)( local_x, local_y, extra )
			|| (allow_mouse_block && viewp->blockMouseEvent( local_x, local_y )))
		{
			lldebugs << "LLView::childrenHandleMouseEvent calling updatemouseeventinfo - local_x|global x  "<< local_x << " " << x	<< "local/global y " << local_y << " " << y << llendl;
			lldebugs << "LLView::childrenHandleMouseEvent  getPathname for viewp result: " << viewp->getPathname() << "for this view: " << getPathname() << llendl;

			LLViewerEventRecorder::instance().updateMouseEventInfo(x,y,-55,-55,getPathname()); 

			// This is NOT event recording related
			viewp->logMouseEvent();

			return viewp;
		}
	}
	return NULL;
}

LLView* LLView::childrenHandleToolTip(S32 x, S32 y, MASK mask)
{
	BOOST_FOREACH(LLView* viewp, mChildList)
	{
		S32 local_x = x - viewp->getRect().mLeft;
		S32 local_y = y - viewp->getRect().mBottom;
		// Differs from childrenHandleMouseEvent() in that we want to offer
		// tooltips even for disabled widgets.
		if(!viewp->visibleAndContains(local_x, local_y))
		{
			continue;
		}

		if (viewp->handleToolTip(local_x, local_y, mask) 
			|| viewp->blockMouseEvent(local_x, local_y))
		{
			// This is NOT event recording related
			viewp->logMouseEvent();
			return viewp;
		}
	}
	return NULL;
}

LLView* LLView::childrenHandleDragAndDrop(S32 x, S32 y, MASK mask,
									   BOOL drop,
									   EDragAndDropType cargo_type,
									   void* cargo_data,
									   EAcceptance* accept,
									   std::string& tooltip_msg)
{
	// default to not accepting drag and drop, will be overridden by handler
	*accept = ACCEPT_NO;

	BOOST_FOREACH(LLView* viewp, mChildList)
	{
		S32 local_x = x - viewp->getRect().mLeft;
		S32 local_y = y - viewp->getRect().mBottom;
		if( !viewp->visibleEnabledAndContains(local_x, local_y))
		{
			continue;
		}

		// Differs from childrenHandleMouseEvent() simply in that this virtual
		// method call diverges pretty radically from the usual (x, y, int).
		if (viewp->handleDragAndDrop(local_x, local_y, mask, drop,
									 cargo_type,
									 cargo_data,
									 accept,
									 tooltip_msg)
			|| viewp->blockMouseEvent(local_x, local_y))
		{
			return viewp;
		}
	}
	return NULL;
}

LLView* LLView::childrenHandleHover(S32 x, S32 y, MASK mask)
{
	BOOST_FOREACH(LLView* viewp, mChildList)
	{
		S32 local_x = x - viewp->getRect().mLeft;
		S32 local_y = y - viewp->getRect().mBottom;
		if(!viewp->visibleEnabledAndContains(local_x, local_y))
		{
			continue;
		}

		// This call differentiates this method from childrenHandleMouseEvent().
		LLUI::sWindow->setCursor(viewp->getHoverCursor());

		if (viewp->handleHover(local_x, local_y, mask)
			|| viewp->blockMouseEvent(local_x, local_y))
		{
			// This is NOT event recording related
			viewp->logMouseEvent();
			return viewp;
		}
	}
	return NULL;
}

LLView*	LLView::childFromPoint(S32 x, S32 y, bool recur)
{
	if (!getVisible())
		return false;

	BOOST_FOREACH(LLView* viewp, mChildList)
	{
		S32 local_x = x - viewp->getRect().mLeft;
		S32 local_y = y - viewp->getRect().mBottom;
		if (!viewp->visibleAndContains(local_x, local_y))
		{
			continue;
		}
		// Here we've found the first (frontmost) visible child at this level
		// containing the specified point. Is the caller asking us to drill
		// down and return the innermost leaf child at this point, or just the
		// top-level child?
		if (recur)
		{
			LLView* leaf(viewp->childFromPoint(local_x, local_y, recur));
			// Maybe viewp is already a leaf LLView, or maybe it has children
			// but this particular (x, y) point falls between them. If the
			// recursive call returns non-NULL, great, use that; else just use
			// viewp.
			return leaf? leaf : viewp;
		}
		return viewp;

	}
	return 0;
}

BOOL LLView::handleToolTip(S32 x, S32 y, MASK mask)
{
	BOOL handled = FALSE;

	// parents provide tooltips first, which are optionally
	// overridden by children, in case child is mouse_opaque
	std::string tooltip = getToolTip();
	if (!tooltip.empty())
	{
		// allow "scrubbing" over ui by showing next tooltip immediately
		// if previous one was still visible
		F32 timeout = LLToolTipMgr::instance().toolTipVisible() 
		              ? LLUI::sSettingGroups["config"]->getF32( "ToolTipFastDelay" )
		              : LLUI::sSettingGroups["config"]->getF32( "ToolTipDelay" );
		LLToolTipMgr::instance().show(LLToolTip::Params()
		                              .message(tooltip)
		                              .sticky_rect(calcScreenRect())
		                              .delay_time(timeout));
		handled = TRUE;
	}

	// child tooltips will override our own
	LLView* child_handler = childrenHandleToolTip(x, y, mask);
	if (child_handler)
	{
		handled = TRUE;
	}

	return handled;
}
BOOL LLView::handleKey(KEY key, MASK mask, BOOL called_from_parent)
{
	BOOL handled = FALSE;

	if (getVisible() && getEnabled())
	{
		if( called_from_parent )
		{
			// Downward traversal
			handled = childrenHandleKey( key, mask ) != NULL;
		}

		if (!handled)
		{
			// For event logging we don't care which widget handles it
			// So we capture the key at the end of this function once we know if it was handled
			handled = handleKeyHere( key, mask );
			if (handled)
			{
<<<<<<< HEAD
				llwarns << "Key handled by " << getName() << llendl;
=======
				LL_INFOS() << "Key handled by " << getName() << LL_ENDL;
>>>>>>> d9d46d90
			}
		}
	}

	if( !handled && !called_from_parent && mParentView)
	{
		// Upward traversal
		handled = mParentView->handleKey( key, mask, FALSE );
	}
	return handled;
}

// Called from handleKey()
// Handles key in this object.  Checking parents and children happens in handleKey()
BOOL LLView::handleKeyHere(KEY key, MASK mask)
{
	return FALSE;
}

BOOL LLView::handleUnicodeChar(llwchar uni_char, BOOL called_from_parent)
{
	BOOL handled = FALSE;

	if (getVisible() && getEnabled())
	{
		if( called_from_parent )
		{
			// Downward traversal
			handled = childrenHandleUnicodeChar( uni_char ) != NULL;
		}

		if (!handled)
		{
			handled = handleUnicodeCharHere(uni_char);
			if (handled && LLView::sDebugKeys)
			{
				LL_INFOS() << "Unicode key handled by " << getName() << LL_ENDL;
			}
		}
	}

	if (!handled && !called_from_parent && mParentView)
	{
		// Upward traversal
		handled = mParentView->handleUnicodeChar(uni_char, FALSE);
	}

	if (handled)
	{
		LLViewerEventRecorder::instance().logKeyUnicodeEvent(uni_char);
	}
	
	return handled;
}


BOOL LLView::handleUnicodeCharHere(llwchar uni_char )
{
	return FALSE;
}


BOOL LLView::handleDragAndDrop(S32 x, S32 y, MASK mask, BOOL drop,
							   EDragAndDropType cargo_type, void* cargo_data,
							   EAcceptance* accept,
							   std::string& tooltip_msg)
{
	return childrenHandleDragAndDrop( x, y, mask, drop, cargo_type, cargo_data, accept, tooltip_msg) != NULL;
}

void LLView::onMouseCaptureLost()
{
}

BOOL LLView::hasMouseCapture()
{ 
	return gFocusMgr.getMouseCapture() == this; 
}

BOOL LLView::handleMouseUp(S32 x, S32 y, MASK mask)
{
	LLView* r = childrenHandleMouseUp( x, y, mask );

	return (r!=NULL);
}

BOOL LLView::handleMouseDown(S32 x, S32 y, MASK mask)
{
	LLView* r= childrenHandleMouseDown(x, y, mask );

	return (r!=NULL);
}

BOOL LLView::handleDoubleClick(S32 x, S32 y, MASK mask)
{
	return childrenHandleDoubleClick( x, y, mask ) != NULL;
}

BOOL LLView::handleScrollWheel(S32 x, S32 y, S32 clicks)
{
	return childrenHandleScrollWheel( x, y, clicks ) != NULL;
}

BOOL LLView::handleRightMouseDown(S32 x, S32 y, MASK mask)
{
	return childrenHandleRightMouseDown( x, y, mask ) != NULL;
}

BOOL LLView::handleRightMouseUp(S32 x, S32 y, MASK mask)
{
	return childrenHandleRightMouseUp( x, y, mask ) != NULL;
}
 
BOOL LLView::handleMiddleMouseDown(S32 x, S32 y, MASK mask)
{
	return childrenHandleMiddleMouseDown( x, y, mask ) != NULL;
}

BOOL LLView::handleMiddleMouseUp(S32 x, S32 y, MASK mask)
{
	return childrenHandleMiddleMouseUp( x, y, mask ) != NULL;
}

LLView* LLView::childrenHandleScrollWheel(S32 x, S32 y, S32 clicks)
{
	return childrenHandleMouseEvent(&LLView::handleScrollWheel, x, y, clicks, false);
}

// Called during downward traversal
LLView* LLView::childrenHandleKey(KEY key, MASK mask)
{
	return childrenHandleCharEvent("Key", &LLView::handleKey, key, mask);
}

// Called during downward traversal
LLView* LLView::childrenHandleUnicodeChar(llwchar uni_char)
{
	return childrenHandleCharEvent("Unicode character", &LLView::handleUnicodeCharWithDummyMask,
								   uni_char, MASK_NONE);
}

LLView* LLView::childrenHandleMouseDown(S32 x, S32 y, MASK mask)
{
	return childrenHandleMouseEvent(&LLView::handleMouseDown, x, y, mask);
}

LLView* LLView::childrenHandleRightMouseDown(S32 x, S32 y, MASK mask)
{
	return childrenHandleMouseEvent(&LLView::handleRightMouseDown, x, y, mask);
}

LLView* LLView::childrenHandleMiddleMouseDown(S32 x, S32 y, MASK mask)
{
	return childrenHandleMouseEvent(&LLView::handleMiddleMouseDown, x, y, mask);
}

LLView* LLView::childrenHandleDoubleClick(S32 x, S32 y, MASK mask)
{
	return childrenHandleMouseEvent(&LLView::handleDoubleClick, x, y, mask);
}

LLView* LLView::childrenHandleMouseUp(S32 x, S32 y, MASK mask)
{
	return	childrenHandleMouseEvent(&LLView::handleMouseUp, x, y, mask);
}

LLView* LLView::childrenHandleRightMouseUp(S32 x, S32 y, MASK mask)
{
	return childrenHandleMouseEvent(&LLView::handleRightMouseUp, x, y, mask);
}

LLView* LLView::childrenHandleMiddleMouseUp(S32 x, S32 y, MASK mask)
{
	return childrenHandleMouseEvent(&LLView::handleMiddleMouseUp, x, y, mask);
}

void LLView::draw()
{
	drawChildren();
}

void LLView::drawChildren()
{
	if (!mChildList.empty())
	{
		LLView* rootp = LLUI::getRootView();		
		++sDepth;

		for (child_list_reverse_iter_t child_iter = mChildList.rbegin(); child_iter != mChildList.rend();)  // ++child_iter)
		{
			child_list_reverse_iter_t child = child_iter++;
			LLView *viewp = *child;
			
			if (viewp == NULL)
			{
				continue;
			}

			if (viewp->getVisible() && viewp->getRect().isValid())
			{
				LLRect screen_rect = viewp->calcScreenRect();
				if ( rootp->getLocalRect().overlaps(screen_rect)  && LLUI::sDirtyRect.overlaps(screen_rect))
				{
					LLUI::pushMatrix();
					{
						LLUI::translate((F32)viewp->getRect().mLeft, (F32)viewp->getRect().mBottom);
						// flag the fact we are in draw here, in case overridden draw() method attempts to remove this widget
						viewp->mInDraw = true;
						viewp->draw();
						viewp->mInDraw = false;

						if (sDebugRects)
						{
							viewp->drawDebugRect();

							// Check for bogus rectangle
							if (!getRect().isValid())
							{
								LL_WARNS() << "Bogus rectangle for " << getName() << " with " << mRect << LL_ENDL;
							}
						}
					}
					LLUI::popMatrix();
				}
			}

		}
		--sDepth;
	}
}

void LLView::dirtyRect()
{
	LLView* child = getParent();
	LLView* parent = child ? child->getParent() : NULL;
	LLView* cur = this;
	while (child && parent && parent->getParent())
	{ //find third to top-most view
		cur = child;
		child = parent;
		parent = parent->getParent();
	}

	LLUI::dirtyRect(cur->calcScreenRect());
}

//Draw a box for debugging.
void LLView::drawDebugRect()
{
	std::set<LLView*>::iterator preview_iter = std::find(sPreviewHighlightedElements.begin(), sPreviewHighlightedElements.end(), this);	// figure out if it's a previewed element

	LLUI::pushMatrix();
	{
		// drawing solids requires texturing be disabled
		gGL.getTexUnit(0)->unbind(LLTexUnit::TT_TEXTURE);

		if (getUseBoundingRect())
		{
			LLUI::translate((F32)mBoundingRect.mLeft - (F32)mRect.mLeft, (F32)mBoundingRect.mBottom - (F32)mRect.mBottom);
		}

		LLRect debug_rect = getUseBoundingRect() ? mBoundingRect : mRect;

		// draw red rectangle for the border
		LLColor4 border_color(0.25f, 0.25f, 0.25f, 1.f);
		if(preview_iter != sPreviewHighlightedElements.end())
		{
			if(LLView::sPreviewClickedElement && this == sPreviewClickedElement)
			{
				border_color = LLColor4::red;
			}
			else
			{
				static LLUIColor scroll_highlighted_color = LLUIColorTable::instance().getColor("ScrollHighlightedColor");
				border_color = scroll_highlighted_color;
			}
		}
		else
		{
			border_color.mV[sDepth%3] = 1.f;
		}

		gGL.color4fv( border_color.mV );

		gGL.begin(LLRender::LINES);
			gGL.vertex2i(0, debug_rect.getHeight() - 1);
			gGL.vertex2i(0, 0);

			gGL.vertex2i(0, 0);
			gGL.vertex2i(debug_rect.getWidth() - 1, 0);

			gGL.vertex2i(debug_rect.getWidth() - 1, 0);
			gGL.vertex2i(debug_rect.getWidth() - 1, debug_rect.getHeight() - 1);

			gGL.vertex2i(debug_rect.getWidth() - 1, debug_rect.getHeight() - 1);
			gGL.vertex2i(0, debug_rect.getHeight() - 1);
		gGL.end();

		// Draw the name if it's not a leaf node or not in editing or preview mode
		if (mChildList.size()
			&& preview_iter == sPreviewHighlightedElements.end()
			&& sDebugRectsShowNames)
		{
			S32 x, y;
			gGL.color4fv( border_color.mV );

			x = debug_rect.getWidth() / 2;

			S32 rect_height = debug_rect.getHeight();
			S32 lines = rect_height / LINE_HEIGHT + 1;

			S32 depth = 0;
			LLView * viewp = this;
			while (NULL != viewp)
			{
				viewp = viewp->getParent();
				depth++;
			}

			y = rect_height - LINE_HEIGHT * (depth % lines + 1);

			std::string debug_text = llformat("%s (%d x %d)", getName().c_str(),
										debug_rect.getWidth(), debug_rect.getHeight());
			LLFontGL::getFontSansSerifSmall()->renderUTF8(debug_text, 0, (F32)x, (F32)y, border_color,
												LLFontGL::HCENTER, LLFontGL::BASELINE, LLFontGL::NORMAL, LLFontGL::NO_SHADOW,
												S32_MAX, S32_MAX, NULL, FALSE);
		}
	}
	LLUI::popMatrix();
}

void LLView::drawChild(LLView* childp, S32 x_offset, S32 y_offset, BOOL force_draw)
{
	if (childp && childp->getParent() == this)
	{
		++sDepth;

		if ((childp->getVisible() && childp->getRect().isValid()) 
			|| force_draw)
		{
			gGL.matrixMode(LLRender::MM_MODELVIEW);
			LLUI::pushMatrix();
			{
				LLUI::translate((F32)childp->getRect().mLeft + x_offset, (F32)childp->getRect().mBottom + y_offset);
				childp->draw();
			}
			LLUI::popMatrix();
		}

		--sDepth;
	}
}


void LLView::reshape(S32 width, S32 height, BOOL called_from_parent)
{
	// compute how much things changed and apply reshape logic to children
	S32 delta_width = width - getRect().getWidth();
	S32 delta_height = height - getRect().getHeight();

	if (delta_width || delta_height || sForceReshape)
	{
		// adjust our rectangle
		mRect.mRight = getRect().mLeft + width;
		mRect.mTop = getRect().mBottom + height;

		// move child views according to reshape flags
		BOOST_FOREACH(LLView* viewp, mChildList)
		{
			LLRect child_rect( viewp->mRect );

			if (viewp->followsRight() && viewp->followsLeft())
			{
				child_rect.mRight += delta_width;
			}
			else if (viewp->followsRight())
			{
				child_rect.mLeft += delta_width;
				child_rect.mRight += delta_width;
			}
			else if (viewp->followsLeft())
			{
				// left is 0, don't need to adjust coords
			}
			else
			{
				// BUG what to do when we don't follow anyone?
				// for now, same as followsLeft
			}

			if (viewp->followsTop() && viewp->followsBottom())
			{
				child_rect.mTop += delta_height;
			}
			else if (viewp->followsTop())
			{
				child_rect.mTop += delta_height;
				child_rect.mBottom += delta_height;
			}
			else if (viewp->followsBottom())
			{
				// bottom is 0, so don't need to adjust coords
			}
			else
			{
				// BUG what to do when we don't follow?
				// for now, same as bottom
			}

			S32 delta_x = child_rect.mLeft - viewp->getRect().mLeft;
			S32 delta_y = child_rect.mBottom - viewp->getRect().mBottom;
			viewp->translate( delta_x, delta_y );
			if (child_rect.getWidth() != viewp->getRect().getWidth() || child_rect.getHeight() != viewp->getRect().getHeight())
			{
				viewp->reshape(child_rect.getWidth(), child_rect.getHeight());
			}
		}
	}

	if (!called_from_parent)
	{
		if (mParentView)
		{
			mParentView->reshape(mParentView->getRect().getWidth(), mParentView->getRect().getHeight(), FALSE);
		}
	}

	updateBoundingRect();
}

LLRect LLView::calcBoundingRect()
{
	LLRect local_bounding_rect = LLRect::null;

	BOOST_FOREACH(LLView* childp, mChildList)
	{
		// ignore invisible and "top" children when calculating bounding rect
		// such as combobox popups
		if (!childp->getVisible() || childp == gFocusMgr.getTopCtrl()) 
		{
			continue;
		}

		LLRect child_bounding_rect = childp->getBoundingRect();

		if (local_bounding_rect.isEmpty())
		{
			// start out with bounding rect equal to first visible child's bounding rect
			local_bounding_rect = child_bounding_rect;
		}
		else
		{
			// accumulate non-null children rectangles
			if (!child_bounding_rect.isEmpty())
			{
				local_bounding_rect.unionWith(child_bounding_rect);
			}
		}
	}

	// convert to parent-relative coordinates
	local_bounding_rect.translate(mRect.mLeft, mRect.mBottom);
	return local_bounding_rect;
}


void LLView::updateBoundingRect()
{
	if (isDead()) return;

	LLRect cur_rect = mBoundingRect;

	if (getUseBoundingRect())
	{
		mBoundingRect = calcBoundingRect();
	}
	else
	{
		mBoundingRect = mRect;
	}

	// give parent view a chance to resize, in case we just moved, for example
	if (getParent() && getParent()->getUseBoundingRect())
	{
		getParent()->updateBoundingRect();
	}

	if (mBoundingRect != cur_rect)
	{
		dirtyRect();
	}

}

LLRect LLView::calcScreenRect() const
{
	LLRect screen_rect;
	localPointToScreen(0, 0, &screen_rect.mLeft, &screen_rect.mBottom);
	localPointToScreen(getRect().getWidth(), getRect().getHeight(), &screen_rect.mRight, &screen_rect.mTop);
	return screen_rect;
}

LLRect LLView::calcScreenBoundingRect() const
{
	LLRect screen_rect;
	// get bounding rect, if used
	LLRect bounding_rect = getUseBoundingRect() ? mBoundingRect : mRect;

	// convert to local coordinates, as defined by mRect
	bounding_rect.translate(-mRect.mLeft, -mRect.mBottom);

	localPointToScreen(bounding_rect.mLeft, bounding_rect.mBottom, &screen_rect.mLeft, &screen_rect.mBottom);
	localPointToScreen(bounding_rect.mRight, bounding_rect.mTop, &screen_rect.mRight, &screen_rect.mTop);
	return screen_rect;
}

LLRect LLView::getLocalBoundingRect() const
{
	LLRect local_bounding_rect = getBoundingRect();
	local_bounding_rect.translate(-mRect.mLeft, -mRect.mBottom);

	return local_bounding_rect;
}


LLRect LLView::getLocalRect() const
{
	LLRect local_rect(0, getRect().getHeight(), getRect().getWidth(), 0);
	return local_rect;
}

LLRect LLView::getLocalSnapRect() const
{
	LLRect local_snap_rect = getSnapRect();
	local_snap_rect.translate(-getRect().mLeft, -getRect().mBottom);
	return local_snap_rect;
}

BOOL LLView::hasAncestor(const LLView* parentp) const
{
	if (!parentp)
	{
		return FALSE;
	}

	LLView* viewp = getParent();
	while(viewp)
	{
		if (viewp == parentp)
		{
			return TRUE;
		}
		viewp = viewp->getParent();
	}

	return FALSE;
}

//-----------------------------------------------------------------------------

BOOL LLView::childHasKeyboardFocus( const std::string& childname ) const
{
	LLView *focus = dynamic_cast<LLView *>(gFocusMgr.getKeyboardFocus());
	
	while (focus != NULL)
	{
		if (focus->getName() == childname)
		{
			return TRUE;
		}
		
		focus = focus->getParent();
	}
	
	return FALSE;
}

//-----------------------------------------------------------------------------

BOOL LLView::hasChild(const std::string& childname, BOOL recurse) const
{
	return findChildView(childname, recurse) != NULL;
}

//-----------------------------------------------------------------------------
// getChildView()
//-----------------------------------------------------------------------------
LLView* LLView::getChildView(const std::string& name, BOOL recurse) const
{
	return getChild<LLView>(name, recurse);
}

static LLTrace::BlockTimerStatHandle FTM_FIND_VIEWS("Find Widgets");

LLView* LLView::findChildView(const std::string& name, BOOL recurse) const
{
	LL_RECORD_BLOCK_TIME(FTM_FIND_VIEWS);
	//richard: should we allow empty names?
	//if(name.empty())
	//	return NULL;
	// Look for direct children *first*
	BOOST_FOREACH(LLView* childp, mChildList)
	{
		llassert(childp);
		if (childp->getName() == name)
		{
			return childp;
		}
	}
	if (recurse)
	{
		// Look inside each child as well.
		BOOST_FOREACH(LLView* childp, mChildList)
		{
			llassert(childp);
			LLView* viewp = childp->findChildView(name, recurse);
			if ( viewp )
			{
				return viewp;
			}
		}
	}
	return NULL;
}

BOOL LLView::parentPointInView(S32 x, S32 y, EHitTestType type) const 
{ 
	return (getUseBoundingRect() && type == HIT_TEST_USE_BOUNDING_RECT)
		? mBoundingRect.pointInRect( x, y ) 
		: mRect.pointInRect( x, y ); 
}

BOOL LLView::pointInView(S32 x, S32 y, EHitTestType type) const 
{ 
	return (getUseBoundingRect() && type == HIT_TEST_USE_BOUNDING_RECT)
		? mBoundingRect.pointInRect( x + mRect.mLeft, y + mRect.mBottom ) 
		: mRect.localPointInRect( x, y ); 
}

BOOL LLView::blockMouseEvent(S32 x, S32 y) const
{
	return mMouseOpaque && pointInView(x, y, HIT_TEST_IGNORE_BOUNDING_RECT);
}

// virtual
void LLView::screenPointToLocal(S32 screen_x, S32 screen_y, S32* local_x, S32* local_y) const
{
	*local_x = screen_x - getRect().mLeft;
	*local_y = screen_y - getRect().mBottom;

	const LLView* cur = this;
	while( cur->mParentView )
	{
		cur = cur->mParentView;
		*local_x -= cur->getRect().mLeft;
		*local_y -= cur->getRect().mBottom;
	}
}

void LLView::localPointToScreen(S32 local_x, S32 local_y, S32* screen_x, S32* screen_y) const
{
	*screen_x = local_x;
	*screen_y = local_y;

	const LLView* cur = this;
	do
	{
		LLRect cur_rect = cur->getRect();
		*screen_x += cur_rect.mLeft;
		*screen_y += cur_rect.mBottom;
		cur = cur->mParentView;
	}
	while( cur );
}

void LLView::screenRectToLocal(const LLRect& screen, LLRect* local) const
{
	*local = screen;
	local->translate( -getRect().mLeft, -getRect().mBottom );

	const LLView* cur = this;
	while( cur->mParentView )
	{
		cur = cur->mParentView;
		local->translate( -cur->getRect().mLeft, -cur->getRect().mBottom );
	}
}

void LLView::localRectToScreen(const LLRect& local, LLRect* screen) const
{
	*screen = local;
	screen->translate( getRect().mLeft, getRect().mBottom );

	const LLView* cur = this;
	while( cur->mParentView )
	{
		cur = cur->mParentView;
		screen->translate( cur->getRect().mLeft, cur->getRect().mBottom );
	}
}

LLView* LLView::getRootView()
{
	LLView* view = this;
	while( view->mParentView )
	{
		view = view->mParentView;
	}
	return view;
}

LLView* LLView::findPrevSibling(LLView* child)
{
	child_list_t::iterator prev_it = std::find(mChildList.begin(), mChildList.end(), child);
	if (prev_it != mChildList.end() && prev_it != mChildList.begin())
	{
		return *(--prev_it);
	}
	return NULL;
}

LLView* LLView::findNextSibling(LLView* child)
{
	child_list_t::iterator next_it = std::find(mChildList.begin(), mChildList.end(), child);
	if (next_it != mChildList.end())
	{
		next_it++;
	}

	return (next_it != mChildList.end()) ? *next_it : NULL;
}


LLCoordGL getNeededTranslation(const LLRect& input, const LLRect& constraint, S32 min_overlap_pixels)
{
	LLCoordGL delta;

	const S32 KEEP_ONSCREEN_PIXELS_WIDTH = llmin(min_overlap_pixels, input.getWidth());
	const S32 KEEP_ONSCREEN_PIXELS_HEIGHT = llmin(min_overlap_pixels, input.getHeight());

	if( input.mRight - KEEP_ONSCREEN_PIXELS_WIDTH < constraint.mLeft )
	{
		delta.mX = constraint.mLeft - (input.mRight - KEEP_ONSCREEN_PIXELS_WIDTH);
	}
	else if( input.mLeft + KEEP_ONSCREEN_PIXELS_WIDTH > constraint.mRight )
	{
		delta.mX = constraint.mRight - (input.mLeft + KEEP_ONSCREEN_PIXELS_WIDTH);
	}

	if( input.mTop > constraint.mTop )
	{
		delta.mY = constraint.mTop - input.mTop;
	}
	else
	if( input.mTop - KEEP_ONSCREEN_PIXELS_HEIGHT < constraint.mBottom )
	{
		delta.mY = constraint.mBottom - (input.mTop - KEEP_ONSCREEN_PIXELS_HEIGHT);
	}

	return delta;
}

// Moves the view so that it is entirely inside of constraint.
// If the view will not fit because it's too big, aligns with the top and left.
// (Why top and left?  That's where the drag bars are for floaters.)
BOOL LLView::translateIntoRect(const LLRect& constraint, S32 min_overlap_pixels)
{
	LLCoordGL translation = getNeededTranslation(getRect(), constraint, min_overlap_pixels);

	if (translation.mX != 0 || translation.mY != 0)
	{
		translate(translation.mX, translation.mY);
		return TRUE;
	}
	return FALSE;
}

// move this view into "inside" but not onto "exclude"
// NOTE: if this view is already contained in "inside", we ignore the "exclude" rect
BOOL LLView::translateIntoRectWithExclusion( const LLRect& inside, const LLRect& exclude, S32 min_overlap_pixels)
{
	LLCoordGL translation = getNeededTranslation(getRect(), inside, min_overlap_pixels);
	
	if (translation.mX != 0 || translation.mY != 0)
	{
		// translate ourselves into constraint rect
		translate(translation.mX, translation.mY);
	
		// do we overlap with exclusion area?
		// keep moving in the same direction to the other side of the exclusion rect
		if (exclude.overlaps(getRect()))
		{
			// moving right
			if (translation.mX > 0)
			{
				translate(exclude.mRight - getRect().mLeft, 0);
			}
			// moving left
			else if (translation.mX < 0)
			{
				translate(exclude.mLeft - getRect().mRight, 0);
			}

			// moving up
			if (translation.mY > 0)
			{
				translate(0, exclude.mTop - getRect().mBottom);
			}
			// moving down
			else if (translation.mY < 0)
			{
				translate(0, exclude.mBottom - getRect().mTop);
			}
		}

		return TRUE;
	}
	return FALSE;
}


void LLView::centerWithin(const LLRect& bounds)
{
	S32 left   = bounds.mLeft + (bounds.getWidth() - getRect().getWidth()) / 2;
	S32 bottom = bounds.mBottom + (bounds.getHeight() - getRect().getHeight()) / 2;

	translate( left - getRect().mLeft, bottom - getRect().mBottom );
}

BOOL LLView::localPointToOtherView( S32 x, S32 y, S32 *other_x, S32 *other_y, const LLView* other_view) const
{
	const LLView* cur_view = this;
	const LLView* root_view = NULL;

	while (cur_view)
	{
		if (cur_view == other_view)
		{
			*other_x = x;
			*other_y = y;
			return TRUE;
		}

		x += cur_view->getRect().mLeft;
		y += cur_view->getRect().mBottom;

		cur_view = cur_view->getParent();
		root_view = cur_view;
	}

	// assuming common root between two views, chase other_view's parents up to root
	cur_view = other_view;
	while (cur_view)
	{
		x -= cur_view->getRect().mLeft;
		y -= cur_view->getRect().mBottom;

		cur_view = cur_view->getParent();

		if (cur_view == root_view)
		{
			*other_x = x;
			*other_y = y;
			return TRUE;
		}
	}

	*other_x = x;
	*other_y = y;
	return FALSE;
}

BOOL LLView::localRectToOtherView( const LLRect& local, LLRect* other, const LLView* other_view ) const
{
	LLRect cur_rect = local;
	const LLView* cur_view = this;
	const LLView* root_view = NULL;

	while (cur_view)
	{
		if (cur_view == other_view)
		{
			*other = cur_rect;
			return TRUE;
		}

		cur_rect.translate(cur_view->getRect().mLeft, cur_view->getRect().mBottom);

		cur_view = cur_view->getParent();
		root_view = cur_view;
	}

	// assuming common root between two views, chase other_view's parents up to root
	cur_view = other_view;
	while (cur_view)
	{
		cur_rect.translate(-cur_view->getRect().mLeft, -cur_view->getRect().mBottom);

		cur_view = cur_view->getParent();

		if (cur_view == root_view)
		{
			*other = cur_rect;
			return TRUE;
		}
	}

	*other = cur_rect;
	return FALSE;
}


class CompareByTabOrder
{
public:
	CompareByTabOrder(const LLView::child_tab_order_t& order, S32 default_tab_group = 0) 
		:	mTabOrder(order),
		mDefaultTabGroup(default_tab_group)
	{}
	virtual ~CompareByTabOrder() {}

	// This method compares two LLViews by the tab order specified in the comparator object.  The
	// code for this is a little convoluted because each argument can have four states:
	// 1) not a control, 2) a control but not in the tab order, 3) a control in the tab order, 4) null
	bool operator() (const LLView* const a, const LLView* const b) const
	{
		S32 a_group = 0, b_group = 0;
		if(!a) return false;
		if(!b) return true;

		LLView::child_tab_order_const_iter_t a_found = mTabOrder.find(a), b_found = mTabOrder.find(b);
		if(a_found != mTabOrder.end())
		{
			a_group = a_found->second;
		}
		if(b_found != mTabOrder.end())
		{
			b_group = b_found->second;
		}

		if(a_group < mDefaultTabGroup && b_group >= mDefaultTabGroup) return true;
		if(b_group < mDefaultTabGroup && a_group >= mDefaultTabGroup) return false;
		return a_group > b_group;  // sort correctly if they're both on the same side of the default tab groupreturn a > b; 
	}
private:
	// ok to store a reference, as this should only be allocated on stack during view query operations
	const LLView::child_tab_order_t& mTabOrder;
	const S32 mDefaultTabGroup;
};

class SortByTabOrder : public LLQuerySorter, public LLSingleton<SortByTabOrder>
{
	/*virtual*/ void sort(LLView * parent, LLView::child_list_t &children) const 
	{
		children.sort(CompareByTabOrder(parent->getTabOrder(), parent->getDefaultTabGroup()));
	}
};

// static
const LLViewQuery & LLView::getTabOrderQuery()
{
	static LLViewQuery query;
	if(query.getPreFilters().size() == 0) {
		query.addPreFilter(LLVisibleFilter::getInstance());
		query.addPreFilter(LLEnabledFilter::getInstance());
		query.addPreFilter(LLTabStopFilter::getInstance());
		query.addPostFilter(LLLeavesFilter::getInstance());
		query.setSorter(SortByTabOrder::getInstance());
	}
	return query;
}

// This class is only used internally by getFocusRootsQuery below. 
class LLFocusRootsFilter : public LLQueryFilter, public LLSingleton<LLFocusRootsFilter>
{
	/*virtual*/ filterResult_t operator() (const LLView* const view, const viewList_t & children) const 
	{
		return filterResult_t(view->isCtrl() && view->isFocusRoot(), !view->isFocusRoot());
	}
};

// static
const LLViewQuery & LLView::getFocusRootsQuery()
{
	static LLViewQuery query;
	if(query.getPreFilters().size() == 0) {
		query.addPreFilter(LLVisibleFilter::getInstance());
		query.addPreFilter(LLEnabledFilter::getInstance());
		query.addPreFilter(LLFocusRootsFilter::getInstance());
		query.addPostFilter(LLRootsFilter::getInstance());
	}
	return query;
}


void	LLView::setShape(const LLRect& new_rect, bool by_user)
{
	if (new_rect != getRect())
	{
		handleReshape(new_rect, by_user);
	}
}

void LLView::handleReshape(const LLRect& new_rect, bool by_user)
{
	reshape(new_rect.getWidth(), new_rect.getHeight());
	translate(new_rect.mLeft - getRect().mLeft, new_rect.mBottom - getRect().mBottom);
}

LLView* LLView::findSnapRect(LLRect& new_rect, const LLCoordGL& mouse_dir,
							 LLView::ESnapType snap_type, S32 threshold, S32 padding)
{
	new_rect = mRect;
	LLView* snap_view = NULL;

	if (!mParentView)
	{
		return NULL;
	}
	
	S32 delta_x = 0;
	S32 delta_y = 0;
	if (mouse_dir.mX >= 0)
	{
		S32 new_right = mRect.mRight;
		LLView* view = findSnapEdge(new_right, mouse_dir, SNAP_RIGHT, snap_type, threshold, padding);
		delta_x = new_right - mRect.mRight;
		snap_view = view ? view : snap_view;
	}

	if (mouse_dir.mX <= 0)
	{
		S32 new_left = mRect.mLeft;
		LLView* view = findSnapEdge(new_left, mouse_dir, SNAP_LEFT, snap_type, threshold, padding);
		delta_x = new_left - mRect.mLeft;
		snap_view = view ? view : snap_view;
	}

	if (mouse_dir.mY >= 0)
	{
		S32 new_top = mRect.mTop;
		LLView* view = findSnapEdge(new_top, mouse_dir, SNAP_TOP, snap_type, threshold, padding);
		delta_y = new_top - mRect.mTop;
		snap_view = view ? view : snap_view;
	}

	if (mouse_dir.mY <= 0)
	{
		S32 new_bottom = mRect.mBottom;
		LLView* view = findSnapEdge(new_bottom, mouse_dir, SNAP_BOTTOM, snap_type, threshold, padding);
		delta_y = new_bottom - mRect.mBottom;
		snap_view = view ? view : snap_view;
	}

	new_rect.translate(delta_x, delta_y);
	return snap_view;
}

LLView*	LLView::findSnapEdge(S32& new_edge_val, const LLCoordGL& mouse_dir, ESnapEdge snap_edge, ESnapType snap_type, S32 threshold, S32 padding)
{
	LLRect snap_rect = getSnapRect();
	S32 snap_pos = 0;
	switch(snap_edge)
	{
	case SNAP_LEFT:
		snap_pos = snap_rect.mLeft;
		break;
	case SNAP_RIGHT:
		snap_pos = snap_rect.mRight;
		break;
	case SNAP_TOP:
		snap_pos = snap_rect.mTop;
		break;
	case SNAP_BOTTOM:
		snap_pos = snap_rect.mBottom;
		break;
	}

	if (!mParentView)
	{
		new_edge_val = snap_pos;
		return NULL;
	}

	LLView* snap_view = NULL;

	// If the view is near the edge of its parent, snap it to
	// the edge.
	LLRect test_rect = snap_rect;
	test_rect.stretch(padding);

	S32 x_threshold = threshold;
	S32 y_threshold = threshold;

	LLRect parent_local_snap_rect = mParentView->getLocalSnapRect();

	if (snap_type == SNAP_PARENT || snap_type == SNAP_PARENT_AND_SIBLINGS)
	{
		switch(snap_edge)
		{
		case SNAP_RIGHT:
			if (llabs(parent_local_snap_rect.mRight - test_rect.mRight) <= x_threshold 
				&& (parent_local_snap_rect.mRight - test_rect.mRight) * mouse_dir.mX >= 0)
			{
				snap_pos = parent_local_snap_rect.mRight - padding;
				snap_view = mParentView;
				x_threshold = llabs(parent_local_snap_rect.mRight - test_rect.mRight);
			}
			break;
		case SNAP_LEFT:
			if (llabs(test_rect.mLeft - parent_local_snap_rect.mLeft) <= x_threshold 
				&& test_rect.mLeft * mouse_dir.mX <= 0)
			{
				snap_pos = parent_local_snap_rect.mLeft + padding;
				snap_view = mParentView;
				x_threshold = llabs(test_rect.mLeft - parent_local_snap_rect.mLeft);
			}
			break;
		case SNAP_BOTTOM:
			if (llabs(test_rect.mBottom - parent_local_snap_rect.mBottom) <= y_threshold 
				&& test_rect.mBottom * mouse_dir.mY <= 0)
			{
				snap_pos = parent_local_snap_rect.mBottom + padding;
				snap_view = mParentView;
				y_threshold = llabs(test_rect.mBottom - parent_local_snap_rect.mBottom);
			}
			break;
		case SNAP_TOP:
			if (llabs(parent_local_snap_rect.mTop - test_rect.mTop) <= y_threshold && (parent_local_snap_rect.mTop - test_rect.mTop) * mouse_dir.mY >= 0)
			{
				snap_pos = parent_local_snap_rect.mTop - padding;
				snap_view = mParentView;
				y_threshold = llabs(parent_local_snap_rect.mTop - test_rect.mTop);
			}
			break;
		default:
			LL_ERRS() << "Invalid snap edge" << LL_ENDL;
		}
	}

	if (snap_type == SNAP_SIBLINGS || snap_type == SNAP_PARENT_AND_SIBLINGS)
	{
		for ( child_list_const_iter_t child_it = mParentView->getChildList()->begin();
			  child_it != mParentView->getChildList()->end(); ++child_it)
		{
			LLView* siblingp = *child_it;

			if (!canSnapTo(siblingp)) continue;

			LLRect sibling_rect = siblingp->getSnapRect();

			switch(snap_edge)
			{
			case SNAP_RIGHT:
				if (llabs(test_rect.mRight - sibling_rect.mLeft) <= x_threshold 
					&& (test_rect.mRight - sibling_rect.mLeft) * mouse_dir.mX <= 0)
				{
					snap_pos = sibling_rect.mLeft - padding;
					snap_view = siblingp;
					x_threshold = llabs(test_rect.mRight - sibling_rect.mLeft);
				}
				// if snapped with sibling along other axis, check for shared edge
				else if (llabs(sibling_rect.mTop - (test_rect.mBottom - padding)) <= y_threshold 
					|| llabs(sibling_rect.mBottom - (test_rect.mTop + padding)) <= x_threshold)
				{
					if (llabs(test_rect.mRight - sibling_rect.mRight) <= x_threshold 
						&& (test_rect.mRight - sibling_rect.mRight) * mouse_dir.mX <= 0)
					{
						snap_pos = sibling_rect.mRight;
						snap_view = siblingp;
						x_threshold = llabs(test_rect.mRight - sibling_rect.mRight);
					}
				}
				break;
			case SNAP_LEFT:
				if (llabs(test_rect.mLeft - sibling_rect.mRight) <= x_threshold 
					&& (test_rect.mLeft - sibling_rect.mRight) * mouse_dir.mX <= 0)
				{
					snap_pos = sibling_rect.mRight + padding;
					snap_view = siblingp;
					x_threshold = llabs(test_rect.mLeft - sibling_rect.mRight);				
				}
				// if snapped with sibling along other axis, check for shared edge
				else if (llabs(sibling_rect.mTop - (test_rect.mBottom - padding)) <= y_threshold 
					|| llabs(sibling_rect.mBottom - (test_rect.mTop + padding)) <= y_threshold)
				{
					if (llabs(test_rect.mLeft - sibling_rect.mLeft) <= x_threshold 
						&& (test_rect.mLeft - sibling_rect.mLeft) * mouse_dir.mX <= 0)
					{
						snap_pos = sibling_rect.mLeft;
						snap_view = siblingp;
						x_threshold = llabs(test_rect.mLeft - sibling_rect.mLeft);									
					}
				}
				break;
			case SNAP_BOTTOM:
				if (llabs(test_rect.mBottom - sibling_rect.mTop) <= y_threshold 
					&& (test_rect.mBottom - sibling_rect.mTop) * mouse_dir.mY <= 0)
				{
					snap_pos = sibling_rect.mTop + padding;
					snap_view = siblingp;
					y_threshold = llabs(test_rect.mBottom - sibling_rect.mTop);
				}
				// if snapped with sibling along other axis, check for shared edge
				else if (llabs(sibling_rect.mRight - (test_rect.mLeft - padding)) <= x_threshold 
					|| llabs(sibling_rect.mLeft - (test_rect.mRight + padding)) <= x_threshold)
				{
					if (llabs(test_rect.mBottom - sibling_rect.mBottom) <= y_threshold 
						&& (test_rect.mBottom - sibling_rect.mBottom) * mouse_dir.mY <= 0)
					{
						snap_pos = sibling_rect.mBottom;
						snap_view = siblingp;
						y_threshold = llabs(test_rect.mBottom - sibling_rect.mBottom);
					}
				}
				break;
			case SNAP_TOP:
				if (llabs(test_rect.mTop - sibling_rect.mBottom) <= y_threshold 
					&& (test_rect.mTop - sibling_rect.mBottom) * mouse_dir.mY <= 0)
				{
					snap_pos = sibling_rect.mBottom - padding;
					snap_view = siblingp;
					y_threshold = llabs(test_rect.mTop - sibling_rect.mBottom);
				}
				// if snapped with sibling along other axis, check for shared edge
				else if (llabs(sibling_rect.mRight - (test_rect.mLeft - padding)) <= x_threshold 
					|| llabs(sibling_rect.mLeft - (test_rect.mRight + padding)) <= x_threshold)
				{
					if (llabs(test_rect.mTop - sibling_rect.mTop) <= y_threshold 
						&& (test_rect.mTop - sibling_rect.mTop) * mouse_dir.mY <= 0)
					{
						snap_pos = sibling_rect.mTop;
						snap_view = siblingp;
						y_threshold = llabs(test_rect.mTop - sibling_rect.mTop);
					}
				}
				break;
			default:
				LL_ERRS() << "Invalid snap edge" << LL_ENDL;
			}
		}
	}

	new_edge_val = snap_pos;
	return snap_view;
}

//-----------------------------------------------------------------------------
// Listener dispatch functions
//-----------------------------------------------------------------------------


LLControlVariable *LLView::findControl(const std::string& name)
{
	// parse the name to locate which group it belongs to
	std::size_t key_pos= name.find(".");
	if(key_pos!=  std::string::npos )
	{
		std::string control_group_key = name.substr(0, key_pos);
		LLControlVariable* control;
		// check if it's in the control group that name indicated
		if(LLUI::sSettingGroups[control_group_key])
		{
			control = LLUI::sSettingGroups[control_group_key]->getControl(name);
			if (control)
			{
				return control;
			}
		}
	}
	
	LLControlGroup& control_group = LLUI::getControlControlGroup(name);
	return control_group.getControl(name);	
}

const S32 FLOATER_H_MARGIN = 15;
const S32 MIN_WIDGET_HEIGHT = 10;
const S32 VPAD = 4;

void LLView::initFromParams(const LLView::Params& params)
{
	LLRect required_rect = getRequiredRect();

	S32 width = llmax(getRect().getWidth(), required_rect.getWidth());
	S32 height = llmax(getRect().getHeight(), required_rect.getHeight());

	reshape(width, height);

	// call virtual methods with most recent data
	// use getters because these values might not come through parameter block
	setEnabled(getEnabled());
	setVisible(getVisible());

	if (!params.name().empty())
	{
		setName(params.name());
	}

	mLayout = params.layout();
}

void LLView::parseFollowsFlags(const LLView::Params& params)
{
	// preserve follows flags set by code if user did not override
	if (!params.follows.isProvided()) 
	{
		return;
	}

	// interpret either string or bitfield version of follows
	if (params.follows.string.isChosen())
	{
		setFollows(FOLLOWS_NONE);

		std::string follows = params.follows.string;

		typedef boost::tokenizer<boost::char_separator<char> > tokenizer;
		boost::char_separator<char> sep("|");
		tokenizer tokens(follows, sep);
		tokenizer::iterator token_iter = tokens.begin();

		while(token_iter != tokens.end())
		{
			const std::string& token_str = *token_iter;
			if (token_str == "left")
			{
				setFollowsLeft();
			}
			else if (token_str == "right")
			{
				setFollowsRight();
			}
			else if (token_str == "top")
			{
				setFollowsTop();
			}
			else if (token_str == "bottom")
			{
				setFollowsBottom();
			}
			else if (token_str == "all")
			{
				setFollowsAll();
			}
			++token_iter;
		}
	}
	else if (params.follows.flags.isChosen())
	{
		setFollows(params.follows.flags);
	}
}


// static
//LLFontGL::HAlign LLView::selectFontHAlign(LLXMLNodePtr node)
//{
//	LLFontGL::HAlign gl_hfont_align = LLFontGL::LEFT;
//
//	if (node->hasAttribute("halign"))
//	{
//		std::string horizontal_align_name;
//		node->getAttributeString("halign", horizontal_align_name);
//		gl_hfont_align = LLFontGL::hAlignFromName(horizontal_align_name);
//	}
//	return gl_hfont_align;
//}

// Return the rectangle of the last-constructed child,
// if present and a first-class widget (eg, not a close box or drag handle)
// Returns true if found
static bool get_last_child_rect(LLView* parent, LLRect *rect)
{
	if (!parent) return false;

	LLView::child_list_t::const_iterator itor = 
		parent->getChildList()->begin();
	for (;itor != parent->getChildList()->end(); ++itor)
	{
		LLView *last_view = (*itor);
		if (last_view->getFromXUI())
		{
			*rect = last_view->getRect();
			return true;
		}
	}
	return false;
}

//static
void LLView::applyXUILayout(LLView::Params& p, LLView* parent, LLRect layout_rect)
{
	if (!parent) return;

	const S32 VPAD = 4;
	const S32 MIN_WIDGET_HEIGHT = 10;
	
	// *NOTE:  This will confuse export of floater/panel coordinates unless
	// the default is also "topleft".  JC
	if (p.layout().empty())
	{
		p.layout = parent->getLayout();
	}

	if (layout_rect.isEmpty())
	{
		layout_rect = parent->getLocalRect();
	}

	// overwrite uninitialized rect params, using context
	LLRect default_rect = parent->getLocalRect();

	bool layout_topleft = (p.layout() == "topleft");

	// convert negative or centered coordinates to parent relative values
	// Note: some of this logic matches the logic in TypedParam<LLRect>::setValueFromBlock()
	if (p.rect.left.isProvided()) 
	{
		p.rect.left = p.rect.left + ((p.rect.left >= 0) ? layout_rect.mLeft : layout_rect.mRight);
	}
	if (p.rect.right.isProvided())
	{
		p.rect.right = p.rect.right + ((p.rect.right >= 0) ? layout_rect.mLeft : layout_rect.mRight);
	}
	if (p.rect.bottom.isProvided()) 
	{
		p.rect.bottom = p.rect.bottom + ((p.rect.bottom >= 0) ? layout_rect.mBottom : layout_rect.mTop);
		if (layout_topleft)
		{
			//invert top to bottom
			p.rect.bottom = layout_rect.mBottom + layout_rect.mTop - p.rect.bottom;
		}
	}
	if (p.rect.top.isProvided())
	{
		p.rect.top = p.rect.top + ((p.rect.top >= 0) ? layout_rect.mBottom : layout_rect.mTop);
		if (layout_topleft)
		{
			//invert top to bottom
			p.rect.top = layout_rect.mBottom + layout_rect.mTop - p.rect.top;
		}
	}

	// DEPRECATE: automatically fall back to height of MIN_WIDGET_HEIGHT pixels
	if (!p.rect.height.isProvided() && !p.rect.top.isProvided() && p.rect.height == 0)
	{
		p.rect.height = MIN_WIDGET_HEIGHT;
	}

	default_rect.translate(0, default_rect.getHeight());

	// If there was a recently constructed child, use its rectangle
	get_last_child_rect(parent, &default_rect);

	if (layout_topleft)
	{
		// Invert the sense of bottom_delta for topleft layout
		if (p.bottom_delta.isProvided())
		{
			p.bottom_delta = -p.bottom_delta;
		}
		else if (p.top_pad.isProvided()) 
		{
			p.bottom_delta = -(p.rect.height + p.top_pad);
		}
		else if (p.top_delta.isProvided())
		{
			p.bottom_delta =
				-(p.top_delta + p.rect.height - default_rect.getHeight());
		}
		else if (!p.left_delta.isProvided()
					&& !p.left_pad.isProvided())
		{
			// set default position is just below last rect
			p.bottom_delta.set(-(p.rect.height + VPAD), false);
		}
		else
		{
			p.bottom_delta.set(0, false);
		}
	
		// default to same left edge
		if (!p.left_delta.isProvided())
		{
			p.left_delta.set(0, false);
		}
		if (p.left_pad.isProvided())
		{
			// left_pad is based on prior widget's right edge
			p.left_delta.set(p.left_pad + default_rect.getWidth(), false);
		}
			
		default_rect.translate(p.left_delta, p.bottom_delta);				
	}
	else
	{	
		// set default position is just below last rect
		if (!p.bottom_delta.isProvided())
		{
			p.bottom_delta.set(-(p.rect.height + VPAD), false);
		}
		if (!p.left_delta.isProvided())
		{
			p.left_delta.set(0, false);
		}
		default_rect.translate(p.left_delta, p.bottom_delta);
	}

	// this handles case where *both* x and x_delta are provided
	// ignore x in favor of default x + x_delta
	if (p.bottom_delta.isProvided()) p.rect.bottom.set(0, false);
	if (p.left_delta.isProvided()) p.rect.left.set(0, false);

	// selectively apply rectangle defaults, making sure that
	// params are not flagged as having been "provided"
	// as rect params are overconstrained and rely on provided flags
	if (!p.rect.left.isProvided())
	{
		p.rect.left.set(default_rect.mLeft, false);
		//HACK: get around the fact that setting a rect param component value won't invalidate the existing rect object value
		p.rect.paramChanged(p.rect.left, true);
	}
	if (!p.rect.bottom.isProvided())
	{
		p.rect.bottom.set(default_rect.mBottom, false);
		p.rect.paramChanged(p.rect.bottom, true);
	}
	if (!p.rect.top.isProvided())
	{
		p.rect.top.set(default_rect.mTop, false);
		p.rect.paramChanged(p.rect.top, true);
	}
	if (!p.rect.right.isProvided())
	{
		p.rect.right.set(default_rect.mRight, false);
		p.rect.paramChanged(p.rect.right, true);

	}
	if (!p.rect.width.isProvided())
	{
		p.rect.width.set(default_rect.getWidth(), false);
		p.rect.paramChanged(p.rect.width, true);
	}
	if (!p.rect.height.isProvided())
	{
		p.rect.height.set(default_rect.getHeight(), false);
		p.rect.paramChanged(p.rect.height, true);
	}
}

static S32 invert_vertical(S32 y, LLView* parent)
{
	if (y < 0)
	{
		// already based on top-left, just invert
		return -y;
	}
	else if (parent)
	{
		// use parent to flip coordinate
		S32 parent_height = parent->getRect().getHeight();
		return parent_height - y;
	}
	else
	{
		LL_WARNS() << "Attempting to convert layout to top-left with no parent" << LL_ENDL;
		return y;
	}
}

// Assumes that input is in bottom-left coordinates, hence must call
// _before_ convert_coords_to_top_left().
static void convert_to_relative_layout(LLView::Params& p, LLView* parent)
{
	// Use setupParams to get the final widget rectangle
	// according to our wacky layout rules.
	LLView::Params final = p;
	LLView::applyXUILayout(final, parent);
	// Must actually extract the rectangle to get consistent
	// right = left+width, top = bottom+height
	LLRect final_rect = final.rect;

	// We prefer to write out top edge instead of bottom, regardless
	// of whether we use relative positioning
	bool converted_top = false;

	// Look for a last rectangle
	LLRect last_rect;
	if (get_last_child_rect(parent, &last_rect))
	{
		// ...we have a previous widget to compare to
		const S32 EDGE_THRESHOLD_PIXELS = 4;
		S32 left_pad = final_rect.mLeft - last_rect.mRight;
		S32 left_delta = final_rect.mLeft - last_rect.mLeft;
		S32 top_pad = final_rect.mTop - last_rect.mBottom;
		S32 top_delta = final_rect.mTop - last_rect.mTop;
		// If my left edge is almost the same, or my top edge is
		// almost the same...
		if (llabs(left_delta) <= EDGE_THRESHOLD_PIXELS
			|| llabs(top_delta) <= EDGE_THRESHOLD_PIXELS)
		{
			// ...use relative positioning
			// prefer top_pad if widgets are stacking vertically
			// (coordinate system is still bottom-left here)
			if (top_pad < 0)
			{
				p.top_pad = top_pad;
				p.top_delta.setProvided(false);
			}
			else
			{
				p.top_pad.setProvided(false);
				p.top_delta = top_delta;
			}
			// null out other vertical specifiers
			p.rect.top.setProvided(false);
			p.rect.bottom.setProvided(false);
			p.bottom_delta.setProvided(false);
			converted_top = true;

			// prefer left_pad if widgets are stacking horizontally
			if (left_pad > 0)
			{
				p.left_pad = left_pad;
				p.left_delta.setProvided(false);
			}
			else
			{
				p.left_pad.setProvided(false);
				p.left_delta = left_delta;
			}
			p.rect.left.setProvided(false);
			p.rect.right.setProvided(false);
		}
	}

	if (!converted_top)
	{
		// ...this is the first widget, or one that wasn't aligned
		// prefer top/left specification
		p.rect.top = final_rect.mTop;
		p.rect.bottom.setProvided(false);
		p.bottom_delta.setProvided(false);
		p.top_pad.setProvided(false);
		p.top_delta.setProvided(false);
	}
}

static void convert_coords_to_top_left(LLView::Params& p, LLView* parent)
{
	// Convert the coordinate system to be top-left based.
	if (p.rect.top.isProvided())
	{
		p.rect.top = invert_vertical(p.rect.top, parent);
	}
	if (p.rect.bottom.isProvided())
	{
		p.rect.bottom = invert_vertical(p.rect.bottom, parent);
	}
	if (p.top_pad.isProvided())
	{
		p.top_pad = -p.top_pad;
	}
	if (p.top_delta.isProvided())
	{
		p.top_delta = -p.top_delta;
	}
	if (p.bottom_delta.isProvided())
	{
		p.bottom_delta = -p.bottom_delta;
	}
	p.layout = "topleft";
}

//static
void LLView::setupParamsForExport(Params& p, LLView* parent)
{
	// Don't convert if already top-left based
	if (p.layout() == "topleft") 
	{
		return;
	}

	// heuristic:  Many of our floaters and panels were bulk-exported.
	// These specify exactly bottom/left and height/width.
	// Others were done by hand using bottom_delta and/or left_delta.
	// Some rely on not specifying left to mean align with left edge.
	// Try to convert both to use relative layout, but using top-left
	// coordinates.
	// Avoid rectangles where top/bottom/left/right was specified.
	if (p.rect.height.isProvided() && p.rect.width.isProvided())
	{
		if (p.rect.bottom.isProvided() && p.rect.left.isProvided())
		{
			// standard bulk export, convert it
			convert_to_relative_layout(p, parent);
		}
		else if (p.rect.bottom.isProvided() && p.left_delta.isProvided())
		{
			// hand layout with left_delta
			convert_to_relative_layout(p, parent);
		}
		else if (p.bottom_delta.isProvided())
		{
			// hand layout with bottom_delta
			// don't check for p.rect.left or p.left_delta because sometimes
			// this layout doesn't set it for widgets that are left-aligned
			convert_to_relative_layout(p, parent);
		}
	}

	convert_coords_to_top_left(p, parent);
}

LLView::tree_iterator_t LLView::beginTreeDFS() 
{ 
	return tree_iterator_t(this, 
							boost::bind(boost::mem_fn(&LLView::beginChild), _1), 
							boost::bind(boost::mem_fn(&LLView::endChild), _1)); 
}

LLView::tree_iterator_t LLView::endTreeDFS() 
{ 
	// an empty iterator is an "end" iterator
	return tree_iterator_t();
}

LLView::tree_post_iterator_t LLView::beginTreeDFSPost() 
{ 
	return tree_post_iterator_t(this, 
							boost::bind(boost::mem_fn(&LLView::beginChild), _1), 
							boost::bind(boost::mem_fn(&LLView::endChild), _1)); 
}

LLView::tree_post_iterator_t LLView::endTreeDFSPost() 
{ 
	// an empty iterator is an "end" iterator
	return tree_post_iterator_t();
}

LLView::bfs_tree_iterator_t LLView::beginTreeBFS() 
{ 
	return bfs_tree_iterator_t(this, 
							boost::bind(boost::mem_fn(&LLView::beginChild), _1), 
							boost::bind(boost::mem_fn(&LLView::endChild), _1)); 
}

LLView::bfs_tree_iterator_t LLView::endTreeBFS() 
{ 
	// an empty iterator is an "end" iterator
	return bfs_tree_iterator_t();
}


LLView::root_to_view_iterator_t LLView::beginRootToView()
{
	return root_to_view_iterator_t(this, boost::bind(&LLView::getParent, _1));
}

LLView::root_to_view_iterator_t LLView::endRootToView()
{
	return root_to_view_iterator_t();
}


// only create maps on demand, as they incur heap allocation/deallocation cost
// when a view is constructed/deconstructed
LLView& LLView::getDefaultWidgetContainer() const
{
	if (!mDefaultWidgets)
	{
		LLView::Params p;
		p.name = "default widget container";
		p.visible = false; // ensures default widgets can't steal focus, etc.
		mDefaultWidgets = new LLView(p);
	}
	return *mDefaultWidgets;
}

S32	LLView::notifyParent(const LLSD& info)
{
	LLView* parent = getParent();
	if(parent)
		return parent->notifyParent(info);
	return 0;
}
bool	LLView::notifyChildren(const LLSD& info)
{
	bool ret = false;
	BOOST_FOREACH(LLView* childp, mChildList)
	{
		ret = ret || childp->notifyChildren(info);
	}
	return ret;
}

// convenient accessor for draw context
const LLViewDrawContext& LLView::getDrawContext()
{
	return LLViewDrawContext::getCurrentContext();
}

const LLViewDrawContext& LLViewDrawContext::getCurrentContext()
{
	static LLViewDrawContext default_context;

	if (sDrawContextStack.empty())
		return default_context;
		
	return *sDrawContextStack.back();
}

LLSD LLView::getInfo(void)
{
	LLSD info;
	addInfo(info);
	return info;
}

void LLView::addInfo(LLSD & info)
{
	info["path"] = getPathname();
	info["class"] = typeid(*this).name();
	info["visible"] = getVisible();
	info["visible_chain"] = isInVisibleChain();
	info["enabled"] = getEnabled();
	info["enabled_chain"] = isInEnabledChain();
	info["available"] = isAvailable();
	LLRect rect(calcScreenRect());
	info["rect"] = LLSDMap("left", rect.mLeft)("top", rect.mTop)
				("right", rect.mRight)("bottom", rect.mBottom);
}<|MERGE_RESOLUTION|>--- conflicted
+++ resolved
@@ -878,11 +878,7 @@
 			handled = handleKeyHere( key, mask );
 			if (handled)
 			{
-<<<<<<< HEAD
-				llwarns << "Key handled by " << getName() << llendl;
-=======
-				LL_INFOS() << "Key handled by " << getName() << LL_ENDL;
->>>>>>> d9d46d90
+				LL_WARNS() << "Key handled by " << getName() << LL_ENDL;
 			}
 		}
 	}
