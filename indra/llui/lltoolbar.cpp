/** 
 * @file lltoolbar.cpp
 * @author Richard Nelson
 * @brief User customizable toolbar class
 *
 * $LicenseInfo:firstyear=2011&license=viewerlgpl$
 * Second Life Viewer Source Code
 * Copyright (C) 2011, Linden Research, Inc.
 * 
 * This library is free software; you can redistribute it and/or
 * modify it under the terms of the GNU Lesser General Public
 * License as published by the Free Software Foundation;
 * version 2.1 of the License only.
 * 
 * This library is distributed in the hope that it will be useful,
 * but WITHOUT ANY WARRANTY; without even the implied warranty of
 * MERCHANTABILITY or FITNESS FOR A PARTICULAR PURPOSE.  See the GNU
 * Lesser General Public License for more details.
 * 
 * You should have received a copy of the GNU Lesser General Public
 * License along with this library; if not, write to the Free Software
 * Foundation, Inc., 51 Franklin Street, Fifth Floor, Boston, MA  02110-1301  USA
 * 
 * Linden Research, Inc., 945 Battery Street, San Francisco, CA  94111  USA
 * $/LicenseInfo$
 */

#include "linden_common.h"

#include <boost/foreach.hpp>
#include "lltoolbar.h"

#include "llcommandmanager.h"
#include "llmenugl.h"
#include "lltrans.h"
#include "llinventory.h"
#include "lliconctrl.h"

// uncomment this and remove the one in llui.cpp when there is an external reference to this translation unit
// thanks, MSVC!
//static LLDefaultChildRegistry::Register<LLToolBar> r1("toolbar");

namespace LLToolBarEnums
{
	LLLayoutStack::ELayoutOrientation getOrientation(SideType sideType)
	{
		LLLayoutStack::ELayoutOrientation orientation = LLLayoutStack::HORIZONTAL;

		if ((sideType == SIDE_LEFT) || (sideType == SIDE_RIGHT))
		{
			orientation = LLLayoutStack::VERTICAL;
		}

		return orientation;
	}
}

using namespace LLToolBarEnums;


namespace LLInitParam
{
	void TypeValues<ButtonType>::declareValues()
	{
		declare("icons_with_text",	BTNTYPE_ICONS_WITH_TEXT);
		declare("icons_only",		BTNTYPE_ICONS_ONLY);
	}

	void TypeValues<SideType>::declareValues()
	{
		declare("bottom",	SIDE_BOTTOM);
		declare("left",		SIDE_LEFT);
		declare("right",	SIDE_RIGHT);
		declare("top",		SIDE_TOP);
	}
}

LLToolBar::Params::Params()
:	button_display_mode("button_display_mode"),
	commands("command"),
	side("side", SIDE_TOP),
	button_icon("button_icon"),
	button_icon_and_text("button_icon_and_text"),
	read_only("read_only", false),
	wrap("wrap", true),
	pad_left("pad_left"),
	pad_top("pad_top"),
	pad_right("pad_right"),
	pad_bottom("pad_bottom"),
	pad_between("pad_between"),
	min_girth("min_girth"),
	button_panel("button_panel")
{}

LLToolBar::LLToolBar(const LLToolBar::Params& p)
:	LLUICtrl(p),
	mReadOnly(p.read_only),
	mButtonType(p.button_display_mode),
	mSideType(p.side),
	mWrap(p.wrap),
	mNeedsLayout(false),
	mModified(false),
	mButtonPanel(NULL),
	mCenteringStack(NULL),
	mPadLeft(p.pad_left),
	mPadRight(p.pad_right),
	mPadTop(p.pad_top),
	mPadBottom(p.pad_bottom),
	mPadBetween(p.pad_between),
	mMinGirth(p.min_girth),
	mPopupMenuHandle(),
	mRightMouseTargetButton(NULL),
	mStartDragItemCallback(NULL),
	mHandleDragItemCallback(NULL),
	mHandleDropCallback(NULL),
	mButtonAddSignal(NULL),
	mButtonEnterSignal(NULL),
	mButtonLeaveSignal(NULL),
	mButtonRemoveSignal(NULL),
	mDragAndDropTarget(false),
	mCaretIcon(NULL)
{
	mButtonParams[LLToolBarEnums::BTNTYPE_ICONS_WITH_TEXT] = p.button_icon_and_text;
	mButtonParams[LLToolBarEnums::BTNTYPE_ICONS_ONLY] = p.button_icon;
}

LLToolBar::~LLToolBar()
{
	delete mPopupMenuHandle.get();
	delete mButtonAddSignal;
	delete mButtonEnterSignal;
	delete mButtonLeaveSignal;
	delete mButtonRemoveSignal;
}

void LLToolBar::createContextMenu()
{
	if (!mPopupMenuHandle.get())
	{
		// Setup bindings specific to this instance for the context menu options

		LLUICtrl::CommitCallbackRegistry::ScopedRegistrar commit_reg;
		commit_reg.add("Toolbars.EnableSetting", boost::bind(&LLToolBar::onSettingEnable, this, _2));
		commit_reg.add("Toolbars.RemoveSelectedCommand", boost::bind(&LLToolBar::onRemoveSelectedCommand, this));

		LLUICtrl::EnableCallbackRegistry::ScopedRegistrar enable_reg;
		enable_reg.add("Toolbars.CheckSetting", boost::bind(&LLToolBar::isSettingChecked, this, _2));

		// Create the context menu
		LLContextMenu* menu = LLUICtrlFactory::instance().createFromFile<LLContextMenu>("menu_toolbars.xml", LLMenuGL::sMenuContainer, LLMenuHolderGL::child_registry_t::instance());

		if (menu)
		{
			menu->setBackgroundColor(LLUIColorTable::instance().getColor("MenuPopupBgColor"));
			mPopupMenuHandle = menu->getHandle();
			mRemoveButtonHandle = menu->getChild<LLView>("Remove button")->getHandle();
		}
		else
		{
			llwarns << "Unable to load toolbars context menu." << llendl;
		}
	}
	
	if (mRemoveButtonHandle.get())
	{
		// Disable/Enable the "Remove button" menu item depending on whether or not a button was clicked
		mRemoveButtonHandle.get()->setEnabled(mRightMouseTargetButton != NULL);
	}
}

void LLToolBar::initFromParams(const LLToolBar::Params& p)
{
	// Initialize the base object
	LLUICtrl::initFromParams(p);
	
	LLLayoutStack::ELayoutOrientation orientation = getOrientation(p.side);

	LLLayoutStack::Params centering_stack_p;
	centering_stack_p.name = "centering_stack";
	centering_stack_p.rect = getLocalRect();
	centering_stack_p.follows.flags = FOLLOWS_ALL;
	centering_stack_p.orientation = orientation;
	centering_stack_p.mouse_opaque = false;

	mCenteringStack = LLUICtrlFactory::create<LLLayoutStack>(centering_stack_p);
	addChild(mCenteringStack);
	
	LLLayoutPanel::Params border_panel_p;
	border_panel_p.name = "border_panel";
	border_panel_p.rect = getLocalRect();
	border_panel_p.auto_resize = true;
	border_panel_p.user_resize = false;
	border_panel_p.mouse_opaque = false;
	
	mCenteringStack->addChild(LLUICtrlFactory::create<LLLayoutPanel>(border_panel_p));

	LLLayoutPanel::Params center_panel_p;
	center_panel_p.name = "center_panel";
	center_panel_p.rect = getLocalRect();
	center_panel_p.auto_resize = false;
	center_panel_p.user_resize = false;
	center_panel_p.mouse_opaque = false;
	LLLayoutPanel* center_panel = LLUICtrlFactory::create<LLLayoutPanel>(center_panel_p);
	mCenteringStack->addChild(center_panel);

	LLPanel::Params button_panel_p(p.button_panel);
	button_panel_p.rect = center_panel->getLocalRect();
		button_panel_p.follows.flags = FOLLOWS_BOTTOM|FOLLOWS_LEFT;
	mButtonPanel = LLUICtrlFactory::create<LLPanel>(button_panel_p);
	center_panel->addChild(mButtonPanel);
	
	mCenteringStack->addChild(LLUICtrlFactory::create<LLLayoutPanel>(border_panel_p));

	BOOST_FOREACH(LLCommandId id, p.commands)
	{
		addCommand(id);
	}

	mNeedsLayout = true;
}

bool LLToolBar::addCommand(const LLCommandId& commandId, int rank)
{
	LLCommand * command = LLCommandManager::instance().getCommand(commandId);
	if (!command) return false;
	
	// Create the button and do the things that don't need ordering
	LLToolBarButton* button = createButton(commandId);
	mButtonPanel->addChild(button);
	mButtonMap.insert(std::make_pair(commandId.uuid(), button));

	// Insert the command and button in the right place in their respective lists
	if ((rank >= mButtonCommands.size()) || (rank == RANK_NONE))
	{
		// In that case, back load
		mButtonCommands.push_back(command->id());
		mButtons.push_back(button);
	}
	else 
	{
		// Insert in place: iterate to the right spot...
		std::list<LLToolBarButton*>::iterator it_button = mButtons.begin();
		command_id_list_t::iterator it_command = mButtonCommands.begin();
		while (rank > 0)
		{
			++it_button;
			++it_command;
			rank--;
		}
		// ...then insert
		mButtonCommands.insert(it_command, command->id());
		mButtons.insert(it_button,button);
	}

	mNeedsLayout = true;

	updateLayoutAsNeeded();


	if (mButtonAddSignal)
	{
		(*mButtonAddSignal)(button);
	}

	return true;
}

// Remove a command from the list
// Returns the rank of the command in the original list so that doing addCommand(id,rank) right after
// a removeCommand(id) would leave the list unchanged.
// Returns RANK_NONE if the command is not found in the list
int LLToolBar::removeCommand(const LLCommandId& commandId)
{
	if (!hasCommand(commandId)) return RANK_NONE;
	
	// First erase the map record
	command_id_map::iterator it = mButtonMap.find(commandId.uuid());
	mButtonMap.erase(it);
	
	// Now iterate on the commands and buttons to identify the relevant records
	int rank = 0;
	std::list<LLToolBarButton*>::iterator it_button = mButtons.begin();
	command_id_list_t::iterator it_command = mButtonCommands.begin();
	while (*it_command != commandId)
	{
		++it_button;
		++it_command;
		++rank;
	}
	
	if (mButtonRemoveSignal)
	{
		(*mButtonRemoveSignal)(*it_button);
	}
	
	// Delete the button and erase the command and button records
	delete (*it_button);
	mButtonCommands.erase(it_command);
	mButtons.erase(it_button);

	mNeedsLayout = true;
	
	return rank;
}

void LLToolBar::clearCommandsList()
{
	// Clears the commands list
	mButtonCommands.clear();
	// This will clear the buttons
	createButtons();
}

bool LLToolBar::hasCommand(const LLCommandId& commandId) const
{
	if (commandId != LLCommandId::null)
	{
		command_id_map::const_iterator it = mButtonMap.find(commandId.uuid());
		return (it != mButtonMap.end());
	}

	return false;
}

bool LLToolBar::enableCommand(const LLCommandId& commandId, bool enabled)
{
	LLButton * command_button = NULL;
	
	if (commandId != LLCommandId::null)
	{
		command_id_map::iterator it = mButtonMap.find(commandId.uuid());
		if (it != mButtonMap.end())
		{
			command_button = it->second;
			command_button->setEnabled(enabled);
		}
	}

	return (command_button != NULL);
}

bool LLToolBar::stopCommandInProgress(const LLCommandId& commandId)
{
	//
	// Note from Leslie:
	//
	// This implementation was largely put in place to handle EXP-1348 which is related to
	// dragging and dropping the "speak" button.  The "speak" button can be in one of two
	// modes, i.e., either a toggle action or a push-to-talk action.  Because of this it
	// responds to mouse down and mouse up in different ways, based on which behavior the
	// button is currently set to obey.  This was the simplest way of getting the button
	// to turn off the microphone for both behaviors without risking duplicate state.
	//

	LLToolBarButton * command_button = NULL;

	if (commandId != LLCommandId::null)
	{
		LLCommand* command = LLCommandManager::instance().getCommand(commandId);
		llassert(command);

		// If this command has an explicit function for execution stop
		if (command->executeStopFunctionName().length() > 0)
		{
			command_id_map::iterator it = mButtonMap.find(commandId.uuid());
			if (it != mButtonMap.end())
			{
				command_button = it->second;
				llassert(command_button->mIsRunningSignal);

				// Check to see if it is running
				if ((*command_button->mIsRunningSignal)(command_button, command->isRunningParameters()))
				{
					// Trigger an additional button commit, which calls mouse down, mouse up and commit
					command_button->onCommit();
				}
			}
		}
	}

	return (command_button != NULL);
}

bool LLToolBar::flashCommand(const LLCommandId& commandId, bool flash)
{
	LLButton * command_button = NULL;

	if (commandId != LLCommandId::null)
	{
		command_id_map::iterator it = mButtonMap.find(commandId.uuid());
		if (it != mButtonMap.end())
		{
			command_button = it->second;
			command_button->setFlashing(flash ? TRUE : FALSE);
		}
	}

	return (command_button != NULL);
}

BOOL LLToolBar::handleRightMouseDown(S32 x, S32 y, MASK mask)
{
	LLRect button_panel_rect;
	mButtonPanel->localRectToOtherView(mButtonPanel->getLocalRect(), &button_panel_rect, this);
	BOOL handle_it_here = !mReadOnly && button_panel_rect.pointInRect(x, y);

	if (handle_it_here)
	{
		// Determine which button the mouse was over during the click in case the context menu action
		// is intended to affect the button.
		mRightMouseTargetButton = NULL;
		BOOST_FOREACH(LLToolBarButton* button, mButtons)
		{
			LLRect button_rect;
			button->localRectToOtherView(button->getLocalRect(), &button_rect, this);

			if (button_rect.pointInRect(x, y))
			{
				mRightMouseTargetButton = button;
				break;
			}
		}

		createContextMenu();

		LLContextMenu * menu = (LLContextMenu *) mPopupMenuHandle.get();

		if (menu)
		{
			menu->show(x, y);

			LLMenuGL::showPopup(this, menu, x, y);
		}
	}

	return handle_it_here;
}

BOOL LLToolBar::isSettingChecked(const LLSD& userdata)
{
	BOOL retval = FALSE;

	const std::string setting_name = userdata.asString();

	if (setting_name == "icons_with_text")
	{
		retval = (mButtonType == BTNTYPE_ICONS_WITH_TEXT);
	}
	else if (setting_name == "icons_only")
	{
		retval = (mButtonType == BTNTYPE_ICONS_ONLY);
	}

	return retval;
}

void LLToolBar::onSettingEnable(const LLSD& userdata)
{
	llassert(!mReadOnly);

	const std::string setting_name = userdata.asString();

	if (setting_name == "icons_with_text")
	{
		setButtonType(BTNTYPE_ICONS_WITH_TEXT);
	}
	else if (setting_name == "icons_only")
	{
		setButtonType(BTNTYPE_ICONS_ONLY);
	}
}

void LLToolBar::onRemoveSelectedCommand()
{
	llassert(!mReadOnly);

	if (mRightMouseTargetButton)
	{
		removeCommand(mRightMouseTargetButton->getCommandId());

		mRightMouseTargetButton = NULL;
	}
}

void LLToolBar::setButtonType(LLToolBarEnums::ButtonType button_type)
{
	bool regenerate_buttons = (mButtonType != button_type);
	
	mButtonType = button_type;

	if (regenerate_buttons)
	{
		createButtons();
	}
}

void LLToolBar::resizeButtonsInRow(std::vector<LLToolBarButton*>& buttons_in_row, S32 max_row_girth)
{
	// make buttons in current row all same girth
	BOOST_FOREACH(LLToolBarButton* button, buttons_in_row)
	{
		if (getOrientation(mSideType) == LLLayoutStack::HORIZONTAL)
		{
			button->reshape(button->mWidthRange.clamp(button->getRect().getWidth()), max_row_girth);
		}
		else // VERTICAL
		{
			button->reshape(max_row_girth, button->getRect().getHeight());
		}
	}
}

// Returns the position of the coordinates as a rank in the button list. 
// The rank is the position a tool dropped in (x,y) would assume in the button list.
// The returned value is between 0 and mButtons.size(), 0 being the first element to the left
// (or top) and mButtons.size() the last one to the right (or bottom).
// Various drag data are stored in the toolbar object though are not exposed outside (and shouldn't).
int LLToolBar::getRankFromPosition(S32 x, S32 y)
{
	if (mButtons.empty())
	{
		return RANK_NONE;
	}
	
	int rank = 0;

	// Convert the toolbar coord into button panel coords
	LLLayoutStack::ELayoutOrientation orientation = getOrientation(mSideType);
	S32 button_panel_x = 0;
	S32 button_panel_y = 0;
	localPointToOtherView(x, y, &button_panel_x, &button_panel_y, mButtonPanel);
	S32 dx = x - button_panel_x;
	S32 dy = y - button_panel_y;
	
	// Simply compare the passed coord with the buttons outbound box + padding
	std::list<LLToolBarButton*>::iterator it_button = mButtons.begin();
	std::list<LLToolBarButton*>::iterator end_button = mButtons.end();
	LLRect button_rect;
	while (it_button != end_button)
	{
		button_rect = (*it_button)->getRect();
		S32 point_x = button_rect.mRight + mPadRight;
		S32 point_y = button_rect.mBottom - mPadBottom;

		if ((button_panel_x < point_x) && (button_panel_y > point_y))
		{
			break;
		}
		rank++;
		++it_button;
	}
	
	// Update the passed coordinates to the hit button relevant corner 
	// (different depending on toolbar orientation)
	if (rank < mButtons.size())
	{
		if (orientation == LLLayoutStack::HORIZONTAL)
		{
			// Horizontal
			S32 mid_point = (button_rect.mRight + button_rect.mLeft) / 2;
			if (button_panel_x < mid_point)
			{
				mDragx = button_rect.mLeft - mPadLeft;
				mDragy = button_rect.mTop + mPadTop;
			}
			else
			{
				rank++;
				mDragx = button_rect.mRight + mPadRight - 1;
				mDragy = button_rect.mTop + mPadTop;
			}
		}
		else
		{
			// Vertical
			S32 mid_point = (button_rect.mTop + button_rect.mBottom) / 2;
			if (button_panel_y > mid_point)
			{
				mDragx = button_rect.mLeft - mPadLeft;
				mDragy = button_rect.mTop + mPadTop;
			}
			else
			{
				rank++;
				mDragx = button_rect.mLeft - mPadLeft;
				mDragy = button_rect.mBottom - mPadBottom + 1;
			}
		}
	}
	else
	{
		// We hit passed the end of the list so put the insertion point at the end
		if (orientation == LLLayoutStack::HORIZONTAL)
		{
			mDragx = button_rect.mRight + mPadRight;
			mDragy = button_rect.mTop + mPadTop;
		}
		else
		{
			mDragx = button_rect.mLeft - mPadLeft;
			mDragy = button_rect.mBottom - mPadBottom;
		}
	}

	// Update the "girth" of the caret, i.e. the width or height (depending of orientation)
	if (orientation == LLLayoutStack::HORIZONTAL)
	{
		mDragGirth = button_rect.getHeight() + mPadBottom + mPadTop;
	}
	else
	{
		mDragGirth = button_rect.getWidth() + mPadLeft + mPadRight;
	}

	// The delta account for the coord model change (i.e. convert back to toolbar coord)
	mDragx += dx;
	mDragy += dy;
	
	return rank;
}

int LLToolBar::getRankFromPosition(const LLCommandId& id)
{
	if (!hasCommand(id))
	{
		return RANK_NONE;
	}
	int rank = 0;
	std::list<LLToolBarButton*>::iterator it_button = mButtons.begin();
	std::list<LLToolBarButton*>::iterator end_button = mButtons.end();
	while (it_button != end_button)
	{
		if ((*it_button)->mId == id)
		{
			break;
		}
		rank++;
		++it_button;
	}
	return rank;
}

void LLToolBar::updateLayoutAsNeeded()
{
	if (!mNeedsLayout) return;

	LLLayoutStack::ELayoutOrientation orientation = getOrientation(mSideType);
	
	// our terminology for orientation-agnostic layout is such that
	// length refers to a distance in the direction we stack the buttons 
	// and girth refers to a distance in the direction buttons wrap
	S32 max_row_girth = 0;
	S32 max_row_length = 0;

	S32 max_length;
	S32 cur_start;
	S32 cur_row ;
	S32 row_pad_start;
	S32 row_pad_end;
	S32 girth_pad_end;
	S32 row_running_length;

	if (orientation == LLLayoutStack::HORIZONTAL)
	{
		max_length = getRect().getWidth() - mPadLeft - mPadRight;
		row_pad_start = mPadLeft;
		row_pad_end = mPadRight;
		cur_row = mPadTop;
		girth_pad_end = mPadBottom;
	}
	else // VERTICAL
	{
		max_length = getRect().getHeight() - mPadTop - mPadBottom;
		row_pad_start = mPadTop;
		row_pad_end = mPadBottom;
		cur_row = mPadLeft;
		girth_pad_end = mPadRight;
	}
	
	row_running_length = row_pad_start;
	cur_start = row_pad_start;


	LLRect panel_rect = mButtonPanel->getLocalRect();

	std::vector<LLToolBarButton*> buttons_in_row;

	BOOST_FOREACH(LLToolBarButton* button, mButtons)
	{
		button->reshape(button->mWidthRange.getMin(), button->mDesiredHeight);
		button->autoResize();

		S32 button_clamped_width = button->mWidthRange.clamp(button->getRect().getWidth());
		S32 button_length = (orientation == LLLayoutStack::HORIZONTAL)
							? button_clamped_width
							: button->getRect().getHeight();
		S32 button_girth = (orientation == LLLayoutStack::HORIZONTAL)
							? button->getRect().getHeight()
							: button_clamped_width;
		
		// wrap if needed
		if (mWrap
			&& row_running_length + button_length > max_length	// out of room...
			&& cur_start != row_pad_start)						// ...and not first button in row
		{
			if (orientation == LLLayoutStack::VERTICAL)
			{	// row girth (width in this case) is clamped to allowable button widths
				max_row_girth = button->mWidthRange.clamp(max_row_girth);
			}

			// make buttons in current row all same girth
			resizeButtonsInRow(buttons_in_row, max_row_girth);
			buttons_in_row.clear();

			max_row_length = llmax(max_row_length, row_running_length);
			row_running_length = row_pad_start;
			cur_start = row_pad_start;
			cur_row += max_row_girth + mPadBetween;
			max_row_girth = 0;
		}

		LLRect button_rect;
		if (orientation == LLLayoutStack::HORIZONTAL)
		{
			button_rect.setLeftTopAndSize(cur_start, panel_rect.mTop - cur_row, button_clamped_width, button->getRect().getHeight());
		}
		else // VERTICAL
		{
			button_rect.setLeftTopAndSize(cur_row, panel_rect.mTop - cur_start, button_clamped_width, button->getRect().getHeight());
		}
		button->setShape(button_rect);
		
		buttons_in_row.push_back(button);

		row_running_length += button_length + mPadBetween;
		cur_start = row_running_length;
		max_row_girth = llmax(button_girth, max_row_girth);
	}

	// final resizing in "girth" direction
	S32 total_girth =	cur_row				// current row position...
						+ max_row_girth		// ...incremented by size of final row...
						+ girth_pad_end;	// ...plus padding reserved on end
	total_girth = llmax(total_girth,mMinGirth);
	
	max_row_length = llmax(max_row_length, row_running_length - mPadBetween + row_pad_end);

	resizeButtonsInRow(buttons_in_row, max_row_girth);

	// grow and optionally shift toolbar to accommodate buttons
	if (orientation == LLLayoutStack::HORIZONTAL)
	{
		if (mSideType == SIDE_TOP)
		{ // shift down to maintain top edge
			translate(0, getRect().getHeight() - total_girth);
		}

		reshape(getRect().getWidth(), total_girth);
		mButtonPanel->reshape(max_row_length, total_girth);
	}
	else // VERTICAL
	{
		if (mSideType == SIDE_RIGHT)
		{ // shift left to maintain right edge
			translate(getRect().getWidth() - total_girth, 0);
		}
		
		reshape(total_girth, getRect().getHeight());
		mButtonPanel->reshape(total_girth, max_row_length);
	}

	// make parent fit button panel
	mButtonPanel->getParent()->setShape(mButtonPanel->getLocalRect());

	// re-center toolbar buttons
	mCenteringStack->updateLayout();

	if (!mButtons.empty())
	{
		mButtonPanel->setVisible(TRUE);
		mButtonPanel->setMouseOpaque(TRUE);
	}

	// don't clear flag until after we've resized ourselves, to avoid laying out every frame
	mNeedsLayout = false;
}


void LLToolBar::draw()
{
	if (mButtons.empty())
	{
		mButtonPanel->setVisible(FALSE);
		mButtonPanel->setMouseOpaque(FALSE);
	}
	else
	{
		mButtonPanel->setVisible(TRUE);
		mButtonPanel->setMouseOpaque(TRUE);
	}

	// Update enable/disable state and highlight state for editable toolbars
	if (!mReadOnly)
	{
		for (toolbar_button_list::iterator btn_it = mButtons.begin(); btn_it != mButtons.end(); ++btn_it)
		{
			LLToolBarButton* btn = *btn_it;
			LLCommand* command = LLCommandManager::instance().getCommand(btn->mId);

			if (command && btn->mIsEnabledSignal)
			{
				const bool button_command_enabled = (*btn->mIsEnabledSignal)(btn, command->isEnabledParameters());
				btn->setEnabled(button_command_enabled);
			}

			if (command && btn->mIsRunningSignal)
			{
				const bool button_command_running = (*btn->mIsRunningSignal)(btn, command->isRunningParameters());
				btn->setToggleState(button_command_running);
			}
		}
	}

	updateLayoutAsNeeded();
	// rect may have shifted during layout
	LLUI::popMatrix();
	LLUI::pushMatrix();
	LLUI::translate((F32)getRect().mLeft, (F32)getRect().mBottom);

	// Position the caret 
	if (!mCaretIcon)
	{
		mCaretIcon = getChild<LLIconCtrl>("caret");
	}

	LLIconCtrl* caret = mCaretIcon;
	caret->setVisible(FALSE);
	if (mDragAndDropTarget && !mButtonCommands.empty())
	{
		LLRect caret_rect = caret->getRect();
<<<<<<< HEAD
		LLRect toolbar_rect = getRect();
		(void)toolbar_rect;
=======
>>>>>>> c7bab8ab
		if (getOrientation(mSideType) == LLLayoutStack::HORIZONTAL)
		{
			caret->setRect(LLRect(mDragx-caret_rect.getWidth()/2+1,
								  mDragy,
								  mDragx+caret_rect.getWidth()/2+1,
								  mDragy-mDragGirth));
		}
		else
		{
			caret->setRect(LLRect(mDragx,
								  mDragy+caret_rect.getHeight()/2,
								  mDragx+mDragGirth,
								  mDragy-caret_rect.getHeight()/2));
		}
		caret->setVisible(TRUE);
	}
		
	LLUICtrl::draw();
	caret->setVisible(FALSE);
	mDragAndDropTarget = false;
}

void LLToolBar::reshape(S32 width, S32 height, BOOL called_from_parent)
{
	LLUICtrl::reshape(width, height, called_from_parent);
	mNeedsLayout = true;
}

void LLToolBar::createButtons()
{
	std::set<LLUUID> set_flashing;

	BOOST_FOREACH(LLToolBarButton* button, mButtons)
	{
        if (button->getFlashTimer() && button->getFlashTimer()->isFlashingInProgress())
        {
        	set_flashing.insert(button->getCommandId().uuid());
        }

		if (mButtonRemoveSignal)
		{
			(*mButtonRemoveSignal)(button);
		}
		
		delete button;
	}
	mButtons.clear();
	mButtonMap.clear();
	mRightMouseTargetButton = NULL;
	
	BOOST_FOREACH(LLCommandId& command_id, mButtonCommands)
	{
		LLToolBarButton* button = createButton(command_id);
		mButtons.push_back(button);
		mButtonPanel->addChild(button);
		mButtonMap.insert(std::make_pair(command_id.uuid(), button));
		
		if (mButtonAddSignal)
		{
			(*mButtonAddSignal)(button);
		}

		if (set_flashing.find(button->getCommandId().uuid()) != set_flashing.end())
		{
			button->setFlashing(true);
		}
	}
	mNeedsLayout = true;
}

void LLToolBarButton::callIfEnabled(LLUICtrl::commit_callback_t commit, LLUICtrl* ctrl, const LLSD& param )
{
	LLCommand* command = LLCommandManager::instance().getCommand(mId);

	if (!mIsEnabledSignal || (*mIsEnabledSignal)(this, command->isEnabledParameters()))
	{
		commit(ctrl, param);
	}
}

LLToolBarButton* LLToolBar::createButton(const LLCommandId& id)
{
	LLCommand* commandp = LLCommandManager::instance().getCommand(id);
	if (!commandp) return NULL;

	LLToolBarButton::Params button_p;
	button_p.name = commandp->name();
	button_p.label = LLTrans::getString(commandp->labelRef());
	button_p.tool_tip = LLTrans::getString(commandp->tooltipRef());
	button_p.image_overlay = LLUI::getUIImage(commandp->icon());
	button_p.button_flash_enable = commandp->isFlashingAllowed();
	button_p.overwriteFrom(mButtonParams[mButtonType]);
	LLToolBarButton* button = LLUICtrlFactory::create<LLToolBarButton>(button_p);

	if (!mReadOnly)
	{
		enable_callback_t isEnabledCB;

		const std::string& isEnabledFunction = commandp->isEnabledFunctionName();
		if (isEnabledFunction.length() > 0)
		{
			LLUICtrl::EnableCallbackParam isEnabledParam;
			isEnabledParam.function_name = isEnabledFunction;
			isEnabledParam.parameter = commandp->isEnabledParameters();
			isEnabledCB = initEnableCallback(isEnabledParam);

			if (NULL == button->mIsEnabledSignal)
			{
				button->mIsEnabledSignal = new enable_signal_t();
			}

			button->mIsEnabledSignal->connect(isEnabledCB);
		}

		LLUICtrl::CommitCallbackParam executeParam;
		executeParam.function_name = commandp->executeFunctionName();
		executeParam.parameter = commandp->executeParameters();

		// If we have a "stop" function then we map the command to mouse down / mouse up otherwise commit
		const std::string& executeStopFunction = commandp->executeStopFunctionName();
		if (executeStopFunction.length() > 0)
		{
			LLUICtrl::CommitCallbackParam executeStopParam;
			executeStopParam.function_name = executeStopFunction;
			executeStopParam.parameter = commandp->executeStopParameters();
			LLUICtrl::commit_callback_t execute_func = initCommitCallback(executeParam);
			LLUICtrl::commit_callback_t stop_func = initCommitCallback(executeStopParam);
			
			button->setMouseDownCallback(boost::bind(&LLToolBarButton::callIfEnabled, button, execute_func, _1, _2));
			button->setMouseUpCallback(boost::bind(&LLToolBarButton::callIfEnabled, button, stop_func, _1, _2));
		}
		else
		{
			button->setCommitCallback(executeParam);
		}

		// Set up "is running" query callback
		const std::string& isRunningFunction = commandp->isRunningFunctionName();
		if (isRunningFunction.length() > 0)
		{
			LLUICtrl::EnableCallbackParam isRunningParam;
			isRunningParam.function_name = isRunningFunction;
			isRunningParam.parameter = commandp->isRunningParameters();
			enable_signal_t::slot_type isRunningCB = initEnableCallback(isRunningParam);

			if (NULL == button->mIsRunningSignal)
			{
				button->mIsRunningSignal = new enable_signal_t();
			}

			button->mIsRunningSignal->connect(isRunningCB);
		}
	}

	// Drag and drop behavior must work also if provided in the Toybox and, potentially, any read-only toolbar
	button->setStartDragCallback(mStartDragItemCallback);
	button->setHandleDragCallback(mHandleDragItemCallback);

	button->setCommandId(id);

	return button;
}

boost::signals2::connection connectSignal(LLToolBar::button_signal_t*& signal, const LLToolBar::button_signal_t::slot_type& cb)
{
	if (!signal)
	{
		signal = new LLToolBar::button_signal_t();
	}

	return signal->connect(cb);
}

boost::signals2::connection LLToolBar::setButtonAddCallback(const button_signal_t::slot_type& cb)
{
	return connectSignal(mButtonAddSignal, cb);
}

boost::signals2::connection LLToolBar::setButtonEnterCallback(const button_signal_t::slot_type& cb)
{
	return connectSignal(mButtonEnterSignal, cb);
}

boost::signals2::connection LLToolBar::setButtonLeaveCallback(const button_signal_t::slot_type& cb)
{
	return connectSignal(mButtonLeaveSignal, cb);
}

boost::signals2::connection LLToolBar::setButtonRemoveCallback(const button_signal_t::slot_type& cb)
{
	return connectSignal(mButtonRemoveSignal, cb);
}

BOOL LLToolBar::handleDragAndDrop(S32 x, S32 y, MASK mask, BOOL drop,
										EDragAndDropType cargo_type,
										void* cargo_data,
										EAcceptance* accept,
										std::string& tooltip_msg)
{
	// If we have a drop callback, that means that we can handle the drop
	BOOL handled = (mHandleDropCallback ? TRUE : FALSE);
	
	// if drop is set, it's time to call the callback to get the operation done
	if (handled && drop)
	{
		handled = mHandleDropCallback(cargo_data, x, y ,this);
	}
	
	// We accept only single tool drop on toolbars
	*accept = (handled ? ACCEPT_YES_SINGLE : ACCEPT_NO);
	
	// We'll use that flag to change the visual aspect of the toolbar target on draw()
	mDragAndDropTarget = false;
	
	// Convert drag position into insert position and rank 
	if (!isReadOnly() && handled && !drop)
	{
		if (cargo_type == DAD_WIDGET)
		{
			LLInventoryItem* inv_item = (LLInventoryItem*)cargo_data;
			LLCommandId dragged_command(inv_item->getUUID());
			int orig_rank = getRankFromPosition(dragged_command);
			mDragRank = getRankFromPosition(x, y);
			// Don't DaD if we're dragging a command on itself
			mDragAndDropTarget = ((orig_rank != RANK_NONE) && ((mDragRank == orig_rank) || ((mDragRank-1) == orig_rank)) ? false : true);
			//llinfos << "Merov debug : DaD, rank = " << mDragRank << ", dragged uui = " << inv_item->getUUID() << llendl; 
			/* Do the following if you want to animate the button itself
			LLCommandId dragged_command(inv_item->getUUID());
			removeCommand(dragged_command);
			addCommand(dragged_command,rank);
			*/
		}
		else
		{
			handled = FALSE;
		}
	}
	
	return handled;
}

LLToolBarButton::LLToolBarButton(const Params& p) 
:	LLButton(p),
	mMouseDownX(0),
	mMouseDownY(0),
	mWidthRange(p.button_width),
	mDesiredHeight(p.desired_height),
	mId(""),
	mIsEnabledSignal(NULL),
	mIsRunningSignal(NULL),
	mIsStartingSignal(NULL),
	mIsDragged(false),
	mStartDragItemCallback(NULL),
	mHandleDragItemCallback(NULL),
	mOriginalImageSelected(p.image_selected),
	mOriginalImageUnselected(p.image_unselected),
	mOriginalImagePressed(p.image_pressed),
	mOriginalImagePressedSelected(p.image_pressed_selected),
	mOriginalLabelColor(p.label_color),
	mOriginalLabelColorSelected(p.label_color_selected),
	mOriginalImageOverlayColor(p.image_overlay_color),
	mOriginalImageOverlaySelectedColor(p.image_overlay_selected_color)
{
}

LLToolBarButton::~LLToolBarButton()
{
	delete mIsEnabledSignal;
	delete mIsRunningSignal;
	delete mIsStartingSignal;
}

BOOL LLToolBarButton::handleMouseDown(S32 x, S32 y, MASK mask)
{
	mMouseDownX = x;
	mMouseDownY = y;
	return LLButton::handleMouseDown(x, y, mask);
}

BOOL LLToolBarButton::handleHover(S32 x, S32 y, MASK mask)
{
	BOOL handled = FALSE;
		
	S32 mouse_distance_squared = (x - mMouseDownX) * (x - mMouseDownX) + (y - mMouseDownY) * (y - mMouseDownY);
	S32 drag_threshold = LLUI::sSettingGroups["config"]->getS32("DragAndDropDistanceThreshold");
	if (mouse_distance_squared > drag_threshold * drag_threshold
		&& hasMouseCapture() && 
		mStartDragItemCallback && mHandleDragItemCallback)
	{
		if (!mIsDragged)
		{
			mStartDragItemCallback(x, y, this);
			mIsDragged = true;
			handled = TRUE;
		}
		else 
		{
			handled = mHandleDragItemCallback(x, y, mId.uuid(), LLAssetType::AT_WIDGET);
		}
	}
	else
	{
		handled = LLButton::handleHover(x, y, mask);
	}

	return handled;
}

void LLToolBarButton::onMouseEnter(S32 x, S32 y, MASK mask)
{
	LLUICtrl::onMouseEnter(x, y, mask);

	// Always highlight toolbar buttons, even if they are disabled
	if (!gFocusMgr.getMouseCapture() || gFocusMgr.getMouseCapture() == this)
	{
		mNeedsHighlight = TRUE;
	}

	LLToolBar* parent_toolbar = getParentByType<LLToolBar>();
	if (parent_toolbar && parent_toolbar->mButtonEnterSignal)
	{
		(*(parent_toolbar->mButtonEnterSignal))(this);
	}
}

void LLToolBarButton::onMouseLeave(S32 x, S32 y, MASK mask)
{
	LLButton::onMouseLeave(x, y, mask);
	
	LLToolBar* parent_toolbar = getParentByType<LLToolBar>();
	if (parent_toolbar && parent_toolbar->mButtonLeaveSignal)
	{
		(*(parent_toolbar->mButtonLeaveSignal))(this);
	}	
}

void LLToolBarButton::onMouseCaptureLost()
{
	mIsDragged = false;
}

void LLToolBarButton::onCommit()
{
	LLCommand* command = LLCommandManager::instance().getCommand(mId);

	if (!mIsEnabledSignal || (*mIsEnabledSignal)(this, command->isEnabledParameters()))
	{
		LLButton::onCommit();
	}
}

void LLToolBarButton::reshape(S32 width, S32 height, BOOL called_from_parent)
{
	LLButton::reshape(mWidthRange.clamp(width), height, called_from_parent);
}

void LLToolBarButton::setEnabled(BOOL enabled)
{
	if (enabled)
	{
		mImageSelected = mOriginalImageSelected;
		mImageUnselected = mOriginalImageUnselected;
		mImagePressed = mOriginalImagePressed;
		mImagePressedSelected = mOriginalImagePressedSelected;
		mUnselectedLabelColor = mOriginalLabelColor;
		mSelectedLabelColor = mOriginalLabelColorSelected;
		mImageOverlayColor = mOriginalImageOverlayColor;
		mImageOverlaySelectedColor = mOriginalImageOverlaySelectedColor;
	}
	else
	{
		mImageSelected = mImageDisabledSelected;
		mImageUnselected = mImageDisabled;
		mImagePressed = mImageDisabled;
		mImagePressedSelected = mImageDisabledSelected;
		mUnselectedLabelColor = mDisabledLabelColor;
		mSelectedLabelColor = mDisabledSelectedLabelColor;
		mImageOverlayColor = mImageOverlayDisabledColor;
		mImageOverlaySelectedColor = mImageOverlayDisabledColor;
	}
}

const std::string LLToolBarButton::getToolTip() const	
{ 
	std::string tooltip;

	if (labelIsTruncated() || getCurrentLabel().empty())
	{
		tooltip = LLTrans::getString(LLCommandManager::instance().getCommand(mId)->labelRef()) + " -- " + LLView::getToolTip();
	}
	else
	{
		tooltip = LLView::getToolTip();
	}

	LLToolBar* parent_toolbar = getParentByType<LLToolBar>();
	if (parent_toolbar && parent_toolbar->mButtonTooltipSuffix.length() > 0)
	{
		tooltip = tooltip + "\n(" + parent_toolbar->mButtonTooltipSuffix + ")";
	}

	return tooltip;
}
<|MERGE_RESOLUTION|>--- conflicted
+++ resolved
@@ -838,11 +838,7 @@
 	if (mDragAndDropTarget && !mButtonCommands.empty())
 	{
 		LLRect caret_rect = caret->getRect();
-<<<<<<< HEAD
-		LLRect toolbar_rect = getRect();
 		(void)toolbar_rect;
-=======
->>>>>>> c7bab8ab
 		if (getOrientation(mSideType) == LLLayoutStack::HORIZONTAL)
 		{
 			caret->setRect(LLRect(mDragx-caret_rect.getWidth()/2+1,
