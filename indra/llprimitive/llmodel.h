/** 
 * @file llmodel.h
 * @brief Model handling class definitions
 *
 * $LicenseInfo:firstyear=2001&license=viewerlgpl$
 * Second Life Viewer Source Code
 * Copyright (C) 2010, Linden Research, Inc.
 * 
 * This library is free software; you can redistribute it and/or
 * modify it under the terms of the GNU Lesser General Public
 * License as published by the Free Software Foundation;
 * version 2.1 of the License only.
 * 
 * This library is distributed in the hope that it will be useful,
 * but WITHOUT ANY WARRANTY; without even the implied warranty of
 * MERCHANTABILITY or FITNESS FOR A PARTICULAR PURPOSE.  See the GNU
 * Lesser General Public License for more details.
 * 
 * You should have received a copy of the GNU Lesser General Public
 * License along with this library; if not, write to the Free Software
 * Foundation, Inc., 51 Franklin Street, Fifth Floor, Boston, MA  02110-1301  USA
 * 
 * Linden Research, Inc., 945 Battery Street, San Francisco, CA  94111  USA
 * $/LicenseInfo$
 */

#ifndef LL_LLMODEL_H
#define LL_LLMODEL_H

#include "llpointer.h"
#include "llvolume.h"
#include "v4math.h"
#include "m4math.h"
#include <queue>

class daeElement;
class domMesh;

#define MAX_MODEL_FACES 8


class LLMeshSkinInfo 
{
public:
<<<<<<< HEAD
	LLMeshSkinInfo() { }
=======
	LLMeshSkinInfo();
>>>>>>> 5dcd81c1
	LLMeshSkinInfo(LLSD& data);
	void fromLLSD(LLSD& data);
	LLSD asLLSD(bool include_joints, bool lock_scale_if_joint_position) const;

	LLUUID mMeshID;
	std::vector<std::string> mJointNames;
    mutable std::vector<S32> mJointNums;
	std::vector<LLMatrix4> mInvBindMatrix;
	std::vector<LLMatrix4> mAlternateBindMatrix;
<<<<<<< HEAD
    std::vector<U32> mJointRemap;
=======
>>>>>>> 5dcd81c1

	LLMatrix4 mBindShapeMatrix;
	float mPelvisOffset;
    bool mLockScaleIfJointPosition;
<<<<<<< HEAD
=======
    bool mInvalidJointsScrubbed;
>>>>>>> 5dcd81c1
};

class LLModel : public LLVolume
{
public:

	enum
	{
		LOD_IMPOSTOR = 0,
		LOD_LOW,
		LOD_MEDIUM,
		LOD_HIGH,
		LOD_PHYSICS,
		NUM_LODS
	};
	
	enum EModelStatus
	{
		NO_ERRORS = 0,
		VERTEX_NUMBER_OVERFLOW, //vertex number is >= 65535.
		BAD_ELEMENT,
		INVALID_STATUS
	} ;

	//convex_hull_decomposition is a vector of convex hulls
	//each convex hull is a set of points
	typedef std::vector<std::vector<LLVector3> > convex_hull_decomposition;
	typedef std::vector<LLVector3> hull;
	
	class PhysicsMesh
	{
	public:
		std::vector<LLVector3> mPositions;
		std::vector<LLVector3> mNormals;

		void clear()
		{
			mPositions.clear();
			mNormals.clear();
		}

		bool empty() const
		{
			return mPositions.empty();
		}
	};

	class Decomposition
	{
	public:
		Decomposition() { }
		Decomposition(LLSD& data);
		void fromLLSD(LLSD& data);
		LLSD asLLSD() const;
		bool hasHullList() const;

		void merge(const Decomposition* rhs);

		LLUUID mMeshID;
		LLModel::convex_hull_decomposition mHull;
		LLModel::hull mBaseHull;

		std::vector<LLModel::PhysicsMesh> mMesh;
		LLModel::PhysicsMesh mBaseHullMesh;
		LLModel::PhysicsMesh mPhysicsShapeMesh;
	};

	LLModel(LLVolumeParams& params, F32 detail);
	~LLModel();

	bool loadModel(std::istream& is);
	bool loadSkinInfo(LLSD& header, std::istream& is);
	bool loadDecomposition(LLSD& header, std::istream& is);
	
	static LLSD writeModel(
		std::ostream& ostr,
		LLModel* physics,
		LLModel* high,
		LLModel* medium,
		LLModel* low,
		LLModel* imposotr,
		const LLModel::Decomposition& decomp,
		BOOL upload_skin,
		BOOL upload_joints,
        BOOL lock_scale_if_joint_position,
		BOOL nowrite = FALSE,
		BOOL as_slm = FALSE,
		int submodel_id = 0);

	static LLSD writeModelToStream(
		std::ostream& ostr,
		LLSD& mdl,
		BOOL nowrite = FALSE, BOOL as_slm = FALSE);
	
	void ClearFacesAndMaterials() { mVolumeFaces.clear(); mMaterialList.clear(); }

	std::string getName() const;
	std::string getMetric() const {return mMetric;}
	EModelStatus getStatus() const {return mStatus;}
	static std::string getStatusString(U32 status) ;

	void appendFaces(LLModel* model, LLMatrix4& transform, LLMatrix4& normal_transform);
	void appendFace(const LLVolumeFace& src_face, std::string src_material, LLMatrix4& mat, LLMatrix4& norm_mat);

	void setNumVolumeFaces(S32 count);
	void setVolumeFaceData(
		S32 f, 
		LLStrider<LLVector3> pos, 
		LLStrider<LLVector3> norm, 
		LLStrider<LLVector2> tc, 
		LLStrider<U16> ind, 
		U32 num_verts, 
		U32 num_indices);

	void generateNormals(F32 angle_cutoff);

	void addFace(const LLVolumeFace& face);

	void sortVolumeFacesByMaterialName();
	void normalizeVolumeFaces();
	void trimVolumeFacesToSize(U32 new_count = LL_SCULPT_MESH_MAX_FACES, LLVolume::face_list_t* remainder = NULL);
	void optimizeVolumeFaces();
	void offsetMesh( const LLVector3& pivotPoint );
	void getNormalizedScaleTranslation(LLVector3& scale_out, LLVector3& translation_out);
	LLVector3 getTransformedCenter(const LLMatrix4& mat);
	
	//reorder face list based on mMaterialList in this and reference so 
	//order matches that of reference (material ordering touchup)
	bool matchMaterialOrder(LLModel* ref, int& refFaceCnt, int& modelFaceCnt );
	bool isMaterialListSubset( LLModel* ref );
	bool needToAddFaces( LLModel* ref, int& refFaceCnt, int& modelFaceCnt );
	
	typedef std::vector<std::string> material_list;

	material_list mMaterialList;

	material_list& getMaterialList() { return mMaterialList; }

	//data used for skin weights
	class JointWeight
	{
	public:
		S32 mJointIdx;
		F32 mWeight;
		
		JointWeight()
		{
			mJointIdx = 0;
			mWeight = 0.f;
		}

		JointWeight(S32 idx, F32 weight)
			: mJointIdx(idx), mWeight(weight)
		{
		}

		bool operator<(const JointWeight& rhs) const
		{
			if (mWeight == rhs.mWeight)
			{
				return mJointIdx < rhs.mJointIdx;
			}

			return mWeight < rhs.mWeight;
		}

	};

	struct CompareWeightGreater
	{
		bool operator()(const JointWeight& lhs, const JointWeight& rhs)
		{
			return rhs < lhs; // strongest = first
		}
	};

	
	//Are the doubles the same w/in epsilon specified tolerance
	bool areEqual( double a, double b ) 
	{
		const float epsilon = 1e-5f;
		return (fabs((a - b)) < epsilon) ? true : false ;
	}
	//Make sure that we return false for any values that are within the tolerance for equivalence
	bool jointPositionalLookup( const LLVector3& a, const LLVector3& b ) 
	{
		 return ( areEqual( a[0],b[0]) && areEqual( a[1],b[1] ) && areEqual( a[2],b[2]) ) ? true : false;
	}

	//copy of position array for this model -- mPosition[idx].mV[X,Y,Z]
	std::vector<LLVector3> mPosition;

	//map of positions to skin weights --- mSkinWeights[pos].mV[0..4] == <joint_index>.<weight>
	//joint_index corresponds to mJointList
	typedef std::vector<JointWeight> weight_list;
	typedef std::map<LLVector3, weight_list > weight_map;
	weight_map mSkinWeights;

	//get list of weight influences closest to given position
	weight_list& getJointInfluences(const LLVector3& pos);

	LLMeshSkinInfo mSkinInfo;
	
	std::string mRequestedLabel; // name requested in UI, if any.
	std::string mLabel; // name computed from dae.

	std::string mMetric; // user-supplied metric data for upload

	LLVector3 mNormalizedScale;
	LLVector3 mNormalizedTranslation;

	float	mPelvisOffset;
	// convex hull decomposition
	S32 mDecompID;
	
	void setConvexHullDecomposition(
		const convex_hull_decomposition& decomp);
	void updateHullCenters();

	LLVector3 mCenterOfHullCenters;
	std::vector<LLVector3> mHullCenter;
	U32 mHullPoints;

	//ID for storing this model in a .slm file
	S32 mLocalID;

	Decomposition mPhysics;

	EModelStatus mStatus ;

	int mSubmodelID;
};

typedef std::vector<LLPointer<LLModel> >	model_list;
typedef std::queue<LLPointer<LLModel> >	model_queue;

class LLModelMaterialBase
{
public:	
	std::string mDiffuseMapFilename;
	std::string mDiffuseMapLabel;
	std::string mBinding;
	LLColor4		mDiffuseColor;
	bool			mFullbright;

	LLModelMaterialBase() 
		: mFullbright(false) 
	{ 
		mDiffuseColor.set(1,1,1,1);
	}
};

class LLImportMaterial : public LLModelMaterialBase
{
public:
    friend class LLMeshUploadThread;
    friend class LLModelPreview;
    
    bool operator<(const LLImportMaterial &params) const;
    
    LLImportMaterial() : LLModelMaterialBase()
    {
        mDiffuseColor.set(1,1,1,1);
    }
    
    LLImportMaterial(LLSD& data);
    virtual ~LLImportMaterial();
    
    LLSD asLLSD();
    
    const LLUUID&	getDiffuseMap() const					{ return mDiffuseMapID;		}
    void				setDiffuseMap(const LLUUID& texId)	{ mDiffuseMapID = texId;	}
    
protected:
    
    LLUUID		mDiffuseMapID;
    void*			mOpaqueData;	// allow refs to viewer/platform-specific structs for each material
    // currently only stores an LLPointer< LLViewerFetchedTexture > > to
    // maintain refs to textures associated with each material for free
    // ref counting.
};

typedef std::map<std::string, LLImportMaterial> material_map;

class LLModelInstanceBase
{
public:
	LLPointer<LLModel> mModel;
	LLPointer<LLModel> mLOD[5];
	LLUUID mMeshID;

	LLMatrix4 mTransform;
	material_map mMaterial;

	LLModelInstanceBase(LLModel* model, LLMatrix4& transform, material_map& materials)
		: mModel(model), mTransform(transform), mMaterial(materials)
	{
	}

	LLModelInstanceBase()
		: mModel(NULL)
	{
	}
};

typedef std::vector<LLModelInstanceBase> model_instance_list;

class LLModelInstance : public LLModelInstanceBase
{
public:
	std::string mLabel;
	LLUUID mMeshID;
	S32 mLocalMeshID;

	LLModelInstance(LLModel* model, const std::string& label, LLMatrix4& transform, material_map& materials)
		: LLModelInstanceBase(model, transform, materials), mLabel(label)
	{
		mLocalMeshID = -1;
	}

	LLModelInstance(LLSD& data);

	LLSD asLLSD();
};

#define LL_DEGENERACY_TOLERANCE  1e-7f

inline F32 dot3fpu(const LLVector4a& a, const LLVector4a& b)
{
	volatile F32 p0 = a[0] * b[0];
	volatile F32 p1 = a[1] * b[1];
	volatile F32 p2 = a[2] * b[2];
	return p0 + p1 + p2;
}

bool ll_is_degenerate(const LLVector4a& a, const LLVector4a& b, const LLVector4a& c, F32 tolerance = LL_DEGENERACY_TOLERANCE);

bool validate_face(const LLVolumeFace& face);
bool validate_model(const LLModel* mdl);

#endif //LL_LLMODEL_H<|MERGE_RESOLUTION|>--- conflicted
+++ resolved
@@ -42,11 +42,7 @@
 class LLMeshSkinInfo 
 {
 public:
-<<<<<<< HEAD
-	LLMeshSkinInfo() { }
-=======
 	LLMeshSkinInfo();
->>>>>>> 5dcd81c1
 	LLMeshSkinInfo(LLSD& data);
 	void fromLLSD(LLSD& data);
 	LLSD asLLSD(bool include_joints, bool lock_scale_if_joint_position) const;
@@ -56,18 +52,11 @@
     mutable std::vector<S32> mJointNums;
 	std::vector<LLMatrix4> mInvBindMatrix;
 	std::vector<LLMatrix4> mAlternateBindMatrix;
-<<<<<<< HEAD
-    std::vector<U32> mJointRemap;
-=======
->>>>>>> 5dcd81c1
 
 	LLMatrix4 mBindShapeMatrix;
 	float mPelvisOffset;
     bool mLockScaleIfJointPosition;
-<<<<<<< HEAD
-=======
     bool mInvalidJointsScrubbed;
->>>>>>> 5dcd81c1
 };
 
 class LLModel : public LLVolume
