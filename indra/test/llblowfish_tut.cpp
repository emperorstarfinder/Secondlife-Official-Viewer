/** 
 * @file llblowfish_tut.cpp
 * @author James Cook, james@lindenlab.com
 * @date 2007-02-04
 *
 * Data files generated with:
 * openssl enc -bf-cbc -in blowfish.digits.txt -out blowfish.1.bin -K 00000000000000000000000000000000 -iv 0000000000000000 -p
 * openssl enc -bf-cbc -in blowfish.digits.txt -out blowfish.2.bin -K 526a1e07a19dbaed84c4ff08a488d15e -iv 0000000000000000 -p
 *
 * $LicenseInfo:firstyear=2007&license=viewerlgpl$
 * Second Life Viewer Source Code
 * Copyright (C) 2010, Linden Research, Inc.
 * 
 * This library is free software; you can redistribute it and/or
 * modify it under the terms of the GNU Lesser General Public
 * License as published by the Free Software Foundation;
 * version 2.1 of the License only.
 * 
 * This library is distributed in the hope that it will be useful,
 * but WITHOUT ANY WARRANTY; without even the implied warranty of
 * MERCHANTABILITY or FITNESS FOR A PARTICULAR PURPOSE.  See the GNU
 * Lesser General Public License for more details.
 * 
 * You should have received a copy of the GNU Lesser General Public
 * License along with this library; if not, write to the Free Software
 * Foundation, Inc., 51 Franklin Street, Fifth Floor, Boston, MA  02110-1301  USA
 * 
 * Linden Research, Inc., 945 Battery Street, San Francisco, CA  94111  USA
 * $/LicenseInfo$
 */

#include "linden_common.h"
#include "lltut.h"

#include "llblowfishcipher.h"

#include "lluuid.h"

namespace tut
{
	class LLData
	{
	public:
		unsigned char* mInput;
		int mInputSize;

		LLData()
		{
			// \n to make it easier to create text files
			// for testing with command line openssl
			mInput = (unsigned char*)"01234567890123456789012345678901234\n";
			mInputSize = 36;
		}

		bool matchFile(const std::string& filename,
					   const std::string& data)
		{
			LLFILE* fp = LLFile::fopen(filename, "rb");
			if (!fp) 
			{
				// sometimes test is run inside the indra directory
				std::string path = "test/";
				path += filename;
				fp = LLFile::fopen(path, "rb");
			}
			if (!fp)
			{
<<<<<<< HEAD
				llwarns << "unable to open " << filename << llendl;
=======
				LL_WARNS() << "unabled to open " << filename << LL_ENDL;
>>>>>>> d0ef02c2
				return false;
			}

			std::string good;
			good.resize(256);
			size_t got = fread(&good[0], 1, 256, fp);
			LL_DEBUGS() << "matchFile read " << got << LL_ENDL;
			fclose(fp);
			good.resize(got);
		
			return (good == data);
		}
	};
	typedef test_group<LLData> blowfish_test;
	typedef blowfish_test::object blowfish_object;
	// Create test with name that can be selected on
	// command line of test app.
	tut::blowfish_test blowfish("blowfish");

	template<> template<>
	void blowfish_object::test<1>()
	{
		LLUUID blank;
		LLBlowfishCipher cipher(&blank.mData[0], UUID_BYTES);

		U32 dst_len = cipher.requiredEncryptionSpace(36);
		ensure("encryption space 36",
				(dst_len == 40) );

		// Blowfish adds an additional 8-byte block if your
		// input is an exact multiple of 8
		dst_len = cipher.requiredEncryptionSpace(8);
		ensure("encryption space 8",
				(dst_len == 16)  );
	}

	template<> template<>
	void blowfish_object::test<2>()
	{
		LLUUID blank;
		LLBlowfishCipher cipher(&blank.mData[0], UUID_BYTES);

		std::string result;
		result.resize(256);
		U32 count = cipher.encrypt(mInput, mInputSize,
				(U8*) &result[0], 256);

		ensure("encrypt output count",
				(count == 40) );
		result.resize(count);

		ensure("encrypt null key", matchFile("blowfish.1.bin", result));
	}

	template<> template<>
	void blowfish_object::test<3>()
	{
        // same as base64 test id
		LLUUID id("526a1e07-a19d-baed-84c4-ff08a488d15e");
		LLBlowfishCipher cipher(&id.mData[0], UUID_BYTES);

		std::string result;
		result.resize(256);
		U32 count = cipher.encrypt(mInput, mInputSize,
				(U8*) &result[0], 256);

		ensure("encrypt output count",
				(count == 40) );
		result.resize(count);

		ensure("encrypt real key", matchFile("blowfish.2.bin", result));
	}
}<|MERGE_RESOLUTION|>--- conflicted
+++ resolved
@@ -65,11 +65,7 @@
 			}
 			if (!fp)
 			{
-<<<<<<< HEAD
-				llwarns << "unable to open " << filename << llendl;
-=======
-				LL_WARNS() << "unabled to open " << filename << LL_ENDL;
->>>>>>> d0ef02c2
+				LL_WARNS() << "unable to open " << filename << LL_ENDL;
 				return false;
 			}
 
