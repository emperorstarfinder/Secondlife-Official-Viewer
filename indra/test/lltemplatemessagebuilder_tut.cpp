--- conflicted
+++ resolved
@@ -963,11 +963,7 @@
 		memset(buffer, 0xcc, bufferSize);
 		reader->getString(_PREHASH_Test1, _PREHASH_Test0, bufferSize, 
 						  outBuffer);
-<<<<<<< HEAD
-		outValue2 = reader->getNumberOfBlocks(_PREHASH_Test1);
 		(void)outValue2;
-=======
->>>>>>> c7bab8ab
 		ensure_equals("Ensure present value ", outValue, inValue);
 		ensure_equals("Ensure unchanged buffer ", strlen(outBuffer), 0);
 		delete reader;
