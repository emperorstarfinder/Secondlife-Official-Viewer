--- conflicted
+++ resolved
@@ -54,12 +54,8 @@
 void LLImage::initClass()
 {
 	sMutex = new LLMutex(NULL);
-<<<<<<< HEAD
-	LLImageJ2C::openDSO();
 
 	LLImageBase::createPrivatePool() ;
-=======
->>>>>>> ff5e3f5c
 }
 
 //static
