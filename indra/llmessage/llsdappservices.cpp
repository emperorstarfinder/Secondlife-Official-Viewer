--- conflicted
+++ resolved
@@ -119,15 +119,9 @@
     
 	virtual bool validate(const std::string& name, LLSD& context) const
 	{
-<<<<<<< HEAD
-		//llinfos << "validate: " << name << ", "
+		//LL_INFOS() << "validate: " << name << ", "
 		//	<< LLSDOStreamer<LLSDNotationFormatter>(context) << llendl;
 		if((std::string("PUT") == context[CONTEXT_REQUEST][CONTEXT_VERB].asString()) && !name.empty())
-=======
-		//LL_INFOS() << "validate: " << name << ", "
-		//	<< LLSDOStreamer<LLSDNotationFormatter>(context) << LL_ENDL;
-		if((std::string("PUT") == context["request"]["verb"].asString()) && !name.empty())
->>>>>>> d0ef02c2
 		{
 			return true;
 		}
