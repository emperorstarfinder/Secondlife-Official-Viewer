--- conflicted
+++ resolved
@@ -96,16 +96,10 @@
 	// If the data is currently available, may call the callback immediatly
 	// otherwise, will request the data, and will call the callback when
 	// available.  There is no garuntee the callback will ever be called.
-<<<<<<< HEAD
-	void getNameFromUUID(const LLUUID& id, BOOL is_group, LLCacheNameCallback callback, void* user_data = NULL);
-	
-=======
 	boost::signals2::connection get(const LLUUID& id, BOOL is_group, const LLCacheNameCallback& callback);
 	
 	// LEGACY
 	boost::signals2::connection get(const LLUUID& id, BOOL is_group, old_callback_t callback, void* user_data);
-
->>>>>>> 3ac3a4b2
 	// This method needs to be called from time to time to send out
 	// requests.
 	void processPending();
