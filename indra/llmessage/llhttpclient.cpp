--- conflicted
+++ resolved
@@ -248,46 +248,17 @@
 
 	req->setSSLVerifyCallback(LLHTTPClient::getCertVerifyCallback(), (void *)req);
 
-<<<<<<< HEAD
-	
-=======
-
->>>>>>> beeefb45
+
 	LL_DEBUGS("LLHTTPClient") << httpMethodAsVerb(method) << " " << url << " " << headers << LL_ENDL;
 
 	// Insert custom headers if the caller sent any
 	if (headers.isMap())
 	{
-<<<<<<< HEAD
-		if (headers.has(HTTP_HEADER_COOKIE))
-=======
 		if (headers.has(HTTP_OUT_HEADER_COOKIE))
->>>>>>> beeefb45
 		{
 			req->allowCookies();
 		}
 
-<<<<<<< HEAD
-        LLSD::map_const_iterator iter = headers.beginMap();
-        LLSD::map_const_iterator end  = headers.endMap();
-
-        for (; iter != end; ++iter)
-        {
-            //if the header is "Pragma" with no value
-            //the caller intends to force libcurl to drop
-            //the Pragma header it so gratuitously inserts
-            //Before inserting the header, force libcurl
-            //to not use the proxy (read: llurlrequest.cpp)
-			if ((iter->first == HTTP_HEADER_PRAGMA) && (iter->second.asString().empty()))
-            {
-                req->useProxy(false);
-            }
-            LL_DEBUGS("LLHTTPClient") << "header = " << iter->first 
-                << ": " << iter->second.asString() << LL_ENDL;
-            req->addHeader(iter->first, iter->second.asString());
-        }
-    }
-=======
 		LLSD::map_const_iterator iter = headers.beginMap();
 		LLSD::map_const_iterator end  = headers.endMap();
 
@@ -307,22 +278,15 @@
 			req->addHeader(iter->first, iter->second.asString());
 		}
 	}
->>>>>>> beeefb45
 
 	// Check to see if we have already set Accept or not. If no one
 	// set it, set it to application/llsd+xml since that's what we
 	// almost always want.
 	if( method != HTTP_PUT && method != HTTP_POST )
 	{
-<<<<<<< HEAD
-		if(!headers.has(HTTP_HEADER_ACCEPT))
-		{
-			req->addHeader(HTTP_HEADER_ACCEPT, HTTP_CONTENT_LLSD_XML);
-=======
 		if(!headers.has(HTTP_OUT_HEADER_ACCEPT))
 		{
 			req->addHeader(HTTP_OUT_HEADER_ACCEPT, HTTP_CONTENT_LLSD_XML);
->>>>>>> beeefb45
 		}
 	}
 
@@ -337,32 +301,19 @@
 	if (method == HTTP_POST  &&  gMessageSystem)
 	{
 		req->addHeader("X-SecondLife-UDP-Listen-Port", llformat("%d",
-<<<<<<< HEAD
-								gMessageSystem->mPort));
-   	}
+					gMessageSystem->mPort));
+	}
 
 	if (method == HTTP_PUT || method == HTTP_POST)
 	{
-		if(!headers.has(HTTP_HEADER_CONTENT_TYPE))
-=======
-					gMessageSystem->mPort));
-	}
-
-	if (method == HTTP_PUT || method == HTTP_POST)
-	{
 		if(!headers.has(HTTP_OUT_HEADER_CONTENT_TYPE))
->>>>>>> beeefb45
 		{
 			// If the Content-Type header was passed in, it has
 			// already been added as a header through req->addHeader
 			// in the loop above. We defer to the caller's wisdom, but
 			// if they did not specify a Content-Type, then ask the
 			// injector.
-<<<<<<< HEAD
-			req->addHeader(HTTP_HEADER_CONTENT_TYPE, body_injector->contentType());
-=======
 			req->addHeader(HTTP_OUT_HEADER_CONTENT_TYPE, body_injector->contentType());
->>>>>>> beeefb45
 		}
 		chain.push_back(LLIOPipe::ptr_t(body_injector));
 	}
@@ -385,11 +336,7 @@
 	if(offset > 0 || bytes > 0)
 	{
 		std::string range = llformat("bytes=%d-%d", offset, offset+bytes-1);
-<<<<<<< HEAD
-		headers[HTTP_HEADER_RANGE] = range;
-=======
 		headers[HTTP_OUT_HEADER_RANGE] = range;
->>>>>>> beeefb45
 	}
     request(url,HTTP_GET, NULL, responder, timeout, headers);
 }
@@ -536,31 +483,19 @@
 		curl_easy_setopt(curlp, CURLOPT_POSTFIELDS, body_str.c_str());
 		//copied from PHP libs, correct?
 		headers_list = curl_slist_append(headers_list, 
-<<<<<<< HEAD
-				llformat("%s: %s", HTTP_HEADER_CONTENT_TYPE.c_str(), HTTP_CONTENT_LLSD_XML.c_str()).c_str());
-=======
 				llformat("%s: %s", HTTP_OUT_HEADER_CONTENT_TYPE.c_str(), HTTP_CONTENT_LLSD_XML.c_str()).c_str());
->>>>>>> beeefb45
 
 		// copied from llurlrequest.cpp
 		// it appears that apache2.2.3 or django in etch is busted. If
 		// we do not clear the expect header, we get a 500. May be
 		// limited to django/mod_wsgi.
-<<<<<<< HEAD
-		headers_list = curl_slist_append(headers_list, llformat("%s:", HTTP_HEADER_EXPECT.c_str()).c_str());
-=======
 		headers_list = curl_slist_append(headers_list, llformat("%s:", HTTP_OUT_HEADER_EXPECT.c_str()).c_str());
->>>>>>> beeefb45
 	}
 	
 	// * Do the action using curl, handle results
 	lldebugs << "HTTP body: " << body_str << llendl;
 	headers_list = curl_slist_append(headers_list,
-<<<<<<< HEAD
-				llformat("%s: %s", HTTP_HEADER_ACCEPT.c_str(), HTTP_CONTENT_LLSD_XML.c_str()).c_str());
-=======
 				llformat("%s: %s", HTTP_OUT_HEADER_ACCEPT.c_str(), HTTP_CONTENT_LLSD_XML.c_str()).c_str());
->>>>>>> beeefb45
 	CURLcode curl_result = curl_easy_setopt(curlp, CURLOPT_HTTPHEADER, headers_list);
 	if ( curl_result != CURLE_OK )
 	{
@@ -682,11 +617,7 @@
 	const F32 timeout)
 {
 	LLSD headers = hdrs;
-<<<<<<< HEAD
-	headers[HTTP_HEADER_DESTINATION] = destination;
-=======
 	headers[HTTP_OUT_HEADER_DESTINATION] = destination;
->>>>>>> beeefb45
 	request(url, HTTP_MOVE, NULL, responder, timeout, headers);
 }
 
