--- conflicted
+++ resolved
@@ -239,14 +239,6 @@
 		apr_socket_close(mSocket);
 		mSocket = NULL;
 	}
-<<<<<<< HEAD
-	if(mPool)
-	{
-		apr_pool_destroy(mPool);
-		mPool = NULL;
-	}
-=======
->>>>>>> 48d94915
 }
 
 // See http://dev.ariel-networks.com/apr/apr-tutorial/html/apr-tutorial-13.html#ss13.4
