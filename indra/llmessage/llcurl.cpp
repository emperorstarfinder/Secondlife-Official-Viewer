--- conflicted
+++ resolved
@@ -52,7 +52,6 @@
 #include "llthread.h"
 #include "lltimer.h"
 
-
 //////////////////////////////////////////////////////////////////////////////
 /*
 	The trick to getting curl to do keep-alives is to reuse the
@@ -517,57 +516,6 @@
 
 ////////////////////////////////////////////////////////////////////////////
 
-<<<<<<< HEAD
-=======
-class LLCurl::Multi : public LLThread
-{
-	LOG_CLASS(Multi);
-public:
-
-	typedef enum
-	{
-		PERFORM_STATE_READY=0,
-		PERFORM_STATE_PERFORMING=1,
-		PERFORM_STATE_COMPLETED=2
-	} ePerformState;
-
-	Multi();
-	~Multi();
-
-	Easy* allocEasy();
-	bool addEasy(Easy* easy);
-	
-	void removeEasy(Easy* easy);
-
-	S32 process();
-	void perform();
-	
-	virtual void run();
-
-	CURLMsg* info_read(S32* msgs_in_queue);
-
-	S32 mQueued;
-	S32 mErrorCount;
-	
-	S32 mPerformState;
-
-	LLCondition* mSignal;
-	bool mQuitting;
-
-private:
-	void easyFree(Easy*);
-	
-	CURLM* mCurlMultiHandle;
-
-	typedef std::set<Easy*> easy_active_list_t;
-	easy_active_list_t mEasyActiveList;
-	typedef std::map<CURL*, Easy*> easy_active_map_t;
-	easy_active_map_t mEasyActiveMap;
-	typedef std::set<Easy*> easy_free_list_t;
-	easy_free_list_t mEasyFreeList;
-};
-
->>>>>>> 825fc273
 LLCurl::Multi::Multi()
 	: LLThread("Curl Multi"),
 	  mQueued(0),
