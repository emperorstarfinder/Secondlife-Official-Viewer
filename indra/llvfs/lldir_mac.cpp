--- conflicted
+++ resolved
@@ -173,11 +173,7 @@
 		mAppRODataDir = app_read_only_data_dir;
 		mSkinBaseDir = mAppRODataDir + mDirDelimiter + "skins";
 	}
-<<<<<<< HEAD
-	mCAFile = getExpandedFilename(LL_PATH_EXECUTABLE, "ca-bundle.crt");
-=======
 	mCAFile = getExpandedFilename(LL_PATH_EXECUTABLE, "../Resources", "ca-bundle.crt");
->>>>>>> 5a273d43
 }
 
 std::string LLDir_Mac::getCurPath()
