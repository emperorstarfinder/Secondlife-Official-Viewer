--- conflicted
+++ resolved
@@ -567,13 +567,8 @@
 
 void LLDir::setLindenUserDir(const std::string &username)
 {
-<<<<<<< HEAD
-	// if both first and last aren't set, assume we're grabbing the cached dir
+	// if the username isn't set, that's bad
 	if (!username.empty())
-=======
-	// if both first and last aren't set, that's bad.
-	if (!first.empty() && !last.empty())
->>>>>>> 82de841c
 	{
 		// some platforms have case-sensitive filesystems, so be
 		// utterly consistent with our firstname/lastname case.
@@ -582,14 +577,7 @@
 		LLStringUtil::replaceChar(userlower, ' ', '_');
 		mLindenUserDir = getOSUserAppDir();
 		mLindenUserDir += mDirDelimiter;
-<<<<<<< HEAD
 		mLindenUserDir += userlower;
-=======
-		mLindenUserDir += firstlower;
-		mLindenUserDir += "_";
-		mLindenUserDir += lastlower;
-		llinfos << "Got name for LLDir::setLindenUserDir(first='" << first << "', last='" << last << "')" << llendl;
->>>>>>> 82de841c
 	}
 	else
 	{
