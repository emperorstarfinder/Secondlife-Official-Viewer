/** 
 * @file mac_crash_logger.cpp
 * @brief Mac OSX crash logger implementation
 *
 * $LicenseInfo:firstyear=2003&license=viewerlgpl$
 * Second Life Viewer Source Code
 * Copyright (C) 2010, Linden Research, Inc.
 * 
 * This library is free software; you can redistribute it and/or
 * modify it under the terms of the GNU Lesser General Public
 * License as published by the Free Software Foundation;
 * version 2.1 of the License only.
 * 
 * This library is distributed in the hope that it will be useful,
 * but WITHOUT ANY WARRANTY; without even the implied warranty of
 * MERCHANTABILITY or FITNESS FOR A PARTICULAR PURPOSE.  See the GNU
 * Lesser General Public License for more details.
 * 
 * You should have received a copy of the GNU Lesser General Public
 * License along with this library; if not, write to the Free Software
 * Foundation, Inc., 51 Franklin Street, Fifth Floor, Boston, MA  02110-1301  USA
 * 
 * Linden Research, Inc., 945 Battery Street, San Francisco, CA  94111  USA
 * $/LicenseInfo$
 */

#include "linden_common.h"
#include "llcrashloggermac.h"
#include "indra_constants.h"
#include "llpidlock.h"

#include <iostream>
    
int main(int argc, char **argv)
{
	LLCrashLoggerMac app;
	app.parseCommandOptions(argc, argv);

    LLSD options = LLApp::instance()->getOptionData(
                        LLApp::PRIORITY_COMMAND_LINE);
    
<<<<<<< HEAD
    if (!(options.has("pid") && options.has("dumpdir")))
    {
        LL_WARNS() << "Insufficient parameters to crash report." << LL_ENDL;
    }
    
=======
>>>>>>> 2446fab3
	if (! app.init())
	{
		LL_WARNS() << "Unable to initialize application." << LL_ENDL;
		return 1;
	}

    if (!(options.has("pid") && options.has("dumpdir")))
    {
        LL_WARNS() << "Insufficient parameters to crash report." << llendl;
    }

    if (app.getCrashBehavior() != CRASH_BEHAVIOR_ALWAYS_SEND)
    {
//        return NSApplicationMain(argc, (const char **)argv);
    }
	app.mainLoop();
	app.cleanup();

	LL_INFOS() << "Crash reporter finished normally." << LL_ENDL;
    
	return 0;
}<|MERGE_RESOLUTION|>--- conflicted
+++ resolved
@@ -39,14 +39,6 @@
     LLSD options = LLApp::instance()->getOptionData(
                         LLApp::PRIORITY_COMMAND_LINE);
     
-<<<<<<< HEAD
-    if (!(options.has("pid") && options.has("dumpdir")))
-    {
-        LL_WARNS() << "Insufficient parameters to crash report." << LL_ENDL;
-    }
-    
-=======
->>>>>>> 2446fab3
 	if (! app.init())
 	{
 		LL_WARNS() << "Unable to initialize application." << LL_ENDL;
