/** 
 * @file lltexlayerparams.h
 * @brief Texture layer parameters, used by lltexlayer.
 *
 * $LicenseInfo:firstyear=2002&license=viewerlgpl$
 * Second Life Viewer Source Code
 * Copyright (C) 2010, Linden Research, Inc.
 * 
 * This library is free software; you can redistribute it and/or
 * modify it under the terms of the GNU Lesser General Public
 * License as published by the Free Software Foundation;
 * version 2.1 of the License only.
 * 
 * This library is distributed in the hope that it will be useful,
 * but WITHOUT ANY WARRANTY; without even the implied warranty of
 * MERCHANTABILITY or FITNESS FOR A PARTICULAR PURPOSE.  See the GNU
 * Lesser General Public License for more details.
 * 
 * You should have received a copy of the GNU Lesser General Public
 * License along with this library; if not, write to the Free Software
 * Foundation, Inc., 51 Franklin Street, Fifth Floor, Boston, MA  02110-1301  USA
 * 
 * Linden Research, Inc., 945 Battery Street, San Francisco, CA  94111  USA
 * $/LicenseInfo$
 */

#ifndef LL_LLTEXLAYERPARAMS_H
#define LL_LLTEXLAYERPARAMS_H

#include "llpointer.h"
#include "v4color.h"
#include "llviewervisualparam.h"

class LLAvatarAppearance;
class LLImageRaw;
class LLImageTGA;
class LLTexLayer;
class LLTexLayerInterface;
class LLGLTexture;
class LLWearable;

//~~~~~~~~~~~~~~~~~~~~~~~~~~~~~~~~~~~~~~~~~~~~~~~~~~~~~~~~~~~~~~~~~~~~~~~~~~~~~~~~
// LLTexLayerParam
// 
//~~~~~~~~~~~~~~~~~~~~~~~~~~~~~~~~~~~~~~~~~~~~~~~~~~~~~~~~~~~~~~~~~~~~~~~~~~~~~~~~
class LLTexLayerParam : public LLViewerVisualParam
{
public: 
	LLTexLayerParam(LLTexLayerInterface *layer);
	LLTexLayerParam(LLAvatarAppearance *appearance);
	/*virtual*/ BOOL setInfo(LLViewerVisualParamInfo *info, BOOL add_to_appearance);
	/*virtual*/ LLViewerVisualParam* cloneParam(LLWearable* wearable) const = 0;

protected:
	LLTexLayerParam(const LLTexLayerParam& pOther);

	LLTexLayerInterface*	mTexLayer;
	LLAvatarAppearance*		mAvatarAppearance;
};

//~~~~~~~~~~~~~~~~~~~~~~~~~~~~~~~~~~~~~~~~~~~~~~~~~~~~~~~~~~~~~~~~~~~~~~~~~~~~~~~~
// LLTexLayerParamAlpha
// 
//~~~~~~~~~~~~~~~~~~~~~~~~~~~~~~~~~~~~~~~~~~~~~~~~~~~~~~~~~~~~~~~~~~~~~~~~~~~~~~~~
LL_ALIGN_PREFIX(16)
class LLTexLayerParamAlpha : public LLTexLayerParam
{
public:
	LLTexLayerParamAlpha( LLTexLayerInterface* layer );
	LLTexLayerParamAlpha( LLAvatarAppearance* appearance );
	/*virtual*/ ~LLTexLayerParamAlpha();

	void* operator new(size_t size)
	{
		return ll_aligned_malloc_16(size);
	}

	void operator delete(void* ptr)
	{
		ll_aligned_free_16(ptr);
	}

	/*virtual*/ LLViewerVisualParam* cloneParam(LLWearable* wearable = NULL) const;

	// LLVisualParam Virtual functions
	///*virtual*/ BOOL		parseData(LLXmlTreeNode* node);
	/*virtual*/ void		apply( ESex avatar_sex ) {}
	/*virtual*/ void		setWeight(F32 weight);
	/*virtual*/ void		setAnimationTarget(F32 target_value); 
	/*virtual*/ void		animate(F32 delta);

	// LLViewerVisualParam Virtual functions
	/*virtual*/ F32					getTotalDistortion()									{ return 1.f; }
	/*virtual*/ const LLVector4a&	getAvgDistortion()										{ return mAvgDistortionVec; }
	/*virtual*/ F32					getMaxDistortion()										{ return 3.f; }
	/*virtual*/ LLVector4a			getVertexDistortion(S32 index, LLPolyMesh *poly_mesh)	{ return LLVector4a(1.f, 1.f, 1.f);}
	/*virtual*/ const LLVector4a*	getFirstDistortion(U32 *index, LLPolyMesh **poly_mesh)	{ index = 0; poly_mesh = NULL; return &mAvgDistortionVec;};
	/*virtual*/ const LLVector4a*	getNextDistortion(U32 *index, LLPolyMesh **poly_mesh)	{ index = 0; poly_mesh = NULL; return NULL;};

	// New functions
	BOOL					render( S32 x, S32 y, S32 width, S32 height );
	BOOL					getSkip() const;
	void					deleteCaches();
	BOOL					getMultiplyBlend() const;

private:
	LLTexLayerParamAlpha(const LLTexLayerParamAlpha& pOther);

	LLPointer<LLGLTexture>	mCachedProcessedTexture;
	LLPointer<LLImageTGA>	mStaticImageTGA;
	LLPointer<LLImageRaw>	mStaticImageRaw;
	BOOL					mNeedsCreateTexture;
	BOOL					mStaticImageInvalid;
	LL_ALIGN_16(LLVector4a				mAvgDistortionVec);
	F32						mCachedEffectiveWeight;

public:
	// Global list of instances for gathering statistics
	static void				dumpCacheByteCount();
	static void				getCacheByteCount( S32* gl_bytes );

	typedef std::list< LLTexLayerParamAlpha* > param_alpha_ptr_list_t;
	static param_alpha_ptr_list_t sInstances;
} LL_ALIGN_POSTFIX(16);
class LLTexLayerParamAlphaInfo : public LLViewerVisualParamInfo
{
	friend class LLTexLayerParamAlpha;
public:
	LLTexLayerParamAlphaInfo();
	/*virtual*/ ~LLTexLayerParamAlphaInfo() {};

	/*virtual*/ BOOL parseXml(LLXmlTreeNode* node);

private:
	std::string				mStaticImageFileName;
	BOOL					mMultiplyBlend;
	BOOL					mSkipIfZeroWeight;
	F32						mDomain;
};
//
// LLTexLayerParamAlpha
//-----------------------------------------------------------------------------

//~~~~~~~~~~~~~~~~~~~~~~~~~~~~~~~~~~~~~~~~~~~~~~~~~~~~~~~~~~~~~~~~~~~~~~~~~~~~~~~~
// LLTexLayerParamColor
//
//~~~~~~~~~~~~~~~~~~~~~~~~~~~~~~~~~~~~~~~~~~~~~~~~~~~~~~~~~~~~~~~~~~~~~~~~~~~~~~~~

LL_ALIGN_PREFIX(16)
class LLTexLayerParamColor : public LLTexLayerParam
{
public:
	enum EColorOperation
	{
		OP_ADD = 0,
		OP_MULTIPLY = 1,
		OP_BLEND = 2,
		OP_COUNT = 3 // Number of operations
	};

	LLTexLayerParamColor( LLTexLayerInterface* layer );
	LLTexLayerParamColor( LLAvatarAppearance* appearance );

	void* operator new(size_t size)
	{
		return ll_aligned_malloc_16(size);
	}

	void operator delete(void* ptr)
	{
		ll_aligned_free_16(ptr);
	}

	/* virtual */ ~LLTexLayerParamColor();

	/*virtual*/ LLViewerVisualParam* cloneParam(LLWearable* wearable = NULL) const;

	// LLVisualParam Virtual functions
	///*virtual*/ BOOL			parseData(LLXmlTreeNode* node);
	/*virtual*/ void			apply( ESex avatar_sex ) {}
	/*virtual*/ void			setWeight(F32 weight);
	/*virtual*/ void			setAnimationTarget(F32 target_value);
	/*virtual*/ void			animate(F32 delta);


	// LLViewerVisualParam Virtual functions
	/*virtual*/ F32					getTotalDistortion()									{ return 1.f; }
	/*virtual*/ const LLVector4a&	getAvgDistortion()										{ return mAvgDistortionVec; }
	/*virtual*/ F32					getMaxDistortion()										{ return 3.f; }
	/*virtual*/ LLVector4a			getVertexDistortion(S32 index, LLPolyMesh *poly_mesh)	{ return LLVector4a(1.f, 1.f, 1.f); }
	/*virtual*/ const LLVector4a*	getFirstDistortion(U32 *index, LLPolyMesh **poly_mesh)	{ index = 0; poly_mesh = NULL; return &mAvgDistortionVec;};
	/*virtual*/ const LLVector4a*	getNextDistortion(U32 *index, LLPolyMesh **poly_mesh)	{ index = 0; poly_mesh = NULL; return NULL;};

	// New functions
	LLColor4				getNetColor() const;
protected:
<<<<<<< HEAD
	virtual void onGlobalColorChanged() {}
=======
	LLTexLayerParamColor(const LLTexLayerParamColor& pOther);

	virtual void onGlobalColorChanged(bool upload_bake) {}
>>>>>>> 51e0cc81
private:
	LL_ALIGN_16(LLVector4a				mAvgDistortionVec);
} LL_ALIGN_POSTFIX(16);

class LLTexLayerParamColorInfo : public LLViewerVisualParamInfo
{
	friend class LLTexLayerParamColor;

public:
	LLTexLayerParamColorInfo();
	virtual ~LLTexLayerParamColorInfo() {};
	BOOL parseXml( LLXmlTreeNode* node );
	LLTexLayerParamColor::EColorOperation getOperation() const { return mOperation; }
private:
	enum { MAX_COLOR_VALUES = 20 };
	LLTexLayerParamColor::EColorOperation		mOperation;
	LLColor4			mColors[MAX_COLOR_VALUES];
	S32					mNumColors;
};

typedef std::vector<LLTexLayerParamColor *> param_color_list_t;
typedef std::vector<LLTexLayerParamAlpha *> param_alpha_list_t;
typedef std::vector<LLTexLayerParamColorInfo *> param_color_info_list_t;
typedef std::vector<LLTexLayerParamAlphaInfo *> param_alpha_info_list_t;

#endif<|MERGE_RESOLUTION|>--- conflicted
+++ resolved
@@ -194,13 +194,9 @@
 	// New functions
 	LLColor4				getNetColor() const;
 protected:
-<<<<<<< HEAD
+	LLTexLayerParamColor(const LLTexLayerParamColor& pOther);
+
 	virtual void onGlobalColorChanged() {}
-=======
-	LLTexLayerParamColor(const LLTexLayerParamColor& pOther);
-
-	virtual void onGlobalColorChanged(bool upload_bake) {}
->>>>>>> 51e0cc81
 private:
 	LL_ALIGN_16(LLVector4a				mAvgDistortionVec);
 } LL_ALIGN_POSTFIX(16);
