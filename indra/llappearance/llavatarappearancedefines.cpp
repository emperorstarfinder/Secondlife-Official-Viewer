/** 
 * @file llavatarappearancedefines.cpp
 * @brief Implementation of LLAvatarAppearanceDefines::LLAvatarAppearanceDictionary 
 *
 * $LicenseInfo:firstyear=2001&license=viewerlgpl$
 * Second Life Viewer Source Code
 * Copyright (C) 2010, Linden Research, Inc.
 * 
 * This library is free software; you can redistribute it and/or
 * modify it under the terms of the GNU Lesser General Public
 * License as published by the Free Software Foundation;
 * version 2.1 of the License only.
 * 
 * This library is distributed in the hope that it will be useful,
 * but WITHOUT ANY WARRANTY; without even the implied warranty of
 * MERCHANTABILITY or FITNESS FOR A PARTICULAR PURPOSE.  See the GNU
 * Lesser General Public License for more details.
 * 
 * You should have received a copy of the GNU Lesser General Public
 * License along with this library; if not, write to the Free Software
 * Foundation, Inc., 51 Franklin Street, Fifth Floor, Boston, MA  02110-1301  USA
 * 
 * Linden Research, Inc., 945 Battery Street, San Francisco, CA  94111  USA
 * $/LicenseInfo$
 */

#include "linden_common.h"
#include "llavatarappearancedefines.h"
#include "indra_constants.h"

const S32 LLAvatarAppearanceDefines::SCRATCH_TEX_WIDTH = 1024;
const S32 LLAvatarAppearanceDefines::SCRATCH_TEX_HEIGHT = 1024;
const S32 LLAvatarAppearanceDefines::IMPOSTOR_PERIOD = 2;

using namespace LLAvatarAppearanceDefines;

/*********************************************************************************
 * Edit this function to add/remove/change textures and mesh definitions for avatars.
 */

LLAvatarAppearanceDictionary::Textures::Textures()
{
	addEntry(TEX_HEAD_BODYPAINT,              new TextureEntry("head_bodypaint",   TRUE,  BAKED_NUM_INDICES, "",                          LLWearableType::WT_SKIN));
	addEntry(TEX_UPPER_SHIRT,                 new TextureEntry("upper_shirt",      TRUE,  BAKED_NUM_INDICES, "UIImgDefaultShirtUUID",     LLWearableType::WT_SHIRT));
	addEntry(TEX_LOWER_PANTS,                 new TextureEntry("lower_pants",      TRUE,  BAKED_NUM_INDICES, "UIImgDefaultPantsUUID",     LLWearableType::WT_PANTS));
	addEntry(TEX_EYES_IRIS,                   new TextureEntry("eyes_iris",        TRUE,  BAKED_NUM_INDICES, "UIImgDefaultEyesUUID",      LLWearableType::WT_EYES));
	addEntry(TEX_HAIR,                        new TextureEntry("hair_grain",       TRUE,  BAKED_NUM_INDICES, "UIImgDefaultHairUUID",      LLWearableType::WT_HAIR));
	addEntry(TEX_UPPER_BODYPAINT,             new TextureEntry("upper_bodypaint",  TRUE,  BAKED_NUM_INDICES, "",                          LLWearableType::WT_SKIN));
	addEntry(TEX_LOWER_BODYPAINT,             new TextureEntry("lower_bodypaint",  TRUE,  BAKED_NUM_INDICES, "",                          LLWearableType::WT_SKIN));
	addEntry(TEX_LOWER_SHOES,                 new TextureEntry("lower_shoes",      TRUE,  BAKED_NUM_INDICES, "UIImgDefaultShoesUUID",     LLWearableType::WT_SHOES));
	addEntry(TEX_LOWER_SOCKS,                 new TextureEntry("lower_socks",      TRUE,  BAKED_NUM_INDICES, "UIImgDefaultSocksUUID",     LLWearableType::WT_SOCKS));
	addEntry(TEX_UPPER_JACKET,                new TextureEntry("upper_jacket",     TRUE,  BAKED_NUM_INDICES, "UIImgDefaultJacketUUID",    LLWearableType::WT_JACKET));
	addEntry(TEX_LOWER_JACKET,                new TextureEntry("lower_jacket",     TRUE,  BAKED_NUM_INDICES, "UIImgDefaultJacketUUID",    LLWearableType::WT_JACKET));
	addEntry(TEX_UPPER_GLOVES,                new TextureEntry("upper_gloves",     TRUE,  BAKED_NUM_INDICES, "UIImgDefaultGlovesUUID",    LLWearableType::WT_GLOVES));
	addEntry(TEX_UPPER_UNDERSHIRT,            new TextureEntry("upper_undershirt", TRUE,  BAKED_NUM_INDICES, "UIImgDefaultUnderwearUUID", LLWearableType::WT_UNDERSHIRT));
	addEntry(TEX_LOWER_UNDERPANTS,            new TextureEntry("lower_underpants", TRUE,  BAKED_NUM_INDICES, "UIImgDefaultUnderwearUUID", LLWearableType::WT_UNDERPANTS));
	addEntry(TEX_SKIRT,                       new TextureEntry("skirt",            TRUE,  BAKED_NUM_INDICES, "UIImgDefaultSkirtUUID",     LLWearableType::WT_SKIRT));

	addEntry(TEX_LOWER_ALPHA,                 new TextureEntry("lower_alpha",      TRUE,  BAKED_NUM_INDICES, "UIImgDefaultAlphaUUID",     LLWearableType::WT_ALPHA));
	addEntry(TEX_UPPER_ALPHA,                 new TextureEntry("upper_alpha",      TRUE,  BAKED_NUM_INDICES, "UIImgDefaultAlphaUUID",     LLWearableType::WT_ALPHA));
	addEntry(TEX_HEAD_ALPHA,                  new TextureEntry("head_alpha",       TRUE,  BAKED_NUM_INDICES, "UIImgDefaultAlphaUUID",     LLWearableType::WT_ALPHA));
	addEntry(TEX_EYES_ALPHA,                  new TextureEntry("eyes_alpha",       TRUE,  BAKED_NUM_INDICES, "UIImgDefaultAlphaUUID",     LLWearableType::WT_ALPHA));
	addEntry(TEX_HAIR_ALPHA,                  new TextureEntry("hair_alpha",       TRUE,  BAKED_NUM_INDICES, "UIImgDefaultAlphaUUID",     LLWearableType::WT_ALPHA));

	addEntry(TEX_HEAD_TATTOO,                 new TextureEntry("head_tattoo",      TRUE,  BAKED_NUM_INDICES, "",     LLWearableType::WT_TATTOO));
	addEntry(TEX_UPPER_TATTOO,                new TextureEntry("upper_tattoo",     TRUE,  BAKED_NUM_INDICES, "",     LLWearableType::WT_TATTOO));
	addEntry(TEX_LOWER_TATTOO,                new TextureEntry("lower_tattoo",     TRUE,  BAKED_NUM_INDICES, "",     LLWearableType::WT_TATTOO));

	addEntry(TEX_HEAD_BAKED,                  new TextureEntry("head-baked",       FALSE, BAKED_HEAD, "head"));
	addEntry(TEX_UPPER_BAKED,                 new TextureEntry("upper-baked",      FALSE, BAKED_UPPER, "upper"));
	addEntry(TEX_LOWER_BAKED,                 new TextureEntry("lower-baked",      FALSE, BAKED_LOWER, "lower"));
	addEntry(TEX_EYES_BAKED,                  new TextureEntry("eyes-baked",       FALSE, BAKED_EYES, "eyes"));
	addEntry(TEX_HAIR_BAKED,                  new TextureEntry("hair-baked",       FALSE, BAKED_HAIR, "hair"));
	addEntry(TEX_SKIRT_BAKED,                 new TextureEntry("skirt-baked",      FALSE, BAKED_SKIRT, "skirt"));
}

LLAvatarAppearanceDictionary::BakedTextures::BakedTextures()
{
	// Baked textures
	addEntry(BAKED_HEAD,       new BakedEntry(TEX_HEAD_BAKED,  
											  "head", "a4b9dc38-e13b-4df9-b284-751efb0566ff", 
											  3, TEX_HEAD_BODYPAINT, TEX_HEAD_TATTOO, TEX_HEAD_ALPHA,
											  5, LLWearableType::WT_SHAPE, LLWearableType::WT_SKIN, LLWearableType::WT_HAIR, LLWearableType::WT_TATTOO, LLWearableType::WT_ALPHA));

	addEntry(BAKED_UPPER,      new BakedEntry(TEX_UPPER_BAKED, 
											  "upper_body", "5943ff64-d26c-4a90-a8c0-d61f56bd98d4", 
											  7, TEX_UPPER_SHIRT,TEX_UPPER_BODYPAINT, TEX_UPPER_JACKET,
											  TEX_UPPER_GLOVES, TEX_UPPER_UNDERSHIRT, TEX_UPPER_TATTOO, TEX_UPPER_ALPHA,
											  8, LLWearableType::WT_SHAPE, LLWearableType::WT_SKIN,	LLWearableType::WT_SHIRT, LLWearableType::WT_JACKET, LLWearableType::WT_GLOVES, LLWearableType::WT_UNDERSHIRT, LLWearableType::WT_TATTOO, LLWearableType::WT_ALPHA));											  

	addEntry(BAKED_LOWER,      new BakedEntry(TEX_LOWER_BAKED, 
											  "lower_body", "2944ee70-90a7-425d-a5fb-d749c782ed7d",
											  8, TEX_LOWER_PANTS,TEX_LOWER_BODYPAINT,TEX_LOWER_SHOES, TEX_LOWER_SOCKS,
											  TEX_LOWER_JACKET, TEX_LOWER_UNDERPANTS, TEX_LOWER_TATTOO, TEX_LOWER_ALPHA,
											  9, LLWearableType::WT_SHAPE, LLWearableType::WT_SKIN,	LLWearableType::WT_PANTS, LLWearableType::WT_SHOES,	 LLWearableType::WT_SOCKS,  LLWearableType::WT_JACKET, LLWearableType::WT_UNDERPANTS, LLWearableType::WT_TATTOO, LLWearableType::WT_ALPHA));

	addEntry(BAKED_EYES,       new BakedEntry(TEX_EYES_BAKED,  
											  "eyes", "27b1bc0f-979f-4b13-95fe-b981c2ba9788",
											  2, TEX_EYES_IRIS, TEX_EYES_ALPHA,
											  2, LLWearableType::WT_EYES, LLWearableType::WT_ALPHA));

	addEntry(BAKED_SKIRT,      new BakedEntry(TEX_SKIRT_BAKED,
											  "skirt", "03e7e8cb-1368-483b-b6f3-74850838ba63", 
											  1, TEX_SKIRT,
											  1, LLWearableType::WT_SKIRT));

	addEntry(BAKED_HAIR,       new BakedEntry(TEX_HAIR_BAKED,
											  "hair", "a60e85a9-74e8-48d8-8a2d-8129f28d9b61", 
											  2, TEX_HAIR, TEX_HAIR_ALPHA,
											  2, LLWearableType::WT_HAIR, LLWearableType::WT_ALPHA));
}

LLAvatarAppearanceDictionary::MeshEntries::MeshEntries()
{
	// MeshEntries
	addEntry(MESH_ID_HAIR,             new MeshEntry(BAKED_HAIR,  "hairMesh",         6, PN_4));
	addEntry(MESH_ID_HEAD,             new MeshEntry(BAKED_HEAD,  "headMesh",         5, PN_5));
	addEntry(MESH_ID_EYELASH,          new MeshEntry(BAKED_HEAD,  "eyelashMesh",      1, PN_0)); // no baked mesh associated currently
	addEntry(MESH_ID_UPPER_BODY,       new MeshEntry(BAKED_UPPER, "upperBodyMesh",    5, PN_1));
	addEntry(MESH_ID_LOWER_BODY,       new MeshEntry(BAKED_LOWER, "lowerBodyMesh",    5, PN_2));
	addEntry(MESH_ID_EYEBALL_LEFT,     new MeshEntry(BAKED_EYES,  "eyeBallLeftMesh",  2, PN_3));
	addEntry(MESH_ID_EYEBALL_RIGHT,    new MeshEntry(BAKED_EYES,  "eyeBallRightMesh", 2, PN_3));
	addEntry(MESH_ID_SKIRT,            new MeshEntry(BAKED_SKIRT, "skirtMesh",        5, PN_5));
}

/*
 *
 *********************************************************************************/

LLAvatarAppearanceDictionary::LLAvatarAppearanceDictionary()
{
	createAssociations();
}

//virtual 
LLAvatarAppearanceDictionary::~LLAvatarAppearanceDictionary()
{
}

// Baked textures are composites of textures; for each such composited texture,
// map it to the baked texture.
void LLAvatarAppearanceDictionary::createAssociations()
{
	for (BakedTextures::const_iterator iter = mBakedTextures.begin(); iter != mBakedTextures.end(); iter++)
	{
		const EBakedTextureIndex baked_index = (iter->first);
		const BakedEntry *dict = (iter->second);

		// For each texture that this baked texture index affects, associate those textures
		// with this baked texture index.
		for (texture_vec_t::const_iterator local_texture_iter = dict->mLocalTextures.begin();
			 local_texture_iter != dict->mLocalTextures.end();
			 local_texture_iter++)
		{
			const ETextureIndex local_texture_index = (ETextureIndex) *local_texture_iter;
			mTextures[local_texture_index]->mIsUsedByBakedTexture = true;
			mTextures[local_texture_index]->mBakedTextureIndex = baked_index;
		}
	}
		
}

LLAvatarAppearanceDictionary::TextureEntry::TextureEntry(const std::string &name,
												 bool is_local_texture, 
												 EBakedTextureIndex baked_texture_index,
												 const std::string &default_image_name,
												 LLWearableType::EType wearable_type) :
	LLDictionaryEntry(name),
	mIsLocalTexture(is_local_texture),
	mIsBakedTexture(!is_local_texture),
	mIsUsedByBakedTexture(baked_texture_index != BAKED_NUM_INDICES),
	mBakedTextureIndex(baked_texture_index),
	mDefaultImageName(default_image_name),
	mWearableType(wearable_type)
{
}

LLAvatarAppearanceDictionary::MeshEntry::MeshEntry(EBakedTextureIndex baked_index, 
										   const std::string &name, 
										   U8 level,
										   LLJointPickName pick) :
	LLDictionaryEntry(name),
	mBakedID(baked_index),
	mLOD(level),
	mPickName(pick)
{
}
LLAvatarAppearanceDictionary::BakedEntry::BakedEntry(ETextureIndex tex_index, 
											 const std::string &name, 
											 const std::string &hash_name,
											 U32 num_local_textures,
											 ... ) :
	LLDictionaryEntry(name),
	mWearablesHashID(LLUUID(hash_name)),
	mTextureIndex(tex_index)
{
	va_list argp;

	va_start(argp, num_local_textures);

	// Read in local textures
	for (U8 i=0; i < num_local_textures; i++)
	{
		ETextureIndex t = (ETextureIndex)va_arg(argp,int);
		mLocalTextures.push_back(t);
	}

	// Read in number of wearables
	const U32 num_wearables = (U32)va_arg(argp,int);
	// Read in wearables
	for (U8 i=0; i < num_wearables; i++)
	{
		LLWearableType::EType t = (LLWearableType::EType)va_arg(argp,int);
		mWearables.push_back(t);
	}
}

// static
ETextureIndex LLAvatarAppearanceDictionary::bakedToLocalTextureIndex(EBakedTextureIndex index)
{
	return LLAvatarAppearanceDictionary::getInstance()->getBakedTexture(index)->mTextureIndex;
}

// static
EBakedTextureIndex LLAvatarAppearanceDictionary::findBakedByRegionName(std::string name)
{
	U8 index = 0;
	while (index < BAKED_NUM_INDICES)
	{
		const BakedEntry *be = LLAvatarAppearanceDictionary::getInstance()->getBakedTexture((EBakedTextureIndex) index);
		if (be && be->mName.compare(name) == 0)
		{
			// baked texture found
			return (EBakedTextureIndex) index;
		}
		index++;
	}
	// baked texture could not be found
	return BAKED_NUM_INDICES;
}

// static 
EBakedTextureIndex LLAvatarAppearanceDictionary::findBakedByImageName(std::string name)
{
	U8 index = 0;
	while (index < BAKED_NUM_INDICES)
	{
		const BakedEntry *be = LLAvatarAppearanceDictionary::getInstance()->getBakedTexture((EBakedTextureIndex) index);
		if (be)
		{
			const TextureEntry *te = LLAvatarAppearanceDictionary::getInstance()->getTexture(be->mTextureIndex);
			if (te && te->mDefaultImageName.compare(name) == 0)
			{
				// baked texture found
				return (EBakedTextureIndex) index;
			}
		}
		index++;
	}
	// baked texture could not be found
	return BAKED_NUM_INDICES;
}

// static
LLWearableType::EType LLAvatarAppearanceDictionary::getTEWearableType(ETextureIndex index )
{
	return getInstance()->getTexture(index)->mWearableType;
<<<<<<< HEAD
}

// static
BOOL LLAvatarAppearanceDictionary::isBakedImageId(const LLUUID& id)
{
	if ((id == IMG_USE_BAKED_EYES) || (id == IMG_USE_BAKED_HAIR) || (id == IMG_USE_BAKED_HEAD) || (id == IMG_USE_BAKED_LOWER) || (id == IMG_USE_BAKED_SKIRT) || (id == IMG_USE_BAKED_UPPER))
	{
		return TRUE;
	}

	return FALSE;
}

// static 
EBakedTextureIndex LLAvatarAppearanceDictionary::assetIdToBakedTextureIndex(const LLUUID& id)
{
	if (id == IMG_USE_BAKED_EYES)
	{
		return BAKED_EYES;
	}
	else if (id == IMG_USE_BAKED_HAIR)
	{
		return BAKED_HAIR;
	}
	else if (id == IMG_USE_BAKED_HEAD)
	{
		return BAKED_HEAD;
	}
	else if (id == IMG_USE_BAKED_LOWER)
	{
		return BAKED_LOWER;
	}
	else if (id == IMG_USE_BAKED_SKIRT)
	{
		return BAKED_SKIRT;
	}
	else if (id == IMG_USE_BAKED_UPPER)
	{
		return BAKED_UPPER;
	}

	return BAKED_NUM_INDICES;
}

//static
LLUUID LLAvatarAppearanceDictionary::localTextureIndexToMagicId(ETextureIndex t)
{
	LLUUID id = LLUUID::null;

	switch (t)
	{
	case LLAvatarAppearanceDefines::TEX_HEAD_BAKED:
		id = IMG_USE_BAKED_HEAD;
		break;
	case LLAvatarAppearanceDefines::TEX_UPPER_BAKED:
		id = IMG_USE_BAKED_UPPER;
		break;
	case LLAvatarAppearanceDefines::TEX_LOWER_BAKED:
		id = IMG_USE_BAKED_LOWER;
		break;
	case LLAvatarAppearanceDefines::TEX_EYES_BAKED:
		id = IMG_USE_BAKED_EYES;
		break;
	case LLAvatarAppearanceDefines::TEX_SKIRT_BAKED:
		id = IMG_USE_BAKED_SKIRT;
		break;
	case LLAvatarAppearanceDefines::TEX_HAIR_BAKED:
		id = IMG_USE_BAKED_HAIR;
		break;
	default:
		break;
	}

	return id;
=======
>>>>>>> 5a12a88f
}<|MERGE_RESOLUTION|>--- conflicted
+++ resolved
@@ -265,7 +265,6 @@
 LLWearableType::EType LLAvatarAppearanceDictionary::getTEWearableType(ETextureIndex index )
 {
 	return getInstance()->getTexture(index)->mWearableType;
-<<<<<<< HEAD
 }
 
 // static
@@ -340,6 +339,4 @@
 	}
 
 	return id;
-=======
->>>>>>> 5a12a88f
 }