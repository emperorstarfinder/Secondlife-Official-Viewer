--- conflicted
+++ resolved
@@ -1577,10 +1577,6 @@
 			}
 			alpha_data = new U8[width * height];
 			mAlphaCache[cache_index] = alpha_data;
-<<<<<<< HEAD
-			glReadPixels(x, y, width, height, GL_ALPHA, GL_UNSIGNED_BYTE, alpha_data);
-            }
-=======
     
 			// nSight doesn't support use of glReadPixels
 			if (!LLRender::sNsightDebugSupport)
@@ -1588,7 +1584,6 @@
 				glReadPixels(x, y, width, height, GL_ALPHA, GL_UNSIGNED_BYTE, alpha_data);
 			}
 		}
->>>>>>> c70119eb
 		
 		getTexLayerSet()->getAvatarAppearance()->dirtyMesh();
 
