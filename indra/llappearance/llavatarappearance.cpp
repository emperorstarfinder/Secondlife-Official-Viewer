/** 
 * @File llavatarappearance.cpp
 * @brief Implementation of LLAvatarAppearance class
 *
 * $LicenseInfo:firstyear=2012&license=viewerlgpl$
 * Second Life Viewer Source Code
 * Copyright (C) 2010, Linden Research, Inc.
 * 
 * This library is free software; you can redistribute it and/or
 * modify it under the terms of the GNU Lesser General Public
 * License as published by the Free Software Foundation;
 * version 2.1 of the License only.
 * 
 * This library is distributed in the hope that it will be useful,
 * but WITHOUT ANY WARRANTY; without even the implied warranty of
 * MERCHANTABILITY or FITNESS FOR A PARTICULAR PURPOSE.  See the GNU
 * Lesser General Public License for more details.
 * 
 * You should have received a copy of the GNU Lesser General Public
 * License along with this library; if not, write to the Free Software
 * Foundation, Inc., 51 Franklin Street, Fifth Floor, Boston, MA  02110-1301  USA
 * 
 * Linden Research, Inc., 945 Battery Street, San Francisco, CA  94111  USA
 * $/LicenseInfo$
 */

#if LL_MSVC
// disable warning about boost::lexical_cast returning uninitialized data
// when it fails to parse the string
#pragma warning (disable:4701)
#endif

#include "linden_common.h"

#include "llavatarappearance.h"
#include "llavatarappearancedefines.h"
#include "llavatarjointmesh.h"
#include "llstl.h"
#include "lldir.h"
#include "llpolymorph.h"
#include "llpolymesh.h"
#include "llpolyskeletaldistortion.h"
#include "llstl.h"
#include "lltexglobalcolor.h"
#include "llwearabledata.h"
#include "boost/bind.hpp"
#include "boost/tokenizer.hpp"


#if LL_MSVC
// disable boost::lexical_cast warning
#pragma warning (disable:4702)
#endif

#include <boost/lexical_cast.hpp>

using namespace LLAvatarAppearanceDefines;

//-----------------------------------------------------------------------------
// Constants
//-----------------------------------------------------------------------------

const std::string AVATAR_DEFAULT_CHAR = "avatar";
const LLColor4 DUMMY_COLOR = LLColor4(0.5,0.5,0.5,1.0);

/*********************************************************************************
 **                                                                             **
 ** Begin private LLAvatarAppearance Support classes
 **
 **/

//------------------------------------------------------------------------
// LLAvatarBoneInfo
// Trans/Scale/Rot etc. info about each avatar bone.  Used by LLVOAvatarSkeleton.
//------------------------------------------------------------------------
class LLAvatarBoneInfo
{
	friend class LLAvatarAppearance;
	friend class LLAvatarSkeletonInfo;
public:
	LLAvatarBoneInfo() : mIsJoint(FALSE) {}
	~LLAvatarBoneInfo()
	{
		std::for_each(mChildList.begin(), mChildList.end(), DeletePointer());
		mChildList.clear();
	}
	BOOL parseXml(LLXmlTreeNode* node);
	
private:
	std::string mName;
    std::string mSupport;
    std::string mAliases;
	BOOL mIsJoint;
	LLVector3 mPos;
    LLVector3 mEnd;
	LLVector3 mRot;
	LLVector3 mScale;
	LLVector3 mPivot;
	typedef std::vector<LLAvatarBoneInfo*> child_list_t;
	child_list_t mChildList;
};

//------------------------------------------------------------------------
// LLAvatarSkeletonInfo
// Overall avatar skeleton
//------------------------------------------------------------------------
class LLAvatarSkeletonInfo
{
	friend class LLAvatarAppearance;
public:
	LLAvatarSkeletonInfo() :
		mNumBones(0), mNumCollisionVolumes(0) {}
	~LLAvatarSkeletonInfo()
	{
		std::for_each(mBoneInfoList.begin(), mBoneInfoList.end(), DeletePointer());
		mBoneInfoList.clear();
	}
	BOOL parseXml(LLXmlTreeNode* node);
	S32 getNumBones() const { return mNumBones; }
	S32 getNumCollisionVolumes() const { return mNumCollisionVolumes; }
	
private:
	S32 mNumBones;
	S32 mNumCollisionVolumes;
    LLAvatarAppearance::joint_alias_map_t mJointAliasMap;
	typedef std::vector<LLAvatarBoneInfo*> bone_info_list_t;
	bone_info_list_t mBoneInfoList;
};

//-----------------------------------------------------------------------------
// LLAvatarXmlInfo
//-----------------------------------------------------------------------------

LLAvatarAppearance::LLAvatarXmlInfo::LLAvatarXmlInfo()
	: mTexSkinColorInfo(0), mTexHairColorInfo(0), mTexEyeColorInfo(0)
{
}

LLAvatarAppearance::LLAvatarXmlInfo::~LLAvatarXmlInfo()
{
	std::for_each(mMeshInfoList.begin(), mMeshInfoList.end(), DeletePointer());
	mMeshInfoList.clear();

	std::for_each(mSkeletalDistortionInfoList.begin(), mSkeletalDistortionInfoList.end(), DeletePointer());		
	mSkeletalDistortionInfoList.clear();

	std::for_each(mAttachmentInfoList.begin(), mAttachmentInfoList.end(), DeletePointer());
	mAttachmentInfoList.clear();

	delete_and_clear(mTexSkinColorInfo);
	delete_and_clear(mTexHairColorInfo);
	delete_and_clear(mTexEyeColorInfo);

	std::for_each(mLayerInfoList.begin(), mLayerInfoList.end(), DeletePointer());		
	mLayerInfoList.clear();

	std::for_each(mDriverInfoList.begin(), mDriverInfoList.end(), DeletePointer());
	mDriverInfoList.clear();

	std::for_each(mMorphMaskInfoList.begin(), mMorphMaskInfoList.end(), DeletePointer());
	mMorphMaskInfoList.clear();
}


/**
 **
 ** End LLAvatarAppearance Support classes
 **                                                                             **
 *********************************************************************************/

//-----------------------------------------------------------------------------
// Static Data
//-----------------------------------------------------------------------------
LLXmlTree LLAvatarAppearance::sXMLTree;
LLXmlTree LLAvatarAppearance::sSkeletonXMLTree;
LLAvatarSkeletonInfo* LLAvatarAppearance::sAvatarSkeletonInfo = NULL;
LLAvatarAppearance::LLAvatarXmlInfo* LLAvatarAppearance::sAvatarXmlInfo = NULL;


LLAvatarAppearance::LLAvatarAppearance(LLWearableData* wearable_data) :
	LLCharacter(),
	mIsDummy(FALSE),
	mTexSkinColor( NULL ),
	mTexHairColor( NULL ),
	mTexEyeColor( NULL ),
	mPelvisToFoot(0.f),
	mHeadOffset(),
	mRoot(NULL),
	mWearableData(wearable_data),
<<<<<<< HEAD
    mNextJointNum(0),
=======
>>>>>>> 5dcd81c1
    mNumBones(0),
    mNumCollisionVolumes(0),
    mCollisionVolumes(NULL),
    mIsBuilt(FALSE)
{
	llassert_always(mWearableData);
	mBakedTextureDatas.resize(LLAvatarAppearanceDefines::BAKED_NUM_INDICES);
	for (U32 i = 0; i < mBakedTextureDatas.size(); i++ )
	{
		mBakedTextureDatas[i].mLastTextureID = IMG_DEFAULT_AVATAR;
		mBakedTextureDatas[i].mTexLayerSet = NULL;
		mBakedTextureDatas[i].mIsLoaded = false;
		mBakedTextureDatas[i].mIsUsed = false;
		mBakedTextureDatas[i].mMaskTexName = 0;
		mBakedTextureDatas[i].mTextureIndex = LLAvatarAppearanceDefines::LLAvatarAppearanceDictionary::bakedToLocalTextureIndex((LLAvatarAppearanceDefines::EBakedTextureIndex)i);
	}
}

// virtual
void LLAvatarAppearance::initInstance()
{
	//-------------------------------------------------------------------------
	// initialize joint, mesh and shape members
	//-------------------------------------------------------------------------
	mRoot = createAvatarJoint();
	mRoot->setName( "mRoot" );

	for (LLAvatarAppearanceDictionary::MeshEntries::const_iterator iter = LLAvatarAppearanceDictionary::getInstance()->getMeshEntries().begin();
		 iter != LLAvatarAppearanceDictionary::getInstance()->getMeshEntries().end();
		 ++iter)
	{
		const EMeshIndex mesh_index = iter->first;
		const LLAvatarAppearanceDictionary::MeshEntry *mesh_dict = iter->second;
		LLAvatarJoint* joint = createAvatarJoint();
		joint->setName(mesh_dict->mName);
		joint->setMeshID(mesh_index);
		mMeshLOD.push_back(joint);
		
		/* mHairLOD.setName("mHairLOD");
		   mHairMesh0.setName("mHairMesh0");
		   mHairMesh0.setMeshID(MESH_ID_HAIR);
		   mHairMesh1.setName("mHairMesh1"); */
		for (U32 lod = 0; lod < mesh_dict->mLOD; lod++)
		{
			LLAvatarJointMesh* mesh = createAvatarJointMesh();
			std::string mesh_name = "m" + mesh_dict->mName + boost::lexical_cast<std::string>(lod);
			// We pre-pended an m - need to capitalize first character for camelCase
			mesh_name[1] = toupper(mesh_name[1]);
			mesh->setName(mesh_name);
			mesh->setMeshID(mesh_index);
			mesh->setPickName(mesh_dict->mPickName);
			mesh->setIsTransparent(FALSE);
			switch((S32)mesh_index)
			{
				case MESH_ID_HAIR:
					mesh->setIsTransparent(TRUE);
					break;
				case MESH_ID_SKIRT:
					mesh->setIsTransparent(TRUE);
					break;
				case MESH_ID_EYEBALL_LEFT:
				case MESH_ID_EYEBALL_RIGHT:
					mesh->setSpecular( LLColor4( 1.0f, 1.0f, 1.0f, 1.0f ), 1.f );
					break;
			}
			
			joint->mMeshParts.push_back(mesh);
		}
	}

	//-------------------------------------------------------------------------
	// associate baked textures with meshes
	//-------------------------------------------------------------------------
	for (LLAvatarAppearanceDictionary::MeshEntries::const_iterator iter = LLAvatarAppearanceDictionary::getInstance()->getMeshEntries().begin();
		 iter != LLAvatarAppearanceDictionary::getInstance()->getMeshEntries().end();
		 ++iter)
	{
		const EMeshIndex mesh_index = iter->first;
		const LLAvatarAppearanceDictionary::MeshEntry *mesh_dict = iter->second;
		const EBakedTextureIndex baked_texture_index = mesh_dict->mBakedID;
		// Skip it if there's no associated baked texture.
		if (baked_texture_index == BAKED_NUM_INDICES) continue;
		
		for (avatar_joint_mesh_list_t::iterator iter = mMeshLOD[mesh_index]->mMeshParts.begin();
			 iter != mMeshLOD[mesh_index]->mMeshParts.end(); 
			 ++iter)
		{
			LLAvatarJointMesh* mesh = (*iter);
			mBakedTextureDatas[(S32)baked_texture_index].mJointMeshes.push_back(mesh);
		}
	}

	buildCharacter();

}

// virtual
LLAvatarAppearance::~LLAvatarAppearance()
{
	delete_and_clear(mTexSkinColor);
	delete_and_clear(mTexHairColor);
	delete_and_clear(mTexEyeColor);

	for (U32 i = 0; i < mBakedTextureDatas.size(); i++)
	{
		delete_and_clear(mBakedTextureDatas[i].mTexLayerSet);
		mBakedTextureDatas[i].mJointMeshes.clear();

		for (morph_list_t::iterator iter2 = mBakedTextureDatas[i].mMaskedMorphs.begin();
			 iter2 != mBakedTextureDatas[i].mMaskedMorphs.end(); iter2++)
		{
			LLMaskedMorph* masked_morph = (*iter2);
			delete masked_morph;
		}
	}

	if (mRoot) mRoot->removeAllChildren();
	mJointMap.clear();

	clearSkeleton();
	delete_and_clear_array(mCollisionVolumes);

	std::for_each(mPolyMeshes.begin(), mPolyMeshes.end(), DeletePairedPointer());
	mPolyMeshes.clear();

	for (avatar_joint_list_t::iterator jointIter = mMeshLOD.begin();
		 jointIter != mMeshLOD.end(); 
		 ++jointIter)
	{
		LLAvatarJoint* joint = *jointIter;
		std::for_each(joint->mMeshParts.begin(), joint->mMeshParts.end(), DeletePointer());
		joint->mMeshParts.clear();
	}
	std::for_each(mMeshLOD.begin(), mMeshLOD.end(), DeletePointer());
	mMeshLOD.clear();
}

//static
void LLAvatarAppearance::initClass()
{
    initClass("","");
}

//static
void LLAvatarAppearance::initClass(const std::string& avatar_file_name_arg, const std::string& skeleton_file_name_arg)
{
	std::string avatar_file_name;

    if (!avatar_file_name_arg.empty())
    {
        avatar_file_name = gDirUtilp->getExpandedFilename(LL_PATH_CHARACTER,avatar_file_name_arg);
    }
    else
    {
        avatar_file_name = gDirUtilp->getExpandedFilename(LL_PATH_CHARACTER,AVATAR_DEFAULT_CHAR + "_lad.xml");
    }
	BOOL success = sXMLTree.parseFile( avatar_file_name, FALSE );
	if (!success)
	{
		LL_ERRS() << "Problem reading avatar configuration file:" << avatar_file_name << LL_ENDL;
	}

	// now sanity check xml file
	LLXmlTreeNode* root = sXMLTree.getRoot();
	if (!root) 
	{
		LL_ERRS() << "No root node found in avatar configuration file: " << avatar_file_name << LL_ENDL;
		return;
	}

	//-------------------------------------------------------------------------
	// <linden_avatar version="2.0"> (root)
	//-------------------------------------------------------------------------
	if( !root->hasName( "linden_avatar" ) )
	{
		LL_ERRS() << "Invalid avatar file header: " << avatar_file_name << LL_ENDL;
	}
	
	std::string version;
	static LLStdStringHandle version_string = LLXmlTree::addAttributeString("version");
	if( !root->getFastAttributeString( version_string, version ) || ((version != "1.0") && (version != "2.0")))
	{
		LL_ERRS() << "Invalid avatar file version: " << version << " in file: " << avatar_file_name << LL_ENDL;
	}

	S32 wearable_def_version = 1;
	static LLStdStringHandle wearable_definition_version_string = LLXmlTree::addAttributeString("wearable_definition_version");
	root->getFastAttributeS32( wearable_definition_version_string, wearable_def_version );
	LLWearable::setCurrentDefinitionVersion( wearable_def_version );

	std::string mesh_file_name;

	LLXmlTreeNode* skeleton_node = root->getChildByName( "skeleton" );
	if (!skeleton_node)
	{
		LL_ERRS() << "No skeleton in avatar configuration file: " << avatar_file_name << LL_ENDL;
		return;
	}

    std::string skeleton_file_name = skeleton_file_name_arg;
    if (skeleton_file_name.empty())
    {
        static LLStdStringHandle file_name_string = LLXmlTree::addAttributeString("file_name");
        if (!skeleton_node->getFastAttributeString(file_name_string, skeleton_file_name))
        {
            LL_ERRS() << "No file name in skeleton node in avatar config file: " << avatar_file_name << LL_ENDL;
        }
    }
	
	std::string skeleton_path;
	skeleton_path = gDirUtilp->getExpandedFilename(LL_PATH_CHARACTER,skeleton_file_name);
	if (!parseSkeletonFile(skeleton_path))
	{
		LL_ERRS() << "Error parsing skeleton file: " << skeleton_path << LL_ENDL;
	}

	// Process XML data

	// avatar_skeleton.xml
	if (sAvatarSkeletonInfo)
	{ //this can happen if a login attempt failed
		delete sAvatarSkeletonInfo;
	}
	sAvatarSkeletonInfo = new LLAvatarSkeletonInfo;
	if (!sAvatarSkeletonInfo->parseXml(sSkeletonXMLTree.getRoot()))
	{
		LL_ERRS() << "Error parsing skeleton XML file: " << skeleton_path << LL_ENDL;
	}
	// parse avatar_lad.xml
	if (sAvatarXmlInfo)
	{ //this can happen if a login attempt failed
		delete_and_clear(sAvatarXmlInfo);
	}
	sAvatarXmlInfo = new LLAvatarXmlInfo;
	if (!sAvatarXmlInfo->parseXmlSkeletonNode(root))
	{
		LL_ERRS() << "Error parsing skeleton node in avatar XML file: " << skeleton_path << LL_ENDL;
	}
	if (!sAvatarXmlInfo->parseXmlMeshNodes(root))
	{
		LL_ERRS() << "Error parsing skeleton node in avatar XML file: " << skeleton_path << LL_ENDL;
	}
	if (!sAvatarXmlInfo->parseXmlColorNodes(root))
	{
		LL_ERRS() << "Error parsing skeleton node in avatar XML file: " << skeleton_path << LL_ENDL;
	}
	if (!sAvatarXmlInfo->parseXmlLayerNodes(root))
	{
		LL_ERRS() << "Error parsing skeleton node in avatar XML file: " << skeleton_path << LL_ENDL;
	}
	if (!sAvatarXmlInfo->parseXmlDriverNodes(root))
	{
		LL_ERRS() << "Error parsing skeleton node in avatar XML file: " << skeleton_path << LL_ENDL;
	}
	if (!sAvatarXmlInfo->parseXmlMorphNodes(root))
	{
		LL_ERRS() << "Error parsing skeleton node in avatar XML file: " << skeleton_path << LL_ENDL;
	}
}

void LLAvatarAppearance::cleanupClass()
{
	delete_and_clear(sAvatarXmlInfo);
	// *TODO: What about sAvatarSkeletonInfo ???
	sSkeletonXMLTree.cleanup();
	sXMLTree.cleanup();
}

using namespace LLAvatarAppearanceDefines;

void LLAvatarAppearance::compareJointStateMaps(joint_state_map_t& last_state,
                                               joint_state_map_t& curr_state)
{
    if (!last_state.empty() && (last_state != curr_state))
    {
        S32 diff_count = 0;
        joint_state_map_t::iterator it;
        for (it=last_state.begin(); it != last_state.end(); ++it)
        {
            const std::string& key = it->first;
            if (last_state[key] != curr_state[key])
            {
                LL_DEBUGS("AvatarBodySize") << "BodySize change " << key << " " << last_state[key] << "->" << curr_state[key] << LL_ENDL;
                diff_count++;
            }
        }
        if (diff_count > 0)
        {
            LL_DEBUGS("AvatarBodySize") << "Total of BodySize changes " << diff_count << LL_ENDL;
        }
        
    }
}

//------------------------------------------------------------------------
// The viewer can only suggest a good size for the agent,
// the simulator will keep it inside a reasonable range.
void LLAvatarAppearance::computeBodySize() 
{
    mLastBodySizeState = mCurrBodySizeState;

    mCurrBodySizeState["mPelvis scale"] = mPelvisp->getScale();
    mCurrBodySizeState["mSkull pos"] = mSkullp->getPosition();
    mCurrBodySizeState["mSkull scale"] = mSkullp->getScale();
    mCurrBodySizeState["mNeck pos"] = mNeckp->getPosition();
    mCurrBodySizeState["mNeck scale"] = mNeckp->getScale();
    mCurrBodySizeState["mChest pos"] = mChestp->getPosition();
    mCurrBodySizeState["mChest scale"] = mChestp->getScale();
    mCurrBodySizeState["mHead pos"] = mHeadp->getPosition();
    mCurrBodySizeState["mHead scale"] = mHeadp->getScale();
    mCurrBodySizeState["mTorso pos"] = mTorsop->getPosition();
    mCurrBodySizeState["mTorso scale"] = mTorsop->getScale();
    mCurrBodySizeState["mHipLeft pos"] = mHipLeftp->getPosition();
    mCurrBodySizeState["mHipLeft scale"] = mHipLeftp->getScale();
    mCurrBodySizeState["mKneeLeft pos"] = mKneeLeftp->getPosition();
    mCurrBodySizeState["mKneeLeft scale"] = mKneeLeftp->getScale();
    mCurrBodySizeState["mAnkleLeft pos"] = mAnkleLeftp->getPosition();
    mCurrBodySizeState["mAnkleLeft scale"] = mAnkleLeftp->getScale();
    mCurrBodySizeState["mFootLeft pos"] = mFootLeftp->getPosition();

	LLVector3 pelvis_scale = mPelvisp->getScale();

	// some of the joints have not been cached
	LLVector3 skull = mSkullp->getPosition();
	//LLVector3 skull_scale = mSkullp->getScale();

	LLVector3 neck = mNeckp->getPosition();
	LLVector3 neck_scale = mNeckp->getScale();

	LLVector3 chest = mChestp->getPosition();
	LLVector3 chest_scale = mChestp->getScale();

	// the rest of the joints have been cached
	LLVector3 head = mHeadp->getPosition();
	LLVector3 head_scale = mHeadp->getScale();

	LLVector3 torso = mTorsop->getPosition();
	LLVector3 torso_scale = mTorsop->getScale();

	LLVector3 hip = mHipLeftp->getPosition();
	LLVector3 hip_scale = mHipLeftp->getScale();

	LLVector3 knee = mKneeLeftp->getPosition();
	LLVector3 knee_scale = mKneeLeftp->getScale();

	LLVector3 ankle = mAnkleLeftp->getPosition();
	LLVector3 ankle_scale = mAnkleLeftp->getScale();

	LLVector3 foot  = mFootLeftp->getPosition();

	F32 old_offset = mAvatarOffset.mV[VZ];

	mAvatarOffset.mV[VZ] = getVisualParamWeight(AVATAR_HOVER);

	mPelvisToFoot = hip.mV[VZ] * pelvis_scale.mV[VZ] -
				 	knee.mV[VZ] * hip_scale.mV[VZ] -
				 	ankle.mV[VZ] * knee_scale.mV[VZ] -
				 	foot.mV[VZ] * ankle_scale.mV[VZ];

	LLVector3 new_body_size;
	new_body_size.mV[VZ] = mPelvisToFoot +
					   // the sqrt(2) correction below is an approximate
					   // correction to get to the top of the head
					   F_SQRT2 * (skull.mV[VZ] * head_scale.mV[VZ]) + 
					   head.mV[VZ] * neck_scale.mV[VZ] + 
					   neck.mV[VZ] * chest_scale.mV[VZ] + 
					   chest.mV[VZ] * torso_scale.mV[VZ] + 
					   torso.mV[VZ] * pelvis_scale.mV[VZ]; 

	// TODO -- measure the real depth and width
	new_body_size.mV[VX] = DEFAULT_AGENT_DEPTH;
	new_body_size.mV[VY] = DEFAULT_AGENT_WIDTH;

	mAvatarOffset.mV[VX] = 0.0f;
	mAvatarOffset.mV[VY] = 0.0f;

	if (new_body_size != mBodySize || old_offset != mAvatarOffset.mV[VZ])
	{
		mBodySize = new_body_size;

        compareJointStateMaps(mLastBodySizeState, mCurrBodySizeState);
	}
}

//-----------------------------------------------------------------------------
// parseSkeletonFile()
//-----------------------------------------------------------------------------
BOOL LLAvatarAppearance::parseSkeletonFile(const std::string& filename)
{
	//-------------------------------------------------------------------------
	// parse the file
	//-------------------------------------------------------------------------
	BOOL parsesuccess = sSkeletonXMLTree.parseFile( filename, FALSE );

	if (!parsesuccess)
	{
		LL_ERRS() << "Can't parse skeleton file: " << filename << LL_ENDL;
		return FALSE;
	}

	// now sanity check xml file
	LLXmlTreeNode* root = sSkeletonXMLTree.getRoot();
	if (!root) 
	{
		LL_ERRS() << "No root node found in avatar skeleton file: " << filename << LL_ENDL;
		return FALSE;
	}

	if( !root->hasName( "linden_skeleton" ) )
	{
		LL_ERRS() << "Invalid avatar skeleton file header: " << filename << LL_ENDL;
		return FALSE;
	}

	std::string version;
	static LLStdStringHandle version_string = LLXmlTree::addAttributeString("version");
	if( !root->getFastAttributeString( version_string, version ) || ((version != "1.0") && (version != "2.0")))
	{
		LL_ERRS() << "Invalid avatar skeleton file version: " << version << " in file: " << filename << LL_ENDL;
		return FALSE;
	}

	return TRUE;
}

//-----------------------------------------------------------------------------
// setupBone()
//-----------------------------------------------------------------------------
BOOL LLAvatarAppearance::setupBone(const LLAvatarBoneInfo* info, LLJoint* parent, S32 &volume_num, S32 &joint_num)
{
	LLJoint* joint = NULL;

    LL_DEBUGS("BVH") << "bone info: name " << info->mName
                     << " isJoint " << info->mIsJoint
                     << " volume_num " << volume_num
                     << " joint_num " << joint_num
                     << LL_ENDL;

	if (info->mIsJoint)
	{
		joint = getCharacterJoint(joint_num);
		if (!joint)
		{
			LL_WARNS() << "Too many bones" << LL_ENDL;
			return FALSE;
		}
		joint->setName( info->mName );
	}
	else // collision volume
	{
		if (volume_num >= (S32)mNumCollisionVolumes)
		{
			LL_WARNS() << "Too many collision volumes" << LL_ENDL;
			return FALSE;
		}
		joint = (&mCollisionVolumes[volume_num]);
		joint->setName( info->mName );
	}

	// add to parent
	if (parent && (joint->getParent()!=parent))
	{
		parent->addChild( joint );
	}

	// SL-315
	joint->setPosition(info->mPos);
    joint->setDefaultPosition(info->mPos);
	joint->setRotation(mayaQ(info->mRot.mV[VX], info->mRot.mV[VY],
							 info->mRot.mV[VZ], LLQuaternion::XYZ));
	joint->setScale(info->mScale);
	joint->setDefaultScale(info->mScale);
    joint->setSupport(info->mSupport);
	joint->setEnd(info->mEnd);

	if (info->mIsJoint)
	{
		joint->setSkinOffset( info->mPivot );
        joint->setJointNum(joint_num);
		joint_num++;
	}
	else // collision volume
	{
        joint->setJointNum(mNumBones+volume_num);
		volume_num++;
	}
    mNextJointNum++;



	// setup children
	LLAvatarBoneInfo::child_list_t::const_iterator iter;
	for (iter = info->mChildList.begin(); iter != info->mChildList.end(); ++iter)
	{
		LLAvatarBoneInfo *child_info = *iter;
		if (!setupBone(child_info, joint, volume_num, joint_num))
		{
			return FALSE;
		}
	}

	return TRUE;
}

//-----------------------------------------------------------------------------
// allocateCharacterJoints()
//-----------------------------------------------------------------------------
BOOL LLAvatarAppearance::allocateCharacterJoints( U32 num )
{
    if (mSkeleton.size() != num)
    {
        clearSkeleton();
        mSkeleton = avatar_joint_list_t(num,NULL);
        mNumBones = num;
    }

	return TRUE;
}


//-----------------------------------------------------------------------------
// buildSkeleton()
//-----------------------------------------------------------------------------
BOOL LLAvatarAppearance::buildSkeleton(const LLAvatarSkeletonInfo *info)
{
    LL_DEBUGS("BVH") << "numBones " << info->mNumBones << " numCollisionVolumes " << info->mNumCollisionVolumes << LL_ENDL;
<<<<<<< HEAD
    mNextJointNum = 0;
=======
>>>>>>> 5dcd81c1

	// allocate joints
	if (!allocateCharacterJoints(info->mNumBones))
	{
		LL_ERRS() << "Can't allocate " << info->mNumBones << " joints" << LL_ENDL;
		return FALSE;
	}
	
	// allocate volumes
	if (info->mNumCollisionVolumes)
	{
		if (!allocateCollisionVolumes(info->mNumCollisionVolumes))
		{
			LL_ERRS() << "Can't allocate " << info->mNumCollisionVolumes << " collision volumes" << LL_ENDL;
			return FALSE;
		}
	}

	S32 current_joint_num = 0;
	S32 current_volume_num = 0;
	LLAvatarSkeletonInfo::bone_info_list_t::const_iterator iter;
	for (iter = info->mBoneInfoList.begin(); iter != info->mBoneInfoList.end(); ++iter)
	{
		LLAvatarBoneInfo *bone_info = *iter;
		if (!setupBone(bone_info, NULL, current_volume_num, current_joint_num))
		{
			LL_ERRS() << "Error parsing bone in skeleton file" << LL_ENDL;
			return FALSE;
		}
	}

	return TRUE;
}

//-----------------------------------------------------------------------------
// clearSkeleton()
//-----------------------------------------------------------------------------
void LLAvatarAppearance::clearSkeleton()
{
	std::for_each(mSkeleton.begin(), mSkeleton.end(), DeletePointer());
	mSkeleton.clear();
}

//------------------------------------------------------------------------
// addPelvisFixup
//------------------------------------------------------------------------
void LLAvatarAppearance::addPelvisFixup( F32 fixup, const LLUUID& mesh_id ) 
{
	LLVector3 pos(0.0,0.0,fixup);
	mPelvisFixups.add(mesh_id,pos);
}

//------------------------------------------------------------------------
// addPelvisFixup
//------------------------------------------------------------------------
void LLAvatarAppearance::removePelvisFixup( const LLUUID& mesh_id )
{
	mPelvisFixups.remove(mesh_id);
}

//------------------------------------------------------------------------
// hasPelvisFixup
//------------------------------------------------------------------------
bool LLAvatarAppearance::hasPelvisFixup( F32& fixup, LLUUID& mesh_id ) const
{
	LLVector3 pos;
	if (mPelvisFixups.findActiveOverride(mesh_id,pos))
	{
		fixup = pos[2];
		return true;
	}
	return false;
}

bool LLAvatarAppearance::hasPelvisFixup( F32& fixup ) const
{
	LLUUID mesh_id;
	return hasPelvisFixup( fixup, mesh_id );
}
//-----------------------------------------------------------------------------
// LLAvatarAppearance::buildCharacter()
// Deferred initialization and rebuild of the avatar.
//-----------------------------------------------------------------------------
void LLAvatarAppearance::buildCharacter()
{
	//-------------------------------------------------------------------------
	// remove all references to our existing skeleton
	// so we can rebuild it
	//-------------------------------------------------------------------------
	flushAllMotions();

	//-------------------------------------------------------------------------
	// remove all of mRoot's children
	//-------------------------------------------------------------------------
	mRoot->removeAllChildren();
	mJointMap.clear();
	mIsBuilt = FALSE;

	//-------------------------------------------------------------------------
	// clear mesh data
	//-------------------------------------------------------------------------
	for (avatar_joint_list_t::iterator jointIter = mMeshLOD.begin();
		 jointIter != mMeshLOD.end(); ++jointIter)
	{
		LLAvatarJoint* joint = *jointIter;
		for (avatar_joint_mesh_list_t::iterator meshIter = joint->mMeshParts.begin();
			 meshIter != joint->mMeshParts.end(); ++meshIter)
		{
			LLAvatarJointMesh * mesh = *meshIter;
			mesh->setMesh(NULL);
		}
	}

	//-------------------------------------------------------------------------
	// (re)load our skeleton and meshes
	//-------------------------------------------------------------------------
	LLTimer timer;

	BOOL status = loadAvatar();
	stop_glerror();

// 	gPrintMessagesThisFrame = TRUE;
	LL_DEBUGS() << "Avatar load took " << timer.getElapsedTimeF32() << " seconds." << LL_ENDL;

	if (!status)
	{
		if (isSelf())
		{
			LL_ERRS() << "Unable to load user's avatar" << LL_ENDL;
		}
		else
		{
			LL_WARNS() << "Unable to load other's avatar" << LL_ENDL;
		}
		return;
	}

	//-------------------------------------------------------------------------
	// initialize "well known" joint pointers
	//-------------------------------------------------------------------------
	mPelvisp		= mRoot->findJoint("mPelvis");
	mTorsop			= mRoot->findJoint("mTorso");
	mChestp			= mRoot->findJoint("mChest");
	mNeckp			= mRoot->findJoint("mNeck");
	mHeadp			= mRoot->findJoint("mHead");
	mSkullp			= mRoot->findJoint("mSkull");
	mHipLeftp		= mRoot->findJoint("mHipLeft");
	mHipRightp		= mRoot->findJoint("mHipRight");
	mKneeLeftp		= mRoot->findJoint("mKneeLeft");
	mKneeRightp		= mRoot->findJoint("mKneeRight");
	mAnkleLeftp		= mRoot->findJoint("mAnkleLeft");
	mAnkleRightp	= mRoot->findJoint("mAnkleRight");
	mFootLeftp		= mRoot->findJoint("mFootLeft");
	mFootRightp		= mRoot->findJoint("mFootRight");
	mWristLeftp		= mRoot->findJoint("mWristLeft");
	mWristRightp	= mRoot->findJoint("mWristRight");
	mEyeLeftp		= mRoot->findJoint("mEyeLeft");
	mEyeRightp		= mRoot->findJoint("mEyeRight");

	//-------------------------------------------------------------------------
	// Make sure "well known" pointers exist
	//-------------------------------------------------------------------------
	if (!(mPelvisp && 
		  mTorsop &&
		  mChestp &&
		  mNeckp &&
		  mHeadp &&
		  mSkullp &&
		  mHipLeftp &&
		  mHipRightp &&
		  mKneeLeftp &&
		  mKneeRightp &&
		  mAnkleLeftp &&
		  mAnkleRightp &&
		  mFootLeftp &&
		  mFootRightp &&
		  mWristLeftp &&
		  mWristRightp &&
		  mEyeLeftp &&
		  mEyeRightp))
	{
		LL_ERRS() << "Failed to create avatar." << LL_ENDL;
		return;
	}

	//-------------------------------------------------------------------------
	// initialize the pelvis
	//-------------------------------------------------------------------------
	// SL-315
	mPelvisp->setPosition( LLVector3(0.0f, 0.0f, 0.0f) );

	mIsBuilt = TRUE;
	stop_glerror();

}

BOOL LLAvatarAppearance::loadAvatar()
{
// 	LL_RECORD_BLOCK_TIME(FTM_LOAD_AVATAR);
	
	// avatar_skeleton.xml
	if( !buildSkeleton(sAvatarSkeletonInfo) )
	{
		LL_ERRS() << "avatar file: buildSkeleton() failed" << LL_ENDL;
		return FALSE;
	}

	// avatar_lad.xml : <skeleton>
	if( !loadSkeletonNode() )
	{
		LL_ERRS() << "avatar file: loadNodeSkeleton() failed" << LL_ENDL;
		return FALSE;
	}
	
	// avatar_lad.xml : <mesh>
	if( !loadMeshNodes() )
	{
		LL_ERRS() << "avatar file: loadNodeMesh() failed" << LL_ENDL;
		return FALSE;
	}
	
	// avatar_lad.xml : <global_color>
	if( sAvatarXmlInfo->mTexSkinColorInfo )
	{
		mTexSkinColor = new LLTexGlobalColor( this );
		if( !mTexSkinColor->setInfo( sAvatarXmlInfo->mTexSkinColorInfo ) )
		{
			LL_ERRS() << "avatar file: mTexSkinColor->setInfo() failed" << LL_ENDL;
			return FALSE;
		}
	}
	else
	{
		LL_ERRS() << "<global_color> name=\"skin_color\" not found" << LL_ENDL;
		return FALSE;
	}
	if( sAvatarXmlInfo->mTexHairColorInfo )
	{
		mTexHairColor = new LLTexGlobalColor( this );
		if( !mTexHairColor->setInfo( sAvatarXmlInfo->mTexHairColorInfo ) )
		{
			LL_ERRS() << "avatar file: mTexHairColor->setInfo() failed" << LL_ENDL;
			return FALSE;
		}
	}
	else
	{
		LL_ERRS() << "<global_color> name=\"hair_color\" not found" << LL_ENDL;
		return FALSE;
	}
	if( sAvatarXmlInfo->mTexEyeColorInfo )
	{
		mTexEyeColor = new LLTexGlobalColor( this );
		if( !mTexEyeColor->setInfo( sAvatarXmlInfo->mTexEyeColorInfo ) )
		{
			LL_ERRS() << "avatar file: mTexEyeColor->setInfo() failed" << LL_ENDL;
			return FALSE;
		}
	}
	else
	{
		LL_ERRS() << "<global_color> name=\"eye_color\" not found" << LL_ENDL;
		return FALSE;
	}
	
	// avatar_lad.xml : <layer_set>
	if (sAvatarXmlInfo->mLayerInfoList.empty())
	{
		LL_ERRS() << "avatar file: missing <layer_set> node" << LL_ENDL;
		return FALSE;
	}

	if (sAvatarXmlInfo->mMorphMaskInfoList.empty())
	{
		LL_ERRS() << "avatar file: missing <morph_masks> node" << LL_ENDL;
		return FALSE;
	}

	// avatar_lad.xml : <morph_masks>
	for (LLAvatarXmlInfo::morph_info_list_t::iterator iter = sAvatarXmlInfo->mMorphMaskInfoList.begin();
		 iter != sAvatarXmlInfo->mMorphMaskInfoList.end();
		 ++iter)
	{
		LLAvatarXmlInfo::LLAvatarMorphInfo *info = *iter;

		EBakedTextureIndex baked = LLAvatarAppearanceDictionary::findBakedByRegionName(info->mRegion); 
		if (baked != BAKED_NUM_INDICES)
		{
			LLVisualParam* morph_param;
			const std::string *name = &info->mName;
			morph_param = getVisualParam(name->c_str());
			if (morph_param)
			{
				BOOL invert = info->mInvert;
				addMaskedMorph(baked, morph_param, invert, info->mLayer);
			}
		}

	}

	loadLayersets();
	
	// avatar_lad.xml : <driver_parameters>
	for (LLAvatarXmlInfo::driver_info_list_t::iterator iter = sAvatarXmlInfo->mDriverInfoList.begin();
		 iter != sAvatarXmlInfo->mDriverInfoList.end(); 
		 ++iter)
	{
		LLDriverParamInfo *info = *iter;
		LLDriverParam* driver_param = new LLDriverParam( this );
		if (driver_param->setInfo(info))
		{
			addVisualParam( driver_param );
			driver_param->setParamLocation(isSelf() ? LOC_AV_SELF : LOC_AV_OTHER);
			LLVisualParam*(LLAvatarAppearance::*avatar_function)(S32)const = &LLAvatarAppearance::getVisualParam; 
			if( !driver_param->linkDrivenParams(boost::bind(avatar_function,(LLAvatarAppearance*)this,_1 ), false))
			{
				LL_WARNS() << "could not link driven params for avatar " << getID().asString() << " param id: " << driver_param->getID() << LL_ENDL;
				continue;
			}
		}
		else
		{
			delete driver_param;
			LL_WARNS() << "avatar file: driver_param->parseData() failed" << LL_ENDL;
			return FALSE;
		}
	}

	
	return TRUE;
}

//-----------------------------------------------------------------------------
// loadSkeletonNode(): loads <skeleton> node from XML tree
//-----------------------------------------------------------------------------
BOOL LLAvatarAppearance::loadSkeletonNode ()
{
	mRoot->addChild( mSkeleton[0] );

	// make meshes children before calling parent version of the function
	for (avatar_joint_list_t::iterator iter = mMeshLOD.begin();
		 iter != mMeshLOD.end(); 
		 ++iter)
	{
		LLAvatarJoint *joint = *iter;
		joint->mUpdateXform = FALSE;
		joint->setMeshesToChildren();
	}

	mRoot->addChild(mMeshLOD[MESH_ID_HEAD]);
	mRoot->addChild(mMeshLOD[MESH_ID_EYELASH]);
	mRoot->addChild(mMeshLOD[MESH_ID_UPPER_BODY]);
	mRoot->addChild(mMeshLOD[MESH_ID_LOWER_BODY]);
	mRoot->addChild(mMeshLOD[MESH_ID_SKIRT]);
	mRoot->addChild(mMeshLOD[MESH_ID_HEAD]);

	LLAvatarJoint *skull = (LLAvatarJoint*)mRoot->findJoint("mSkull");
	if (skull)
	{
		skull->addChild(mMeshLOD[MESH_ID_HAIR] );
	}

	LLAvatarJoint *eyeL = (LLAvatarJoint*)mRoot->findJoint("mEyeLeft");
	if (eyeL)
	{
		eyeL->addChild( mMeshLOD[MESH_ID_EYEBALL_LEFT] );
	}

	LLAvatarJoint *eyeR = (LLAvatarJoint*)mRoot->findJoint("mEyeRight");
	if (eyeR)
	{
		eyeR->addChild( mMeshLOD[MESH_ID_EYEBALL_RIGHT] );
	}

	// SKELETAL DISTORTIONS
	{
		LLAvatarXmlInfo::skeletal_distortion_info_list_t::iterator iter;
		for (iter = sAvatarXmlInfo->mSkeletalDistortionInfoList.begin();
			 iter != sAvatarXmlInfo->mSkeletalDistortionInfoList.end(); 
			 ++iter)
		{
			LLPolySkeletalDistortionInfo *info = (LLPolySkeletalDistortionInfo*)*iter;
			LLPolySkeletalDistortion *param = new LLPolySkeletalDistortion(this);
			if (!param->setInfo(info))
			{
				delete param;
				return FALSE;
			}
			else
			{
				addVisualParam(param);
				param->setParamLocation(isSelf() ? LOC_AV_SELF : LOC_AV_OTHER);
			}				
		}
	}


	return TRUE;
}

//-----------------------------------------------------------------------------
// loadMeshNodes(): loads <mesh> nodes from XML tree
//-----------------------------------------------------------------------------
BOOL LLAvatarAppearance::loadMeshNodes()
{
	for (LLAvatarXmlInfo::mesh_info_list_t::const_iterator meshinfo_iter = sAvatarXmlInfo->mMeshInfoList.begin();
		 meshinfo_iter != sAvatarXmlInfo->mMeshInfoList.end(); 
		 ++meshinfo_iter)
	{
		const LLAvatarXmlInfo::LLAvatarMeshInfo *info = *meshinfo_iter;
		const std::string &type = info->mType;
		S32 lod = info->mLOD;

		LLAvatarJointMesh* mesh = NULL;
		U8 mesh_id = 0;
		BOOL found_mesh_id = FALSE;

		/* if (type == "hairMesh")
			switch(lod)
			  case 0:
				mesh = &mHairMesh0; */
		for (LLAvatarAppearanceDictionary::MeshEntries::const_iterator mesh_iter = LLAvatarAppearanceDictionary::getInstance()->getMeshEntries().begin();
			 mesh_iter != LLAvatarAppearanceDictionary::getInstance()->getMeshEntries().end();
			 ++mesh_iter)
		{
			const EMeshIndex mesh_index = mesh_iter->first;
			const LLAvatarAppearanceDictionary::MeshEntry *mesh_dict = mesh_iter->second;
			if (type.compare(mesh_dict->mName) == 0)
			{
				mesh_id = mesh_index;
				found_mesh_id = TRUE;
				break;
			}
		}

		if (found_mesh_id)
		{
			if (lod < (S32)mMeshLOD[mesh_id]->mMeshParts.size())
			{
				mesh = mMeshLOD[mesh_id]->mMeshParts[lod];
			}
			else
			{
				LL_WARNS() << "Avatar file: <mesh> has invalid lod setting " << lod << LL_ENDL;
				return FALSE;
			}
		}
		else 
		{
			LL_WARNS() << "Ignoring unrecognized mesh type: " << type << LL_ENDL;
			return FALSE;
		}

		//	LL_INFOS() << "Parsing mesh data for " << type << "..." << LL_ENDL;

		// If this isn't set to white (1.0), avatars will *ALWAYS* be darker than their surroundings.
		// Do not touch!!!
		mesh->setColor( LLColor4::white );

		LLPolyMesh *poly_mesh = NULL;

		if (!info->mReferenceMeshName.empty())
		{
			polymesh_map_t::const_iterator polymesh_iter = mPolyMeshes.find(info->mReferenceMeshName);
			if (polymesh_iter != mPolyMeshes.end())
			{
				poly_mesh = LLPolyMesh::getMesh(info->mMeshFileName, polymesh_iter->second);
				poly_mesh->setAvatar(this);
			}
			else
			{
				// This should never happen
				LL_WARNS("Avatar") << "Could not find avatar mesh: " << info->mReferenceMeshName << LL_ENDL;
                return FALSE;
			}
		}
		else
		{
			poly_mesh = LLPolyMesh::getMesh(info->mMeshFileName);
			poly_mesh->setAvatar(this);
		}

		if( !poly_mesh )
		{
			LL_WARNS() << "Failed to load mesh of type " << type << LL_ENDL;
			return FALSE;
		}

		// Multimap insert
		mPolyMeshes.insert(std::make_pair(info->mMeshFileName, poly_mesh));
	
		mesh->setMesh( poly_mesh );
		mesh->setLOD( info->mMinPixelArea );

		for (LLAvatarXmlInfo::LLAvatarMeshInfo::morph_info_list_t::const_iterator xmlinfo_iter = info->mPolyMorphTargetInfoList.begin();
			 xmlinfo_iter != info->mPolyMorphTargetInfoList.end(); 
			 ++xmlinfo_iter)
		{
			const LLAvatarXmlInfo::LLAvatarMeshInfo::morph_info_pair_t *info_pair = &(*xmlinfo_iter);
			LLPolyMorphTarget *param = new LLPolyMorphTarget(mesh->getMesh());
			if (!param->setInfo((LLPolyMorphTargetInfo*)info_pair->first))
			{
				delete param;
				return FALSE;
			}
			else
			{
				if (info_pair->second)
				{
					addSharedVisualParam(param);
					param->setParamLocation(isSelf() ? LOC_AV_SELF : LOC_AV_OTHER);
				}
				else
				{
					addVisualParam(param);
					param->setParamLocation(isSelf() ? LOC_AV_SELF : LOC_AV_OTHER);
				}
			}				
		}
	}

	return TRUE;
}

//-----------------------------------------------------------------------------
// loadLayerSets()
//-----------------------------------------------------------------------------
BOOL LLAvatarAppearance::loadLayersets()
{
	BOOL success = TRUE;
	for (LLAvatarXmlInfo::layer_info_list_t::const_iterator layerset_iter = sAvatarXmlInfo->mLayerInfoList.begin();
		 layerset_iter != sAvatarXmlInfo->mLayerInfoList.end(); 
		 ++layerset_iter)
	{
		LLTexLayerSetInfo *layerset_info = *layerset_iter;
		if (isSelf())
		{
			// Construct a layerset for each one specified in avatar_lad.xml and initialize it as such.
			LLTexLayerSet* layer_set = createTexLayerSet();
			
			if (!layer_set->setInfo(layerset_info))
			{
				stop_glerror();
				delete layer_set;
				LL_WARNS() << "avatar file: layer_set->setInfo() failed" << LL_ENDL;
				return FALSE;
			}

			// scan baked textures and associate the layerset with the appropriate one
			EBakedTextureIndex baked_index = BAKED_NUM_INDICES;
			for (LLAvatarAppearanceDictionary::BakedTextures::const_iterator baked_iter = LLAvatarAppearanceDictionary::getInstance()->getBakedTextures().begin();
				 baked_iter != LLAvatarAppearanceDictionary::getInstance()->getBakedTextures().end();
				 ++baked_iter)
			{
				const LLAvatarAppearanceDictionary::BakedEntry *baked_dict = baked_iter->second;
				if (layer_set->isBodyRegion(baked_dict->mName))
				{
					baked_index = baked_iter->first;
					// ensure both structures are aware of each other
					mBakedTextureDatas[baked_index].mTexLayerSet = layer_set;
					layer_set->setBakedTexIndex(baked_index);
					break;
				}
			}
			// if no baked texture was found, warn and cleanup
			if (baked_index == BAKED_NUM_INDICES)
			{
				LL_WARNS() << "<layer_set> has invalid body_region attribute" << LL_ENDL;
				delete layer_set;
				return FALSE;
			}

			// scan morph masks and let any affected layers know they have an associated morph
			for (LLAvatarAppearance::morph_list_t::const_iterator morph_iter = mBakedTextureDatas[baked_index].mMaskedMorphs.begin();
				morph_iter != mBakedTextureDatas[baked_index].mMaskedMorphs.end();
				 ++morph_iter)
			{
				LLMaskedMorph *morph = *morph_iter;
				LLTexLayerInterface* layer = layer_set->findLayerByName(morph->mLayer);
				if (layer)
				{
					layer->setHasMorph(TRUE);
				}
				else
				{
					LL_WARNS() << "Could not find layer named " << morph->mLayer << " to set morph flag" << LL_ENDL;
					success = FALSE;
				}
			}
		}
		else // !isSelf()
		{
			// Construct a layerset for each one specified in avatar_lad.xml and initialize it as such.
			LLTexLayerSetInfo *layerset_info = *layerset_iter;
			layerset_info->createVisualParams(this);
		}
	}
	return success;
}

//-----------------------------------------------------------------------------
// getCharacterJoint()
//-----------------------------------------------------------------------------
LLJoint *LLAvatarAppearance::getCharacterJoint( U32 num )
{
	if ((S32)num >= mSkeleton.size()
	    || (S32)num < 0)
	{
		return NULL;
	}
    if (!mSkeleton[num])
    {
        mSkeleton[num] = createAvatarJoint();
    }
	return mSkeleton[num];
}


//-----------------------------------------------------------------------------
// getVolumePos()
//-----------------------------------------------------------------------------
LLVector3 LLAvatarAppearance::getVolumePos(S32 joint_index, LLVector3& volume_offset)
{
	if (joint_index > mNumCollisionVolumes)
	{
		return LLVector3::zero;
	}

	return mCollisionVolumes[joint_index].getVolumePos(volume_offset);
}

//-----------------------------------------------------------------------------
// findCollisionVolume()
//-----------------------------------------------------------------------------
LLJoint* LLAvatarAppearance::findCollisionVolume(U32 volume_id)
{
	if ((S32)volume_id > mNumCollisionVolumes)
	{
		return NULL;
	}
	
	return &mCollisionVolumes[volume_id];
}

//-----------------------------------------------------------------------------
// findCollisionVolume()
//-----------------------------------------------------------------------------
S32 LLAvatarAppearance::getCollisionVolumeID(std::string &name)
{
	for (S32 i = 0; i < mNumCollisionVolumes; i++)
	{
		if (mCollisionVolumes[i].getName() == name)
		{
			return i;
		}
	}

	return -1;
}

//-----------------------------------------------------------------------------
// LLAvatarAppearance::getHeadMesh()
//-----------------------------------------------------------------------------
LLPolyMesh*	LLAvatarAppearance::getHeadMesh()
{
	return mMeshLOD[MESH_ID_HEAD]->mMeshParts[0]->getMesh();
}


//-----------------------------------------------------------------------------
// LLAvatarAppearance::getUpperBodyMesh()
//-----------------------------------------------------------------------------
LLPolyMesh*	LLAvatarAppearance::getUpperBodyMesh()
{
	return mMeshLOD[MESH_ID_UPPER_BODY]->mMeshParts[0]->getMesh();
}



// virtual
BOOL LLAvatarAppearance::isValid() const
{
	// This should only be called on ourself.
	if (!isSelf())
	{
		LL_ERRS() << "Called LLAvatarAppearance::isValid() on when isSelf() == false" << LL_ENDL;
	}
	return TRUE;
}


// adds a morph mask to the appropriate baked texture structure
void LLAvatarAppearance::addMaskedMorph(EBakedTextureIndex index, LLVisualParam* morph_target, BOOL invert, std::string layer)
{
	if (index < BAKED_NUM_INDICES)
	{
		LLMaskedMorph *morph = new LLMaskedMorph(morph_target, invert, layer);
		mBakedTextureDatas[index].mMaskedMorphs.push_front(morph);
	}
}


//static
BOOL LLAvatarAppearance::teToColorParams( ETextureIndex te, U32 *param_name )
{
	switch( te )
	{
		case TEX_UPPER_SHIRT:
			param_name[0] = 803; //"shirt_red";
			param_name[1] = 804; //"shirt_green";
			param_name[2] = 805; //"shirt_blue";
			break;

		case TEX_LOWER_PANTS:
			param_name[0] = 806; //"pants_red";
			param_name[1] = 807; //"pants_green";
			param_name[2] = 808; //"pants_blue";
			break;

		case TEX_LOWER_SHOES:
			param_name[0] = 812; //"shoes_red";
			param_name[1] = 813; //"shoes_green";
			param_name[2] = 817; //"shoes_blue";
			break;

		case TEX_LOWER_SOCKS:
			param_name[0] = 818; //"socks_red";
			param_name[1] = 819; //"socks_green";
			param_name[2] = 820; //"socks_blue";
			break;

		case TEX_UPPER_JACKET:
		case TEX_LOWER_JACKET:
			param_name[0] = 834; //"jacket_red";
			param_name[1] = 835; //"jacket_green";
			param_name[2] = 836; //"jacket_blue";
			break;

		case TEX_UPPER_GLOVES:
			param_name[0] = 827; //"gloves_red";
			param_name[1] = 829; //"gloves_green";
			param_name[2] = 830; //"gloves_blue";
			break;

		case TEX_UPPER_UNDERSHIRT:
			param_name[0] = 821; //"undershirt_red";
			param_name[1] = 822; //"undershirt_green";
			param_name[2] = 823; //"undershirt_blue";
			break;
	
		case TEX_LOWER_UNDERPANTS:
			param_name[0] = 824; //"underpants_red";
			param_name[1] = 825; //"underpants_green";
			param_name[2] = 826; //"underpants_blue";
			break;

		case TEX_SKIRT:
			param_name[0] = 921; //"skirt_red";
			param_name[1] = 922; //"skirt_green";
			param_name[2] = 923; //"skirt_blue";
			break;

		case TEX_HEAD_TATTOO:
		case TEX_LOWER_TATTOO:
		case TEX_UPPER_TATTOO:
			param_name[0] = 1071; //"tattoo_red";
			param_name[1] = 1072; //"tattoo_green";
			param_name[2] = 1073; //"tattoo_blue";
			break;	

		default:
			llassert(0);
			return FALSE;
	}

	return TRUE;
}

void LLAvatarAppearance::setClothesColor( ETextureIndex te, const LLColor4& new_color)
{
	U32 param_name[3];
	if( teToColorParams( te, param_name ) )
	{
		setVisualParamWeight( param_name[0], new_color.mV[VX]);
		setVisualParamWeight( param_name[1], new_color.mV[VY]);
		setVisualParamWeight( param_name[2], new_color.mV[VZ]);
	}
}

LLColor4 LLAvatarAppearance::getClothesColor( ETextureIndex te )
{
	LLColor4 color;
	U32 param_name[3];
	if( teToColorParams( te, param_name ) )
	{
		color.mV[VX] = getVisualParamWeight( param_name[0] );
		color.mV[VY] = getVisualParamWeight( param_name[1] );
		color.mV[VZ] = getVisualParamWeight( param_name[2] );
	}
	return color;
}

// static
LLColor4 LLAvatarAppearance::getDummyColor()
{
	return DUMMY_COLOR;
}

LLColor4 LLAvatarAppearance::getGlobalColor( const std::string& color_name ) const
{
	if (color_name=="skin_color" && mTexSkinColor)
	{
		return mTexSkinColor->getColor();
	}
	else if(color_name=="hair_color" && mTexHairColor)
	{
		return mTexHairColor->getColor();
	}
	if(color_name=="eye_color" && mTexEyeColor)
	{
		return mTexEyeColor->getColor();
	}
	else
	{
//		return LLColor4( .5f, .5f, .5f, .5f );
		return LLColor4( 0.f, 1.f, 1.f, 1.f ); // good debugging color
	}
}

// Unlike most wearable functions, this works for both self and other.
// virtual
BOOL LLAvatarAppearance::isWearingWearableType(LLWearableType::EType type) const
{
	return mWearableData->getWearableCount(type) > 0;
}

LLTexLayerSet* LLAvatarAppearance::getAvatarLayerSet(EBakedTextureIndex baked_index) const
{
	/* switch(index)
		case TEX_HEAD_BAKED:
		case TEX_HEAD_BODYPAINT:
			return mHeadLayerSet; */
	return mBakedTextureDatas[baked_index].mTexLayerSet;
}

//-----------------------------------------------------------------------------
// allocateCollisionVolumes()
//-----------------------------------------------------------------------------
BOOL LLAvatarAppearance::allocateCollisionVolumes( U32 num )
{
    if (mNumCollisionVolumes !=num)
    {
        delete_and_clear_array(mCollisionVolumes);
        mNumCollisionVolumes = 0;

        mCollisionVolumes = new LLAvatarJointCollisionVolume[num];
        if (!mCollisionVolumes)
        {
            return FALSE;
        }
        
        mNumCollisionVolumes = num;
    }
	return TRUE;
}

//-----------------------------------------------------------------------------
// LLAvatarBoneInfo::parseXml()
//-----------------------------------------------------------------------------
BOOL LLAvatarBoneInfo::parseXml(LLXmlTreeNode* node)
{
	if (node->hasName("bone"))
	{
		mIsJoint = TRUE;
		static LLStdStringHandle name_string = LLXmlTree::addAttributeString("name");
		if (!node->getFastAttributeString(name_string, mName))
		{
			LL_WARNS() << "Bone without name" << LL_ENDL;
			return FALSE;
		}
        
        static LLStdStringHandle aliases_string = LLXmlTree::addAttributeString("aliases");
        node->getFastAttributeString(aliases_string, mAliases ); //Aliases are not required.
	}
	else if (node->hasName("collision_volume"))
	{
		mIsJoint = FALSE;
		static LLStdStringHandle name_string = LLXmlTree::addAttributeString("name");
		if (!node->getFastAttributeString(name_string, mName))
		{
			mName = "Collision Volume";
		}
	}
	else
	{
		LL_WARNS() << "Invalid node " << node->getName() << LL_ENDL;
		return FALSE;
	}

	static LLStdStringHandle pos_string = LLXmlTree::addAttributeString("pos");
	if (!node->getFastAttributeVector3(pos_string, mPos))
	{
		LL_WARNS() << "Bone without position" << LL_ENDL;
		return FALSE;
	}

	static LLStdStringHandle rot_string = LLXmlTree::addAttributeString("rot");
	if (!node->getFastAttributeVector3(rot_string, mRot))
	{
		LL_WARNS() << "Bone without rotation" << LL_ENDL;
		return FALSE;
	}
	
	static LLStdStringHandle scale_string = LLXmlTree::addAttributeString("scale");
	if (!node->getFastAttributeVector3(scale_string, mScale))
	{
		LL_WARNS() << "Bone without scale" << LL_ENDL;
		return FALSE;
	}

	static LLStdStringHandle end_string = LLXmlTree::addAttributeString("end");
	if (!node->getFastAttributeVector3(end_string, mEnd))
	{
		LL_WARNS() << "Bone without end " << mName << LL_ENDL;
        mEnd = LLVector3(0.0f, 0.0f, 0.0f);
	}

	static LLStdStringHandle support_string = LLXmlTree::addAttributeString("support");
    if (!node->getFastAttributeString(support_string,mSupport))
    {
        LL_WARNS() << "Bone without support " << mName << LL_ENDL;
        mSupport = "base";
    }

	if (mIsJoint)
	{
		static LLStdStringHandle pivot_string = LLXmlTree::addAttributeString("pivot");
		if (!node->getFastAttributeVector3(pivot_string, mPivot))
		{
			LL_WARNS() << "Bone without pivot" << LL_ENDL;
			return FALSE;
		}
	}

	// parse children
	LLXmlTreeNode* child;
	for( child = node->getFirstChild(); child; child = node->getNextChild() )
	{
		LLAvatarBoneInfo *child_info = new LLAvatarBoneInfo;
		if (!child_info->parseXml(child))
		{
			delete child_info;
			return FALSE;
		}
		mChildList.push_back(child_info);
	}
	return TRUE;
}

//-----------------------------------------------------------------------------
// LLAvatarSkeletonInfo::parseXml()
//-----------------------------------------------------------------------------
BOOL LLAvatarSkeletonInfo::parseXml(LLXmlTreeNode* node)
{
	static LLStdStringHandle num_bones_string = LLXmlTree::addAttributeString("num_bones");
	if (!node->getFastAttributeS32(num_bones_string, mNumBones))
	{
		LL_WARNS() << "Couldn't find number of bones." << LL_ENDL;
		return FALSE;
	}

	static LLStdStringHandle num_collision_volumes_string = LLXmlTree::addAttributeString("num_collision_volumes");
	node->getFastAttributeS32(num_collision_volumes_string, mNumCollisionVolumes);

	LLXmlTreeNode* child;
	for( child = node->getFirstChild(); child; child = node->getNextChild() )
	{
		LLAvatarBoneInfo *info = new LLAvatarBoneInfo;
		if (!info->parseXml(child))
		{
			delete info;
			LL_WARNS() << "Error parsing bone in skeleton file" << LL_ENDL;
			return FALSE;
		}
		mBoneInfoList.push_back(info);
	}
	return TRUE;
}

//Make aliases for joint and push to map.
void LLAvatarAppearance::makeJointAliases(LLAvatarBoneInfo *bone_info)
{
    if (! bone_info->mIsJoint )
    {
        return;
    }
    
    std::string bone_name = bone_info->mName;
    mJointAliasMap[bone_name] = bone_name; //Actual name is a valid alias.
    
    std::string aliases = bone_info->mAliases;
    
    boost::char_separator<char> sep(" ");
    boost::tokenizer<boost::char_separator<char> > tok(aliases, sep);
    for(boost::tokenizer<boost::char_separator<char> >::iterator i = tok.begin(); i != tok.end(); ++i)
    {
        if ( mJointAliasMap.find(*i) != mJointAliasMap.end() )
        {
            LL_WARNS() << "avatar skeleton:  Joint alias \"" << *i << "\" remapped from " << mJointAliasMap[*i] << " to " << bone_name << LL_ENDL;
        }
        mJointAliasMap[*i] = bone_name;
    }
    
    LLAvatarBoneInfo::child_list_t::const_iterator iter;
    for (iter = bone_info->mChildList.begin(); iter != bone_info->mChildList.end(); ++iter)
    {
        makeJointAliases( *iter );
    }
}

const LLAvatarAppearance::joint_alias_map_t& LLAvatarAppearance::getJointAliases ()
{
    LLAvatarAppearance::joint_alias_map_t alias_map;
    if (mJointAliasMap.empty())
    {
        
        LLAvatarSkeletonInfo::bone_info_list_t::const_iterator iter;
        for (iter = sAvatarSkeletonInfo->mBoneInfoList.begin(); iter != sAvatarSkeletonInfo->mBoneInfoList.end(); ++iter)
        {
            //LLAvatarBoneInfo *bone_info = *iter;
            makeJointAliases( *iter );
        }
    }
    
    return mJointAliasMap;
} 


//-----------------------------------------------------------------------------
// parseXmlSkeletonNode(): parses <skeleton> nodes from XML tree
//-----------------------------------------------------------------------------
BOOL LLAvatarAppearance::LLAvatarXmlInfo::parseXmlSkeletonNode(LLXmlTreeNode* root)
{
	LLXmlTreeNode* node = root->getChildByName( "skeleton" );
	if( !node )
	{
		LL_WARNS() << "avatar file: missing <skeleton>" << LL_ENDL;
		return FALSE;
	}

	LLXmlTreeNode* child;

	// SKELETON DISTORTIONS
	for (child = node->getChildByName( "param" );
		 child;
		 child = node->getNextNamedChild())
	{
		if (!child->getChildByName("param_skeleton"))
		{
			if (child->getChildByName("param_morph"))
			{
				LL_WARNS() << "Can't specify morph param in skeleton definition." << LL_ENDL;
			}
			else
			{
				LL_WARNS() << "Unknown param type." << LL_ENDL;
			}
            return FALSE;
		}
		
		LLPolySkeletalDistortionInfo *info = new LLPolySkeletalDistortionInfo;
		if (!info->parseXml(child))
		{
			delete info;
			return FALSE;
		}

		mSkeletalDistortionInfoList.push_back(info);
	}

	// ATTACHMENT POINTS
	for (child = node->getChildByName( "attachment_point" );
		 child;
		 child = node->getNextNamedChild())
	{
		LLAvatarAttachmentInfo* info = new LLAvatarAttachmentInfo();

		static LLStdStringHandle name_string = LLXmlTree::addAttributeString("name");
		if (!child->getFastAttributeString(name_string, info->mName))
		{
			LL_WARNS() << "No name supplied for attachment point." << LL_ENDL;
			delete info;
            return FALSE;
		}

		static LLStdStringHandle joint_string = LLXmlTree::addAttributeString("joint");
		if (!child->getFastAttributeString(joint_string, info->mJointName))
		{
			LL_WARNS() << "No bone declared in attachment point " << info->mName << LL_ENDL;
			delete info;
            return FALSE;
		}

		static LLStdStringHandle position_string = LLXmlTree::addAttributeString("position");
		if (child->getFastAttributeVector3(position_string, info->mPosition))
		{
			info->mHasPosition = TRUE;
		}

		static LLStdStringHandle rotation_string = LLXmlTree::addAttributeString("rotation");
		if (child->getFastAttributeVector3(rotation_string, info->mRotationEuler))
		{
			info->mHasRotation = TRUE;
		}
		 static LLStdStringHandle group_string = LLXmlTree::addAttributeString("group");
		if (child->getFastAttributeS32(group_string, info->mGroup))
		{
			if (info->mGroup == -1)
				info->mGroup = -1111; // -1 = none parsed, < -1 = bad value
		}

		static LLStdStringHandle id_string = LLXmlTree::addAttributeString("id");
		if (!child->getFastAttributeS32(id_string, info->mAttachmentID))
		{
			LL_WARNS() << "No id supplied for attachment point " << info->mName << LL_ENDL;
			delete info;
            return FALSE;
		}

		static LLStdStringHandle slot_string = LLXmlTree::addAttributeString("pie_slice");
		child->getFastAttributeS32(slot_string, info->mPieMenuSlice);
			
		static LLStdStringHandle visible_in_first_person_string = LLXmlTree::addAttributeString("visible_in_first_person");
		child->getFastAttributeBOOL(visible_in_first_person_string, info->mVisibleFirstPerson);

		static LLStdStringHandle hud_attachment_string = LLXmlTree::addAttributeString("hud");
		child->getFastAttributeBOOL(hud_attachment_string, info->mIsHUDAttachment);

		mAttachmentInfoList.push_back(info);
	}

	return TRUE;
}

//-----------------------------------------------------------------------------
// parseXmlMeshNodes(): parses <mesh> nodes from XML tree
//-----------------------------------------------------------------------------
BOOL LLAvatarAppearance::LLAvatarXmlInfo::parseXmlMeshNodes(LLXmlTreeNode* root)
{
	for (LLXmlTreeNode* node = root->getChildByName( "mesh" );
		 node;
		 node = root->getNextNamedChild())
	{
		LLAvatarMeshInfo *info = new LLAvatarMeshInfo;

		// attribute: type
		static LLStdStringHandle type_string = LLXmlTree::addAttributeString("type");
		if( !node->getFastAttributeString( type_string, info->mType ) )
		{
			LL_WARNS() << "Avatar file: <mesh> is missing type attribute.  Ignoring element. " << LL_ENDL;
			delete info;
			return FALSE;  // Ignore this element
		}
		
		static LLStdStringHandle lod_string = LLXmlTree::addAttributeString("lod");
		if (!node->getFastAttributeS32( lod_string, info->mLOD ))
		{
			LL_WARNS() << "Avatar file: <mesh> is missing lod attribute.  Ignoring element. " << LL_ENDL;
			delete info;
			return FALSE;  // Ignore this element
		}

		static LLStdStringHandle file_name_string = LLXmlTree::addAttributeString("file_name");
		if( !node->getFastAttributeString( file_name_string, info->mMeshFileName ) )
		{
			LL_WARNS() << "Avatar file: <mesh> is missing file_name attribute.  Ignoring: " << info->mType << LL_ENDL;
			delete info;
			return FALSE;  // Ignore this element
		}

		static LLStdStringHandle reference_string = LLXmlTree::addAttributeString("reference");
		node->getFastAttributeString( reference_string, info->mReferenceMeshName );
		
		// attribute: min_pixel_area
		static LLStdStringHandle min_pixel_area_string = LLXmlTree::addAttributeString("min_pixel_area");
		static LLStdStringHandle min_pixel_width_string = LLXmlTree::addAttributeString("min_pixel_width");
		if (!node->getFastAttributeF32( min_pixel_area_string, info->mMinPixelArea ))
		{
			F32 min_pixel_area = 0.1f;
			if (node->getFastAttributeF32( min_pixel_width_string, min_pixel_area ))
			{
				// this is square root of pixel area (sensible to use linear space in defining lods)
				min_pixel_area = min_pixel_area * min_pixel_area;
			}
			info->mMinPixelArea = min_pixel_area;
		}
		
		// Parse visual params for this node only if we haven't already
		for (LLXmlTreeNode* child = node->getChildByName( "param" );
			 child;
			 child = node->getNextNamedChild())
		{
			if (!child->getChildByName("param_morph"))
			{
				if (child->getChildByName("param_skeleton"))
				{
					LL_WARNS() << "Can't specify skeleton param in a mesh definition." << LL_ENDL;
				}
				else
				{
					LL_WARNS() << "Unknown param type." << LL_ENDL;
				}
                return FALSE;
			}

			LLPolyMorphTargetInfo *morphinfo = new LLPolyMorphTargetInfo();
			if (!morphinfo->parseXml(child))
			{
				delete morphinfo;
				delete info;
				return -1;
			}
			BOOL shared = FALSE;
			static LLStdStringHandle shared_string = LLXmlTree::addAttributeString("shared");
			child->getFastAttributeBOOL(shared_string, shared);

			info->mPolyMorphTargetInfoList.push_back(LLAvatarMeshInfo::morph_info_pair_t(morphinfo, shared));
		}

		mMeshInfoList.push_back(info);
	}
	return TRUE;
}

//-----------------------------------------------------------------------------
// parseXmlColorNodes(): parses <global_color> nodes from XML tree
//-----------------------------------------------------------------------------
BOOL LLAvatarAppearance::LLAvatarXmlInfo::parseXmlColorNodes(LLXmlTreeNode* root)
{
	for (LLXmlTreeNode* color_node = root->getChildByName( "global_color" );
		 color_node;
		 color_node = root->getNextNamedChild())
	{
		std::string global_color_name;
		static LLStdStringHandle name_string = LLXmlTree::addAttributeString("name");
		if (color_node->getFastAttributeString( name_string, global_color_name ) )
		{
			if( global_color_name == "skin_color" )
			{
				if (mTexSkinColorInfo)
				{
					LL_WARNS() << "avatar file: multiple instances of skin_color" << LL_ENDL;
					return FALSE;
				}
				mTexSkinColorInfo = new LLTexGlobalColorInfo;
				if( !mTexSkinColorInfo->parseXml( color_node ) )
				{
					delete_and_clear(mTexSkinColorInfo);
					LL_WARNS() << "avatar file: mTexSkinColor->parseXml() failed" << LL_ENDL;
					return FALSE;
				}
			}
			else if( global_color_name == "hair_color" )
			{
				if (mTexHairColorInfo)
				{
					LL_WARNS() << "avatar file: multiple instances of hair_color" << LL_ENDL;
					return FALSE;
				}
				mTexHairColorInfo = new LLTexGlobalColorInfo;
				if( !mTexHairColorInfo->parseXml( color_node ) )
				{
					delete_and_clear(mTexHairColorInfo);
					LL_WARNS() << "avatar file: mTexHairColor->parseXml() failed" << LL_ENDL;
					return FALSE;
				}
			}
			else if( global_color_name == "eye_color" )
			{
				if (mTexEyeColorInfo)
				{
					LL_WARNS() << "avatar file: multiple instances of eye_color" << LL_ENDL;
					return FALSE;
				}
				mTexEyeColorInfo = new LLTexGlobalColorInfo;
				if( !mTexEyeColorInfo->parseXml( color_node ) )
				{
					LL_WARNS() << "avatar file: mTexEyeColor->parseXml() failed" << LL_ENDL;
					return FALSE;
				}
			}
		}
	}
	return TRUE;
}

//-----------------------------------------------------------------------------
// parseXmlLayerNodes(): parses <layer_set> nodes from XML tree
//-----------------------------------------------------------------------------
BOOL LLAvatarAppearance::LLAvatarXmlInfo::parseXmlLayerNodes(LLXmlTreeNode* root)
{
	for (LLXmlTreeNode* layer_node = root->getChildByName( "layer_set" );
		 layer_node;
		 layer_node = root->getNextNamedChild())
	{
		LLTexLayerSetInfo* layer_info = new LLTexLayerSetInfo();
		if( layer_info->parseXml( layer_node ) )
		{
			mLayerInfoList.push_back(layer_info);
		}
		else
		{
			delete layer_info;
			LL_WARNS() << "avatar file: layer_set->parseXml() failed" << LL_ENDL;
			return FALSE;
		}
	}
	return TRUE;
}

//-----------------------------------------------------------------------------
// parseXmlDriverNodes(): parses <driver_parameters> nodes from XML tree
//-----------------------------------------------------------------------------
BOOL LLAvatarAppearance::LLAvatarXmlInfo::parseXmlDriverNodes(LLXmlTreeNode* root)
{
	LLXmlTreeNode* driver = root->getChildByName( "driver_parameters" );
	if( driver )
	{
		for (LLXmlTreeNode* grand_child = driver->getChildByName( "param" );
			 grand_child;
			 grand_child = driver->getNextNamedChild())
		{
			if( grand_child->getChildByName( "param_driver" ) )
			{
				LLDriverParamInfo* driver_info = new LLDriverParamInfo();
				if( driver_info->parseXml( grand_child ) )
				{
					mDriverInfoList.push_back(driver_info);
				}
				else
				{
					delete driver_info;
					LL_WARNS() << "avatar file: driver_param->parseXml() failed" << LL_ENDL;
					return FALSE;
				}
			}
		}
	}
	return TRUE;
}

//-----------------------------------------------------------------------------
// parseXmlDriverNodes(): parses <driver_parameters> nodes from XML tree
//-----------------------------------------------------------------------------
BOOL LLAvatarAppearance::LLAvatarXmlInfo::parseXmlMorphNodes(LLXmlTreeNode* root)
{
	LLXmlTreeNode* masks = root->getChildByName( "morph_masks" );
	if( !masks )
	{
		return FALSE;
	}

	for (LLXmlTreeNode* grand_child = masks->getChildByName( "mask" );
		 grand_child;
		 grand_child = masks->getNextNamedChild())
	{
		LLAvatarMorphInfo* info = new LLAvatarMorphInfo();

		static LLStdStringHandle name_string = LLXmlTree::addAttributeString("morph_name");
		if (!grand_child->getFastAttributeString(name_string, info->mName))
		{
			LL_WARNS() << "No name supplied for morph mask." << LL_ENDL;
			delete info;
            return FALSE;
		}

		static LLStdStringHandle region_string = LLXmlTree::addAttributeString("body_region");
		if (!grand_child->getFastAttributeString(region_string, info->mRegion))
		{
			LL_WARNS() << "No region supplied for morph mask." << LL_ENDL;
			delete info;
            return FALSE;
		}

		static LLStdStringHandle layer_string = LLXmlTree::addAttributeString("layer");
		if (!grand_child->getFastAttributeString(layer_string, info->mLayer))
		{
			LL_WARNS() << "No layer supplied for morph mask." << LL_ENDL;
			delete info;
            return FALSE;
		}

		// optional parameter. don't throw a warning if not present.
		static LLStdStringHandle invert_string = LLXmlTree::addAttributeString("invert");
		grand_child->getFastAttributeBOOL(invert_string, info->mInvert);

		mMorphMaskInfoList.push_back(info);
	}

	return TRUE;
}

//virtual 
LLAvatarAppearance::LLMaskedMorph::LLMaskedMorph(LLVisualParam *morph_target, BOOL invert, std::string layer) :
			mMorphTarget(morph_target), 
			mInvert(invert),
			mLayer(layer)
{
	LLPolyMorphTarget *target = dynamic_cast<LLPolyMorphTarget*>(morph_target);
	if (target)
	{
		target->addPendingMorphMask();
	}
}


<|MERGE_RESOLUTION|>--- conflicted
+++ resolved
@@ -187,10 +187,6 @@
 	mHeadOffset(),
 	mRoot(NULL),
 	mWearableData(wearable_data),
-<<<<<<< HEAD
-    mNextJointNum(0),
-=======
->>>>>>> 5dcd81c1
     mNumBones(0),
     mNumCollisionVolumes(0),
     mCollisionVolumes(NULL),
@@ -677,8 +673,6 @@
         joint->setJointNum(mNumBones+volume_num);
 		volume_num++;
 	}
-    mNextJointNum++;
-
 
 
 	// setup children
@@ -717,10 +711,6 @@
 BOOL LLAvatarAppearance::buildSkeleton(const LLAvatarSkeletonInfo *info)
 {
     LL_DEBUGS("BVH") << "numBones " << info->mNumBones << " numCollisionVolumes " << info->mNumCollisionVolumes << LL_ENDL;
-<<<<<<< HEAD
-    mNextJointNum = 0;
-=======
->>>>>>> 5dcd81c1
 
 	// allocate joints
 	if (!allocateCharacterJoints(info->mNumBones))
