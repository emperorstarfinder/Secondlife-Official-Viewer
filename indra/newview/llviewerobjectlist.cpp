--- conflicted
+++ resolved
@@ -623,13 +623,8 @@
 			
 				if(!(flags & FLAGS_TEMPORARY_ON_REZ))
 				{
-<<<<<<< HEAD
-				bCached = true;
-				LLViewerRegion::eCacheUpdateResult result = objectp->mRegionp->cacheFullUpdate(objectp, compressed_dp);
-=======
 					bCached = true;
 					LLViewerRegion::eCacheUpdateResult result = objectp->mRegionp->cacheFullUpdate(objectp, compressed_dp, flags);
->>>>>>> 041024e8
 					recorder.cacheFullUpdate(local_id, update_type, result, objectp, msg_size);
 			}
 #endif
