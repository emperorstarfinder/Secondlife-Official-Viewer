--- conflicted
+++ resolved
@@ -820,14 +820,7 @@
 private:
 	/* virtual */ void httpFailure()
 	{
-<<<<<<< HEAD
-		llwarns << dumpResponse() << llendl;
-=======
-		LL_WARNS()
-			<< "Transport error requesting object cost "
-			<< "[status: " << statusNum << "]: "
-			<< content << LL_ENDL;
->>>>>>> d0ef02c2
+		LL_WARNS() << dumpResponse() << LL_ENDL;
 
 		// TODO*: Error message to user
 		// For now just clear the request from the pending list
@@ -916,14 +909,7 @@
 private:
 	/* virtual */ void httpFailure()
 	{
-<<<<<<< HEAD
-		llwarns << dumpResponse() << llendl;
-=======
-		LL_WARNS()
-			<< "Transport error requesting object physics flags "
-			<< "[status: " << statusNum << "]: "
-			<< content << LL_ENDL;
->>>>>>> d0ef02c2
+		LL_WARNS() << dumpResponse() << LL_ENDL;
 
 		// TODO*: Error message to user
 		// For now just clear the request from the pending list
