--- conflicted
+++ resolved
@@ -229,7 +229,6 @@
 		LLFastTimer t(FTM_DESTROY_DRAW_INFO);
 		setDrawInfo(NULL);
 	}
-<<<<<<< HEAD
 	
 	{
 		LLFastTimer t(FTM_DESTROY_ATLAS);
@@ -237,15 +236,6 @@
 	}
 	
 	{
-=======
-	
-	{
-		LLFastTimer t(FTM_DESTROY_ATLAS);
-		removeAtlas();
-	}
-	
-	{
->>>>>>> 6d4b4762
 		LLFastTimer t(FTM_FACE_DEREF);
 		mDrawablep = NULL;
 		mVObjp = NULL;
@@ -1089,9 +1079,6 @@
 	if (full_rebuild)
 	{
 		mVertexBuffer->getIndexStrider(indicesp, mIndicesIndex);
-<<<<<<< HEAD
-		for (S32 i = 0; i < num_indices; i++)
-=======
 		if (LLPipeline::sUseTriStrips)
 		{
 			for (U16 i = 0; i < num_indices; i++)
@@ -1100,7 +1087,6 @@
 			}
 		}
 		else
->>>>>>> 6d4b4762
 		{
 			for (U16 i = 0; i < num_indices; i++)
 			{
