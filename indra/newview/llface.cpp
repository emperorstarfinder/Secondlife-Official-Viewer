--- conflicted
+++ resolved
@@ -1741,8 +1741,6 @@
 		LLVector4a res;
 
 		LLVector4a texIdx;
-<<<<<<< HEAD
-=======
 
 		U8 index = mTextureIndex < 255 ? mTextureIndex : 0;
 
@@ -1752,20 +1750,14 @@
 		vp[1] = 0;
 		vp[2] = 0;
 		vp[3] = 0;
->>>>>>> ce0f455b
-
-		F32 index = (F32) (mTextureIndex < 255 ? mTextureIndex : 0);
+
 		llassert(index <= LLGLSLShader::sIndexedTextureChannels-1);
 
 		LLVector4Logical mask;
 		mask.clear();
 		mask.setElement<3>();
 		
-<<<<<<< HEAD
-		texIdx.set(0,0,0,index);
-=======
 		texIdx.set(0,0,0,val);
->>>>>>> ce0f455b
 
 		{
 			LLFastTimer t(FTM_FACE_POSITION_STORE);
