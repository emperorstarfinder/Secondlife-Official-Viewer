--- conflicted
+++ resolved
@@ -40,13 +40,13 @@
 class LLSLURL
 {
 public:
-<<<<<<< HEAD
 	static const char* SLURL_HTTPS_SCHEME;
 	static const char* SLURL_HTTP_SCHEME;
 	static const char* SLURL_SL_SCHEME;
 	static const char* SLURL_SECONDLIFE_SCHEME;
 	static const char* SLURL_SECONDLIFE_PATH;
 	static const char* SLURL_COM;
+	static const char* WWW_SLURL_COM;
 	static const char* MAPS_SECONDLIFE_COM;
 	static const char* SLURL_X_GRID_LOCATION_INFO_SCHEME;
 	static LLSLURL START_LOCATION;
@@ -108,65 +108,6 @@
 	std::string mGrid;  // reference to grid manager grid
 	std::string mRegion;
 	LLVector3  mPosition;
-=======
-	static const std::string PREFIX_SL_HELP;
-	static const std::string PREFIX_SL;
-	static const std::string PREFIX_SECONDLIFE;
-	static const std::string PREFIX_SLURL;
-	static const std::string PREFIX_SLURL_OLD;
-	static const std::string PREFIX_SLURL_WWW;
-
-	static const std::string APP_TOKEN;
-
-	/**
-	 * Is this any sort of secondlife:// or sl:// URL?
-	 */
-	static bool isSLURL(const std::string& url);
-
-	/**
-	 * Is this a special secondlife://app/ URL?
-	 */
-	static bool isSLURLCommand(const std::string& url);
-
-	/**
-	 * Not sure what it is.
-	 */
-	static bool isSLURLHelp(const std::string& url);
-
-	/**
-	 * builds: http://slurl.com/secondlife/Region%20Name/x/y/z/ escaping result url.
-	 */
-	static std::string buildSLURL(const std::string& regionname, S32 x, S32 y, S32 z);
-
-	/// Build a SLURL like secondlife:///app/agent/<uuid>/inspect
-	static std::string buildCommand(const char* noun, const LLUUID& id, const char* verb);
-
-	/**
-	 * builds: http://slurl.com/secondlife/Region Name/x/y/z/ without escaping result url.
-	 */
-	static std::string buildUnescapedSLURL(const std::string& regionname, S32 x, S32 y, S32 z);
-
-	/**
-	 * builds SLURL from global position. Returns escaped or unescaped url.
-	 * Returns escaped url by default.
-	 */
-	static std::string buildSLURLfromPosGlobal(const std::string& regionname,
-											   const LLVector3d& global_pos,
-											   bool escaped = true);
-	/**
-	 * Strip protocol part from the URL.
-	 */
-	static std::string stripProtocol(const std::string& url);
-
-	/**
-	 * Convert global position to X, Y Z
-	 */
-	static void globalPosToXYZ(const LLVector3d& pos, S32& x, S32& y, S32& z);
-
-private:
-	static bool matchPrefix(const std::string& url, const std::string& prefix);
-
->>>>>>> 1ae70e11
 };
 
 #endif // LLSLURL_H