--- conflicted
+++ resolved
@@ -3,9 +3,9 @@
  * @brief Handles "SLURL fragments" like Ahern/123/45 for
  * startup processing, login screen, prefs, etc.
  *
- * $LicenseInfo:firstyear=2009&license=viewergpl$
+ * $LicenseInfo:firstyear=2010&license=viewergpl$
  * 
- * Copyright (c) 2009, Linden Research, Inc.
+ * Copyright (c) 2006-2010, Linden Research, Inc.
  * 
  * Second Life Viewer Source Code
  * The source code in this file ("Source Code") is provided by Linden Lab
@@ -40,70 +40,6 @@
 class LLSLURL
 {
 public:
-<<<<<<< HEAD
-	static const std::string PREFIX_SL_HELP;
-	static const std::string PREFIX_SL;
-	static const std::string PREFIX_SECONDLIFE;
-	static const std::string PREFIX_SLURL;
-	static const std::string PREFIX_SLURL_OLD;
-	static const std::string PREFIX_SLURL_WWW;
-
-	static const std::string APP_TOKEN;
-
-	/**
-	 * Is this any sort of secondlife:// or sl:// URL?
-	 */
-	static bool isSLURL(const std::string& url);
-
-	/**
-	 * Returns true if url is proven valid by regexp check from LLUrlRegistry
-	 */
-	static bool isValidSLURL(const std::string& url);
-
-	/**
-	 * Is this a special secondlife://app/ URL?
-	 */
-	static bool isSLURLCommand(const std::string& url);
-
-	/**
-	 * Not sure what it is.
-	 */
-	static bool isSLURLHelp(const std::string& url);
-
-	/**
-	 * builds: http://slurl.com/secondlife/Region%20Name/x/y/z/ escaping result url.
-	 */
-	static std::string buildSLURL(const std::string& regionname, S32 x, S32 y, S32 z);
-
-	/// Build a SLURL like secondlife:///app/agent/<uuid>/inspect
-	static std::string buildCommand(const char* noun, const LLUUID& id, const char* verb);
-
-	/**
-	 * builds: http://slurl.com/secondlife/Region Name/x/y/z/ without escaping result url.
-	 */
-	static std::string buildUnescapedSLURL(const std::string& regionname, S32 x, S32 y, S32 z);
-
-	/**
-	 * builds SLURL from global position. Returns escaped or unescaped url.
-	 * Returns escaped url by default.
-	 */
-	static std::string buildSLURLfromPosGlobal(const std::string& regionname,
-											   const LLVector3d& global_pos,
-											   bool escaped = true);
-	/**
-	 * Strip protocol part from the URL.
-	 */
-	static std::string stripProtocol(const std::string& url);
-
-	/**
-	 * Convert global position to X, Y Z
-	 */
-	static void globalPosToXYZ(const LLVector3d& pos, S32& x, S32& y, S32& z);
-
-private:
-	static bool matchPrefix(const std::string& url, const std::string& prefix);
-
-=======
 	static const char* SLURL_HTTPS_SCHEME;
 	static const char* SLURL_HTTP_SCHEME;
 	static const char* SLURL_SL_SCHEME;
@@ -159,7 +95,6 @@
 
     std::string asString() const ;
 
-
 protected:
 	SLURL_TYPE mType;
 	
@@ -172,7 +107,6 @@
 	std::string mGrid;  // reference to grid manager grid
 	std::string mRegion;
 	LLVector3  mPosition;
->>>>>>> a2efe4bb
 };
 
 #endif // LLSLURL_H