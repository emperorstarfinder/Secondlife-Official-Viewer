--- conflicted
+++ resolved
@@ -74,21 +74,9 @@
 
 	virtual BOOL postBuild();
 
-<<<<<<< HEAD
-	// Show a dialog explaining what friendship entails, then request
-	// friendship. JC
-	static void requestFriendshipDialog(const LLUUID& target_id, 
-										const std::string& target_name);
-
-	// Just request friendship, no dialog.
-	static void requestFriendship(const LLUUID& target_id,
-								  const std::string& target_name, const std::string& message);
-
 	// *HACK Made public to remove friends from LLAvatarIconCtrl context menu
 	static bool handleRemove(const LLSD& notification, const LLSD& response);
 
-=======
->>>>>>> fcaa1ad4
 private:
 
 	enum FRIENDS_COLUMN_ORDER
