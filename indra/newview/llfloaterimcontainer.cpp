--- conflicted
+++ resolved
@@ -767,27 +767,13 @@
 	// between the panels are merged into one
     S32 number_of_visible_borders = llmin((is_conv_pane_expanded? 2 : 0) + (is_msg_pane_expanded? 2 : 0), 3);
     S32 summary_width_of_visible_borders = number_of_visible_borders * LLPANEL_BORDER_WIDTH;
-<<<<<<< HEAD
-	S32 conv_pane_current_width = is_msg_pane_expanded
-			? (is_conv_pane_expanded? mConversationsPane->getRect().getWidth() : mConversationsPane->getMinDim())
-			: (is_conv_pane_expanded? mConversationsPane->getExpandedMinDim() : mConversationsPane->getMinDim());
-=======
 	S32 conv_pane_target_width = is_conv_pane_expanded?
 			(is_msg_pane_expanded?
 					mConversationsPane->getRect().getWidth()
 					: mConversationsPane->getExpandedMinDim())
 			: mConversationsPane->getMinDim();
->>>>>>> 680bea66
 	S32 msg_pane_min_width  = is_msg_pane_expanded ? mMessagesPane->getExpandedMinDim() : 0;
 	S32 new_min_width = conv_pane_target_width + msg_pane_min_width + summary_width_of_visible_borders;
-
-    if (is_conv_pane_expanded)
-    {
-    	// Save the conversations pane width.
-	    gSavedPerAccountSettings.setS32(
-	            "ConversationsListPaneWidth",
-                mConversationsPane->getRect().getWidth());
-    }
 
 	setResizeLimits(new_min_width, getMinHeight());
 
@@ -1988,14 +1974,6 @@
 	// Most of the time the user will never see this state.
 	setMinimized(FALSE);
 
-<<<<<<< HEAD
-	// Save the conversations pane width.
-	gSavedPerAccountSettings.setS32(
-			"ConversationsListPaneWidth",
-			mConversationsPane->getRect().getWidth());
-
-=======
->>>>>>> 680bea66
 	LLFloater::closeFloater(app_quitting);
 }
 
