--- conflicted
+++ resolved
@@ -80,12 +80,9 @@
 	void renderBump(U32 pass = LLRenderPass::PASS_BUMP);
 	void endBump(U32 pass = LLRenderPass::PASS_BUMP);
 
-<<<<<<< HEAD
-=======
 	static void bindCubeMap(LLGLSLShader* shader, S32 shader_level, S32& diffuse_channel, S32& cube_channel, bool invisible);
 	static void unbindCubeMap(LLGLSLShader* shader, S32 shader_level, S32& diffuse_channel, S32& cube_channel, bool invisible);
 
->>>>>>> 77119586
 	virtual S32 getNumDeferredPasses();
 	/*virtual*/ void beginDeferredPass(S32 pass);
 	/*virtual*/ void endDeferredPass(S32 pass);
