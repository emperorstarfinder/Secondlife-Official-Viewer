--- conflicted
+++ resolved
@@ -371,11 +371,7 @@
 				Gli avatar di altri lotti possono vedere gli avatar che si trovano in questo lotto e chattare con loro
 			</text>
 			<check_box label="Vedi avatar" top="170" name="SeeAvatarsCheck" tool_tip="Consente ad avatar in altri lotti di vedere e chattare con avatar in questo lotto e viceversa."/>
-<<<<<<< HEAD
-			<text name="landing_point">
-=======
 			<text name="landing_point" width="225">
->>>>>>> a52ef7ad
 				Punto di atterraggio: [LANDING]
 			</text>
 			<button label="Imposta" label_selected="Imposta" name="Set" tool_tip="Imposta il punto di atterraggio dove arrivano i visitatori. Impostalo nel punto dove si trova il tuo avatar in questo terreno." width="60"/>
