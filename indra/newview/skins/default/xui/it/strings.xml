--- conflicted
+++ resolved
@@ -17,11 +17,7 @@
 		Un precedente tentativo di login è fallito. Tentativo di connessione [NUMBER]
 	</string>
 	<string name="LoginPrecaching">
-<<<<<<< HEAD
-		Sto caricando Second Life...
-=======
 		Sto caricando [SECOND_LIFE]...
->>>>>>> 3ac3a4b2
 	</string>
 	<string name="LoginInitializingBrowser">
 		Inizializzazione del browser web incorporato...
