<<<<<<< HEAD
<?xml version="1.0" encoding="utf-8" standalone="yes" ?>
<floater
 legacy_header_height="18"
 follows="left|top|right"
 height="580"
 layout="topleft"
 bg_opaque_image="Window_NoTitle_Foreground"
 bg_alpha_image="Window_NoTitle_Background"
 name="toolbox floater"
 help_topic="toolbox_floater"
 save_rect="true"
 short_title="BUILD TOOLS"
 single_instance="true"
 save_visibility="true"
 sound_flags="0"
 width="295">
    <floater.string
     name="status_rotate">
        Drag colored bands to rotate object
    </floater.string>
    <floater.string
     name="status_scale">
        Click and drag to stretch selected side
    </floater.string>
    <floater.string
     name="status_move">
        Drag to move, shift-drag to copy
    </floater.string>
    <floater.string
     name="status_modifyland">
        Click and hold to modify land
    </floater.string>
    <floater.string
     name="status_camera">
        Click and drag to move camera
    </floater.string>
    <floater.string
     name="status_grab">
        Drag to move, Ctrl to lift, Ctrl+Shift to rotate
    </floater.string>
    <floater.string
     name="status_place">
        Click inworld to build
    </floater.string>
    <floater.string
     name="status_selectland">
        Click and drag to select land
    </floater.string>
    <floater.string
     name="grid_screen_text">
        Screen
    </floater.string>
    <floater.string
     name="grid_local_text">
        Local
    </floater.string>
    <floater.string
     name="grid_world_text">
        World
    </floater.string>
    <floater.string
     name="grid_reference_text">
        Reference
    </floater.string>
    <floater.string
     name="grid_attachment_text">
        Attachment
    </floater.string>
    <button
     follows="left|top"
     height="25"
     image_bottom_pad="1"
     image_overlay="Tool_Zoom"
     image_selected="PushButton_Selected_Press"
     layout="topleft"
     left="10"
     name="button focus"
     tool_tip="Focus"
     width="35">
	  <button.commit_callback
	     function="BuildTool.setTool"
	     parameter="Focus" />
	</button>
    <button
     follows="left|top"
      height="25"
     image_bottom_pad="1"
     image_overlay="Tool_Grab"
     image_selected="PushButton_Selected_Press"
     layout="topleft"
     left_pad="10"
     name="button move"
     tool_tip="Move"
     width="35">
	  <button.commit_callback
	     function="BuildTool.setTool"
	     parameter="Move" />
	</button>
    <button
     follows="left|top"
     height="25"
     image_bottom_pad="1"
     image_overlay="Tool_Face"
     image_selected="PushButton_Selected_Press"
     layout="topleft"
     left_pad="10"
     name="button edit"
     tool_tip="Edit"
     width="35">
	  <button.commit_callback
	     function="BuildTool.setTool"
	     parameter="Edit" />
	</button>
    <button
     follows="left|top"
      height="25"
     image_bottom_pad="1"
     image_overlay="Tool_Create"
     image_selected="PushButton_Selected_Press"
     layout="topleft"
     left_pad="10"
     name="button create"
     tool_tip="Create"
     width="35">
	  <button.commit_callback
	     function="BuildTool.setTool"
	     parameter="Create" />
	</button>
    <button
     follows="left|top"
      height="25"
     image_bottom_pad="1"
     image_overlay="Tool_Dozer"
     image_selected="PushButton_Selected_Press"
     layout="topleft"
     left_pad="10"
     name="button land"
     tool_tip="Land"
     width="35">
	  <button.commit_callback
	     function="BuildTool.setTool"
	     parameter="Land" />
	</button>
    <text
     height="30"
     word_wrap="true"
     use_ellipses="true"
     type="string"
     text_color="LabelSelectedDisabledColor"
     length="1"
     follows="left|top"
     layout="topleft"
     left="8"
     name="text status"
     top_pad="3"
     width="285">
        Drag to move, shift-drag to copy
    </text>
   <radio_group
     layout="topleft"
     left="10"
      height="70"
      top="59"
     name="focus_radio_group">
        <radio_item
         top_pad="6"
         label="Zoom"
         layout="topleft"
         name="radio zoom" />
        <radio_item
         top_pad="6"
         label="Orbit (Ctrl)"
         layout="topleft"
         name="radio orbit" />
        <radio_item
         top_pad="6"
         label="Pan (Ctrl+Shift)"
         layout="topleft"
         name="radio pan" />
		 <radio_group.commit_callback
	     function="BuildTool.commitRadioFocus"/>
    </radio_group>
   <slider_bar
     follows="left|top"
     height="14"
     increment="0.01"
     initial_value="0.125"
     layout="topleft"
     max_val="0.5"
     top_delta="-2"
     left_delta="100"
     name="slider zoom"
     width="134">
	 <slider_bar.commit_callback
	     function="BuildTool.commitZoom"/>
	</slider_bar>
   <radio_group
      left="10"
      height="70"
      top="59"
     layout="topleft"
     name="move_radio_group">
        <radio_item
         top_pad="6"
         label="Move"
         layout="topleft"
         name="radio move" />
        <radio_item
		 top_pad="6"
         label="Lift (Ctrl)"
         layout="topleft"
         name="radio lift" />
        <radio_item
         top_pad="6"
         label="Spin (Ctrl+Shift)"
         layout="topleft"
         name="radio spin" />
		 <radio_group.commit_callback
			function="BuildTool.commitRadioMove"/>
	</radio_group>
	<radio_group
     follows="left|top"
	 left="5"
	 top="59"
	 height="70"
     layout="topleft"
	 name="edit_radio_group">
        <radio_item
		 label="Move"
		 layout="topleft"
		 name="radio position" />
        <radio_item
		 top_pad="6"
         label="Rotate (Ctrl)"
         layout="topleft"
         name="radio rotate" />
        <radio_item
		 top_pad="6"
         label="Stretch (Ctrl+Shift)"
         layout="topleft"
         name="radio stretch" />
        <radio_item
		 top_pad="6"
         label="Select Face"
         layout="topleft"
         name="radio select face" />
			<radio_group.commit_callback
			function="BuildTool.commitRadioEdit"/>
    </radio_group>
    <check_box
     left="5"
     follows="left|top"
     height="28"
	 control_name="EditLinkedParts"
     label="Edit linked"
     layout="topleft"
     name="checkbox edit linked parts"
     top_pad="-10">
		  <check_box.commit_callback
			function="BuildTool.selectComponent"/>
	</check_box>

   <button
     follows="left|top"
     height="23"
     label="Link"
     top_pad="2"
     layout="topleft"
     left="5"
     name="link_btn"
     width="50">
	  <button.commit_callback
	     function="BuildTool.LinkObjects"/>
    </button>
    <button
     follows="left|top"
     height="23"
     label="Unlink"
     layout="topleft"
     left_pad="2"
     name="unlink_btn"
     width="50">
	  <button.commit_callback
	     function="BuildTool.UnlinkObjects"/>
    </button>
    <text
	   text_color="LtGray_50"
	   follows="top|left"
	   halign="left"
	   left_pad="3"
	   name="RenderingCost"
	   tool_tip="Shows the rendering cost calculated for this object"
	   top_delta="11"
	   type="string"
	   width="100">
	   þ: [COUNT]
	   </text>
	<check_box
     control_name="ScaleUniform"
     height="19"
     label=""
     layout="topleft"
     left="143"
     name="checkbox uniform"
	 top="50"
     width="20" />
    <text
     height="19"
     label="Stretch Both Sides"
     left="163"
     name="checkbox uniform label"
     top="55"
     width="120"
     wrap="true">
     	Stretch Both Sides
    </text>
    <check_box
     control_name="ScaleStretchTextures"
     height="19"
     initial_value="true"
     label="Stretch Textures"
     layout="topleft"
     left="143"
     name="checkbox stretch textures"
     top_pad="-6"
     width="134" />
   <check_box
     control_name="SnapEnabled"
     height="18"
     initial_value="true"
     label="Snap to grid"
     layout="topleft"
     top_pad="0"
     name="checkbox snap to grid"
     width="134" />
    <combo_box
     height="23"
     layout="topleft"
     follows="left|top"
     name="combobox grid mode"
     tool_tip="Choose the type of grid ruler for positioning the object"
     top_pad="0"
     width="108">
        <combo_box.item
         label="World grid"
         name="World"
         value="World" />
        <combo_box.item
         label="Local grid"
         name="Local"
         value="Local" />
        <combo_box.item
         label="Reference grid"
         name="Reference"
         value="Reference" />
		 <combo_box.commit_callback
	     function="BuildTool.gridMode"/>
    </combo_box>
    <button
     left_pad="0"
     image_selected="ForwardArrow_Press"
     image_unselected="ForwardArrow_Off"
     layout="topleft"
     name="Options..."
     tool_tip="See more grid options"
     top_delta="0"
     right="-10"
     width="18"
     height="23" >
	 <button.commit_callback
	     function="BuildTool.gridOptions"/>
	</button>
   <button
     follows="left|top"
     height="20"
     image_disabled="Object_Cube"
     image_disabled_selected="Object_Cube"
     image_selected="Object_Cube_Selected"
     image_unselected="Object_Cube"
     layout="topleft"
     left="10"
     name="ToolCube"
     tool_tip="Cube"
     top="51"
     width="20" />
    <button
     follows="left|top"
     height="20"
     image_disabled="Object_Prism"
     image_disabled_selected="Object_Prism"
     image_selected="Object_Prism_Selected"
     image_unselected="Object_Prism"
     layout="topleft"
     left_delta="29"
     name="ToolPrism"
     tool_tip="Prism"
     top_delta="0"
     width="20" />
    <button
     follows="left|top"
     height="20"
     image_disabled="Object_Pyramid"
     image_disabled_selected="Object_Pyramid"
     image_selected="Object_Pyramid_Selected"
     image_unselected="Object_Pyramid"
     layout="topleft"
     left_delta="29"
     name="ToolPyramid"
     tool_tip="Pyramid"
     top_delta="0"
     width="20" />
    <button
     follows="left|top"
     height="20"
     image_disabled="Object_Tetrahedron"
     image_disabled_selected="Object_Tetrahedron"
     image_selected="Object_Tetrahedron_Selected"
     image_unselected="Object_Tetrahedron"
     layout="topleft"
     left_delta="29"
     name="ToolTetrahedron"
     tool_tip="Tetrahedron"
     top_delta="0"
     width="20" />
    <button
     follows="left|top"
     height="20"
     image_disabled="Object_Cylinder"
     image_disabled_selected="Object_Cylinder"
     image_selected="Object_Cylinder_Selected"
     image_unselected="Object_Cylinder"
     layout="topleft"
     left_delta="29"
     name="ToolCylinder"
     tool_tip="Cylinder"
     top_delta="0"
     width="20" />
    <button
     follows="left|top"
     height="20"
     image_disabled="Object_Hemi_Cylinder"
     image_disabled_selected="Object_Hemi_Cylinder"
     image_selected="Object_Hemi_Cylinder_Selected"
     image_unselected="Object_Hemi_Cylinder"
     layout="topleft"
     left_delta="29"
     name="ToolHemiCylinder"
     tool_tip="Hemicylinder"
     top_delta="0"
     width="20" />
    <button
     follows="left|top"
     height="20"
     image_disabled="Object_Cone"
     image_disabled_selected="Object_Cone"
     image_selected="Object_Cone_Selected"
     image_unselected="Object_Cone"
     layout="topleft"
     left_delta="29"
     name="ToolCone"
     tool_tip="Cone"
     top_delta="0"
     width="20" />
    <button
     follows="left|top"
     height="20"
     image_disabled="Object_Hemi_Cone"
     image_disabled_selected="Object_Hemi_Cone"
     image_selected="Object_Hemi_Cone_Selected"
     image_unselected="Object_Hemi_Cone"
     layout="topleft"
     left_delta="29"
     name="ToolHemiCone"
     tool_tip="Hemicone"
     top_delta="0"
     width="20" />
    <button
     follows="left|top"
     height="20"
     image_disabled="Object_Sphere"
     image_disabled_selected="Object_Sphere"
     image_selected="Object_Sphere_Selected"
     image_unselected="Object_Sphere"
     layout="topleft"
     left_delta="29"
     name="ToolSphere"
     tool_tip="Sphere"
     top_delta="0"
     width="20" />
    <button
     follows="left|top"
     height="20"
     image_disabled="Object_Hemi_Sphere"
     image_disabled_selected="Object_Hemi_Sphere"
     image_selected="Object_Hemi_Sphere_Selected"
     image_unselected="Object_Hemi_Sphere"
     layout="topleft"
     left_delta="29"
     name="ToolHemiSphere"
     tool_tip="Hemisphere"
     top_delta="0"
     width="20" />
    <button
     follows="left|top"
     height="20"
     image_disabled="Object_Torus"
     image_disabled_selected="Object_Torus"
     image_selected="Object_Torus_Selected"
     image_unselected="Object_Torus"
     layout="topleft"
     left="10"
     name="ToolTorus"
     tool_tip="Torus"
     top="77"
     width="20" />
    <button
     follows="left|top"
     height="20"
     image_disabled="Object_Tube"
     image_disabled_selected="Object_Tube"
     image_selected="Object_Tube_Selected"
     image_unselected="Object_Tube"
     layout="topleft"
     left_delta="29"
     name="ToolTube"
     tool_tip="Tube"
     top_delta="0"
     width="20" />
    <button
     follows="left|top"
     height="20"
     image_disabled="Object_Ring"
     image_disabled_selected="Object_Ring"
     image_selected="Object_Ring_Selected"
     image_unselected="Object_Ring"
     layout="topleft"
     left_delta="29"
     name="ToolRing"
     tool_tip="Ring"
     top_delta="0"
     width="20" />
    <button
     follows="left|top"
     height="20"
     image_disabled="Object_Tree"
     image_disabled_selected="Object_Tree"
     image_selected="Object_Tree_Selected"
     image_unselected="Object_Tree"
     layout="topleft"
     left_delta="29"
     name="ToolTree"
     tool_tip="Tree"
     top_delta="0"
     width="20" />
    <button
     follows="left|top"
     height="20"
     image_disabled="Object_Grass"
     image_disabled_selected="Object_Grass"
     image_selected="Object_Grass_Selected"
     image_unselected="Object_Grass"
     image_overlay_color="Red"
     layout="topleft"
     left_delta="29"
     name="ToolGrass"
     tool_tip="Grass"
     top_delta="0"
     width="20" />
    <check_box
     control_name="CreateToolKeepSelected"
     height="19"
     label="Keep Tool selected"
     layout="topleft"
     left="4"
     name="checkbox sticky"
     top="101"
     width="128" />
    <check_box
     control_name="CreateToolCopySelection"
     height="19"
     label="Copy selection"
     layout="topleft"
     left_delta="0"
     name="checkbox copy selection"
     top_delta="15"
     width="134" />
    <check_box
     control_name="CreateToolCopyCenters"
     height="19"
     initial_value="true"
     label="Center Copy"
     layout="topleft"
     left_delta="18"
     name="checkbox copy centers"
     top="132"
     width="134" />
    <check_box
     control_name="CreateToolCopyRotates"
     height="19"
     label="Rotate Copy"
     layout="topleft"
     left_delta="0"
     name="checkbox copy rotates"
     top_delta="16"
     width="134" />
    <radio_group
     height="105"
     layout="topleft"
     left="4"
     name="land_radio_group"
     top="54"
     width="114">
        <radio_item
         height="19"
         label="Select Land"
         layout="topleft"
         left="0"
         name="radio select land"
         top="-106"
         width="134" />
        <radio_item
         height="19"
         label="Flatten"
         layout="topleft"
         left_delta="0"
         name="radio flatten"
         top_delta="15"
         width="114" />
        <radio_item
         height="19"
         label="Raise"
         layout="topleft"
         left_delta="0"
         name="radio raise"
         top_delta="15"
         width="114" />
        <radio_item
         height="19"
         label="Lower"
         layout="topleft"
         left_delta="0"
         name="radio lower"
         top_delta="15"
         width="114" />
        <radio_item
         height="19"
         label="Smooth"
         layout="topleft"
         left_delta="0"
         name="radio smooth"
         top_delta="15"
         width="114" />
        <radio_item
         height="19"
         label="Roughen"
         layout="topleft"
         left_delta="0"
         name="radio noise"
         top_delta="15"
         width="114" />
        <radio_item
         height="19"
         label="Revert"
         layout="topleft"
         left_delta="0"
         name="radio revert"
         top_delta="15"
         width="114" />
		 <radio_group.commit_callback
	     function="BuildTool.commitRadioLand"/>
    </radio_group>
    <text
     type="string"
     length="1"
     follows="left|top"
     height="12"
     layout="topleft"
     left="135"
     name="Bulldozer:"
     top="57"
     width="100">
        Bulldozer:
    </text>
    <text
     type="string"
     length="1"
     follows="left|top"
     height="12"
     layout="topleft"
     name="Dozer Size:"
     left="135"
     top_pad="5"
     width="50">
        Size
    </text>
    <slider_bar
	 control_name ="LandBrushSize"
     follows="left|top"
     height="19"
     initial_value="2.0"
     layout="topleft"
     max_val="11"
     min_val="1"
     left_pad="0"
     name="slider brush size"
     top_delta="-3"
     width="80" />
    <text
     type="string"
     length="1"
     follows="left|top"
     height="12"
     layout="topleft"
     name="Strength:"
     left="135"
     top_pad="5"
     width="50">
        Strength
    </text>
    <slider_bar
     follows="left|top"
     height="19"
     left_pad="0"
     initial_value="0.00"
     layout="topleft"
     max_val="2"
     min_val="-1"
     name="slider force"
     top_delta="-3"
     width="80" >
	  <slider_bar.commit_callback
	     function="BuildTool.LandBrushForce"/>
    </slider_bar>
    <button
     follows="left|top"
     height="23"
     label="Apply"
     label_selected="Apply"
     top_pad="5"
     layout="topleft"
     left="135"
     name="button apply to selection"
     tool_tip="Modify selected land"
     width="82">
	  <button.commit_callback
	     function="BuildTool.applyToSelection"/>
    </button>
    <text
    text_color="LtGray_50"
     type="string"
     length="1"
     height="10"
     follows="left|top"
     halign="right"
     layout="topleft"
     right="-10"
     name="obj_count"
     top_pad="7"
     width="143">
        Objects: [COUNT]
    </text>
    <text
    text_color="LtGray_50"
     type="string"
     length="1"
     follows="left|top"
     halign="right"
     layout="topleft"
     right="-10"
     name="prim_count"
     width="143">
        Prims: [COUNT]
    </text>
    <tab_container
     follows="left|top"
     height="410"
     halign="center"
     left="0"
     name="Object Info Tabs"
     tab_max_width="100"
     tab_min_width="40"
     tab_position="top"
     tab_height="25"
     top="173"
     width="295">
	<panel
	 border="false"
	 follows="all"
	 label="General"
	 layout="topleft"
	 mouse_opaque="false"
	 help_topic="toolbox_general_tab"
	 name="General"
	 top="16"
	 width="295">
	 <panel.string
	  name="text deed continued">
		Deed
	 </panel.string>
	<panel.string
	 name="text deed">
		Deed
	</panel.string>
            <panel.string
             name="text modify info 1">
                You can modify this object
            </panel.string>
            <panel.string
             name="text modify info 2">
                You can modify these objects
            </panel.string>
            <panel.string
             name="text modify info 3">
                You can't modify this object
            </panel.string>
            <panel.string
             name="text modify info 4">
                You can't modify these objects
            </panel.string>
            <panel.string
             name="text modify warning">
                You must select entire object to set permissions
            </panel.string>
            <panel.string
             name="Cost Default">
                Price: L$
            </panel.string>
            <panel.string
             name="Cost Total">
                Total Price: L$
            </panel.string>
            <panel.string
             name="Cost Per Unit">
                Price Per: L$
            </panel.string>
            <panel.string
             name="Cost Mixed">
                Mixed Price
            </panel.string>
            <panel.string
             name="Sale Mixed">
                Mixed Sale
            </panel.string>
            <text
             follows="left|top"
             height="10"
             left="10"
             name="Name:"
             top="5"
             width="90">
                Name:
            </text>
            <line_editor
             follows="left|top|right"
             height="19"
             left_pad="0"
             max_length_bytes="63"
             name="Object Name"
             select_on_focus="true"
             top_delta="0"
             width="170" />
            <text
             follows="left|top"
             height="10"
             left="10"
             name="Description:"
             top_pad="3"
             width="90">
                Description:
            </text>
            <line_editor
             follows="left|top|right"
             height="19"
             left_pad="0"
             max_length_bytes="127"
             name="Object Description"
             select_on_focus="true"
             top_delta="0"
             width="170" />
            <text
             type="string"
             left="10"
             length="1"
             follows="left|top"
             height="19"
             layout="topleft"
             name="Creator:"
             top_pad="7"
             width="90">
                Creator:
            </text>
            <!-- *NOTE: Intentionally wide for long names -->
            <text
             type="string"
             length="1"
             follows="left|top"
             left_pad="0"
             height="20"
             layout="topleft"
             name="Creator Name"
             top_delta="0"
             translate="false"
             width="190"
             word_wrap="true"
             use_ellipses="true">
                TestString PleaseIgnore (please.ignore)
            </text>
            <text
             type="string"
             length="1"
             left="10"
             follows="left|top"
             height="19"
             layout="topleft"
             name="Owner:"
             top_pad="13"
             width="90">
                Owner:
            </text>
            <!-- *NOTE: Intentionally wide for long names -->
            <text
             type="string"
             length="1"
             follows="left|top"
             height="20"
             layout="topleft"
             name="Owner Name"
             left_pad="0"
             top_delta="0"
             translate="false"
             width="190"
             word_wrap="true"
             use_ellipses="true">
                TestString PleaseIgnore (please.ignore)
            </text>
           <text
             type="string"
             length="1"
             follows="left|top"
             layout="topleft"
             left="10"
             height="18"
             name="Group:"
             top_pad="17"
             width="75">
                Group:
            </text>
            <name_box
             follows="left|top"
             height="18"
             initial_value="Loading..."
             layout="topleft"
             left_pad="23"
             name="Group Name Proxy"
             width="142" />
            <button
			 follows="top|left"
			 height="23"
			 image_overlay="Edit_Wrench"
			 layout="topleft"
			 left_pad="13"
			 name="button set group"
			 tab_stop="false"
			 tool_tip="Choose a group to share this object's permissions"
			 width="23" />
            <check_box
             height="19"
             follows="left|top"
             label="Share"
             layout="topleft"
             name="checkbox share with group"
             tool_tip="Allow all members of the set group to share your modify permissions for this object. You must Deed to enable role restrictions."
             top_pad="10"
             left="100"
             width="87" />
            <button
             follows="top|left"
             height="23"
             label="Deed"
             label_selected="Deed"
             layout="topleft"
             name="button deed"
             left_pad="19"
             tool_tip="Deeding gives this item away with next owner permissions. Group shared objects can be deeded by a group officer."
             width="80" />
            <text
             type="string"
             length="1"
             follows="left|top"
             height="16"
             layout="topleft"
             top_pad="10"
             left="10"
             name="label click action"
             width="118">
                Click to:
            </text>
            <combo_box
             follows="left|top"
             height="23"
             layout="topleft"
             name="clickaction"
             width="148"
             left_pad="10">
                <combo_box.item
                 label="Touch  (default)"
                 name="Touch/grab(default)"
                 value="Touch" />
                <combo_box.item
                 label="Sit on object"
                 name="Sitonobject"
                 value="Sit" />
                <combo_box.item
                 label="Buy object"
                 name="Buyobject"
                 value="Buy" />
                <combo_box.item
                 label="Pay object"
                 name="Payobject"
                 value="Pay" />
                <combo_box.item
                 label="Open"
                 name="Open"
                 value="Open" />
				 <combo_box.item
                 label="Zoom"
                 name="Zoom"
                 value="Zoom" />
            </combo_box>
            <check_box
             height="23"
             label="For Sale:"
             layout="topleft"
             name="checkbox for sale"
             left="7"
             width="100" />
<!-- NEW SALE TYPE COMBO BOX -->
      <combo_box
            left_pad="10"
            layout="topleft"
            follows="left|top"
            allow_text_entry="false"
            height="23"
            initial_value="2"
            max_chars="20"
            mouse_opaque="true"
            name="sale type"
            width="168">
        <combo_box.item
           name="Copy"
           label="Copy"
           value="2" />
        <combo_box.item
           name="Contents"
           label="Contents"
           value="3" />
        <combo_box.item
           name="Original"
           label="Original"
           value="1" />
      </combo_box>
<!-- NEW PRICE SPINNER
Objects are allowed to be for sale for L$0 to invoke buy UI behavior
even though the user gets a free copy.
-->
    <spinner
        follows="left|top"
        decimal_digits="0"
        increment="1"
        top_pad="8"
        left="118"
        control_name="Edit Cost"
        name="Edit Cost"
        label="Price: L$"
        label_width="65"
        width="165"
        min_val="0"
        height="20"
        max_val="999999999" />
      <check_box
	   height="15"
	   width="110"
	   top_pad="5"
	   label="Show in search"
       layout="topleft"
	   left="100"
       name="search_check"
       tool_tip="Let people see this object in search results" />
		<panel
         border="false"
         follows="left|top"
         layout="topleft"
         mouse_opaque="false"
         background_visible="true"
         bg_alpha_color="DkGray"
         name="perms_build"
         left="0"
         top_pad="4"
         height="105"
         width="290">
            <text
             type="string"
             length="1"
             left="10"
             top_pad="9"
             text_color="EmphasisColor"
             height="16"
             follows="left|top|right"
             layout="topleft"
             name="perm_modify"
             width="264">
                You can modify this object
            </text>
            <text
               type="string"
               follows="left|top"
               name="Anyone can:"
               width="250"
               left="10">
                 Anyone:
            </text>
            <check_box
             height="19"
             label="Move"
             layout="topleft"
             name="checkbox allow everyone move"
             left="10"
             width="85" />
            <check_box
             height="19"
             label="Copy"
             layout="topleft"
             left_pad="0"
             name="checkbox allow everyone copy"
             width="90" />
            <text
               type="string"
               follows="left|top"
               height="19"
               name="Next owner can:"
               width="250"
               left="10">
                  Next owner:
            </text>
            <check_box
             follows="left|top|right"
             label="Modify"
             layout="topleft"
             left="10"
             name="checkbox next owner can modify"
             width="85" />
            <check_box
             follows="left|top|right"
             height="19"
             label="Copy"
             layout="topleft"
             left_pad="0"
             name="checkbox next owner can copy"
             width="80" />
            <check_box
             follows="left|top|right"
             height="19"
             label="Transfer"
             layout="topleft"
             name="checkbox next owner can transfer"
             left_pad="0"
             top_delta="0"
             tool_tip="Next owner can give away or resell this object"
             width="100" />
<!-- *NOTE: These "B/O/G/E/N/F fields may overlap "perm_modify" above, 
     but that's OK, this is used only for debugging. -->
            <text
             type="string"
             text_color="EmphasisColor"
             length="1"
             top="9"
             follows="left|top"
             layout="topleft"
             left="230"
             name="B:"
             height="10"
             width="80">
                B:
            </text>
            <text
             type="string"
             text_color="White"
             length="1"
             follows="left|top"
             layout="topleft"
             left_delta="0"
             top_pad="2"
             name="O:"
             height="10"
             width="80">
                O:
            </text>
            <text
             type="string"
             text_color="EmphasisColor"
             length="1"
             follows="left|top"
             layout="topleft"
             left_delta="0"
             top_pad="2"
             name="G:"
             height="10"
             width="80">
                G:
            </text>
            <text
             type="string"
             text_color="White"
             length="1"
             follows="left|top"
             left_delta="0"
             top_pad="2"
             layout="topleft"
             name="E:"
             height="10"
             width="80">
                E:
            </text>
            <text
             type="string"
             text_color="EmphasisColor"
             length="1"
             follows="left|top"
             layout="topleft"
             left_delta="0"
             top_pad="2"
             name="N:"
             height="10"
             width="80">
                N:
            </text>
            <text
             type="string"
             text_color="White"
             length="1"
             follows="left|top"
             layout="topleft"
             left_delta="0"
             top_pad="2"
             name="F:"
             height="10"
             width="80">
                F:
            </text>
        </panel>
      </panel>
      <!-- Object tab -->
      <panel
         border="false"
         follows="all"
         height="367"
         label="Object"
         layout="topleft"
         left_delta="0"
         mouse_opaque="false"
         help_topic="toolbox_object_tab"
         name="Object"
         top="16"
         width="295">
            <check_box
             height="19"
             label="Locked"
             layout="topleft"
             name="checkbox locked"
             tool_tip="Prevents object from being moved or deleted. Frequently useful during building to avoid unintended edits."
             top_pad="5"
             left="10"
             width="123" />
            <check_box
             height="19"
             label="Physical"
             layout="topleft"
             name="Physical Checkbox Ctrl"
             tool_tip="Allows object to be pushed and affected by gravity"
             top_pad="0"
             width="123" />
            <check_box
             height="19"
             label="Temporary"
             layout="topleft"
             name="Temporary Checkbox Ctrl"
             tool_tip="Causes object to be deleted 1 minute after creation"
             top_pad="0"
             width="123" />
            <check_box
             height="19"
             label="Phantom"
             layout="topleft"
             name="Phantom Checkbox Ctrl"
             tool_tip="Causes object to not collide with other objects or avatars"
             top_pad="0"
             width="123" />

            <text
             type="string"
             length="1"
             follows="left|top"
             height="10"
             layout="topleft"
             name="label position"
             top_pad="10"
             width="121">
                Position (meters)
            </text>
            <spinner
             follows="left|top"
             height="19"
             increment="0.01"
             initial_value="0"
             label="X"
             label_width="10"
             layout="topleft"
             left_delta="0"
             max_val="512"
             min_val="-256"
             name="Pos X"
             text_enabled_color="1 0 0.3 .7"
             top_pad="5"
             width="87" />
            <spinner
             follows="left|top"
             height="19"
             increment="0.01"
             initial_value="0"
             label="Y"
             label_width="10"
             layout="topleft"
             left_delta="0"
             max_val="512"
             min_val="-256"
             name="Pos Y"
             text_enabled_color="EmphasisColor"
             top_pad="3"
             width="87" />
            <spinner
             follows="left|top"
             height="19"
             increment="0.01"
             initial_value="0"
             label="Z"
             label_width="10"
             layout="topleft"
             left_delta="0"
             max_val="4096"
             name="Pos Z"
             text_enabled_color="0 0.8 1 .65"
             top_pad="3"
             width="87" />
            <text
             type="string"
             length="1"
             follows="left|top"
             height="10"
             layout="topleft"
             left_delta="0"
             name="label size"
             top_pad="6"
             width="121">
                Size (meters)
            </text>
            <spinner
             follows="left|top"
             height="19"
             increment="0.01"
             initial_value="0"
             label="X"
             label_width="10"
             layout="topleft"
             left_delta="0"
             max_val="10"
             min_val="0.01"
             name="Scale X"
             text_enabled_color="1 1 1 1"
             top_pad="5"
             width="87" />
            <spinner
             follows="left|top"
             height="19"
             increment="0.01"
             initial_value="0"
             label="Y"
             label_width="10"
             layout="topleft"
             left_delta="0"
             max_val="10"
             min_val="0.01"
             name="Scale Y"
             text_enabled_color="1 1 1 1"
             top_pad="3"
             width="87" />
            <spinner
             follows="left|top"
             height="19"
             increment="0.01"
             initial_value="0"
             label="Z"
             label_width="10"
             layout="topleft"
             left_delta="0"
             max_val="10"
             min_val="0.01"
             name="Scale Z"
             text_enabled_color="1 1 1 1"
             top_pad="3"
             width="87" />
            <text
             type="string"
             length="1"
             follows="left|top"
             height="10"
             layout="topleft"
             left_delta="0"
             name="label rotation"
             top_pad="10"
             width="121">
                Rotation (degrees)
            </text>
            <spinner
             decimal_digits="2"
             follows="left|top"
             height="19"
             increment="1"
             initial_value="0"
             label="X"
             label_width="10"
             layout="topleft"
             left_delta="0"
             max_val="9999"
             min_val="-9999"
             name="Rot X"
             text_enabled_color="1 1 1 1"
             top_pad="5"
             width="87" />
            <spinner
             decimal_digits="2"
             follows="left|top"
             height="19"
             increment="1"
             initial_value="0"
             label="Y"
             label_width="10"
             layout="topleft"
             left_delta="0"
             max_val="9999"
             min_val="-9999"
             name="Rot Y"
             text_enabled_color="1 1 1 1"
             top_pad="3"
             width="87" />
            <spinner
             decimal_digits="2"
             follows="left|top"
             height="19"
             increment="1"
             initial_value="0"
             label="Z"
             label_width="10"
             layout="topleft"
             left_delta="0"
             max_val="9999"
             min_val="-9999"
             name="Rot Z"
             text_enabled_color="1 1 1 1"
             top_pad="3"
             width="87" />

 <!--           <text
             type="string"
             length="1"
             follows="left|top"
             height="10"
             layout="topleft"
             left="125"
             name="label basetype"
             top="5"
             width="150">
                Prim Type
            </text>-->
            <combo_box
             height="19"
             layout="topleft"
             name="comboBaseType"
             top="6"
             left="125"
             width="150">
                <combo_box.item
                 label="Box"
                 name="Box"
                 value="Box" />
                <combo_box.item
                 label="Cylinder"
                 name="Cylinder"
                 value="Cylinder" />
                <combo_box.item
                 label="Prism"
                 name="Prism"
                 value="Prism" />
                <combo_box.item
                 label="Sphere"
                 name="Sphere"
                 value="Sphere" />
                <combo_box.item
                 label="Torus"
                 name="Torus"
                 value="Torus" />
                <combo_box.item
                 label="Tube"
                 name="Tube"
                 value="Tube" />
                <combo_box.item
                 label="Ring"
                 name="Ring"
                 value="Ring" />
                <combo_box.item
                 label="Sculpted"
                 name="Sculpted"
                 value="Sculpted" />
            </combo_box>
            <combo_box
             height="19"
             layout="topleft"
             name="material"
             top_pad="5"
             width="150">
                <combo_box.item
                 label="Stone"
                 name="Stone"
                 value="Stone" />
                <combo_box.item
                 label="Metal"
                 name="Metal"
                 value="Metal" />
                <combo_box.item
                 label="Glass"
                 name="Glass"
                 value="Glass" />
                <combo_box.item
                 label="Wood"
                 name="Wood"
                 value="Wood" />
                <combo_box.item
                 label="Flesh"
                 name="Flesh"
                 value="Flesh" />
                <combo_box.item
                 label="Plastic"
                 name="Plastic"
                 value="Plastic" />
                <combo_box.item
                 label="Rubber"
                 name="Rubber"
                 value="Rubber" />
            </combo_box>
            <text
             type="string"
             length="1"
             follows="left|top"
             height="10"
             layout="topleft"
             left_delta="0"
             name="text cut"
             top_pad="5"
             width="150">
                Path Cut (begin/end)
            </text>
            <spinner
             follows="left|top"
             height="16"
             increment="0.025"
             initial_value="0"
             label="B"
             label_width="10"
             layout="topleft"
             left_delta="0"
             max_val="0.98"
             name="cut begin"
             top_pad="4"
             width="68" />
            <spinner
             follows="left|top"
             height="16"
             increment="0.025"
             initial_value="1"
             label="E"
             label_width="10"
             layout="topleft"
             left_pad="10"
             min_val="0.02"
             name="cut end"
             top_delta="0"
             width="68" />
            <text
             type="string"
             length="1"
             follows="left|top"
             height="10"
             layout="topleft"
             left="125"
             name="text hollow"
             top_pad="6"
             width="68">
                Hollow
            </text>
            <text
             type="string"
             length="1"
             follows="left|top"
             height="10"
             layout="topleft"
             left_pad="10"
             name="text skew"
             width="63">
                Skew
            </text>
            <spinner
             decimal_digits="1"
             follows="left|top"
             height="19"
             increment="5"
             initial_value="0"
             layout="topleft"
             left="125"
             max_val="95"
             name="Scale 1"
             top_pad="4"
             width="68" />
            <spinner
             decimal_digits="2"
             follows="left|top"
             height="19"
             increment="0.05"
             initial_value="0"
             layout="topleft"
             left_pad="10"
             max_val="0.95"
             min_val="-0.95"
             name="Skew"
             top_delta="0"
             width="68" />
            <text
             type="string"
             length="1"
             follows="left|top"
             height="15"
             layout="topleft"
             left="125"
             name="Hollow Shape"
             top_pad="4"
             width="150">
                Hollow Shape
            </text>
            <combo_box
             height="23"
             layout="topleft"
             left_delta="0"
             name="hole"
             top_pad="-2"
             width="150">
                <combo_box.item
                 label="Default"
                 name="Default"
                 value="Default" />
                <combo_box.item
                 label="Circle"
                 name="Circle"
                 value="Circle" />
                <combo_box.item
                 label="Square"
                 name="Square"
                 value="Square" />
                <combo_box.item
                 label="Triangle"
                 name="Triangle"
                 value="Triangle" />
            </combo_box>
            <text
             type="string"
             length="1"
             follows="left|top"
             height="10"
             layout="topleft"
             left_delta="0"
             name="text twist"
             top_pad="5"
             width="150">
                Twist (begin/end)
            </text>
            <spinner
             decimal_digits="0"
             follows="left|top"
             height="19"
             increment="9"
             initial_value="0"
             label="B"
             label_width="10"
             layout="topleft"
             left_delta="0"
             max_val="180"
             min_val="-180"
             name="Twist Begin"
             top_pad="4"
             width="68" />
            <spinner
             decimal_digits="0"
             follows="left|top"
             height="19"
             increment="9"
             initial_value="0"
             label="E"
             label_width="10"
             layout="topleft"
             left_pad="10"
             max_val="180"
             min_val="-180"
             name="Twist End"
             top_delta="0"
             width="68" />
            <text
             type="string"
             length="1"
             follows="left|top"
             height="10"
             layout="topleft"
             left="125"
             name="scale_taper"
             top_pad="3"
             width="150">
                Taper
            </text>
            <text
			 visible="false"
             type="string"
             length="1"
             follows="left|top"
             height="10"
             layout="topleft"
             left_delta="0"
             name="scale_hole"
             top_delta="0"
             width="150">
                Hole Size
            </text>
            <spinner
             decimal_digits="2"
             follows="left|top"
             height="19"
             increment="0.05"
             initial_value="0"
             label="X"
             label_width="10"
             layout="topleft"
             left_delta="0"
             min_val="-1"
             name="Taper Scale X"
             top_pad="4"
             width="68" />
            <spinner
             decimal_digits="2"
             follows="left|top"
             height="19"
             increment="0.05"
             initial_value="0"
             label="Y"
             label_width="10"
             layout="topleft"
             left_pad="10"
             min_val="-1"
             name="Taper Scale Y"
             top_delta="0"
             width="68" />
            <text
             type="string"
             length="1"
             follows="left|top"
             height="10"
             layout="topleft"
             left="125"
             name="text topshear"
             top_pad="3"
             width="141">
                Top Shear
            </text>
            <spinner
             decimal_digits="2"
             follows="left|top"
             height="19"
             increment="0.05"
             initial_value="0"
             label="X"
             label_width="10"
             layout="topleft"
             left_delta="0"
             max_val="0.5"
             min_val="-0.5"
             name="Shear X"
             top_pad="4"
             width="68" />
            <spinner
             decimal_digits="2"
             follows="left|top"
             height="19"
             increment="0.05"
             initial_value="0"
             label="Y"
             label_width="10"
             layout="topleft"
             left_pad="10"
             max_val="0.5"
             min_val="-0.5"
             name="Shear Y"
             top_delta="0"
             width="68" />
            <text
			 visible="false"
             type="string"
             length="1"
             follows="left|top"
             height="10"
             layout="topleft"
             left="125"
             name="advanced_cut"
             top_pad="3"
             width="150">
                Profile Cut (begin/end)
            </text>
            <text
			 visible="false"
             type="string"
             length="1"
             follows="left|top"
             height="10"
             layout="topleft"
             left_delta="0"
             name="advanced_dimple"
             top_delta="0"
             width="150">
                Dimple (begin/end)
            </text>
            <text
             type="string"
             length="1"
             follows="left|top"
             height="10"
             layout="topleft"
             left_delta="0"
             name="advanced_slice"
             top_delta="0"
             width="150">
                Slice (begin/end)
            </text>
            <spinner
             follows="left|top"
             height="19"
             increment="0.02"
             initial_value="0"
             label="B"
             label_width="10"
             layout="topleft"
             left_delta="0"
             max_val="0.98"
             name="Path Limit Begin"
             top_pad="3"
             width="68" />
            <spinner
             follows="left|top"
             height="19"
             increment="0.02"
             initial_value="1"
             label="E"
             label_width="10"
             layout="topleft"
             left_pad="10"
             min_val="0.02"
             name="Path Limit End"
             top_delta="0"
             width="68" />
            <text
			 visible="false"
             type="string"
             length="1"
             follows="left|top"
             height="10"
             layout="topleft"
             left="125"
             name="text taper2"
             top_pad="3"
             width="150">
                Taper
            </text>
            <spinner
			 visible="false"
             decimal_digits="2"
             follows="left|top"
             height="19"
             increment="0.05"
             initial_value="0"
             label="X"
             label_width="10"
             layout="topleft"
             left_delta="0"
             min_val="-1"
             name="Taper X"
             top_pad="3"
             width="68" />
            <spinner
			 visible="false"
             decimal_digits="2"
             follows="left|top"
             height="19"
             increment="0.05"
             initial_value="0"
             label="Y"
             label_width="10"
             layout="topleft"
             left_pad="10"
             min_val="-1"
             name="Taper Y"
             top_delta="0"
             width="68" />
            <text
			 visible="false"
             type="string"
             length="1"
             follows="left|top"
             height="10"
             layout="topleft"
             left="125"
             name="text radius delta"
             top_pad="2"
             width="78">
                Radius
            </text>
            <text
			 visible="false"
             type="string"
             length="1"
             follows="left|top"
             height="10"
             layout="topleft"
             left_delta="78"
             name="text revolutions"
             width="68">
                Revolutions
            </text>
            <spinner
			 visible="false"
             follows="left|top"
             height="19"
             increment="0.05"
             initial_value="0"
             layout="topleft"
             left="125"
             min_val="-1"
             name="Radius Offset"
             top_pad="4"
             width="68" />
            <spinner
			 visible="false"
             decimal_digits="2"
             follows="left|top"
             height="19"
             initial_value="1"
             layout="topleft"
             left_pad="10"
             max_val="4"
             min_val="1"
             name="Revolutions"
             top_delta="0"
             width="68" />
            <texture_picker
             can_apply_immediately="true"
             default_image_name="Default"
             follows="left|top"
             height="141"
             label="Sculpt Texture"
             layout="topleft"
             left="125"
             name="sculpt texture control"
             tool_tip="Click to choose a picture"
             top="70"
             visible="false"
             width="145" />
            <check_box
             height="19"
             label="Mirror"
             layout="topleft"
             left_delta="0"
             name="sculpt mirror control"
             tool_tip="Flips sculpted prim along the X axis"
             top_pad="8"
             visible="false"
             width="130" />
            <check_box
             height="19"
             label="Inside-out"
             layout="topleft"
             left_delta="0"
             name="sculpt invert control"
             tool_tip="Inverts the sculpted prims normals, making it appear inside-out"
             top_pad="4"
             visible="false"
             width="121" />
            <text
             type="string"
             length="1"
             follows="left|top"
             height="10"
             layout="topleft"
             left_delta="0"
             name="label sculpt type"
             top_pad="10"
             visible="false"
             width="130">
                Stitching type
            </text>
            <combo_box
             height="19"
             layout="topleft"
             left_delta="0"
             name="sculpt type control"
             top_pad="4"
             visible="false"
             width="150">
                <combo_box.item
                 label="(none)"
                 name="None"
                 value="None" />
                <combo_box.item
                 label="Sphere"
                 name="Sphere"
                 value="Sphere" />
                <combo_box.item
                 label="Torus"
                 name="Torus"
                 value="Torus" />
                <combo_box.item
                 label="Plane"
                 name="Plane"
                 value="Plane" />
                <combo_box.item
                 label="Cylinder"
                 name="Cylinder"
                 value="Cylinder" />
            </combo_box>
        </panel>
        <panel
         border="false"
         follows="all"
         height="367"
         label="Features"
         layout="topleft"
         left_delta="0"
         mouse_opaque="false"
         help_topic="toolbox_features_tab"
         name="Features"
         top_delta="0"
         width="295">
            <text
             type="string"
             length="1"
             follows="left|top"
             height="20"
             layout="topleft"
             left="10"
             name="select_single"
             top="5"
             width="252"
             word_wrap="true">
                Select only one primitive to edit features.
            </text>
            <text
             type="string"
             length="1"
             follows="left|top"
             height="10"
             layout="topleft"
             left="10"
             name="edit_object"
             top="5"
             width="252">
                Edit object features:
            </text>
            <check_box
             height="19"
             label="Flexible Path"
             layout="topleft"
             left="10"
             name="Flexible1D Checkbox Ctrl"
             tool_tip="Allows object to flex about the Z axis (Client-side only)"
             top_pad="20"
             width="121" />
            <spinner
             follows="left|top"
             height="19"
             increment="1"
             initial_value="2"
             label="Softness"
             label_width="70"
             layout="topleft"
             left_delta="0"
             max_val="3"
             name="FlexNumSections"
             top_pad="10"
             width="128" />
            <spinner
             follows="left|top"
             height="19"
             increment="0.5"
             initial_value="0.3"
             label="Gravity"
             label_width="70"
             layout="topleft"
             left_delta="0"
             max_val="10"
             min_val="-10"
             name="FlexGravity"
             top_pad="4"
             width="128" />
            <spinner
             follows="left|top"
             height="19"
             increment="0.5"
             initial_value="2"
             label="Drag"
             label_width="70"
             layout="topleft"
             left_delta="0"
             max_val="10"
             name="FlexFriction"
             top_pad="4"
             width="128" />
            <spinner
             follows="left|top"
             height="19"
             increment="0.5"
             initial_value="0"
             label="Wind"
             label_width="70"
             layout="topleft"
             left_delta="0"
             max_val="10"
             name="FlexWind"
             top_pad="4"
             width="128" />
            <spinner
             follows="left|top"
             height="19"
             increment="0.5"
             initial_value="1"
             label="Tension"
             label_width="70"
             layout="topleft"
             left_delta="0"
             max_val="10"
             name="FlexTension"
             top_pad="4"
             width="128" />
            <spinner
             follows="left|top"
             height="19"
             increment="0.01"
             initial_value="0"
             label="Force X"
             label_width="70"
             layout="topleft"
             left_delta="0"
             max_val="10"
             min_val="-10"
             name="FlexForceX"
             top_pad="4"
             width="128" />
            <spinner
             follows="left|top"
             height="19"
             increment="0.01"
             initial_value="0"
             label="Force Y"
             label_width="70"
             layout="topleft"
             left_delta="0"
             max_val="10"
             min_val="-10"
             name="FlexForceY"
             top_pad="4"
             width="128" />
            <spinner
             follows="left|top"
             height="19"
             increment="0.01"
             initial_value="0"
             label="Force Z"
             label_width="70"
             layout="topleft"
             left_delta="0"
             max_val="10"
             min_val="-10"
             name="FlexForceZ"
             top_pad="4"
             width="128" />
            <check_box
             height="16"
             label="Light"
             layout="topleft"
             left="10"
             name="Light Checkbox Ctrl"
             tool_tip="Causes object to emit light"
             top_pad="15"
             width="60" />
            <color_swatch
             can_apply_immediately="true"
             color="0.5 0.5 0.5 1"
	     border.border_thickness="0"
             follows="left|top"
             height="50"
             layout="topleft"
             left_pad="10"
             top_pad="-17"
             name="colorswatch"
             tool_tip="Click to open color picker"
             width="40" />
         <texture_picker
            allow_no_texture="true"
            top_delta="0"
            can_apply_immediately="true"
            default_image_name="Default"
            follows="left|top"
            height="48"
            label=""
            left_delta="57"
            mouse_opaque="true"
            name="light texture control"
            tool_tip="Click to choose a projection image (only has effect with deferred rendering enabled)"
            width="32" />
          <spinner
             follows="left|top"
             height="19"
             initial_value="0.5"
             label="Intensity"
             label_width="70"
             layout="topleft"
             left="10"
             name="Light Intensity"
             top_pad="3"
             width="128" />
          <spinner bottom_delta="0"
                   decimal_digits="3"
                   follows="left|top"
                   height="16"
                   increment="0.1"
                   initial_value="0.5"
                   label="FOV"
                   label_width="55"
                   left="144"
                   max_val="3"
                   min_val="0"
                   mouse_opaque="true"
                   name="Light FOV"
                   width="120" />
          <spinner follows="left|top"
                   height="19"
                   initial_value="5"
                   label="Radius"
                   label_width="70"
                   layout="topleft"
                   left="10"
                   max_val="20"
                   name="Light Radius"
                   top_pad="3"
                   width="128" />
          <spinner bottom_delta="0"
                   decimal_digits="3"
                   follows="left|top"
                   height="16"
                   increment="0.5"
                   initial_value="0.5"
                   label="Focus"
                   label_width="55"
                   left="144"
                   max_val="20"
                   min_val="-20"
                   mouse_opaque="true"
                   name="Light Focus"
                   width="120" />
          <spinner follows="left|top"
                   height="19"
                   increment="0.25"
                   initial_value="1"
                   label="Falloff"
                   label_width="70"
                   layout="topleft"
                   left="10"
                   max_val="2"
                   name="Light Falloff"
                   top_pad="3"
                   width="128" />
          <spinner bottom_delta="0"
                   decimal_digits="3"
                   follows="left|top"
                   height="16"
                   increment="0.05"
                   initial_value="1"
                   label="Ambiance"
                   label_width="55"
                   left="144"
                   max_val="1"
                   min_val="0"
                   mouse_opaque="true"
                   name="Light Ambiance"
                   width="120" />
        </panel>
         <panel
         border="false"
         follows="all"
         height="367"
         label="Texture"
         layout="topleft"
         left_delta="0"
         mouse_opaque="false"
         help_topic="toolbox_texture_tab"
         name="Texture"
         top_delta="0"
         width="295">
            <panel.string
             name="string repeats per meter">
                Repeats Per Meter
            </panel.string>
            <panel.string
             name="string repeats per face">
                Repeats Per Face
            </panel.string>
            <texture_picker
             can_apply_immediately="true"
             default_image_name="Default"
             fallback_image="locked_image.j2c"
             follows="left|top"
             height="80"
             label="Texture"
             layout="topleft"
             left="10"
             name="texture control"
             tool_tip="Click to choose a picture"
             top="8"
             width="64" />
            <color_swatch
             can_apply_immediately="true"
             follows="left|top"
             height="80"
             label="Color"
             layout="topleft"
             left_pad="15"
             name="colorswatch"
             tool_tip="Click to open color picker"
             top_delta="0"
             width="64" />
            <text
             type="string"
             length="1"
             follows="left|top"
             height="10"
             layout="topleft"
             left_pad="15"
             name="color trans"
             text_readonly_color="LabelDisabledColor"
             top="6"
             width="110">
                Transparency %
            </text>
            <spinner
             decimal_digits="0"
             follows="left|top"
             height="19"
             increment="2"
             initial_value="0"
             layout="topleft"
             left_delta="0"
             max_val="90"
             name="ColorTrans"
             top_pad="4"
             width="80" />
            <text
             type="string"
             length="1"
             follows="left|top"
             height="10"
             layout="topleft"
             left_delta="0"
             name="glow label"
             text_readonly_color="LabelDisabledColor"
             top_pad="8"
             width="80">
                Glow
            </text>
            <spinner
             decimal_digits="2"
             follows="left|top"
             height="19"
             initial_value="0"
             layout="topleft"
             left_delta="0"
             name="glow"
             top_pad="4"
             width="80" />
            <check_box
             height="19"
             label="Full Bright"
             layout="topleft"
             left_delta="-5"
             name="checkbox fullbright"
             top_pad="4"
             width="81" />
            <text
             type="string"
             length="1"
             follows="left|top"
             height="10"
             layout="topleft"
             left="10"
             name="tex gen"
             text_readonly_color="LabelDisabledColor"
             top_pad="5"
             width="90">
                Mapping
            </text>
            <combo_box
             height="23"
             layout="topleft"
             left_delta="0"
             name="combobox texgen"
             top_pad="4"
             width="90">
                <combo_box.item
                 label="Default"
                 name="Default"
                 value="Default" />
                <combo_box.item
                 label="Planar"
                 name="Planar"
                 value="Planar" />
            </combo_box>
            <text
             type="string"
             length="1"
             follows="left|top"
             height="10"
             layout="topleft"
             name="label shininess"
             left_pad="4"
             text_readonly_color="LabelDisabledColor"
             top_pad="-37"
             width="90">
                Shininess
            </text>
            <combo_box
             height="23"
             layout="topleft"
             left_delta="0"
             name="combobox shininess"
             top_pad="4"
             width="90">
                <combo_box.item
                 label="None"
                 name="None"
                 value="None" />
                <combo_box.item
                 label="Low"
                 name="Low"
                 value="Low" />
                <combo_box.item
                 label="Medium"
                 name="Medium"
                 value="Medium" />
                <combo_box.item
                 label="High"
                 name="High"
                 value="High" />
            </combo_box>
            <text
             type="string"
             length="1"
             follows="left|top"
             height="10"
             layout="topleft"
             left_pad="4"
             name="label bumpiness"
             text_readonly_color="LabelDisabledColor"
             top_pad="-37"
             width="90">
                Bumpiness
            </text>
            <combo_box
             height="23"
             layout="topleft"
             left_delta="0"
             name="combobox bumpiness"
             top_pad="4"
             width="90">
                <combo_box.item
                 label="None"
                 name="None"
                 value="None" />
                <combo_box.item
                 label="Brightness"
                 name="Brightness"
                 value="Brightness" />
                <combo_box.item
                 label="Darkness"
                 name="Darkness"
                 value="Darkness" />
                <combo_box.item
                 label="woodgrain"
                 name="woodgrain"
                 value="woodgrain" />
                <combo_box.item
                 label="bark"
                 name="bark"
                 value="bark" />
                <combo_box.item
                 label="bricks"
                 name="bricks"
                 value="bricks" />
                <combo_box.item
                 label="checker"
                 name="checker"
                 value="checker" />
                <combo_box.item
                 label="concrete"
                 name="concrete"
                 value="concrete" />
                <combo_box.item
                 label="crustytile"
                 name="crustytile"
                 value="crustytile" />
                <combo_box.item
                 label="cutstone"
                 name="cutstone"
                 value="cutstone" />
                <combo_box.item
                 label="discs"
                 name="discs"
                 value="discs" />
                <combo_box.item
                 label="gravel"
                 name="gravel"
                 value="gravel" />
                <combo_box.item
                 label="petridish"
                 name="petridish"
                 value="petridish" />
                <combo_box.item
                 label="siding"
                 name="siding"
                 value="siding" />
                <combo_box.item
                 label="stonetile"
                 name="stonetile"
                 value="stonetile" />
                <combo_box.item
                 label="stucco"
                 name="stucco"
                 value="stucco" />
                <combo_box.item
                 label="suction"
                 name="suction"
                 value="suction" />
                <combo_box.item
                 label="weave"
                 name="weave"
                 value="weave" />
            </combo_box>
          <!--
            <line_editor
             bevel_style="in"
             border_style="line"
             border_thickness="1"
             follows="left|top"
             height="16"
             layout="topleft"
             left="10"
             max_length_bytes="63"
             name="Home Url"
             select_on_focus="true"
             top="134"
             width="250" />
            <check_box
             height="16"
             label="Media Face"
             layout="topleft"
             left_delta="0"
             name="has media"
             top_pad="6"
             width="70" />
            <button
             follows="left|top"
             font="SansSerifSmall"
             height="20"
             label="Set Media Info"
             label_selected="Set Media Info"
             layout="topleft"
             left_pad="60"
             name="media info set"
             top_delta="-4"
             width="120" />
-->
            <check_box
             follows="top|left"
             height="16"
             initial_value="false"
             label="Align planar faces"
             layout="topleft"
             left="17"
             name="checkbox planar align"
             tool_tip="Align textures on all selected faces with the last selected face. Requires Planar texture mapping."
             top_delta="26"
             width="140" />
            <text
             type="string"
             length="1"
             follows="left|top"
             height="10"
             layout="topleft"
             left="10"
             name="rpt"
             text_readonly_color="LabelDisabledColor"
             top_pad="2"
             width="140">
                Repeats / Face
            </text>
            <spinner
             follows="left|top"
             height="19"
             initial_value="0"
             label="Horizontal (U)"
             label_width="125"
             layout="topleft"
             left="20"
             max_val="100"
             name="TexScaleU"
             top_pad="5"
             width="185" />
            <check_box
             height="19"
             label="Flip"
             layout="topleft"
             left_pad="5"
             name="checkbox flip s"
             top_delta="0"
             width="70" />
            <spinner
             follows="left|top"
             height="19"
             initial_value="0"
             label="Vertical (V)"
             label_width="125"
             layout="topleft"
             left="20"
             max_val="100"
             name="TexScaleV"
             width="185" />
            <check_box
             height="19"
             label="Flip"
             layout="topleft"
             left_pad="5"
             name="checkbox flip t"
             top_delta="0"
             width="70" />
            <spinner
             decimal_digits="2"
             follows="left|top"
             height="19"
             increment="1"
             initial_value="0"
			 label="Rotation˚"
             layout="topleft"
			 label_width="135"
             left="10"
             max_val="9999"
             min_val="-9999"
             name="TexRot"
             width="195" />

            <spinner
             decimal_digits="1"
             follows="left|top"
             height="23"
             initial_value="1"
			 label="Repeats / Meter"
             layout="topleft"
			 label_width="135"
             left="10"
             max_val="10"
             min_val="0.1"
             name="rptctrl"
             width="195" />
            <button
             follows="left|top"
             height="23"
             label="Apply"
             label_selected="Apply"
             layout="topleft"
             left_pad="5"
             name="button apply"
             width="75" />
            <text
             type="string"
             length="1"
             follows="left|top"
             height="10"
             layout="topleft"
             left="10"
             name="tex offset"
             text_readonly_color="LabelDisabledColor"
             width="200">
                Texture Offset
            </text>
            <spinner
             follows="left|top"
             height="19"
             initial_value="0"
             label="Horizontal (U)"
             label_width="125"
             layout="topleft"
             left="20"
             min_val="-1"
             name="TexOffsetU"
             width="185" />
            <spinner
             follows="left|top"
             height="19"
             initial_value="0"
             label="Vertical (V)"
             label_width="125"
             layout="topleft"
             left_delta="0"
             min_val="-1"
             name="TexOffsetV"
             top_pad="1"
             width="185" />
        <panel
         border="false"
         follows="left|top"
         layout="topleft"
         mouse_opaque="false"
         background_visible="true"
         bg_alpha_color="DkGray"
         name="Add_Media"
         left="0"
         height="47"
         width="290">
            <text
             type="string"
             length="1"
             follows="left|top"
             height="18"
             layout="topleft"
             left="10"
             top_pad="3"
             name="media_tex"
             width="190">
              Media
			</text>
			<button
			 follows="top|left"
			 height="18"
			 image_selected="AddItem_Press"
			 image_unselected="AddItem_Off"
			 image_disabled="AddItem_Disabled"
			 layout="topleft"
			 left_pad="0"
			 name="add_media"
			 tab_stop="false"
			 top_delta="0"
			 tool_tip="Add Media"
			 width="18">
				<button.commit_callback
				function="BuildTool.AddMedia"/>
			</button>
			<button
			 follows="top|left"
			 height="18"
			 image_selected="TrashItem_Press"
			 image_unselected="TrashItem_Off"
			 layout="topleft"
			 left_pad="5"
			 name="delete_media"
			 tool_tip="Delete this media texture"
			 top_delta="0"
			 width="18">
				<button.commit_callback
				function="BuildTool.DeleteMedia"/>
			</button>
			<button
			 follows="top|left"
			 tool_tip="Edit this Media"
			 height="12"
             image_disabled="Icon_Gear_Background"
             image_selected="Icon_Gear_Press"
             image_unselected="Icon_Gear_Foreground"
			 layout="topleft"
			 left_pad="10"
			 name="edit_media"
			 top_delta="3"
			 width="12">
				<button.commit_callback
				function="BuildTool.EditMedia"/>
			</button>
      <text
			 follows="left|top|right"
			 height="9"
			 layout="topleft"
			 left="10"
                         use_ellipses="true"
			 read_only="true"
			 name="media_info"
			 width="280" />
      <web_browser
        visible="false"
        enabled="false"
        border_visible="true"
        bottom_delta="0"
        follows="top|left"
        left="0"
        name="title_media"
        width="4"
        height="4"
        start_url="about:blank"
        decouple_texture_size="true" />
     <button
			 follows="right|top"
			 height="22"
			 label="Align"
			 label_selected="Align Media"
			 layout="topleft"
			 right="-16"
			 name="button align"
			 top_delta="-4"
			 tool_tip="Align media texture (must load first)"
			 width="80" />
		</panel>
	   </panel>
       <panel
         border="false"
         follows="all"
         label="Content"
         layout="topleft"
         left_delta="0"
         mouse_opaque="false"
         help_topic="toolbox_contents_tab"
         name="Contents"
         top_delta="0"
         width="295">
            <button
             follows="left|top"
             height="23"
             label="New Script"
             label_selected="New Script"
             layout="topleft"
             left="10"
             name="button new script"
             top="10"
             width="134" />
            <button
             follows="left|top"
             height="23"
             label="Permissions"
             layout="topleft"
             left_pad="8"
             name="button permissions"
             width="134" />
            <panel_inventory_object
             border="true"
             border_visible="true"
             bevel_style="in"
             follows="left|top|right"
             height="325"
             layout="topleft"
             left="10"
             name="contents_inventory"
             top="50"
             width="275" />
		</panel>
        </tab_container>
	<panel
	 follows="left|top"
     height="384"
     layout="topleft"
     left_delta="0"
     name="land info panel"
     top_delta="0"
     width="295">
    <text
         type="string"
         length="1"
         font="SansSerifBig"
         follows="left|top"
         height="19"
         layout="topleft"
         left="20"
         name="label_parcel_info"
         top="24"
         width="240">
            Parcel Information
        </text>
        <text
         type="string"
         length="1"
         follows="left|top"
         height="19"
         layout="topleft"
         left="30"
         name="label_area_price"
         top="48"
         width="150">
            Price: L$[PRICE] for [AREA] m²
        </text>
        <text
         type="string"
         length="1"
         follows="left|top"
         height="19"
         layout="topleft"
         left_delta="0"
         name="label_area"
         top_delta="0"
         width="150">
            Area: [AREA] m²
        </text>
        <button
         follows="left|top"
         height="23"
         label="About Land"
         label_selected="About Land"
         layout="topleft"
         left_delta="0"
         name="button about land"
         top_pad="4"
         width="125" />
        <check_box
         control_name="ShowParcelOwners"
         height="19"
         label="Show owners"
         layout="topleft"
         left_delta="0"
         name="checkbox show owners"
         tool_tip="Colorize the parcels according to the type of owner: &#10;&#10;Green = Your land &#10;Aqua = Your group&apos;s land &#10;Red = Owned by others &#10;Yellow = For sale &#10;Purple = For auction &#10;Grey = Public"
         top_pad="8"
         width="205" />
        <text
         type="string"
         length="1"
         font="SansSerifBig"
         follows="left|top"
         height="19"
         layout="topleft"
         left="20"
         name="label_parcel_modify"
         top="152"
         width="240">
            Modify Parcel
        </text>
        <button
         follows="left|top"
         height="23"
         label="Subdivide"
         label_selected="Subdivide"
         layout="topleft"
         left="30"
         name="button subdivide land"
         top="172"
         width="125" />
        <button
         follows="left|top"
         height="23"
         label="Join"
         label_selected="Join"
         layout="topleft"
         left_delta="0"
         name="button join land"
         top_pad="4"
         width="125" />
        <text
         type="string"
         length="1"
         font="SansSerifBig"
         follows="left|top"
         height="19"
         layout="topleft"
         left="20"
         name="label_parcel_trans"
         top="256"
         width="240">
            Land Transactions
        </text>
        <button
         follows="left|top"
         height="23"
         label="Buy Land"
         label_selected="Buy Land"
         layout="topleft"
         left="30"
         name="button buy land"
         top="276"
         width="125" />
        <button
         follows="left|top"
         height="23"
         label="Abandon Land"
         label_selected="Abandon Land"
         layout="topleft"
         left_delta="0"
         name="button abandon land"
         top_pad="4"
         width="125" />
 </panel>
<!-- end of tabs -->
</floater>
=======
<?xml version="1.0" encoding="utf-8" standalone="yes" ?>
<floater
 legacy_header_height="18"
 follows="left|top|right"
 height="580"
 layout="topleft"
 bg_opaque_image="Window_NoTitle_Foreground"
 bg_alpha_image="Window_NoTitle_Background"
 name="toolbox floater"
 help_topic="toolbox_floater"
 save_rect="true"
 short_title="BUILD TOOLS"
 single_instance="true"
 save_visibility="true"
 sound_flags="0"
 width="295">
    <floater.string
     name="status_rotate">
        Drag colored bands to rotate object
    </floater.string>
    <floater.string
     name="status_scale">
        Click and drag to stretch selected side
    </floater.string>
    <floater.string
     name="status_move">
        Drag to move, shift-drag to copy
    </floater.string>
    <floater.string
     name="status_modifyland">
        Click and hold to modify land
    </floater.string>
    <floater.string
     name="status_camera">
        Click and drag to move camera
    </floater.string>
    <floater.string
     name="status_grab">
        Drag to move, Ctrl to lift, Ctrl+Shift to rotate
    </floater.string>
    <floater.string
     name="status_place">
        Click inworld to build
    </floater.string>
    <floater.string
     name="status_selectland">
        Click and drag to select land
    </floater.string>
    <floater.string
     name="grid_screen_text">
        Screen
    </floater.string>
    <floater.string
     name="grid_local_text">
        Local
    </floater.string>
    <floater.string
     name="grid_world_text">
        World
    </floater.string>
    <floater.string
     name="grid_reference_text">
        Reference
    </floater.string>
    <floater.string
     name="grid_attachment_text">
        Attachment
    </floater.string>
    <button
     follows="left|top"
     height="25"
     image_bottom_pad="1"
     image_overlay="Tool_Zoom"
     image_selected="PushButton_Selected_Press"
     layout="topleft"
     left="10"
     name="button focus"
     tool_tip="Focus"
     width="35">
	  <button.commit_callback
	     function="BuildTool.setTool"
	     parameter="Focus" />
	</button>
    <button
     follows="left|top"
      height="25"
     image_bottom_pad="1"
     image_overlay="Tool_Grab"
     image_selected="PushButton_Selected_Press"
     layout="topleft"
     left_pad="10"
     name="button move"
     tool_tip="Move"
     width="35">
	  <button.commit_callback
	     function="BuildTool.setTool"
	     parameter="Move" />
	</button>
    <button
     follows="left|top"
     height="25"
     image_bottom_pad="1"
     image_overlay="Tool_Face"
     image_selected="PushButton_Selected_Press"
     layout="topleft"
     left_pad="10"
     name="button edit"
     tool_tip="Edit"
     width="35">
	  <button.commit_callback
	     function="BuildTool.setTool"
	     parameter="Edit" />
	</button>
    <button
     follows="left|top"
      height="25"
     image_bottom_pad="1"
     image_overlay="Tool_Create"
     image_selected="PushButton_Selected_Press"
     layout="topleft"
     left_pad="10"
     name="button create"
     tool_tip="Create"
     width="35">
	  <button.commit_callback
	     function="BuildTool.setTool"
	     parameter="Create" />
	</button>
    <button
     follows="left|top"
      height="25"
     image_bottom_pad="1"
     image_overlay="Tool_Dozer"
     image_selected="PushButton_Selected_Press"
     layout="topleft"
     left_pad="10"
     name="button land"
     tool_tip="Land"
     width="35">
	  <button.commit_callback
	     function="BuildTool.setTool"
	     parameter="Land" />
	</button>
    <text
     height="30"
     word_wrap="true"
     use_ellipses="true"
     type="string"
     text_color="LabelSelectedDisabledColor"
     length="1"
     follows="left|top"
     layout="topleft"
     left="8"
     name="text status"
     top_pad="3"
     width="285">
        Drag to move, shift-drag to copy
    </text>
   <radio_group
     layout="topleft"
     left="10"
      height="70"
      top="59"
     name="focus_radio_group">
        <radio_item
         top_pad="6"
         label="Zoom"
         layout="topleft"
         name="radio zoom" />
        <radio_item
         top_pad="6"
         label="Orbit (Ctrl)"
         layout="topleft"
         name="radio orbit" />
        <radio_item
         top_pad="6"
         label="Pan (Ctrl+Shift)"
         layout="topleft"
         name="radio pan" />
		 <radio_group.commit_callback
	     function="BuildTool.commitRadioFocus"/>
    </radio_group>
   <slider_bar
     follows="left|top"
     height="14"
     increment="0.01"
     initial_value="0.125"
     layout="topleft"
     max_val="0.5"
     top_delta="-2"
     left_delta="100"
     name="slider zoom"
     width="134">
	 <slider_bar.commit_callback
	     function="BuildTool.commitZoom"/>
	</slider_bar>
   <radio_group
      left="10"
      height="70"
      top="59"
     layout="topleft"
     name="move_radio_group">
        <radio_item
         top_pad="6"
         label="Move"
         layout="topleft"
         name="radio move" />
        <radio_item
		 top_pad="6"
         label="Lift (Ctrl)"
         layout="topleft"
         name="radio lift" />
        <radio_item
         top_pad="6"
         label="Spin (Ctrl+Shift)"
         layout="topleft"
         name="radio spin" />
		 <radio_group.commit_callback
			function="BuildTool.commitRadioMove"/>
	</radio_group>
	<radio_group
     follows="left|top"
	 left="5"
	 top="59"
	 height="70"
     layout="topleft"
	 name="edit_radio_group">
        <radio_item
		 label="Move"
		 layout="topleft"
		 name="radio position" />
        <radio_item
		 top_pad="6"
         label="Rotate (Ctrl)"
         layout="topleft"
         name="radio rotate" />
        <radio_item
		 top_pad="6"
         label="Stretch (Ctrl+Shift)"
         layout="topleft"
         name="radio stretch" />
        <radio_item
		 top_pad="6"
         label="Select Face"
         layout="topleft"
         name="radio select face" />
			<radio_group.commit_callback
			function="BuildTool.commitRadioEdit"/>
    </radio_group>
    <check_box
     left="5"
     follows="left|top"
     height="28"
	 control_name="EditLinkedParts"
     label="Edit linked"
     layout="topleft"
     name="checkbox edit linked parts"
     top_pad="-10">
		  <check_box.commit_callback
			function="BuildTool.selectComponent"/>
	</check_box>

   <button
     follows="left|top"
     height="23"
     label="Link"
     top_pad="2"
     layout="topleft"
     left="5"
     name="link_btn"
     width="50">
	  <button.commit_callback
	     function="BuildTool.LinkObjects"/>
    </button>
    <button
     follows="left|top"
     height="23"
     label="Unlink"
     layout="topleft"
     left_pad="2"
     name="unlink_btn"
     width="50">
	  <button.commit_callback
	     function="BuildTool.UnlinkObjects"/>
    </button>
    <text
	   text_color="LtGray_50"
	   follows="top|left"
	   halign="left"
	   left_pad="3"
	   name="RenderingCost"
	   tool_tip="Shows the rendering cost calculated for this object"
	   top_delta="11"
	   type="string"
	   width="100">
	   þ: [COUNT]
	   </text>
    <check_box
     control_name="ScaleUniform"
     height="19"
     label=""
     layout="topleft"
     left="143"
     name="checkbox uniform"
     top="50"
     width="20" />
    <text
     height="19"
     label="Stretch Both Sides"
     left_delta="20"
     name="checkbox uniform label"
     top_delta="2"
     width="120"
     layout="topleft"
     follows="top|left"
     wrap="true">
     	Stretch Both Sides
    </text>
    <check_box
     control_name="ScaleStretchTextures"
     height="19"
     initial_value="true"
     label="Stretch Textures"
     layout="topleft"
     left="143"
     name="checkbox stretch textures"
     top_pad="-6"
     follows="left|top"
     width="134" />
   <check_box
     control_name="SnapEnabled"
     height="18"
     initial_value="true"
     label="Snap to grid"
     layout="topleft"
     top_pad="0"
     name="checkbox snap to grid"
     width="134" />
    <combo_box
     height="23"
     layout="topleft"
     follows="left|top"
     name="combobox grid mode"
     tool_tip="Choose the type of grid ruler for positioning the object"
     top_pad="0"
     width="108">
        <combo_box.item
         label="World grid"
         name="World"
         value="World" />
        <combo_box.item
         label="Local grid"
         name="Local"
         value="Local" />
        <combo_box.item
         label="Reference grid"
         name="Reference"
         value="Reference" />
		 <combo_box.commit_callback
	     function="BuildTool.gridMode"/>
    </combo_box>
    <button
     left_pad="0"
     image_selected="ForwardArrow_Press"
     image_unselected="ForwardArrow_Off"
     layout="topleft"
     follows="top|left"
     name="Options..."
     tool_tip="See more grid options"
     top_pad="-22"
     right="-10"
     width="18"
     height="23" >
	 <button.commit_callback
	     function="BuildTool.gridOptions"/>
	</button>
   <button
     follows="left|top"
     height="20"
     image_disabled="Object_Cube"
     image_disabled_selected="Object_Cube"
     image_selected="Object_Cube_Selected"
     image_unselected="Object_Cube"
     layout="topleft"
     left="10"
     name="ToolCube"
     tool_tip="Cube"
     top="51"
     width="20" />
    <button
     follows="left|top"
     height="20"
     image_disabled="Object_Prism"
     image_disabled_selected="Object_Prism"
     image_selected="Object_Prism_Selected"
     image_unselected="Object_Prism"
     layout="topleft"
     left_delta="29"
     name="ToolPrism"
     tool_tip="Prism"
     top_delta="0"
     width="20" />
    <button
     follows="left|top"
     height="20"
     image_disabled="Object_Pyramid"
     image_disabled_selected="Object_Pyramid"
     image_selected="Object_Pyramid_Selected"
     image_unselected="Object_Pyramid"
     layout="topleft"
     left_delta="29"
     name="ToolPyramid"
     tool_tip="Pyramid"
     top_delta="0"
     width="20" />
    <button
     follows="left|top"
     height="20"
     image_disabled="Object_Tetrahedron"
     image_disabled_selected="Object_Tetrahedron"
     image_selected="Object_Tetrahedron_Selected"
     image_unselected="Object_Tetrahedron"
     layout="topleft"
     left_delta="29"
     name="ToolTetrahedron"
     tool_tip="Tetrahedron"
     top_delta="0"
     width="20" />
    <button
     follows="left|top"
     height="20"
     image_disabled="Object_Cylinder"
     image_disabled_selected="Object_Cylinder"
     image_selected="Object_Cylinder_Selected"
     image_unselected="Object_Cylinder"
     layout="topleft"
     left_delta="29"
     name="ToolCylinder"
     tool_tip="Cylinder"
     top_delta="0"
     width="20" />
    <button
     follows="left|top"
     height="20"
     image_disabled="Object_Hemi_Cylinder"
     image_disabled_selected="Object_Hemi_Cylinder"
     image_selected="Object_Hemi_Cylinder_Selected"
     image_unselected="Object_Hemi_Cylinder"
     layout="topleft"
     left_delta="29"
     name="ToolHemiCylinder"
     tool_tip="Hemicylinder"
     top_delta="0"
     width="20" />
    <button
     follows="left|top"
     height="20"
     image_disabled="Object_Cone"
     image_disabled_selected="Object_Cone"
     image_selected="Object_Cone_Selected"
     image_unselected="Object_Cone"
     layout="topleft"
     left_delta="29"
     name="ToolCone"
     tool_tip="Cone"
     top_delta="0"
     width="20" />
    <button
     follows="left|top"
     height="20"
     image_disabled="Object_Hemi_Cone"
     image_disabled_selected="Object_Hemi_Cone"
     image_selected="Object_Hemi_Cone_Selected"
     image_unselected="Object_Hemi_Cone"
     layout="topleft"
     left_delta="29"
     name="ToolHemiCone"
     tool_tip="Hemicone"
     top_delta="0"
     width="20" />
    <button
     follows="left|top"
     height="20"
     image_disabled="Object_Sphere"
     image_disabled_selected="Object_Sphere"
     image_selected="Object_Sphere_Selected"
     image_unselected="Object_Sphere"
     layout="topleft"
     left_delta="29"
     name="ToolSphere"
     tool_tip="Sphere"
     top_delta="0"
     width="20" />
    <button
     follows="left|top"
     height="20"
     image_disabled="Object_Hemi_Sphere"
     image_disabled_selected="Object_Hemi_Sphere"
     image_selected="Object_Hemi_Sphere_Selected"
     image_unselected="Object_Hemi_Sphere"
     layout="topleft"
     left_delta="29"
     name="ToolHemiSphere"
     tool_tip="Hemisphere"
     top_delta="0"
     width="20" />
    <button
     follows="left|top"
     height="20"
     image_disabled="Object_Torus"
     image_disabled_selected="Object_Torus"
     image_selected="Object_Torus_Selected"
     image_unselected="Object_Torus"
     layout="topleft"
     left="10"
     name="ToolTorus"
     tool_tip="Torus"
     top="77"
     width="20" />
    <button
     follows="left|top"
     height="20"
     image_disabled="Object_Tube"
     image_disabled_selected="Object_Tube"
     image_selected="Object_Tube_Selected"
     image_unselected="Object_Tube"
     layout="topleft"
     left_delta="29"
     name="ToolTube"
     tool_tip="Tube"
     top_delta="0"
     width="20" />
    <button
     follows="left|top"
     height="20"
     image_disabled="Object_Ring"
     image_disabled_selected="Object_Ring"
     image_selected="Object_Ring_Selected"
     image_unselected="Object_Ring"
     layout="topleft"
     left_delta="29"
     name="ToolRing"
     tool_tip="Ring"
     top_delta="0"
     width="20" />
    <button
     follows="left|top"
     height="20"
     image_disabled="Object_Tree"
     image_disabled_selected="Object_Tree"
     image_selected="Object_Tree_Selected"
     image_unselected="Object_Tree"
     layout="topleft"
     left_delta="29"
     name="ToolTree"
     tool_tip="Tree"
     top_delta="0"
     width="20" />
    <button
     follows="left|top"
     height="20"
     image_disabled="Object_Grass"
     image_disabled_selected="Object_Grass"
     image_selected="Object_Grass_Selected"
     image_unselected="Object_Grass"
     image_overlay_color="Red"
     layout="topleft"
     left_delta="29"
     name="ToolGrass"
     tool_tip="Grass"
     top_delta="0"
     width="20" />
    <check_box
     control_name="CreateToolKeepSelected"
     height="19"
     label="Keep Tool selected"
     layout="topleft"
     left="4"
     name="checkbox sticky"
     top="101"
     width="128" />
    <check_box
     control_name="CreateToolCopySelection"
     height="19"
     label="Copy selection"
     layout="topleft"
     left_delta="0"
     name="checkbox copy selection"
     top_delta="15"
     width="134" />
    <check_box
     control_name="CreateToolCopyCenters"
     height="19"
     initial_value="true"
     label="Center Copy"
     layout="topleft"
     left_delta="18"
     name="checkbox copy centers"
     top="132"
     width="134" />
    <check_box
     control_name="CreateToolCopyRotates"
     height="19"
     label="Rotate Copy"
     layout="topleft"
     left_delta="0"
     name="checkbox copy rotates"
     top_delta="16"
     width="134" />
    <radio_group
     height="105"
     layout="topleft"
     left="4"
     name="land_radio_group"
     top="54"
     width="114">
        <radio_item
         height="19"
         label="Select Land"
         layout="topleft"
         left="0"
         name="radio select land"
         top="-106"
         width="134" />
        <radio_item
         height="19"
         label="Flatten"
         layout="topleft"
         left_delta="0"
         name="radio flatten"
         top_delta="15"
         width="114" />
        <radio_item
         height="19"
         label="Raise"
         layout="topleft"
         left_delta="0"
         name="radio raise"
         top_delta="15"
         width="114" />
        <radio_item
         height="19"
         label="Lower"
         layout="topleft"
         left_delta="0"
         name="radio lower"
         top_delta="15"
         width="114" />
        <radio_item
         height="19"
         label="Smooth"
         layout="topleft"
         left_delta="0"
         name="radio smooth"
         top_delta="15"
         width="114" />
        <radio_item
         height="19"
         label="Roughen"
         layout="topleft"
         left_delta="0"
         name="radio noise"
         top_delta="15"
         width="114" />
        <radio_item
         height="19"
         label="Revert"
         layout="topleft"
         left_delta="0"
         name="radio revert"
         top_delta="15"
         width="114" />
		 <radio_group.commit_callback
	     function="BuildTool.commitRadioLand"/>
    </radio_group>
    <text
     type="string"
     length="1"
     follows="left|top"
     height="12"
     layout="topleft"
     left="135"
     name="Bulldozer:"
     top="57"
     width="100">
        Bulldozer:
    </text>
    <text
     type="string"
     length="1"
     follows="left|top"
     height="12"
     layout="topleft"
     name="Dozer Size:"
     left="135"
     top_pad="5"
     width="50">
        Size
    </text>
    <slider_bar
	 control_name ="LandBrushSize"
     follows="left|top"
     height="19"
     initial_value="2.0"
     layout="topleft"
     max_val="11"
     min_val="1"
     left_pad="0"
     name="slider brush size"
     top_delta="-3"
     width="80" />
    <text
     type="string"
     length="1"
     follows="left|top"
     height="12"
     layout="topleft"
     name="Strength:"
     left="135"
     top_pad="5"
     width="50">
        Strength
    </text>
    <slider_bar
     follows="left|top"
     height="19"
     left_pad="0"
     initial_value="0.00"
     layout="topleft"
     max_val="2"
     min_val="-1"
     name="slider force"
     top_delta="-3"
     width="80" >
	  <slider_bar.commit_callback
	     function="BuildTool.LandBrushForce"/>
    </slider_bar>
    <button
     follows="left|top"
     height="23"
     label="Apply"
     label_selected="Apply"
     top_pad="5"
     layout="topleft"
     left="135"
     name="button apply to selection"
     tool_tip="Modify selected land"
     width="82">
	  <button.commit_callback
	     function="BuildTool.applyToSelection"/>
    </button>
	<text
	 text_color="LtGray_50"
	  type="string"
	  length="1"
	  height="10"
	  follows="left|top"
	  halign="right"
	  layout="topleft"
	  right="-10"
	  name="obj_count"
	  top_pad="5"
	  width="143">
		Objects: [COUNT]
	</text>
	<text
    text_color="LtGray_50"
     type="string"
     length="1"
	height="10" 
     follows="left|top"
     halign="right"
     layout="topleft"
     right="-10"
     name="prim_count"
     width="143">
		Prims: [COUNT]
	</text>
    <text
    text_color="LtGray_50"
     type="string"
     length="1"
     height="10"
     follows="left|top"
     halign="right"
     layout="topleft"
     right="-120"
     name="linked_set_count"
     top="144"
     width="80">
        Linked Sets: [COUNT]
    </text>
    <text
    text_color="LtGray_50"
     type="string"
     length="1"
     height="10"
     follows="left|top"
     halign="right"
     layout="topleft"
     top_delta="0"
     right="-8"
     name="linked_set_cost"
     tool_tip="Cost of currently selected linked sets as [prims],[physics complexity]" 
     width="80">
        Cost: [COST] / [PHYSICS]
    </text>
    <text
    text_color="LtGray_50"
     type="string"
     length="1"
     follows="left|top"
     halign="right"
     layout="topleft"
     top_pad="5"
     right="-120"
     name="object_count"
     width="80">
        Objects: [COUNT]
    </text>
    <text
    text_color="LtGray_50"
     type="string"
     length="1"
     follows="left|top"
     halign="right"
     layout="topleft"
	 top_delta="0"
     right="-8"
     name="object_cost"
     tool_tip="Cost of currently selected objects as [prims] / [physics complexity]"
     width="80">
        Cost: [COST] / [PHYSICS]
    </text>
    <!-- <text -->
    <!-- text_color="LtGray_50" -->
    <!--  type="string" -->
    <!--  length="1" -->
    <!--  height="10" -->
    <!--  follows="left|top" -->
    <!--  halign="right" -->
    <!--  layout="topleft" -->
    <!--  right="-10" -->
    <!--  name="obj_count" -->
    <!--  top_pad="5" -->
    <!--  width="143"> -->
    <!--     Objects: [COUNT] -->
    <!-- </text> -->
    <!-- <text -->
    <!-- text_color="LtGray_50" -->
    <!--  type="string" -->
    <!--  length="1" -->
    <!--  follows="left|top" -->
    <!--  halign="right" -->
    <!--  layout="topleft" -->
    <!--  right="-10" -->
    <!--  name="prim_count" -->
    <!--  width="143"> -->
    <!--     Prims: [COUNT] -->
    <!-- </text> -->
    <tab_container
     follows="left|top"
     height="410"
     halign="center"
     left="0"
     name="Object Info Tabs"
     tab_max_width="100"
     tab_min_width="40"
     tab_position="top"
     tab_height="25"
     top="173"
     width="295">
	
<panel
	 border="false"
	 follows="all"
	 label="General"
	 layout="topleft"
	 mouse_opaque="false"
	 help_topic="toolbox_general_tab"
	 name="General"
	 top="16"
	 width="295">
	 <panel.string
	  name="text deed continued">
		Deed
	 </panel.string>
	<panel.string
	 name="text deed">
		Deed
	</panel.string>
            <panel.string
             name="text modify info 1">
                You can modify this object
            </panel.string>
            <panel.string
             name="text modify info 2">
                You can modify these objects
            </panel.string>
            <panel.string
             name="text modify info 3">
                You can't modify this object
            </panel.string>
            <panel.string
             name="text modify info 4">
                You can't modify these objects
            </panel.string>
            <panel.string
             name="text modify warning">
                You must select entire object to set permissions
            </panel.string>
            <panel.string
             name="Cost Default">
                Price: L$
            </panel.string>
            <panel.string
             name="Cost Total">
                Total Price: L$
            </panel.string>
            <panel.string
             name="Cost Per Unit">
                Price Per: L$
            </panel.string>
            <panel.string
             name="Cost Mixed">
                Mixed Price
            </panel.string>
            <panel.string
             name="Sale Mixed">
                Mixed Sale
            </panel.string>
            <text
             follows="left|top"
             height="10"
             left="10"
             name="Name:"
             top="5"
             width="90">
                Name:
            </text>
            <line_editor
             follows="left|top|right"
             height="19"
             left_pad="0"
             max_length_bytes="63"
             name="Object Name"
             select_on_focus="true"
             top_delta="0"
             width="170" />
            <text
             follows="left|top"
             height="10"
             left="10"
             name="Description:"
             top_pad="3"
             width="90">
                Description:
            </text>
            <line_editor
             follows="left|top|right"
             height="19"
             left_pad="0"
             max_length_bytes="127"
             name="Object Description"
             select_on_focus="true"
             top_delta="0"
             width="170" />
            <text
             type="string"
             left="10"
             length="1"
             follows="left|top"
             height="19"
             layout="topleft"
             name="Creator:"
             top_pad="7"
             width="90">
                Creator:
            </text>
            <!-- *NOTE: Intentionally wide for long names -->
            <text
             type="string"
             length="1"
             follows="left|top"
             left_pad="0"
             height="20"
             layout="topleft"
             name="Creator Name"
             top_delta="0"
             translate="false"
             width="190"
             word_wrap="true"
             use_ellipses="true">
                TestString PleaseIgnore (please.ignore)
            </text>
            <text
             type="string"
             length="1"
             left="10"
             follows="left|top"
             height="19"
             layout="topleft"
             name="Owner:"
             top_pad="13"
             width="90">
                Owner:
            </text>
            <!-- *NOTE: Intentionally wide for long names -->
            <text
             type="string"
             length="1"
             follows="left|top"
             height="20"
             layout="topleft"
             name="Owner Name"
             left_pad="0"
             top_delta="0"
             translate="false"
             width="190"
             word_wrap="true"
             use_ellipses="true">
                TestString PleaseIgnore (please.ignore)
            </text>
           <text
             type="string"
             length="1"
             follows="left|top"
             layout="topleft"
             left="10"
             height="18"
             name="Group:"
             top_pad="17"
             width="75">
                Group:
            </text>
            <name_box
             follows="left|top"
             height="18"
             initial_value="Loading..."
             layout="topleft"
             left_pad="23"
             name="Group Name Proxy"
             width="142" />
            <button
			 follows="top|left"
			 height="23"
			 image_overlay="Edit_Wrench"
			 layout="topleft"
			 left_pad="13"
			 name="button set group"
			 tab_stop="false"
			 tool_tip="Choose a group to share this object's permissions"
			 width="23" />
            <check_box
             height="19"
             follows="left|top"
             label="Share"
             layout="topleft"
             name="checkbox share with group"
             tool_tip="Allow all members of the set group to share your modify permissions for this object. You must Deed to enable role restrictions."
             top_pad="10"
             left="100"
             width="87" />
            <button
             follows="top|left"
             height="23"
             label="Deed"
             label_selected="Deed"
             layout="topleft"
             name="button deed"
             left_pad="19"
             tool_tip="Deeding gives this item away with next owner permissions. Group shared objects can be deeded by a group officer."
             width="80" />
            <text
             type="string"
             length="1"
             follows="left|top"
             height="16"
             layout="topleft"
             top_pad="10"
             left="10"
             name="label click action"
             width="118">
                Click to:
            </text>
            <combo_box
             follows="left|top"
             height="23"
             layout="topleft"
             name="clickaction"
             width="148"
             left_pad="10">
                <combo_box.item
                 label="Touch  (default)"
                 name="Touch/grab(default)"
                 value="Touch" />
                <combo_box.item
                 label="Sit on object"
                 name="Sitonobject"
                 value="Sit" />
                <combo_box.item
                 label="Buy object"
                 name="Buyobject"
                 value="Buy" />
                <combo_box.item
                 label="Pay object"
                 name="Payobject"
                 value="Pay" />
                <combo_box.item
                 label="Open"
                 name="Open"
                 value="Open" />
				 <combo_box.item
                 label="Zoom"
                 name="Zoom"
                 value="Zoom" />
            </combo_box>
            <check_box
             height="23"
             label="For Sale:"
             layout="topleft"
             name="checkbox for sale"
             left="7"
             width="100" />
<!-- NEW SALE TYPE COMBO BOX -->
      <combo_box
            left_pad="10"
            layout="topleft"
            follows="left|top"
            allow_text_entry="false"
            height="23"
            initial_value="2"
            max_chars="20"
            mouse_opaque="true"
            name="sale type"
            width="168">
        <combo_box.item
           name="Copy"
           label="Copy"
           value="2" />
        <combo_box.item
           name="Contents"
           label="Contents"
           value="3" />
        <combo_box.item
           name="Original"
           label="Original"
           value="1" />
      </combo_box>
<!-- NEW PRICE SPINNER
Objects are allowed to be for sale for L$0 to invoke buy UI behavior
even though the user gets a free copy.
-->
    <spinner
        follows="left|top"
        decimal_digits="0"
        increment="1"
        top_pad="8"
        left="118"
        control_name="Edit Cost"
        name="Edit Cost"
        label="Price: L$"
        label_width="65"
        width="165"
        min_val="0"
        height="20"
        max_val="999999999" />
      <check_box
	   height="15"
	   width="110"
	   top_pad="5"
	   label="Show in search"
       layout="topleft"
	   left="100"
       name="search_check"
       tool_tip="Let people see this object in search results" />
		<panel
         border="false"
         follows="left|top"
         layout="topleft"
         mouse_opaque="false"
         background_visible="true"
         bg_alpha_color="DkGray"
         name="perms_build"
         left="0"
         top_pad="4"
         height="105"
         width="290">
            <text
             type="string"
             length="1"
             left="10"
             top_pad="9"
             text_color="EmphasisColor"
             height="16"
             follows="left|top|right"
             layout="topleft"
             name="perm_modify"
             width="264">
                You can modify this object
            </text>
            <text
               type="string"
               follows="left|top"
               name="Anyone can:"
               width="250"
               left="10">
                 Anyone:
            </text>
            <check_box
             height="19"
             label="Move"
             layout="topleft"
             name="checkbox allow everyone move"
             left="10"
             width="85" />
            <check_box
             height="19"
             label="Copy"
             layout="topleft"
             left_pad="0"
             name="checkbox allow everyone copy"
             width="90" />
            <text
               type="string"
               follows="left|top"
               height="19"
               name="Next owner can:"
               width="250"
               left="10">
                  Next owner:
            </text>
            <check_box
             follows="left|top|right"
             label="Modify"
             layout="topleft"
             left="10"
             name="checkbox next owner can modify"
             width="85" />
            <check_box
             follows="left|top|right"
             height="19"
             label="Copy"
             layout="topleft"
             left_pad="0"
             name="checkbox next owner can copy"
             width="80" />
            <check_box
             follows="left|top|right"
             height="19"
             label="Transfer"
             layout="topleft"
             name="checkbox next owner can transfer"
             left_pad="0"
             top_delta="0"
             tool_tip="Next owner can give away or resell this object"
             width="100" />
<!-- *NOTE: These "B/O/G/E/N/F fields may overlap "perm_modify" above, 
     but that's OK, this is used only for debugging. -->
            <text
             type="string"
             text_color="EmphasisColor"
             length="1"
             top="9"
             follows="left|top"
             layout="topleft"
             left="230"
             name="B:"
             height="10"
             width="80">
                B:
            </text>
            <text
             type="string"
             text_color="White"
             length="1"
             follows="left|top"
             layout="topleft"
             left_delta="0"
             top_pad="2"
             name="O:"
             height="10"
             width="80">
                O:
            </text>
            <text
             type="string"
             text_color="EmphasisColor"
             length="1"
             follows="left|top"
             layout="topleft"
             left_delta="0"
             top_pad="2"
             name="G:"
             height="10"
             width="80">
                G:
            </text>
            <text
             type="string"
             text_color="White"
             length="1"
             follows="left|top"
             left_delta="0"
             top_pad="2"
             layout="topleft"
             name="E:"
             height="10"
             width="80">
                E:
            </text>
            <text
             type="string"
             text_color="EmphasisColor"
             length="1"
             follows="left|top"
             layout="topleft"
             left_delta="0"
             top_pad="2"
             name="N:"
             height="10"
             width="80">
                N:
            </text>
            <text
             type="string"
             text_color="White"
             length="1"
             follows="left|top"
             layout="topleft"
             left_delta="0"
             top_pad="2"
             name="F:"
             height="10"
             width="80">
                F:
            </text>
        </panel>
      </panel>
      <!-- Object tab -->
      <panel
         border="false"
         follows="all"
         height="567"
         label="Object"
         layout="topleft"
         left_delta="0"
         mouse_opaque="false"
         help_topic="toolbox_object_tab"
         name="Object"
         top="16"
         width="295">
            <check_box
             height="19"
             label="Locked"
             layout="topleft"
             name="checkbox locked"
             tool_tip="Prevents object from being moved or deleted. Frequently useful during building to avoid unintended edits."
             top_pad="5"
             left="10"
             width="123" />
            <check_box
             height="19"
             label="Physical"
             layout="topleft"
             name="Physical Checkbox Ctrl"
             tool_tip="Allows object to be pushed and affected by gravity"
             top_pad="0"
             width="123" />
            <check_box
             height="19"
             label="Temporary"
             layout="topleft"
             name="Temporary Checkbox Ctrl"
             tool_tip="Causes object to be deleted 1 minute after creation"
             top_pad="0"
             width="123" />
            <check_box
             height="19"
             label="Phantom"
             layout="topleft"
             name="Phantom Checkbox Ctrl"
             tool_tip="Causes object to not collide with other objects or avatars"
             top_pad="0"
             width="123" />

            <text
             type="string"
             length="1"
             follows="left|top"
             height="10"
             layout="topleft"
             name="label position"
             top_pad="10"
             width="121">
                Position (meters)
            </text>
            <spinner
             follows="left|top"
             height="19"
             increment="0.01"
             initial_value="0"
             label="X"
             label_width="10"
             layout="topleft"
             left_delta="0"
             max_val="512"
             min_val="-256"
             name="Pos X"
             text_enabled_color="1 0 0.3 .7"
             top_pad="5"
             width="87" />
            <spinner
             follows="left|top"
             height="19"
             increment="0.01"
             initial_value="0"
             label="Y"
             label_width="10"
             layout="topleft"
             left_delta="0"
             max_val="512"
             min_val="-256"
             name="Pos Y"
             text_enabled_color="EmphasisColor"
             top_pad="3"
             width="87" />
            <spinner
             follows="left|top"
             height="19"
             increment="0.01"
             initial_value="0"
             label="Z"
             label_width="10"
             layout="topleft"
             left_delta="0"
             max_val="4096"
             name="Pos Z"
             text_enabled_color="0 0.8 1 .65"
             top_pad="3"
             width="87" />
            <text
             type="string"
             length="1"
             follows="left|top"
             height="10"
             layout="topleft"
             left_delta="0"
             name="label size"
             top_pad="6"
             width="121">
                Size (meters)
            </text>
            <spinner
             follows="left|top"
             height="19"
             increment="0.01"
             initial_value="0"
             label="X"
             label_width="10"
             layout="topleft"
             left_delta="0"
             max_val="64"
             min_val="0.01"
             name="Scale X"
             text_enabled_color="1 1 1 1"
             top_pad="5"
             width="87" />
            <spinner
             follows="left|top"
             height="19"
             increment="0.01"
             initial_value="0"
             label="Y"
             label_width="10"
             layout="topleft"
             left_delta="0"
             max_val="64"
             min_val="0.01"
             name="Scale Y"
             text_enabled_color="1 1 1 1"
             top_pad="3"
             width="87" />
            <spinner
             follows="left|top"
             height="19"
             increment="0.01"
             initial_value="0"
             label="Z"
             label_width="10"
             layout="topleft"
             left_delta="0"
             max_val="64"
             min_val="0.01"
             name="Scale Z"
             text_enabled_color="1 1 1 1"
             top_pad="3"
             width="87" />
            <text
             type="string"
             length="1"
             follows="left|top"
             height="10"
             layout="topleft"
             left_delta="0"
             name="label rotation"
             top_pad="10"
             width="121">
                Rotation (degrees)
            </text>
            <spinner
             decimal_digits="2"
             follows="left|top"
             height="19"
             increment="1"
             initial_value="0"
             label="X"
             label_width="10"
             layout="topleft"
             left_delta="0"
             max_val="9999"
             min_val="-9999"
             name="Rot X"
             text_enabled_color="1 1 1 1"
             top_pad="5"
             width="87" />
            <spinner
             decimal_digits="2"
             follows="left|top"
             height="19"
             increment="1"
             initial_value="0"
             label="Y"
             label_width="10"
             layout="topleft"
             left_delta="0"
             max_val="9999"
             min_val="-9999"
             name="Rot Y"
             text_enabled_color="1 1 1 1"
             top_pad="3"
             width="87" />
            <spinner
             decimal_digits="2"
             follows="left|top"
             height="19"
             increment="1"
             initial_value="0"
             label="Z"
             label_width="10"
             layout="topleft"
             left_delta="0"
             max_val="9999"
             min_val="-9999"
             name="Rot Z"
             text_enabled_color="1 1 1 1"
             top_pad="3"
             width="87" />
 <!--           <text
             type="string"
             length="1"
             follows="left|top"
             height="10"
             layout="topleft"
             left="125"
             name="label basetype"
             top="5"
             width="150">
                Prim Type
            </text>-->
            <combo_box
             height="19"
             layout="topleft"
             name="comboBaseType"
             top="6"
             left="125"
             width="150">
                <combo_box.item
                 label="Box"
                 name="Box"
                 value="Box" />
                <combo_box.item
                 label="Cylinder"
                 name="Cylinder"
                 value="Cylinder" />
                <combo_box.item
                 label="Prism"
                 name="Prism"
                 value="Prism" />
                <combo_box.item
                 label="Sphere"
                 name="Sphere"
                 value="Sphere" />
                <combo_box.item
                 label="Torus"
                 name="Torus"
                 value="Torus" />
                <combo_box.item
                 label="Tube"
                 name="Tube"
                 value="Tube" />
                <combo_box.item
                 label="Ring"
                 name="Ring"
                 value="Ring" />
                <combo_box.item
                 label="Sculpted"
                 name="Sculpted"
                 value="Sculpted" />
            </combo_box>
            <text
             type="string"
             length="1"
             follows="left|top"
             height="10"
             layout="topleft"
             left_delta="0"
             name="text cut"
             top_pad="5"
             width="150">
                Path Cut (begin/end)
            </text>
            <spinner
             follows="left|top"
             height="16"
             increment="0.025"
             initial_value="0"
             label="B"
             label_width="10"
             layout="topleft"
             left_delta="0"
             max_val="0.98"
             name="cut begin"
             top_pad="4"
             width="68" />
            <spinner
             follows="left|top"
             height="16"
             increment="0.025"
             initial_value="1"
             label="E"
             label_width="10"
             layout="topleft"
             left_pad="10"
             min_val="0.02"
             name="cut end"
             top_delta="0"
             width="68" />
            <text
             type="string"
             length="1"
             follows="left|top"
             height="10"
             layout="topleft"
             left="125"
             name="text hollow"
             top_pad="6"
             width="68">
                Hollow
            </text>
            <text
             type="string"
             length="1"
             follows="left|top"
             height="10"
             layout="topleft"
             left_pad="10"
             name="text skew"
             width="63">
                Skew
            </text>
            <spinner
             decimal_digits="1"
             follows="left|top"
             height="19"
             increment="5"
             initial_value="0"
             layout="topleft"
             left="125"
             max_val="95"
             name="Scale 1"
             top_pad="4"
             width="68" />
            <spinner
             decimal_digits="2"
             follows="left|top"
             height="19"
             increment="0.05"
             initial_value="0"
             layout="topleft"
             left_pad="10"
             max_val="0.95"
             min_val="-0.95"
             name="Skew"
             top_delta="0"
             width="68" />
            <text
             type="string"
             length="1"
             follows="left|top"
             height="15"
             layout="topleft"
             left="125"
             name="Hollow Shape"
             top_pad="4"
             width="150">
                Hollow Shape
            </text>
            <combo_box
             height="23"
             layout="topleft"
             left_delta="0"
             name="hole"
             top_pad="-2"
             width="150">
                <combo_box.item
                 label="Default"
                 name="Default"
                 value="Default" />
                <combo_box.item
                 label="Circle"
                 name="Circle"
                 value="Circle" />
                <combo_box.item
                 label="Square"
                 name="Square"
                 value="Square" />
                <combo_box.item
                 label="Triangle"
                 name="Triangle"
                 value="Triangle" />
            </combo_box>
            <text
             type="string"
             length="1"
             follows="left|top"
             height="10"
             layout="topleft"
             left_delta="0"
             name="text twist"
             top_pad="5"
             width="150">
                Twist (begin/end)
            </text>
            <spinner
             decimal_digits="0"
             follows="left|top"
             height="19"
             increment="9"
             initial_value="0"
             label="B"
             label_width="10"
             layout="topleft"
             left_delta="0"
             max_val="180"
             min_val="-180"
             name="Twist Begin"
             top_pad="4"
             width="68" />
            <spinner
             decimal_digits="0"
             follows="left|top"
             height="19"
             increment="9"
             initial_value="0"
             label="E"
             label_width="10"
             layout="topleft"
             left_pad="10"
             max_val="180"
             min_val="-180"
             name="Twist End"
             top_delta="0"
             width="68" />
            <text
             type="string"
             length="1"
             follows="left|top"
             height="10"
             layout="topleft"
             left="125"
             name="scale_taper"
             top_pad="3"
             width="150">
                Taper
            </text>
            <text
			 visible="false"
             type="string"
             length="1"
             follows="left|top"
             height="10"
             layout="topleft"
             left_delta="0"
             name="scale_hole"
             top_delta="0"
             width="150">
                Hole Size
            </text>
            <spinner
             decimal_digits="2"
             follows="left|top"
             height="19"
             increment="0.05"
             initial_value="0"
             label="X"
             label_width="10"
             layout="topleft"
             left_delta="0"
             min_val="-1"
             name="Taper Scale X"
             top_pad="4"
             width="68" />
            <spinner
             decimal_digits="2"
             follows="left|top"
             height="19"
             increment="0.05"
             initial_value="0"
             label="Y"
             label_width="10"
             layout="topleft"
             left_pad="10"
             min_val="-1"
             name="Taper Scale Y"
             top_delta="0"
             width="68" />
            <text
             type="string"
             length="1"
             follows="left|top"
             height="10"
             layout="topleft"
             left="125"
             name="text topshear"
             top_pad="3"
             width="141">
                Top Shear
            </text>
            <spinner
             decimal_digits="2"
             follows="left|top"
             height="19"
             increment="0.05"
             initial_value="0"
             label="X"
             label_width="10"
             layout="topleft"
             left_delta="0"
             max_val="0.5"
             min_val="-0.5"
             name="Shear X"
             top_pad="4"
             width="68" />
            <spinner
             decimal_digits="2"
             follows="left|top"
             height="19"
             increment="0.05"
             initial_value="0"
             label="Y"
             label_width="10"
             layout="topleft"
             left_pad="10"
             max_val="0.5"
             min_val="-0.5"
             name="Shear Y"
             top_delta="0"
             width="68" />
            <text
			 visible="false"
             type="string"
             length="1"
             follows="left|top"
             height="10"
             layout="topleft"
             left="125"
             name="advanced_cut"
             top_pad="3"
             width="150">
                Profile Cut (begin/end)
            </text>
            <text
			 visible="false"
             type="string"
             length="1"
             follows="left|top"
             height="10"
             layout="topleft"
             left_delta="0"
             name="advanced_dimple"
             top_delta="0"
             width="150">
                Dimple (begin/end)
            </text>
            <text
             type="string"
             length="1"
             follows="left|top"
             height="10"
             layout="topleft"
             left_delta="0"
             name="advanced_slice"
             top_delta="0"
             width="150">
                Slice (begin/end)
            </text>
            <spinner
             follows="left|top"
             height="19"
             increment="0.02"
             initial_value="0"
             label="B"
             label_width="10"
             layout="topleft"
             left_delta="0"
             max_val="0.98"
             name="Path Limit Begin"
             top_pad="3"
             width="68" />
            <spinner
             follows="left|top"
             height="19"
             increment="0.02"
             initial_value="1"
             label="E"
             label_width="10"
             layout="topleft"
             left_pad="10"
             min_val="0.02"
             name="Path Limit End"
             top_delta="0"
             width="68" />
            <text
			 visible="false"
             type="string"
             length="1"
             follows="left|top"
             height="10"
             layout="topleft"
             left="125"
             name="text taper2"
             top_pad="3"
             width="150">
                Taper
            </text>
            <spinner
			 visible="false"
             decimal_digits="2"
             follows="left|top"
             height="19"
             increment="0.05"
             initial_value="0"
             label="X"
             label_width="10"
             layout="topleft"
             left_delta="0"
             min_val="-1"
             name="Taper X"
             top_pad="3"
             width="68" />
            <spinner
			 visible="false"
             decimal_digits="2"
             follows="left|top"
             height="19"
             increment="0.05"
             initial_value="0"
             label="Y"
             label_width="10"
             layout="topleft"
             left_pad="10"
             min_val="-1"
             name="Taper Y"
             top_delta="0"
             width="68" />
            <text
			 visible="false"
             type="string"
             length="1"
             follows="left|top"
             height="10"
             layout="topleft"
             left="125"
             name="text radius delta"
             top_pad="2"
             width="78">
                Radius
            </text>
            <text
			 visible="false"
             type="string"
             length="1"
             follows="left|top"
             height="10"
             layout="topleft"
             left_delta="78"
             name="text revolutions"
             width="68">
                Revolutions
            </text>
            <spinner
			 visible="false"
             follows="left|top"
             height="19"
             increment="0.05"
             initial_value="0"
             layout="topleft"
             left="125"
             min_val="-1"
             name="Radius Offset"
             top_pad="4"
             width="68" />
            <spinner
			 visible="false"
             decimal_digits="2"
             follows="left|top"
             height="19"
             initial_value="1"
             layout="topleft"
             left_pad="10"
             max_val="4"
             min_val="1"
             name="Revolutions"
             top_delta="0"
             width="68" />
            <texture_picker
             can_apply_immediately="true"
             default_image_name="Default"
             follows="left|top"
             height="141"
             label="Sculpt Texture"
             layout="topleft"
             left="125"
             name="sculpt texture control"
             tool_tip="Click to choose a picture"
             top="70"
             visible="false"
             width="145" />
            <check_box
             height="19"
             label="Mirror"
             layout="topleft"
             left_delta="0"
             name="sculpt mirror control"
             tool_tip="Flips sculpted prim along the X axis"
             top_pad="8"
             visible="false"
             width="130" />
            <check_box
             height="19"
             label="Inside-out"
             layout="topleft"
             left_delta="0"
             name="sculpt invert control"
             tool_tip="Inverts the sculpted prims normals, making it appear inside-out"
             top_pad="4"
             visible="false"
             width="121" />
            <text
             type="string"
             length="1"
             follows="left|top"
             height="10"
             layout="topleft"
             left_delta="0"
             name="label sculpt type"
             top_pad="10"
             visible="false"
             width="130">
                Stitching type
            </text>
            <combo_box
             height="19"
             layout="topleft"
             left_delta="0"
             name="sculpt type control"
             top_pad="4"
             visible="false"
             width="150">
                <combo_box.item
                 label="(none)"
                 name="None"
                 value="None" />
                <combo_box.item
                 label="Sphere"
                 name="Sphere"
                 value="Sphere" />
                <combo_box.item
                 label="Torus"
                 name="Torus"
                 value="Torus" />
                <combo_box.item
                 label="Plane"
                 name="Plane"
                 value="Plane" />
                <combo_box.item
                 label="Cylinder"
                 name="Cylinder"
                 value="Cylinder" />
              <combo_box.item
                 label="Mesh"
                 name="Mesh"
                 value="Mesh" />
            </combo_box>
        </panel>
        <panel
         border="false"
         follows="all"
         height="367"
         label="Features"
         layout="topleft"
         left_delta="0"
         mouse_opaque="false"
         help_topic="toolbox_features_tab"
         name="Features"
         top_delta="0"
         width="295">
	<panel.string name="None">None</panel.string>
	<panel.string name="Prim">Prim</panel.string>
	<panel.string name="Convex Hull">Convex Hull</panel.string>
            <text
             type="string"
             length="1"
             follows="left|top"
             height="20"
             layout="topleft"
             left="10"
             name="select_single"
             top="5"
             width="252"
             word_wrap="true">
                Select only one primitive to edit features.
            </text>
            <text
             type="string"
             length="1"
             follows="left|top"
             height="10"
             layout="topleft"
             left="10"
             name="edit_object"
             top="5"
             width="252">
                Edit object features:
            </text>
            <check_box
             height="19"
             label="Flexible Path"
             layout="topleft"
             left="10"
             name="Flexible1D Checkbox Ctrl"
             tool_tip="Allows object to flex about the Z axis (Client-side only)"
             top_pad="20"
             width="121" />
            <spinner
             follows="left|top"
             height="19"
             increment="1"
             initial_value="2"
             label="Softness"
             label_width="70"
             layout="topleft"
             left_delta="0"
             max_val="3"
             name="FlexNumSections"
             top_pad="10"
             width="128" />
            <spinner
             follows="left|top"
             height="19"
             increment="0.5"
             initial_value="0.3"
             label="Gravity"
             label_width="70"
             layout="topleft"
             left_delta="0"
             max_val="10"
             min_val="-10"
             name="FlexGravity"
             top_pad="4"
             width="128" />
            <spinner
             follows="left|top"
             height="19"
             increment="0.5"
             initial_value="2"
             label="Drag"
             label_width="70"
             layout="topleft"
             left_delta="0"
             max_val="10"
             name="FlexFriction"
             top_pad="4"
             width="128" />
            <spinner
             follows="left|top"
             height="19"
             increment="0.5"
             initial_value="0"
             label="Wind"
             label_width="70"
             layout="topleft"
             left_delta="0"
             max_val="10"
             name="FlexWind"
             top_pad="4"
             width="128" />
            <spinner
             follows="left|top"
             height="19"
             increment="0.5"
             initial_value="1"
             label="Tension"
             label_width="70"
             layout="topleft"
             left_delta="0"
             max_val="10"
             name="FlexTension"
             top_pad="4"
             width="128" />
            <spinner
             follows="left|top"
             height="19"
             increment="0.01"
             initial_value="0"
             label="Force X"
             label_width="70"
             layout="topleft"
             left_delta="0"
             max_val="10"
             min_val="-10"
             name="FlexForceX"
             top_pad="4"
             width="128" />
            <spinner
             follows="left|top"
             height="19"
             increment="0.01"
             initial_value="0"
             label="Force Y"
             label_width="70"
             layout="topleft"
             left_delta="0"
             max_val="10"
             min_val="-10"
             name="FlexForceY"
             top_pad="4"
             width="128" />
            <spinner
             follows="left|top"
             height="19"
             increment="0.01"
             initial_value="0"
             label="Force Z"
             label_width="70"
             layout="topleft"
             left_delta="0"
             max_val="10"
             min_val="-10"
             name="FlexForceZ"
             top_pad="4"
             width="128" />

            <check_box
             height="16"
             label="Light"
             layout="topleft"
             left="10"
             name="Light Checkbox Ctrl"
             tool_tip="Causes object to emit light"
             top_pad="15"
             width="60" />
            <color_swatch
             can_apply_immediately="true"
             color="0.5 0.5 0.5 1"
	     border.border_thickness="0"
             follows="left|top"
             height="50"
             layout="topleft"
             left_pad="10"
             top_pad="-17"
             name="colorswatch"
             tool_tip="Click to open color picker"
             width="40" />
         <texture_picker
            allow_no_texture="true"
            top_delta="0"
            can_apply_immediately="true"
            default_image_name="Default"
            follows="left|top"
            height="48"
            label=""
            left_delta="57"
            mouse_opaque="true"
            name="light texture control"
            tool_tip="Click to choose a projection image (only has effect with deferred rendering enabled)"
            width="32" />
          <spinner
             follows="left|top"
             height="19"
             initial_value="0.5"
             label="Intensity"
             label_width="70"
             layout="topleft"
             left="10"
             name="Light Intensity"
             top_pad="3"
             width="128" />
          <spinner bottom_delta="0"
                   decimal_digits="3"
                   follows="left|top"
                   height="16"
                   increment="0.1"
                   initial_value="0.5"
                   label="FOV"
                   label_width="55"
                   left="144"
                   max_val="3"
                   min_val="0"
                   mouse_opaque="true"
                   name="Light FOV"
                   width="120" />
          <spinner follows="left|top"
                   height="19"
                   initial_value="5"
                   label="Radius"
                   label_width="70"
                   layout="topleft"
                   left="10"
                   max_val="20"
                   name="Light Radius"
                   top_pad="3"
                   width="128" />
          <spinner bottom_delta="0"
                   decimal_digits="3"
                   follows="left|top"
                   height="16"
                   increment="0.5"
                   initial_value="0.5"
                   label="Focus"
                   label_width="55"
                   left="144"
                   max_val="20"
                   min_val="-20"
                   mouse_opaque="true"
                   name="Light Focus"
                   width="120" />
          <spinner follows="left|top"
                   height="19"
                   increment="0.25"
                   initial_value="1"
                   label="Falloff"
                   label_width="70"
                   layout="topleft"
                   left="10"
                   max_val="2"
                   name="Light Falloff"
                   top_pad="3"
                   width="128" />
          <spinner bottom_delta="0"
                   decimal_digits="3"
                   follows="left|top"
                   height="16"
                   increment="0.05"
                   initial_value="1"
                   label="Ambiance"
                   label_width="55"
                   left="144"
                   max_val="1"
                   min_val="0"
                   mouse_opaque="true"
                   name="Light Ambiance"
                   width="120" />
            <text
             type="string"
             length="1"
             follows="left|top"
             height="10"
             layout="topleft"
             name="label physicsshapetype"
             top="38"
             width="121">
                Physics Shape Type:
            </text>
			<combo_box
			   height="19"
			   top_delta="15" 
			   layout="topleft"
			   follows="left|top"
			   name="Physics Shape Type Combo Ctrl"
			   tool_tip="Choose the physics shape type"
			   width="108"/>
            <combo_box
             height="19"
             layout="topleft"
             name="material"
             top_pad="5"
             width="150">
                <combo_box.item
                 label="Stone"
                 name="Stone"
                 value="Stone" />
                <combo_box.item
                 label="Metal"
                 name="Metal"
                 value="Metal" />
                <combo_box.item
                 label="Glass"
                 name="Glass"
                 value="Glass" />
                <combo_box.item
                 label="Wood"
                 name="Wood"
                 value="Wood" />
                <combo_box.item
                 label="Flesh"
                 name="Flesh"
                 value="Flesh" />
                <combo_box.item
                 label="Plastic"
                 name="Plastic"
                 value="Plastic" />
                <combo_box.item
                 label="Rubber"
                 name="Rubber"
                 value="Rubber" />
            </combo_box>

            <spinner
             follows="left|top"
             height="19"
             increment="1"
             initial_value="1"
             label="Gravity"
             label_width="70"
             layout="topleft"
             min_val="-1"
             max_val="28"
             name="Physics Gravity"
             top_pad="10"
             width="132" />

            <spinner
             follows="left|top"
             height="19"
             increment="0.1"
             initial_value="0"
             label="Friction"
             label_width="70"
             layout="topleft"
             left_delta="0"
             max_val="255"
             min_val="0"
             name="Physics Friction"
             top_pad="4"
             width="132" />

            <spinner
             follows="left|top"
             height="19"
             increment="0.1"
             initial_value="0"
             label="Density"
             label_width="70"
             layout="topleft"
             left_delta="0"
             max_val="22587"
             min_val="1"
             name="Physics Density"
             top_pad="4"
             width="132" />

            <spinner
             follows="left|top"
             height="19"
             increment="0.01"
             initial_value="0"
             label="Restitution"
             label_width="70"
             layout="topleft"
             left_delta="0"
             max_val="1"
             min_val="0"
             name="Physics Restitution"
             top_pad="4"
             width="132" />
        </panel>
         <panel
         border="false"
         follows="all"
         height="367"
         label="Texture"
         layout="topleft"
         left_delta="0"
         mouse_opaque="false"
         help_topic="toolbox_texture_tab"
         name="Texture"
         top_delta="0"
         width="295">
            <panel.string
             name="string repeats per meter">
                Repeats Per Meter
            </panel.string>
            <panel.string
             name="string repeats per face">
                Repeats Per Face
            </panel.string>
            <texture_picker
             can_apply_immediately="true"
             default_image_name="Default"
             fallback_image="locked_image.j2c"
             follows="left|top"
             height="80"
             label="Texture"
             layout="topleft"
             left="10"
             name="texture control"
             tool_tip="Click to choose a picture"
             top="8"
             width="64" />
            <color_swatch
             can_apply_immediately="true"
             follows="left|top"
             height="80"
             label="Color"
             layout="topleft"
             left_pad="15"
             name="colorswatch"
             tool_tip="Click to open color picker"
             top_delta="0"
             width="64" />
            <text
             type="string"
             length="1"
             follows="left|top"
             height="10"
             layout="topleft"
             left_pad="15"
             name="color trans"
             text_readonly_color="LabelDisabledColor"
             top="6"
             width="110">
                Transparency %
            </text>
            <spinner
             decimal_digits="0"
             follows="left|top"
             height="19"
             increment="2"
             initial_value="0"
             layout="topleft"
             left_delta="0"
             max_val="100"
             name="ColorTrans"
             top_pad="4"
             width="80" />
            <text
             type="string"
             length="1"
             follows="left|top"
             height="10"
             layout="topleft"
             left_delta="0"
             name="glow label"
             text_readonly_color="LabelDisabledColor"
             top_pad="8"
             width="80">
                Glow
            </text>
            <spinner
             decimal_digits="2"
             follows="left|top"
             height="19"
             initial_value="0"
             layout="topleft"
             left_delta="0"
             name="glow"
             top_pad="4"
             width="80" />
            <check_box
             height="19"
             label="Full Bright"
             layout="topleft"
             left_delta="-5"
             name="checkbox fullbright"
             top_pad="4"
             width="81" />
            <text
             type="string"
             length="1"
             follows="left|top"
             height="10"
             layout="topleft"
             left="10"
             name="tex gen"
             text_readonly_color="LabelDisabledColor"
             top_pad="5"
             width="90">
                Mapping
            </text>
            <combo_box
             height="23"
             layout="topleft"
             left_delta="0"
             name="combobox texgen"
             top_pad="4"
             width="90">
                <combo_box.item
                 label="Default"
                 name="Default"
                 value="Default" />
                <combo_box.item
                 label="Planar"
                 name="Planar"
                 value="Planar" />
            </combo_box>
            <text
             type="string"
             length="1"
             follows="left|top"
             height="10"
             layout="topleft"
             name="label shininess"
             left_pad="4"
             text_readonly_color="LabelDisabledColor"
             top_pad="-37"
             width="90">
                Shininess
            </text>
            <combo_box
             height="23"
             layout="topleft"
             left_delta="0"
             name="combobox shininess"
             top_pad="4"
             width="90">
                <combo_box.item
                 label="None"
                 name="None"
                 value="None" />
                <combo_box.item
                 label="Low"
                 name="Low"
                 value="Low" />
                <combo_box.item
                 label="Medium"
                 name="Medium"
                 value="Medium" />
                <combo_box.item
                 label="High"
                 name="High"
                 value="High" />
            </combo_box>
            <text
             type="string"
             length="1"
             follows="left|top"
             height="10"
             layout="topleft"
             left_pad="4"
             name="label bumpiness"
             text_readonly_color="LabelDisabledColor"
             top_pad="-37"
             width="90">
                Bumpiness
            </text>
            <combo_box
             height="23"
             layout="topleft"
             left_delta="0"
             name="combobox bumpiness"
             top_pad="4"
             width="90">
                <combo_box.item
                 label="None"
                 name="None"
                 value="None" />
                <combo_box.item
                 label="Brightness"
                 name="Brightness"
                 value="Brightness" />
                <combo_box.item
                 label="Darkness"
                 name="Darkness"
                 value="Darkness" />
                <combo_box.item
                 label="woodgrain"
                 name="woodgrain"
                 value="woodgrain" />
                <combo_box.item
                 label="bark"
                 name="bark"
                 value="bark" />
                <combo_box.item
                 label="bricks"
                 name="bricks"
                 value="bricks" />
                <combo_box.item
                 label="checker"
                 name="checker"
                 value="checker" />
                <combo_box.item
                 label="concrete"
                 name="concrete"
                 value="concrete" />
                <combo_box.item
                 label="crustytile"
                 name="crustytile"
                 value="crustytile" />
                <combo_box.item
                 label="cutstone"
                 name="cutstone"
                 value="cutstone" />
                <combo_box.item
                 label="discs"
                 name="discs"
                 value="discs" />
                <combo_box.item
                 label="gravel"
                 name="gravel"
                 value="gravel" />
                <combo_box.item
                 label="petridish"
                 name="petridish"
                 value="petridish" />
                <combo_box.item
                 label="siding"
                 name="siding"
                 value="siding" />
                <combo_box.item
                 label="stonetile"
                 name="stonetile"
                 value="stonetile" />
                <combo_box.item
                 label="stucco"
                 name="stucco"
                 value="stucco" />
                <combo_box.item
                 label="suction"
                 name="suction"
                 value="suction" />
                <combo_box.item
                 label="weave"
                 name="weave"
                 value="weave" />
            </combo_box>
          <!--
            <line_editor
             bevel_style="in"
             border_style="line"
             border_thickness="1"
             follows="left|top"
             height="16"
             layout="topleft"
             left="10"
             max_length_bytes="63"
             name="Home Url"
             select_on_focus="true"
             top="134"
             width="250" />
            <check_box
             height="16"
             label="Media Face"
             layout="topleft"
             left_delta="0"
             name="has media"
             top_pad="6"
             width="70" />
            <button
             follows="left|top"
             font="SansSerifSmall"
             height="20"
             label="Set Media Info"
             label_selected="Set Media Info"
             layout="topleft"
             left_pad="60"
             name="media info set"
             top_delta="-4"
             width="120" />
-->
            <check_box
             follows="top|left"
             height="16"
             initial_value="false"
             label="Align planar faces"
             layout="topleft"
             left="17"
             name="checkbox planar align"
             tool_tip="Align textures on all selected faces with the last selected face. Requires Planar texture mapping."
             top_delta="26"
             width="140" />
            <text
             type="string"
             length="1"
             follows="left|top"
             height="10"
             layout="topleft"
             left="10"
             name="rpt"
             text_readonly_color="LabelDisabledColor"
             top_pad="2"
             width="140">
                Repeats / Face
            </text>
            <spinner
             follows="left|top"
             height="19"
             initial_value="0"
             label="Horizontal (U)"
             label_width="125"
             layout="topleft"
             left="20"
             max_val="100"
             name="TexScaleU"
             top_pad="5"
             width="185" />
            <check_box
             height="19"
             label="Flip"
             layout="topleft"
             left_pad="5"
             name="checkbox flip s"
             top_delta="0"
             width="70" />
            <spinner
             follows="left|top"
             height="19"
             initial_value="0"
             label="Vertical (V)"
             label_width="125"
             layout="topleft"
             left="20"
             max_val="100"
             name="TexScaleV"
             width="185" />
            <check_box
             height="19"
             label="Flip"
             layout="topleft"
             left_pad="5"
             name="checkbox flip t"
             top_delta="0"
             width="70" />
            <spinner
             decimal_digits="2"
             follows="left|top"
             height="19"
             increment="1"
             initial_value="0"
			 label="Rotation˚"
             layout="topleft"
			 label_width="135"
             left="10"
             max_val="9999"
             min_val="-9999"
             name="TexRot"
             width="195" />

            <spinner
             decimal_digits="1"
             follows="left|top"
             height="23"
             initial_value="1"
			 label="Repeats / Meter"
             layout="topleft"
			 label_width="135"
             left="10"
             max_val="10"
             min_val="0.1"
             name="rptctrl"
             width="195" />
            <button
             follows="left|top"
             height="23"
             label="Apply"
             label_selected="Apply"
             layout="topleft"
             left_pad="5"
             name="button apply"
             width="75" />
            <text
             type="string"
             length="1"
             follows="left|top"
             height="10"
             layout="topleft"
             left="10"
             name="tex offset"
             text_readonly_color="LabelDisabledColor"
             width="200">
                Texture Offset
            </text>
            <spinner
             follows="left|top"
             height="19"
             initial_value="0"
             label="Horizontal (U)"
             label_width="125"
             layout="topleft"
             left="20"
             min_val="-1"
             name="TexOffsetU"
             width="185" />
            <spinner
             follows="left|top"
             height="19"
             initial_value="0"
             label="Vertical (V)"
             label_width="125"
             layout="topleft"
             left_delta="0"
             min_val="-1"
             name="TexOffsetV"
             top_pad="1"
             width="185" />
        <panel
         border="false"
         follows="left|top"
         layout="topleft"
         mouse_opaque="false"
         background_visible="true"
         bg_alpha_color="DkGray"
         name="Add_Media"
         left="0"
         height="47"
         width="290">
            <text
             type="string"
             length="1"
             follows="left|top"
             height="18"
             layout="topleft"
             left="10"
             top_pad="3"
             name="media_tex"
             width="190">
              Media
			</text>
			<button
			 follows="top|left"
			 height="18"
			 image_selected="AddItem_Press"
			 image_unselected="AddItem_Off"
			 image_disabled="AddItem_Disabled"
			 layout="topleft"
			 left_pad="0"
			 name="add_media"
			 tab_stop="false"
			 top_delta="0"
			 tool_tip="Add Media"
			 width="18">
				<button.commit_callback
				function="BuildTool.AddMedia"/>
			</button>
			<button
			 follows="top|left"
			 height="18"
			 image_selected="TrashItem_Press"
			 image_unselected="TrashItem_Off"
			 layout="topleft"
			 left_pad="5"
			 name="delete_media"
			 tool_tip="Delete this media texture"
			 top_delta="0"
			 width="18">
				<button.commit_callback
				function="BuildTool.DeleteMedia"/>
			</button>
			<button
			 follows="top|left"
			 tool_tip="Edit this Media"
			 height="12"
             image_disabled="Icon_Gear_Background"
             image_selected="Icon_Gear_Press"
             image_unselected="Icon_Gear_Foreground"
			 layout="topleft"
			 left_pad="10"
			 name="edit_media"
			 top_delta="3"
			 width="12">
				<button.commit_callback
				function="BuildTool.EditMedia"/>
			</button>
      <text
			 follows="left|top|right"
			 height="9"
			 layout="topleft"
			 left="10"
                         use_ellipses="true"
			 read_only="true"
			 name="media_info"
			 width="280" />
      <web_browser
        visible="false"
        enabled="false"
        border_visible="true"
        bottom_delta="0"
        follows="top|left"
        left="0"
        name="title_media"
        width="4"
        height="4"
        start_url="about:blank"
        decouple_texture_size="true" />
     <button
			 follows="right|top"
			 height="22"
			 label="Align"
			 label_selected="Align Media"
			 layout="topleft"
			 right="-16"
			 name="button align"
			 top_delta="-4"
			 tool_tip="Align media texture (must load first)"
			 width="80" />
		</panel>
	   </panel>
       <panel
         border="false"
         follows="all"
         label="Content"
         layout="topleft"
         left_delta="0"
         mouse_opaque="false"
         help_topic="toolbox_contents_tab"
         name="Contents"
         top_delta="0"
         width="295">
            <button
             follows="left|top"
             height="23"
             label="New Script"
             label_selected="New Script"
             layout="topleft"
             left="10"
             name="button new script"
             top="10"
             width="134" />
            <button
             follows="left|top"
             height="23"
             label="Permissions"
             layout="topleft"
             left_pad="8"
             name="button permissions"
             width="134" />
            <panel_inventory_object
             border="true"
             border_visible="true"
             bevel_style="in"
             follows="left|top|right"
             height="325"
             layout="topleft"
             left="10"
             name="contents_inventory"
             top="50"
             width="275" />
		</panel>
        </tab_container>
	<panel
	 follows="left|top"
     height="384"
     layout="topleft"
     left_delta="0"
     name="land info panel"
     top_delta="0"
     width="295">
    <text
         type="string"
         length="1"
         font="SansSerifBig"
         follows="left|top"
         height="19"
         layout="topleft"
         left="20"
         name="label_parcel_info"
         top="24"
         width="240">
            Parcel Information
        </text>
        <text
         type="string"
         length="1"
         follows="left|top"
         height="19"
         layout="topleft"
         left="30"
         name="label_area_price"
         top="48"
         width="150">
            Price: L$[PRICE] for [AREA] m²
        </text>
        <text
         type="string"
         length="1"
         follows="left|top"
         height="19"
         layout="topleft"
         left_delta="0"
         name="label_area"
         top_delta="0"
         width="150">
            Area: [AREA] m²
        </text>
        <button
         follows="left|top"
         height="23"
         label="About Land"
         label_selected="About Land"
         layout="topleft"
         left_delta="0"
         name="button about land"
         top_pad="4"
         width="125" />
        <check_box
         control_name="ShowParcelOwners"
         height="19"
         label="Show owners"
         layout="topleft"
         left_delta="0"
         name="checkbox show owners"
         tool_tip="Colorize the parcels according to the type of owner: &#10;&#10;Green = Your land &#10;Aqua = Your group&apos;s land &#10;Red = Owned by others &#10;Yellow = For sale &#10;Purple = For auction &#10;Grey = Public"
         top_pad="8"
         width="205" />
        <text
         type="string"
         length="1"
         font="SansSerifBig"
         follows="left|top"
         height="19"
         layout="topleft"
         left="20"
         name="label_parcel_modify"
         top="152"
         width="240">
            Modify Parcel
        </text>
        <button
         follows="left|top"
         height="23"
         label="Subdivide"
         label_selected="Subdivide"
         layout="topleft"
         left="30"
         name="button subdivide land"
         top="172"
         width="125" />
        <button
         follows="left|top"
         height="23"
         label="Join"
         label_selected="Join"
         layout="topleft"
         left_delta="0"
         name="button join land"
         top_pad="4"
         width="125" />
        <text
         type="string"
         length="1"
         font="SansSerifBig"
         follows="left|top"
         height="19"
         layout="topleft"
         left="20"
         name="label_parcel_trans"
         top="256"
         width="240">
            Land Transactions
        </text>
        <button
         follows="left|top"
         height="23"
         label="Buy Land"
         label_selected="Buy Land"
         layout="topleft"
         left="30"
         name="button buy land"
         top="276"
         width="125" />
        <button
         follows="left|top"
         height="23"
         label="Abandon Land"
         label_selected="Abandon Land"
         layout="topleft"
         left_delta="0"
         name="button abandon land"
         top_pad="4"
         width="125" />
 </panel>
<!-- end of tabs -->
</floater>
>>>>>>> d5041f5f
<|MERGE_RESOLUTION|>--- conflicted
+++ resolved
@@ -1,6218 +1,3194 @@
-<<<<<<< HEAD
-<?xml version="1.0" encoding="utf-8" standalone="yes" ?>
-<floater
- legacy_header_height="18"
- follows="left|top|right"
- height="580"
- layout="topleft"
- bg_opaque_image="Window_NoTitle_Foreground"
- bg_alpha_image="Window_NoTitle_Background"
- name="toolbox floater"
- help_topic="toolbox_floater"
- save_rect="true"
- short_title="BUILD TOOLS"
- single_instance="true"
- save_visibility="true"
- sound_flags="0"
- width="295">
-    <floater.string
-     name="status_rotate">
-        Drag colored bands to rotate object
-    </floater.string>
-    <floater.string
-     name="status_scale">
-        Click and drag to stretch selected side
-    </floater.string>
-    <floater.string
-     name="status_move">
-        Drag to move, shift-drag to copy
-    </floater.string>
-    <floater.string
-     name="status_modifyland">
-        Click and hold to modify land
-    </floater.string>
-    <floater.string
-     name="status_camera">
-        Click and drag to move camera
-    </floater.string>
-    <floater.string
-     name="status_grab">
-        Drag to move, Ctrl to lift, Ctrl+Shift to rotate
-    </floater.string>
-    <floater.string
-     name="status_place">
-        Click inworld to build
-    </floater.string>
-    <floater.string
-     name="status_selectland">
-        Click and drag to select land
-    </floater.string>
-    <floater.string
-     name="grid_screen_text">
-        Screen
-    </floater.string>
-    <floater.string
-     name="grid_local_text">
-        Local
-    </floater.string>
-    <floater.string
-     name="grid_world_text">
-        World
-    </floater.string>
-    <floater.string
-     name="grid_reference_text">
-        Reference
-    </floater.string>
-    <floater.string
-     name="grid_attachment_text">
-        Attachment
-    </floater.string>
-    <button
-     follows="left|top"
-     height="25"
-     image_bottom_pad="1"
-     image_overlay="Tool_Zoom"
-     image_selected="PushButton_Selected_Press"
-     layout="topleft"
-     left="10"
-     name="button focus"
-     tool_tip="Focus"
-     width="35">
-	  <button.commit_callback
-	     function="BuildTool.setTool"
-	     parameter="Focus" />
-	</button>
-    <button
-     follows="left|top"
-      height="25"
-     image_bottom_pad="1"
-     image_overlay="Tool_Grab"
-     image_selected="PushButton_Selected_Press"
-     layout="topleft"
-     left_pad="10"
-     name="button move"
-     tool_tip="Move"
-     width="35">
-	  <button.commit_callback
-	     function="BuildTool.setTool"
-	     parameter="Move" />
-	</button>
-    <button
-     follows="left|top"
-     height="25"
-     image_bottom_pad="1"
-     image_overlay="Tool_Face"
-     image_selected="PushButton_Selected_Press"
-     layout="topleft"
-     left_pad="10"
-     name="button edit"
-     tool_tip="Edit"
-     width="35">
-	  <button.commit_callback
-	     function="BuildTool.setTool"
-	     parameter="Edit" />
-	</button>
-    <button
-     follows="left|top"
-      height="25"
-     image_bottom_pad="1"
-     image_overlay="Tool_Create"
-     image_selected="PushButton_Selected_Press"
-     layout="topleft"
-     left_pad="10"
-     name="button create"
-     tool_tip="Create"
-     width="35">
-	  <button.commit_callback
-	     function="BuildTool.setTool"
-	     parameter="Create" />
-	</button>
-    <button
-     follows="left|top"
-      height="25"
-     image_bottom_pad="1"
-     image_overlay="Tool_Dozer"
-     image_selected="PushButton_Selected_Press"
-     layout="topleft"
-     left_pad="10"
-     name="button land"
-     tool_tip="Land"
-     width="35">
-	  <button.commit_callback
-	     function="BuildTool.setTool"
-	     parameter="Land" />
-	</button>
-    <text
-     height="30"
-     word_wrap="true"
-     use_ellipses="true"
-     type="string"
-     text_color="LabelSelectedDisabledColor"
-     length="1"
-     follows="left|top"
-     layout="topleft"
-     left="8"
-     name="text status"
-     top_pad="3"
-     width="285">
-        Drag to move, shift-drag to copy
-    </text>
-   <radio_group
-     layout="topleft"
-     left="10"
-      height="70"
-      top="59"
-     name="focus_radio_group">
-        <radio_item
-         top_pad="6"
-         label="Zoom"
-         layout="topleft"
-         name="radio zoom" />
-        <radio_item
-         top_pad="6"
-         label="Orbit (Ctrl)"
-         layout="topleft"
-         name="radio orbit" />
-        <radio_item
-         top_pad="6"
-         label="Pan (Ctrl+Shift)"
-         layout="topleft"
-         name="radio pan" />
-		 <radio_group.commit_callback
-	     function="BuildTool.commitRadioFocus"/>
-    </radio_group>
-   <slider_bar
-     follows="left|top"
-     height="14"
-     increment="0.01"
-     initial_value="0.125"
-     layout="topleft"
-     max_val="0.5"
-     top_delta="-2"
-     left_delta="100"
-     name="slider zoom"
-     width="134">
-	 <slider_bar.commit_callback
-	     function="BuildTool.commitZoom"/>
-	</slider_bar>
-   <radio_group
-      left="10"
-      height="70"
-      top="59"
-     layout="topleft"
-     name="move_radio_group">
-        <radio_item
-         top_pad="6"
-         label="Move"
-         layout="topleft"
-         name="radio move" />
-        <radio_item
-		 top_pad="6"
-         label="Lift (Ctrl)"
-         layout="topleft"
-         name="radio lift" />
-        <radio_item
-         top_pad="6"
-         label="Spin (Ctrl+Shift)"
-         layout="topleft"
-         name="radio spin" />
-		 <radio_group.commit_callback
-			function="BuildTool.commitRadioMove"/>
-	</radio_group>
-	<radio_group
-     follows="left|top"
-	 left="5"
-	 top="59"
-	 height="70"
-     layout="topleft"
-	 name="edit_radio_group">
-        <radio_item
-		 label="Move"
-		 layout="topleft"
-		 name="radio position" />
-        <radio_item
-		 top_pad="6"
-         label="Rotate (Ctrl)"
-         layout="topleft"
-         name="radio rotate" />
-        <radio_item
-		 top_pad="6"
-         label="Stretch (Ctrl+Shift)"
-         layout="topleft"
-         name="radio stretch" />
-        <radio_item
-		 top_pad="6"
-         label="Select Face"
-         layout="topleft"
-         name="radio select face" />
-			<radio_group.commit_callback
-			function="BuildTool.commitRadioEdit"/>
-    </radio_group>
-    <check_box
-     left="5"
-     follows="left|top"
-     height="28"
-	 control_name="EditLinkedParts"
-     label="Edit linked"
-     layout="topleft"
-     name="checkbox edit linked parts"
-     top_pad="-10">
-		  <check_box.commit_callback
-			function="BuildTool.selectComponent"/>
-	</check_box>
-
-   <button
-     follows="left|top"
-     height="23"
-     label="Link"
-     top_pad="2"
-     layout="topleft"
-     left="5"
-     name="link_btn"
-     width="50">
-	  <button.commit_callback
-	     function="BuildTool.LinkObjects"/>
-    </button>
-    <button
-     follows="left|top"
-     height="23"
-     label="Unlink"
-     layout="topleft"
-     left_pad="2"
-     name="unlink_btn"
-     width="50">
-	  <button.commit_callback
-	     function="BuildTool.UnlinkObjects"/>
-    </button>
-    <text
-	   text_color="LtGray_50"
-	   follows="top|left"
-	   halign="left"
-	   left_pad="3"
-	   name="RenderingCost"
-	   tool_tip="Shows the rendering cost calculated for this object"
-	   top_delta="11"
-	   type="string"
-	   width="100">
-	   þ: [COUNT]
-	   </text>
-	<check_box
-     control_name="ScaleUniform"
-     height="19"
-     label=""
-     layout="topleft"
-     left="143"
-     name="checkbox uniform"
-	 top="50"
-     width="20" />
-    <text
-     height="19"
-     label="Stretch Both Sides"
-     left="163"
-     name="checkbox uniform label"
-     top="55"
-     width="120"
-     wrap="true">
-     	Stretch Both Sides
-    </text>
-    <check_box
-     control_name="ScaleStretchTextures"
-     height="19"
-     initial_value="true"
-     label="Stretch Textures"
-     layout="topleft"
-     left="143"
-     name="checkbox stretch textures"
-     top_pad="-6"
-     width="134" />
-   <check_box
-     control_name="SnapEnabled"
-     height="18"
-     initial_value="true"
-     label="Snap to grid"
-     layout="topleft"
-     top_pad="0"
-     name="checkbox snap to grid"
-     width="134" />
-    <combo_box
-     height="23"
-     layout="topleft"
-     follows="left|top"
-     name="combobox grid mode"
-     tool_tip="Choose the type of grid ruler for positioning the object"
-     top_pad="0"
-     width="108">
-        <combo_box.item
-         label="World grid"
-         name="World"
-         value="World" />
-        <combo_box.item
-         label="Local grid"
-         name="Local"
-         value="Local" />
-        <combo_box.item
-         label="Reference grid"
-         name="Reference"
-         value="Reference" />
-		 <combo_box.commit_callback
-	     function="BuildTool.gridMode"/>
-    </combo_box>
-    <button
-     left_pad="0"
-     image_selected="ForwardArrow_Press"
-     image_unselected="ForwardArrow_Off"
-     layout="topleft"
-     name="Options..."
-     tool_tip="See more grid options"
-     top_delta="0"
-     right="-10"
-     width="18"
-     height="23" >
-	 <button.commit_callback
-	     function="BuildTool.gridOptions"/>
-	</button>
-   <button
-     follows="left|top"
-     height="20"
-     image_disabled="Object_Cube"
-     image_disabled_selected="Object_Cube"
-     image_selected="Object_Cube_Selected"
-     image_unselected="Object_Cube"
-     layout="topleft"
-     left="10"
-     name="ToolCube"
-     tool_tip="Cube"
-     top="51"
-     width="20" />
-    <button
-     follows="left|top"
-     height="20"
-     image_disabled="Object_Prism"
-     image_disabled_selected="Object_Prism"
-     image_selected="Object_Prism_Selected"
-     image_unselected="Object_Prism"
-     layout="topleft"
-     left_delta="29"
-     name="ToolPrism"
-     tool_tip="Prism"
-     top_delta="0"
-     width="20" />
-    <button
-     follows="left|top"
-     height="20"
-     image_disabled="Object_Pyramid"
-     image_disabled_selected="Object_Pyramid"
-     image_selected="Object_Pyramid_Selected"
-     image_unselected="Object_Pyramid"
-     layout="topleft"
-     left_delta="29"
-     name="ToolPyramid"
-     tool_tip="Pyramid"
-     top_delta="0"
-     width="20" />
-    <button
-     follows="left|top"
-     height="20"
-     image_disabled="Object_Tetrahedron"
-     image_disabled_selected="Object_Tetrahedron"
-     image_selected="Object_Tetrahedron_Selected"
-     image_unselected="Object_Tetrahedron"
-     layout="topleft"
-     left_delta="29"
-     name="ToolTetrahedron"
-     tool_tip="Tetrahedron"
-     top_delta="0"
-     width="20" />
-    <button
-     follows="left|top"
-     height="20"
-     image_disabled="Object_Cylinder"
-     image_disabled_selected="Object_Cylinder"
-     image_selected="Object_Cylinder_Selected"
-     image_unselected="Object_Cylinder"
-     layout="topleft"
-     left_delta="29"
-     name="ToolCylinder"
-     tool_tip="Cylinder"
-     top_delta="0"
-     width="20" />
-    <button
-     follows="left|top"
-     height="20"
-     image_disabled="Object_Hemi_Cylinder"
-     image_disabled_selected="Object_Hemi_Cylinder"
-     image_selected="Object_Hemi_Cylinder_Selected"
-     image_unselected="Object_Hemi_Cylinder"
-     layout="topleft"
-     left_delta="29"
-     name="ToolHemiCylinder"
-     tool_tip="Hemicylinder"
-     top_delta="0"
-     width="20" />
-    <button
-     follows="left|top"
-     height="20"
-     image_disabled="Object_Cone"
-     image_disabled_selected="Object_Cone"
-     image_selected="Object_Cone_Selected"
-     image_unselected="Object_Cone"
-     layout="topleft"
-     left_delta="29"
-     name="ToolCone"
-     tool_tip="Cone"
-     top_delta="0"
-     width="20" />
-    <button
-     follows="left|top"
-     height="20"
-     image_disabled="Object_Hemi_Cone"
-     image_disabled_selected="Object_Hemi_Cone"
-     image_selected="Object_Hemi_Cone_Selected"
-     image_unselected="Object_Hemi_Cone"
-     layout="topleft"
-     left_delta="29"
-     name="ToolHemiCone"
-     tool_tip="Hemicone"
-     top_delta="0"
-     width="20" />
-    <button
-     follows="left|top"
-     height="20"
-     image_disabled="Object_Sphere"
-     image_disabled_selected="Object_Sphere"
-     image_selected="Object_Sphere_Selected"
-     image_unselected="Object_Sphere"
-     layout="topleft"
-     left_delta="29"
-     name="ToolSphere"
-     tool_tip="Sphere"
-     top_delta="0"
-     width="20" />
-    <button
-     follows="left|top"
-     height="20"
-     image_disabled="Object_Hemi_Sphere"
-     image_disabled_selected="Object_Hemi_Sphere"
-     image_selected="Object_Hemi_Sphere_Selected"
-     image_unselected="Object_Hemi_Sphere"
-     layout="topleft"
-     left_delta="29"
-     name="ToolHemiSphere"
-     tool_tip="Hemisphere"
-     top_delta="0"
-     width="20" />
-    <button
-     follows="left|top"
-     height="20"
-     image_disabled="Object_Torus"
-     image_disabled_selected="Object_Torus"
-     image_selected="Object_Torus_Selected"
-     image_unselected="Object_Torus"
-     layout="topleft"
-     left="10"
-     name="ToolTorus"
-     tool_tip="Torus"
-     top="77"
-     width="20" />
-    <button
-     follows="left|top"
-     height="20"
-     image_disabled="Object_Tube"
-     image_disabled_selected="Object_Tube"
-     image_selected="Object_Tube_Selected"
-     image_unselected="Object_Tube"
-     layout="topleft"
-     left_delta="29"
-     name="ToolTube"
-     tool_tip="Tube"
-     top_delta="0"
-     width="20" />
-    <button
-     follows="left|top"
-     height="20"
-     image_disabled="Object_Ring"
-     image_disabled_selected="Object_Ring"
-     image_selected="Object_Ring_Selected"
-     image_unselected="Object_Ring"
-     layout="topleft"
-     left_delta="29"
-     name="ToolRing"
-     tool_tip="Ring"
-     top_delta="0"
-     width="20" />
-    <button
-     follows="left|top"
-     height="20"
-     image_disabled="Object_Tree"
-     image_disabled_selected="Object_Tree"
-     image_selected="Object_Tree_Selected"
-     image_unselected="Object_Tree"
-     layout="topleft"
-     left_delta="29"
-     name="ToolTree"
-     tool_tip="Tree"
-     top_delta="0"
-     width="20" />
-    <button
-     follows="left|top"
-     height="20"
-     image_disabled="Object_Grass"
-     image_disabled_selected="Object_Grass"
-     image_selected="Object_Grass_Selected"
-     image_unselected="Object_Grass"
-     image_overlay_color="Red"
-     layout="topleft"
-     left_delta="29"
-     name="ToolGrass"
-     tool_tip="Grass"
-     top_delta="0"
-     width="20" />
-    <check_box
-     control_name="CreateToolKeepSelected"
-     height="19"
-     label="Keep Tool selected"
-     layout="topleft"
-     left="4"
-     name="checkbox sticky"
-     top="101"
-     width="128" />
-    <check_box
-     control_name="CreateToolCopySelection"
-     height="19"
-     label="Copy selection"
-     layout="topleft"
-     left_delta="0"
-     name="checkbox copy selection"
-     top_delta="15"
-     width="134" />
-    <check_box
-     control_name="CreateToolCopyCenters"
-     height="19"
-     initial_value="true"
-     label="Center Copy"
-     layout="topleft"
-     left_delta="18"
-     name="checkbox copy centers"
-     top="132"
-     width="134" />
-    <check_box
-     control_name="CreateToolCopyRotates"
-     height="19"
-     label="Rotate Copy"
-     layout="topleft"
-     left_delta="0"
-     name="checkbox copy rotates"
-     top_delta="16"
-     width="134" />
-    <radio_group
-     height="105"
-     layout="topleft"
-     left="4"
-     name="land_radio_group"
-     top="54"
-     width="114">
-        <radio_item
-         height="19"
-         label="Select Land"
-         layout="topleft"
-         left="0"
-         name="radio select land"
-         top="-106"
-         width="134" />
-        <radio_item
-         height="19"
-         label="Flatten"
-         layout="topleft"
-         left_delta="0"
-         name="radio flatten"
-         top_delta="15"
-         width="114" />
-        <radio_item
-         height="19"
-         label="Raise"
-         layout="topleft"
-         left_delta="0"
-         name="radio raise"
-         top_delta="15"
-         width="114" />
-        <radio_item
-         height="19"
-         label="Lower"
-         layout="topleft"
-         left_delta="0"
-         name="radio lower"
-         top_delta="15"
-         width="114" />
-        <radio_item
-         height="19"
-         label="Smooth"
-         layout="topleft"
-         left_delta="0"
-         name="radio smooth"
-         top_delta="15"
-         width="114" />
-        <radio_item
-         height="19"
-         label="Roughen"
-         layout="topleft"
-         left_delta="0"
-         name="radio noise"
-         top_delta="15"
-         width="114" />
-        <radio_item
-         height="19"
-         label="Revert"
-         layout="topleft"
-         left_delta="0"
-         name="radio revert"
-         top_delta="15"
-         width="114" />
-		 <radio_group.commit_callback
-	     function="BuildTool.commitRadioLand"/>
-    </radio_group>
-    <text
-     type="string"
-     length="1"
-     follows="left|top"
-     height="12"
-     layout="topleft"
-     left="135"
-     name="Bulldozer:"
-     top="57"
-     width="100">
-        Bulldozer:
-    </text>
-    <text
-     type="string"
-     length="1"
-     follows="left|top"
-     height="12"
-     layout="topleft"
-     name="Dozer Size:"
-     left="135"
-     top_pad="5"
-     width="50">
-        Size
-    </text>
-    <slider_bar
-	 control_name ="LandBrushSize"
-     follows="left|top"
-     height="19"
-     initial_value="2.0"
-     layout="topleft"
-     max_val="11"
-     min_val="1"
-     left_pad="0"
-     name="slider brush size"
-     top_delta="-3"
-     width="80" />
-    <text
-     type="string"
-     length="1"
-     follows="left|top"
-     height="12"
-     layout="topleft"
-     name="Strength:"
-     left="135"
-     top_pad="5"
-     width="50">
-        Strength
-    </text>
-    <slider_bar
-     follows="left|top"
-     height="19"
-     left_pad="0"
-     initial_value="0.00"
-     layout="topleft"
-     max_val="2"
-     min_val="-1"
-     name="slider force"
-     top_delta="-3"
-     width="80" >
-	  <slider_bar.commit_callback
-	     function="BuildTool.LandBrushForce"/>
-    </slider_bar>
-    <button
-     follows="left|top"
-     height="23"
-     label="Apply"
-     label_selected="Apply"
-     top_pad="5"
-     layout="topleft"
-     left="135"
-     name="button apply to selection"
-     tool_tip="Modify selected land"
-     width="82">
-	  <button.commit_callback
-	     function="BuildTool.applyToSelection"/>
-    </button>
-    <text
-    text_color="LtGray_50"
-     type="string"
-     length="1"
-     height="10"
-     follows="left|top"
-     halign="right"
-     layout="topleft"
-     right="-10"
-     name="obj_count"
-     top_pad="7"
-     width="143">
-        Objects: [COUNT]
-    </text>
-    <text
-    text_color="LtGray_50"
-     type="string"
-     length="1"
-     follows="left|top"
-     halign="right"
-     layout="topleft"
-     right="-10"
-     name="prim_count"
-     width="143">
-        Prims: [COUNT]
-    </text>
-    <tab_container
-     follows="left|top"
-     height="410"
-     halign="center"
-     left="0"
-     name="Object Info Tabs"
-     tab_max_width="100"
-     tab_min_width="40"
-     tab_position="top"
-     tab_height="25"
-     top="173"
-     width="295">
-	<panel
-	 border="false"
-	 follows="all"
-	 label="General"
-	 layout="topleft"
-	 mouse_opaque="false"
-	 help_topic="toolbox_general_tab"
-	 name="General"
-	 top="16"
-	 width="295">
-	 <panel.string
-	  name="text deed continued">
-		Deed
-	 </panel.string>
-	<panel.string
-	 name="text deed">
-		Deed
-	</panel.string>
-            <panel.string
-             name="text modify info 1">
-                You can modify this object
-            </panel.string>
-            <panel.string
-             name="text modify info 2">
-                You can modify these objects
-            </panel.string>
-            <panel.string
-             name="text modify info 3">
-                You can't modify this object
-            </panel.string>
-            <panel.string
-             name="text modify info 4">
-                You can't modify these objects
-            </panel.string>
-            <panel.string
-             name="text modify warning">
-                You must select entire object to set permissions
-            </panel.string>
-            <panel.string
-             name="Cost Default">
-                Price: L$
-            </panel.string>
-            <panel.string
-             name="Cost Total">
-                Total Price: L$
-            </panel.string>
-            <panel.string
-             name="Cost Per Unit">
-                Price Per: L$
-            </panel.string>
-            <panel.string
-             name="Cost Mixed">
-                Mixed Price
-            </panel.string>
-            <panel.string
-             name="Sale Mixed">
-                Mixed Sale
-            </panel.string>
-            <text
-             follows="left|top"
-             height="10"
-             left="10"
-             name="Name:"
-             top="5"
-             width="90">
-                Name:
-            </text>
-            <line_editor
-             follows="left|top|right"
-             height="19"
-             left_pad="0"
-             max_length_bytes="63"
-             name="Object Name"
-             select_on_focus="true"
-             top_delta="0"
-             width="170" />
-            <text
-             follows="left|top"
-             height="10"
-             left="10"
-             name="Description:"
-             top_pad="3"
-             width="90">
-                Description:
-            </text>
-            <line_editor
-             follows="left|top|right"
-             height="19"
-             left_pad="0"
-             max_length_bytes="127"
-             name="Object Description"
-             select_on_focus="true"
-             top_delta="0"
-             width="170" />
-            <text
-             type="string"
-             left="10"
-             length="1"
-             follows="left|top"
-             height="19"
-             layout="topleft"
-             name="Creator:"
-             top_pad="7"
-             width="90">
-                Creator:
-            </text>
-            <!-- *NOTE: Intentionally wide for long names -->
-            <text
-             type="string"
-             length="1"
-             follows="left|top"
-             left_pad="0"
-             height="20"
-             layout="topleft"
-             name="Creator Name"
-             top_delta="0"
-             translate="false"
-             width="190"
-             word_wrap="true"
-             use_ellipses="true">
-                TestString PleaseIgnore (please.ignore)
-            </text>
-            <text
-             type="string"
-             length="1"
-             left="10"
-             follows="left|top"
-             height="19"
-             layout="topleft"
-             name="Owner:"
-             top_pad="13"
-             width="90">
-                Owner:
-            </text>
-            <!-- *NOTE: Intentionally wide for long names -->
-            <text
-             type="string"
-             length="1"
-             follows="left|top"
-             height="20"
-             layout="topleft"
-             name="Owner Name"
-             left_pad="0"
-             top_delta="0"
-             translate="false"
-             width="190"
-             word_wrap="true"
-             use_ellipses="true">
-                TestString PleaseIgnore (please.ignore)
-            </text>
-           <text
-             type="string"
-             length="1"
-             follows="left|top"
-             layout="topleft"
-             left="10"
-             height="18"
-             name="Group:"
-             top_pad="17"
-             width="75">
-                Group:
-            </text>
-            <name_box
-             follows="left|top"
-             height="18"
-             initial_value="Loading..."
-             layout="topleft"
-             left_pad="23"
-             name="Group Name Proxy"
-             width="142" />
-            <button
-			 follows="top|left"
-			 height="23"
-			 image_overlay="Edit_Wrench"
-			 layout="topleft"
-			 left_pad="13"
-			 name="button set group"
-			 tab_stop="false"
-			 tool_tip="Choose a group to share this object's permissions"
-			 width="23" />
-            <check_box
-             height="19"
-             follows="left|top"
-             label="Share"
-             layout="topleft"
-             name="checkbox share with group"
-             tool_tip="Allow all members of the set group to share your modify permissions for this object. You must Deed to enable role restrictions."
-             top_pad="10"
-             left="100"
-             width="87" />
-            <button
-             follows="top|left"
-             height="23"
-             label="Deed"
-             label_selected="Deed"
-             layout="topleft"
-             name="button deed"
-             left_pad="19"
-             tool_tip="Deeding gives this item away with next owner permissions. Group shared objects can be deeded by a group officer."
-             width="80" />
-            <text
-             type="string"
-             length="1"
-             follows="left|top"
-             height="16"
-             layout="topleft"
-             top_pad="10"
-             left="10"
-             name="label click action"
-             width="118">
-                Click to:
-            </text>
-            <combo_box
-             follows="left|top"
-             height="23"
-             layout="topleft"
-             name="clickaction"
-             width="148"
-             left_pad="10">
-                <combo_box.item
-                 label="Touch  (default)"
-                 name="Touch/grab(default)"
-                 value="Touch" />
-                <combo_box.item
-                 label="Sit on object"
-                 name="Sitonobject"
-                 value="Sit" />
-                <combo_box.item
-                 label="Buy object"
-                 name="Buyobject"
-                 value="Buy" />
-                <combo_box.item
-                 label="Pay object"
-                 name="Payobject"
-                 value="Pay" />
-                <combo_box.item
-                 label="Open"
-                 name="Open"
-                 value="Open" />
-				 <combo_box.item
-                 label="Zoom"
-                 name="Zoom"
-                 value="Zoom" />
-            </combo_box>
-            <check_box
-             height="23"
-             label="For Sale:"
-             layout="topleft"
-             name="checkbox for sale"
-             left="7"
-             width="100" />
-<!-- NEW SALE TYPE COMBO BOX -->
-      <combo_box
-            left_pad="10"
-            layout="topleft"
-            follows="left|top"
-            allow_text_entry="false"
-            height="23"
-            initial_value="2"
-            max_chars="20"
-            mouse_opaque="true"
-            name="sale type"
-            width="168">
-        <combo_box.item
-           name="Copy"
-           label="Copy"
-           value="2" />
-        <combo_box.item
-           name="Contents"
-           label="Contents"
-           value="3" />
-        <combo_box.item
-           name="Original"
-           label="Original"
-           value="1" />
-      </combo_box>
-<!-- NEW PRICE SPINNER
-Objects are allowed to be for sale for L$0 to invoke buy UI behavior
-even though the user gets a free copy.
--->
-    <spinner
-        follows="left|top"
-        decimal_digits="0"
-        increment="1"
-        top_pad="8"
-        left="118"
-        control_name="Edit Cost"
-        name="Edit Cost"
-        label="Price: L$"
-        label_width="65"
-        width="165"
-        min_val="0"
-        height="20"
-        max_val="999999999" />
-      <check_box
-	   height="15"
-	   width="110"
-	   top_pad="5"
-	   label="Show in search"
-       layout="topleft"
-	   left="100"
-       name="search_check"
-       tool_tip="Let people see this object in search results" />
-		<panel
-         border="false"
-         follows="left|top"
-         layout="topleft"
-         mouse_opaque="false"
-         background_visible="true"
-         bg_alpha_color="DkGray"
-         name="perms_build"
-         left="0"
-         top_pad="4"
-         height="105"
-         width="290">
-            <text
-             type="string"
-             length="1"
-             left="10"
-             top_pad="9"
-             text_color="EmphasisColor"
-             height="16"
-             follows="left|top|right"
-             layout="topleft"
-             name="perm_modify"
-             width="264">
-                You can modify this object
-            </text>
-            <text
-               type="string"
-               follows="left|top"
-               name="Anyone can:"
-               width="250"
-               left="10">
-                 Anyone:
-            </text>
-            <check_box
-             height="19"
-             label="Move"
-             layout="topleft"
-             name="checkbox allow everyone move"
-             left="10"
-             width="85" />
-            <check_box
-             height="19"
-             label="Copy"
-             layout="topleft"
-             left_pad="0"
-             name="checkbox allow everyone copy"
-             width="90" />
-            <text
-               type="string"
-               follows="left|top"
-               height="19"
-               name="Next owner can:"
-               width="250"
-               left="10">
-                  Next owner:
-            </text>
-            <check_box
-             follows="left|top|right"
-             label="Modify"
-             layout="topleft"
-             left="10"
-             name="checkbox next owner can modify"
-             width="85" />
-            <check_box
-             follows="left|top|right"
-             height="19"
-             label="Copy"
-             layout="topleft"
-             left_pad="0"
-             name="checkbox next owner can copy"
-             width="80" />
-            <check_box
-             follows="left|top|right"
-             height="19"
-             label="Transfer"
-             layout="topleft"
-             name="checkbox next owner can transfer"
-             left_pad="0"
-             top_delta="0"
-             tool_tip="Next owner can give away or resell this object"
-             width="100" />
-<!-- *NOTE: These "B/O/G/E/N/F fields may overlap "perm_modify" above, 
-     but that's OK, this is used only for debugging. -->
-            <text
-             type="string"
-             text_color="EmphasisColor"
-             length="1"
-             top="9"
-             follows="left|top"
-             layout="topleft"
-             left="230"
-             name="B:"
-             height="10"
-             width="80">
-                B:
-            </text>
-            <text
-             type="string"
-             text_color="White"
-             length="1"
-             follows="left|top"
-             layout="topleft"
-             left_delta="0"
-             top_pad="2"
-             name="O:"
-             height="10"
-             width="80">
-                O:
-            </text>
-            <text
-             type="string"
-             text_color="EmphasisColor"
-             length="1"
-             follows="left|top"
-             layout="topleft"
-             left_delta="0"
-             top_pad="2"
-             name="G:"
-             height="10"
-             width="80">
-                G:
-            </text>
-            <text
-             type="string"
-             text_color="White"
-             length="1"
-             follows="left|top"
-             left_delta="0"
-             top_pad="2"
-             layout="topleft"
-             name="E:"
-             height="10"
-             width="80">
-                E:
-            </text>
-            <text
-             type="string"
-             text_color="EmphasisColor"
-             length="1"
-             follows="left|top"
-             layout="topleft"
-             left_delta="0"
-             top_pad="2"
-             name="N:"
-             height="10"
-             width="80">
-                N:
-            </text>
-            <text
-             type="string"
-             text_color="White"
-             length="1"
-             follows="left|top"
-             layout="topleft"
-             left_delta="0"
-             top_pad="2"
-             name="F:"
-             height="10"
-             width="80">
-                F:
-            </text>
-        </panel>
-      </panel>
-      <!-- Object tab -->
-      <panel
-         border="false"
-         follows="all"
-         height="367"
-         label="Object"
-         layout="topleft"
-         left_delta="0"
-         mouse_opaque="false"
-         help_topic="toolbox_object_tab"
-         name="Object"
-         top="16"
-         width="295">
-            <check_box
-             height="19"
-             label="Locked"
-             layout="topleft"
-             name="checkbox locked"
-             tool_tip="Prevents object from being moved or deleted. Frequently useful during building to avoid unintended edits."
-             top_pad="5"
-             left="10"
-             width="123" />
-            <check_box
-             height="19"
-             label="Physical"
-             layout="topleft"
-             name="Physical Checkbox Ctrl"
-             tool_tip="Allows object to be pushed and affected by gravity"
-             top_pad="0"
-             width="123" />
-            <check_box
-             height="19"
-             label="Temporary"
-             layout="topleft"
-             name="Temporary Checkbox Ctrl"
-             tool_tip="Causes object to be deleted 1 minute after creation"
-             top_pad="0"
-             width="123" />
-            <check_box
-             height="19"
-             label="Phantom"
-             layout="topleft"
-             name="Phantom Checkbox Ctrl"
-             tool_tip="Causes object to not collide with other objects or avatars"
-             top_pad="0"
-             width="123" />
-
-            <text
-             type="string"
-             length="1"
-             follows="left|top"
-             height="10"
-             layout="topleft"
-             name="label position"
-             top_pad="10"
-             width="121">
-                Position (meters)
-            </text>
-            <spinner
-             follows="left|top"
-             height="19"
-             increment="0.01"
-             initial_value="0"
-             label="X"
-             label_width="10"
-             layout="topleft"
-             left_delta="0"
-             max_val="512"
-             min_val="-256"
-             name="Pos X"
-             text_enabled_color="1 0 0.3 .7"
-             top_pad="5"
-             width="87" />
-            <spinner
-             follows="left|top"
-             height="19"
-             increment="0.01"
-             initial_value="0"
-             label="Y"
-             label_width="10"
-             layout="topleft"
-             left_delta="0"
-             max_val="512"
-             min_val="-256"
-             name="Pos Y"
-             text_enabled_color="EmphasisColor"
-             top_pad="3"
-             width="87" />
-            <spinner
-             follows="left|top"
-             height="19"
-             increment="0.01"
-             initial_value="0"
-             label="Z"
-             label_width="10"
-             layout="topleft"
-             left_delta="0"
-             max_val="4096"
-             name="Pos Z"
-             text_enabled_color="0 0.8 1 .65"
-             top_pad="3"
-             width="87" />
-            <text
-             type="string"
-             length="1"
-             follows="left|top"
-             height="10"
-             layout="topleft"
-             left_delta="0"
-             name="label size"
-             top_pad="6"
-             width="121">
-                Size (meters)
-            </text>
-            <spinner
-             follows="left|top"
-             height="19"
-             increment="0.01"
-             initial_value="0"
-             label="X"
-             label_width="10"
-             layout="topleft"
-             left_delta="0"
-             max_val="10"
-             min_val="0.01"
-             name="Scale X"
-             text_enabled_color="1 1 1 1"
-             top_pad="5"
-             width="87" />
-            <spinner
-             follows="left|top"
-             height="19"
-             increment="0.01"
-             initial_value="0"
-             label="Y"
-             label_width="10"
-             layout="topleft"
-             left_delta="0"
-             max_val="10"
-             min_val="0.01"
-             name="Scale Y"
-             text_enabled_color="1 1 1 1"
-             top_pad="3"
-             width="87" />
-            <spinner
-             follows="left|top"
-             height="19"
-             increment="0.01"
-             initial_value="0"
-             label="Z"
-             label_width="10"
-             layout="topleft"
-             left_delta="0"
-             max_val="10"
-             min_val="0.01"
-             name="Scale Z"
-             text_enabled_color="1 1 1 1"
-             top_pad="3"
-             width="87" />
-            <text
-             type="string"
-             length="1"
-             follows="left|top"
-             height="10"
-             layout="topleft"
-             left_delta="0"
-             name="label rotation"
-             top_pad="10"
-             width="121">
-                Rotation (degrees)
-            </text>
-            <spinner
-             decimal_digits="2"
-             follows="left|top"
-             height="19"
-             increment="1"
-             initial_value="0"
-             label="X"
-             label_width="10"
-             layout="topleft"
-             left_delta="0"
-             max_val="9999"
-             min_val="-9999"
-             name="Rot X"
-             text_enabled_color="1 1 1 1"
-             top_pad="5"
-             width="87" />
-            <spinner
-             decimal_digits="2"
-             follows="left|top"
-             height="19"
-             increment="1"
-             initial_value="0"
-             label="Y"
-             label_width="10"
-             layout="topleft"
-             left_delta="0"
-             max_val="9999"
-             min_val="-9999"
-             name="Rot Y"
-             text_enabled_color="1 1 1 1"
-             top_pad="3"
-             width="87" />
-            <spinner
-             decimal_digits="2"
-             follows="left|top"
-             height="19"
-             increment="1"
-             initial_value="0"
-             label="Z"
-             label_width="10"
-             layout="topleft"
-             left_delta="0"
-             max_val="9999"
-             min_val="-9999"
-             name="Rot Z"
-             text_enabled_color="1 1 1 1"
-             top_pad="3"
-             width="87" />
-
- <!--           <text
-             type="string"
-             length="1"
-             follows="left|top"
-             height="10"
-             layout="topleft"
-             left="125"
-             name="label basetype"
-             top="5"
-             width="150">
-                Prim Type
-            </text>-->
-            <combo_box
-             height="19"
-             layout="topleft"
-             name="comboBaseType"
-             top="6"
-             left="125"
-             width="150">
-                <combo_box.item
-                 label="Box"
-                 name="Box"
-                 value="Box" />
-                <combo_box.item
-                 label="Cylinder"
-                 name="Cylinder"
-                 value="Cylinder" />
-                <combo_box.item
-                 label="Prism"
-                 name="Prism"
-                 value="Prism" />
-                <combo_box.item
-                 label="Sphere"
-                 name="Sphere"
-                 value="Sphere" />
-                <combo_box.item
-                 label="Torus"
-                 name="Torus"
-                 value="Torus" />
-                <combo_box.item
-                 label="Tube"
-                 name="Tube"
-                 value="Tube" />
-                <combo_box.item
-                 label="Ring"
-                 name="Ring"
-                 value="Ring" />
-                <combo_box.item
-                 label="Sculpted"
-                 name="Sculpted"
-                 value="Sculpted" />
-            </combo_box>
-            <combo_box
-             height="19"
-             layout="topleft"
-             name="material"
-             top_pad="5"
-             width="150">
-                <combo_box.item
-                 label="Stone"
-                 name="Stone"
-                 value="Stone" />
-                <combo_box.item
-                 label="Metal"
-                 name="Metal"
-                 value="Metal" />
-                <combo_box.item
-                 label="Glass"
-                 name="Glass"
-                 value="Glass" />
-                <combo_box.item
-                 label="Wood"
-                 name="Wood"
-                 value="Wood" />
-                <combo_box.item
-                 label="Flesh"
-                 name="Flesh"
-                 value="Flesh" />
-                <combo_box.item
-                 label="Plastic"
-                 name="Plastic"
-                 value="Plastic" />
-                <combo_box.item
-                 label="Rubber"
-                 name="Rubber"
-                 value="Rubber" />
-            </combo_box>
-            <text
-             type="string"
-             length="1"
-             follows="left|top"
-             height="10"
-             layout="topleft"
-             left_delta="0"
-             name="text cut"
-             top_pad="5"
-             width="150">
-                Path Cut (begin/end)
-            </text>
-            <spinner
-             follows="left|top"
-             height="16"
-             increment="0.025"
-             initial_value="0"
-             label="B"
-             label_width="10"
-             layout="topleft"
-             left_delta="0"
-             max_val="0.98"
-             name="cut begin"
-             top_pad="4"
-             width="68" />
-            <spinner
-             follows="left|top"
-             height="16"
-             increment="0.025"
-             initial_value="1"
-             label="E"
-             label_width="10"
-             layout="topleft"
-             left_pad="10"
-             min_val="0.02"
-             name="cut end"
-             top_delta="0"
-             width="68" />
-            <text
-             type="string"
-             length="1"
-             follows="left|top"
-             height="10"
-             layout="topleft"
-             left="125"
-             name="text hollow"
-             top_pad="6"
-             width="68">
-                Hollow
-            </text>
-            <text
-             type="string"
-             length="1"
-             follows="left|top"
-             height="10"
-             layout="topleft"
-             left_pad="10"
-             name="text skew"
-             width="63">
-                Skew
-            </text>
-            <spinner
-             decimal_digits="1"
-             follows="left|top"
-             height="19"
-             increment="5"
-             initial_value="0"
-             layout="topleft"
-             left="125"
-             max_val="95"
-             name="Scale 1"
-             top_pad="4"
-             width="68" />
-            <spinner
-             decimal_digits="2"
-             follows="left|top"
-             height="19"
-             increment="0.05"
-             initial_value="0"
-             layout="topleft"
-             left_pad="10"
-             max_val="0.95"
-             min_val="-0.95"
-             name="Skew"
-             top_delta="0"
-             width="68" />
-            <text
-             type="string"
-             length="1"
-             follows="left|top"
-             height="15"
-             layout="topleft"
-             left="125"
-             name="Hollow Shape"
-             top_pad="4"
-             width="150">
-                Hollow Shape
-            </text>
-            <combo_box
-             height="23"
-             layout="topleft"
-             left_delta="0"
-             name="hole"
-             top_pad="-2"
-             width="150">
-                <combo_box.item
-                 label="Default"
-                 name="Default"
-                 value="Default" />
-                <combo_box.item
-                 label="Circle"
-                 name="Circle"
-                 value="Circle" />
-                <combo_box.item
-                 label="Square"
-                 name="Square"
-                 value="Square" />
-                <combo_box.item
-                 label="Triangle"
-                 name="Triangle"
-                 value="Triangle" />
-            </combo_box>
-            <text
-             type="string"
-             length="1"
-             follows="left|top"
-             height="10"
-             layout="topleft"
-             left_delta="0"
-             name="text twist"
-             top_pad="5"
-             width="150">
-                Twist (begin/end)
-            </text>
-            <spinner
-             decimal_digits="0"
-             follows="left|top"
-             height="19"
-             increment="9"
-             initial_value="0"
-             label="B"
-             label_width="10"
-             layout="topleft"
-             left_delta="0"
-             max_val="180"
-             min_val="-180"
-             name="Twist Begin"
-             top_pad="4"
-             width="68" />
-            <spinner
-             decimal_digits="0"
-             follows="left|top"
-             height="19"
-             increment="9"
-             initial_value="0"
-             label="E"
-             label_width="10"
-             layout="topleft"
-             left_pad="10"
-             max_val="180"
-             min_val="-180"
-             name="Twist End"
-             top_delta="0"
-             width="68" />
-            <text
-             type="string"
-             length="1"
-             follows="left|top"
-             height="10"
-             layout="topleft"
-             left="125"
-             name="scale_taper"
-             top_pad="3"
-             width="150">
-                Taper
-            </text>
-            <text
-			 visible="false"
-             type="string"
-             length="1"
-             follows="left|top"
-             height="10"
-             layout="topleft"
-             left_delta="0"
-             name="scale_hole"
-             top_delta="0"
-             width="150">
-                Hole Size
-            </text>
-            <spinner
-             decimal_digits="2"
-             follows="left|top"
-             height="19"
-             increment="0.05"
-             initial_value="0"
-             label="X"
-             label_width="10"
-             layout="topleft"
-             left_delta="0"
-             min_val="-1"
-             name="Taper Scale X"
-             top_pad="4"
-             width="68" />
-            <spinner
-             decimal_digits="2"
-             follows="left|top"
-             height="19"
-             increment="0.05"
-             initial_value="0"
-             label="Y"
-             label_width="10"
-             layout="topleft"
-             left_pad="10"
-             min_val="-1"
-             name="Taper Scale Y"
-             top_delta="0"
-             width="68" />
-            <text
-             type="string"
-             length="1"
-             follows="left|top"
-             height="10"
-             layout="topleft"
-             left="125"
-             name="text topshear"
-             top_pad="3"
-             width="141">
-                Top Shear
-            </text>
-            <spinner
-             decimal_digits="2"
-             follows="left|top"
-             height="19"
-             increment="0.05"
-             initial_value="0"
-             label="X"
-             label_width="10"
-             layout="topleft"
-             left_delta="0"
-             max_val="0.5"
-             min_val="-0.5"
-             name="Shear X"
-             top_pad="4"
-             width="68" />
-            <spinner
-             decimal_digits="2"
-             follows="left|top"
-             height="19"
-             increment="0.05"
-             initial_value="0"
-             label="Y"
-             label_width="10"
-             layout="topleft"
-             left_pad="10"
-             max_val="0.5"
-             min_val="-0.5"
-             name="Shear Y"
-             top_delta="0"
-             width="68" />
-            <text
-			 visible="false"
-             type="string"
-             length="1"
-             follows="left|top"
-             height="10"
-             layout="topleft"
-             left="125"
-             name="advanced_cut"
-             top_pad="3"
-             width="150">
-                Profile Cut (begin/end)
-            </text>
-            <text
-			 visible="false"
-             type="string"
-             length="1"
-             follows="left|top"
-             height="10"
-             layout="topleft"
-             left_delta="0"
-             name="advanced_dimple"
-             top_delta="0"
-             width="150">
-                Dimple (begin/end)
-            </text>
-            <text
-             type="string"
-             length="1"
-             follows="left|top"
-             height="10"
-             layout="topleft"
-             left_delta="0"
-             name="advanced_slice"
-             top_delta="0"
-             width="150">
-                Slice (begin/end)
-            </text>
-            <spinner
-             follows="left|top"
-             height="19"
-             increment="0.02"
-             initial_value="0"
-             label="B"
-             label_width="10"
-             layout="topleft"
-             left_delta="0"
-             max_val="0.98"
-             name="Path Limit Begin"
-             top_pad="3"
-             width="68" />
-            <spinner
-             follows="left|top"
-             height="19"
-             increment="0.02"
-             initial_value="1"
-             label="E"
-             label_width="10"
-             layout="topleft"
-             left_pad="10"
-             min_val="0.02"
-             name="Path Limit End"
-             top_delta="0"
-             width="68" />
-            <text
-			 visible="false"
-             type="string"
-             length="1"
-             follows="left|top"
-             height="10"
-             layout="topleft"
-             left="125"
-             name="text taper2"
-             top_pad="3"
-             width="150">
-                Taper
-            </text>
-            <spinner
-			 visible="false"
-             decimal_digits="2"
-             follows="left|top"
-             height="19"
-             increment="0.05"
-             initial_value="0"
-             label="X"
-             label_width="10"
-             layout="topleft"
-             left_delta="0"
-             min_val="-1"
-             name="Taper X"
-             top_pad="3"
-             width="68" />
-            <spinner
-			 visible="false"
-             decimal_digits="2"
-             follows="left|top"
-             height="19"
-             increment="0.05"
-             initial_value="0"
-             label="Y"
-             label_width="10"
-             layout="topleft"
-             left_pad="10"
-             min_val="-1"
-             name="Taper Y"
-             top_delta="0"
-             width="68" />
-            <text
-			 visible="false"
-             type="string"
-             length="1"
-             follows="left|top"
-             height="10"
-             layout="topleft"
-             left="125"
-             name="text radius delta"
-             top_pad="2"
-             width="78">
-                Radius
-            </text>
-            <text
-			 visible="false"
-             type="string"
-             length="1"
-             follows="left|top"
-             height="10"
-             layout="topleft"
-             left_delta="78"
-             name="text revolutions"
-             width="68">
-                Revolutions
-            </text>
-            <spinner
-			 visible="false"
-             follows="left|top"
-             height="19"
-             increment="0.05"
-             initial_value="0"
-             layout="topleft"
-             left="125"
-             min_val="-1"
-             name="Radius Offset"
-             top_pad="4"
-             width="68" />
-            <spinner
-			 visible="false"
-             decimal_digits="2"
-             follows="left|top"
-             height="19"
-             initial_value="1"
-             layout="topleft"
-             left_pad="10"
-             max_val="4"
-             min_val="1"
-             name="Revolutions"
-             top_delta="0"
-             width="68" />
-            <texture_picker
-             can_apply_immediately="true"
-             default_image_name="Default"
-             follows="left|top"
-             height="141"
-             label="Sculpt Texture"
-             layout="topleft"
-             left="125"
-             name="sculpt texture control"
-             tool_tip="Click to choose a picture"
-             top="70"
-             visible="false"
-             width="145" />
-            <check_box
-             height="19"
-             label="Mirror"
-             layout="topleft"
-             left_delta="0"
-             name="sculpt mirror control"
-             tool_tip="Flips sculpted prim along the X axis"
-             top_pad="8"
-             visible="false"
-             width="130" />
-            <check_box
-             height="19"
-             label="Inside-out"
-             layout="topleft"
-             left_delta="0"
-             name="sculpt invert control"
-             tool_tip="Inverts the sculpted prims normals, making it appear inside-out"
-             top_pad="4"
-             visible="false"
-             width="121" />
-            <text
-             type="string"
-             length="1"
-             follows="left|top"
-             height="10"
-             layout="topleft"
-             left_delta="0"
-             name="label sculpt type"
-             top_pad="10"
-             visible="false"
-             width="130">
-                Stitching type
-            </text>
-            <combo_box
-             height="19"
-             layout="topleft"
-             left_delta="0"
-             name="sculpt type control"
-             top_pad="4"
-             visible="false"
-             width="150">
-                <combo_box.item
-                 label="(none)"
-                 name="None"
-                 value="None" />
-                <combo_box.item
-                 label="Sphere"
-                 name="Sphere"
-                 value="Sphere" />
-                <combo_box.item
-                 label="Torus"
-                 name="Torus"
-                 value="Torus" />
-                <combo_box.item
-                 label="Plane"
-                 name="Plane"
-                 value="Plane" />
-                <combo_box.item
-                 label="Cylinder"
-                 name="Cylinder"
-                 value="Cylinder" />
-            </combo_box>
-        </panel>
-        <panel
-         border="false"
-         follows="all"
-         height="367"
-         label="Features"
-         layout="topleft"
-         left_delta="0"
-         mouse_opaque="false"
-         help_topic="toolbox_features_tab"
-         name="Features"
-         top_delta="0"
-         width="295">
-            <text
-             type="string"
-             length="1"
-             follows="left|top"
-             height="20"
-             layout="topleft"
-             left="10"
-             name="select_single"
-             top="5"
-             width="252"
-             word_wrap="true">
-                Select only one primitive to edit features.
-            </text>
-            <text
-             type="string"
-             length="1"
-             follows="left|top"
-             height="10"
-             layout="topleft"
-             left="10"
-             name="edit_object"
-             top="5"
-             width="252">
-                Edit object features:
-            </text>
-            <check_box
-             height="19"
-             label="Flexible Path"
-             layout="topleft"
-             left="10"
-             name="Flexible1D Checkbox Ctrl"
-             tool_tip="Allows object to flex about the Z axis (Client-side only)"
-             top_pad="20"
-             width="121" />
-            <spinner
-             follows="left|top"
-             height="19"
-             increment="1"
-             initial_value="2"
-             label="Softness"
-             label_width="70"
-             layout="topleft"
-             left_delta="0"
-             max_val="3"
-             name="FlexNumSections"
-             top_pad="10"
-             width="128" />
-            <spinner
-             follows="left|top"
-             height="19"
-             increment="0.5"
-             initial_value="0.3"
-             label="Gravity"
-             label_width="70"
-             layout="topleft"
-             left_delta="0"
-             max_val="10"
-             min_val="-10"
-             name="FlexGravity"
-             top_pad="4"
-             width="128" />
-            <spinner
-             follows="left|top"
-             height="19"
-             increment="0.5"
-             initial_value="2"
-             label="Drag"
-             label_width="70"
-             layout="topleft"
-             left_delta="0"
-             max_val="10"
-             name="FlexFriction"
-             top_pad="4"
-             width="128" />
-            <spinner
-             follows="left|top"
-             height="19"
-             increment="0.5"
-             initial_value="0"
-             label="Wind"
-             label_width="70"
-             layout="topleft"
-             left_delta="0"
-             max_val="10"
-             name="FlexWind"
-             top_pad="4"
-             width="128" />
-            <spinner
-             follows="left|top"
-             height="19"
-             increment="0.5"
-             initial_value="1"
-             label="Tension"
-             label_width="70"
-             layout="topleft"
-             left_delta="0"
-             max_val="10"
-             name="FlexTension"
-             top_pad="4"
-             width="128" />
-            <spinner
-             follows="left|top"
-             height="19"
-             increment="0.01"
-             initial_value="0"
-             label="Force X"
-             label_width="70"
-             layout="topleft"
-             left_delta="0"
-             max_val="10"
-             min_val="-10"
-             name="FlexForceX"
-             top_pad="4"
-             width="128" />
-            <spinner
-             follows="left|top"
-             height="19"
-             increment="0.01"
-             initial_value="0"
-             label="Force Y"
-             label_width="70"
-             layout="topleft"
-             left_delta="0"
-             max_val="10"
-             min_val="-10"
-             name="FlexForceY"
-             top_pad="4"
-             width="128" />
-            <spinner
-             follows="left|top"
-             height="19"
-             increment="0.01"
-             initial_value="0"
-             label="Force Z"
-             label_width="70"
-             layout="topleft"
-             left_delta="0"
-             max_val="10"
-             min_val="-10"
-             name="FlexForceZ"
-             top_pad="4"
-             width="128" />
-            <check_box
-             height="16"
-             label="Light"
-             layout="topleft"
-             left="10"
-             name="Light Checkbox Ctrl"
-             tool_tip="Causes object to emit light"
-             top_pad="15"
-             width="60" />
-            <color_swatch
-             can_apply_immediately="true"
-             color="0.5 0.5 0.5 1"
-	     border.border_thickness="0"
-             follows="left|top"
-             height="50"
-             layout="topleft"
-             left_pad="10"
-             top_pad="-17"
-             name="colorswatch"
-             tool_tip="Click to open color picker"
-             width="40" />
-         <texture_picker
-            allow_no_texture="true"
-            top_delta="0"
-            can_apply_immediately="true"
-            default_image_name="Default"
-            follows="left|top"
-            height="48"
-            label=""
-            left_delta="57"
-            mouse_opaque="true"
-            name="light texture control"
-            tool_tip="Click to choose a projection image (only has effect with deferred rendering enabled)"
-            width="32" />
-          <spinner
-             follows="left|top"
-             height="19"
-             initial_value="0.5"
-             label="Intensity"
-             label_width="70"
-             layout="topleft"
-             left="10"
-             name="Light Intensity"
-             top_pad="3"
-             width="128" />
-          <spinner bottom_delta="0"
-                   decimal_digits="3"
-                   follows="left|top"
-                   height="16"
-                   increment="0.1"
-                   initial_value="0.5"
-                   label="FOV"
-                   label_width="55"
-                   left="144"
-                   max_val="3"
-                   min_val="0"
-                   mouse_opaque="true"
-                   name="Light FOV"
-                   width="120" />
-          <spinner follows="left|top"
-                   height="19"
-                   initial_value="5"
-                   label="Radius"
-                   label_width="70"
-                   layout="topleft"
-                   left="10"
-                   max_val="20"
-                   name="Light Radius"
-                   top_pad="3"
-                   width="128" />
-          <spinner bottom_delta="0"
-                   decimal_digits="3"
-                   follows="left|top"
-                   height="16"
-                   increment="0.5"
-                   initial_value="0.5"
-                   label="Focus"
-                   label_width="55"
-                   left="144"
-                   max_val="20"
-                   min_val="-20"
-                   mouse_opaque="true"
-                   name="Light Focus"
-                   width="120" />
-          <spinner follows="left|top"
-                   height="19"
-                   increment="0.25"
-                   initial_value="1"
-                   label="Falloff"
-                   label_width="70"
-                   layout="topleft"
-                   left="10"
-                   max_val="2"
-                   name="Light Falloff"
-                   top_pad="3"
-                   width="128" />
-          <spinner bottom_delta="0"
-                   decimal_digits="3"
-                   follows="left|top"
-                   height="16"
-                   increment="0.05"
-                   initial_value="1"
-                   label="Ambiance"
-                   label_width="55"
-                   left="144"
-                   max_val="1"
-                   min_val="0"
-                   mouse_opaque="true"
-                   name="Light Ambiance"
-                   width="120" />
-        </panel>
-         <panel
-         border="false"
-         follows="all"
-         height="367"
-         label="Texture"
-         layout="topleft"
-         left_delta="0"
-         mouse_opaque="false"
-         help_topic="toolbox_texture_tab"
-         name="Texture"
-         top_delta="0"
-         width="295">
-            <panel.string
-             name="string repeats per meter">
-                Repeats Per Meter
-            </panel.string>
-            <panel.string
-             name="string repeats per face">
-                Repeats Per Face
-            </panel.string>
-            <texture_picker
-             can_apply_immediately="true"
-             default_image_name="Default"
-             fallback_image="locked_image.j2c"
-             follows="left|top"
-             height="80"
-             label="Texture"
-             layout="topleft"
-             left="10"
-             name="texture control"
-             tool_tip="Click to choose a picture"
-             top="8"
-             width="64" />
-            <color_swatch
-             can_apply_immediately="true"
-             follows="left|top"
-             height="80"
-             label="Color"
-             layout="topleft"
-             left_pad="15"
-             name="colorswatch"
-             tool_tip="Click to open color picker"
-             top_delta="0"
-             width="64" />
-            <text
-             type="string"
-             length="1"
-             follows="left|top"
-             height="10"
-             layout="topleft"
-             left_pad="15"
-             name="color trans"
-             text_readonly_color="LabelDisabledColor"
-             top="6"
-             width="110">
-                Transparency %
-            </text>
-            <spinner
-             decimal_digits="0"
-             follows="left|top"
-             height="19"
-             increment="2"
-             initial_value="0"
-             layout="topleft"
-             left_delta="0"
-             max_val="90"
-             name="ColorTrans"
-             top_pad="4"
-             width="80" />
-            <text
-             type="string"
-             length="1"
-             follows="left|top"
-             height="10"
-             layout="topleft"
-             left_delta="0"
-             name="glow label"
-             text_readonly_color="LabelDisabledColor"
-             top_pad="8"
-             width="80">
-                Glow
-            </text>
-            <spinner
-             decimal_digits="2"
-             follows="left|top"
-             height="19"
-             initial_value="0"
-             layout="topleft"
-             left_delta="0"
-             name="glow"
-             top_pad="4"
-             width="80" />
-            <check_box
-             height="19"
-             label="Full Bright"
-             layout="topleft"
-             left_delta="-5"
-             name="checkbox fullbright"
-             top_pad="4"
-             width="81" />
-            <text
-             type="string"
-             length="1"
-             follows="left|top"
-             height="10"
-             layout="topleft"
-             left="10"
-             name="tex gen"
-             text_readonly_color="LabelDisabledColor"
-             top_pad="5"
-             width="90">
-                Mapping
-            </text>
-            <combo_box
-             height="23"
-             layout="topleft"
-             left_delta="0"
-             name="combobox texgen"
-             top_pad="4"
-             width="90">
-                <combo_box.item
-                 label="Default"
-                 name="Default"
-                 value="Default" />
-                <combo_box.item
-                 label="Planar"
-                 name="Planar"
-                 value="Planar" />
-            </combo_box>
-            <text
-             type="string"
-             length="1"
-             follows="left|top"
-             height="10"
-             layout="topleft"
-             name="label shininess"
-             left_pad="4"
-             text_readonly_color="LabelDisabledColor"
-             top_pad="-37"
-             width="90">
-                Shininess
-            </text>
-            <combo_box
-             height="23"
-             layout="topleft"
-             left_delta="0"
-             name="combobox shininess"
-             top_pad="4"
-             width="90">
-                <combo_box.item
-                 label="None"
-                 name="None"
-                 value="None" />
-                <combo_box.item
-                 label="Low"
-                 name="Low"
-                 value="Low" />
-                <combo_box.item
-                 label="Medium"
-                 name="Medium"
-                 value="Medium" />
-                <combo_box.item
-                 label="High"
-                 name="High"
-                 value="High" />
-            </combo_box>
-            <text
-             type="string"
-             length="1"
-             follows="left|top"
-             height="10"
-             layout="topleft"
-             left_pad="4"
-             name="label bumpiness"
-             text_readonly_color="LabelDisabledColor"
-             top_pad="-37"
-             width="90">
-                Bumpiness
-            </text>
-            <combo_box
-             height="23"
-             layout="topleft"
-             left_delta="0"
-             name="combobox bumpiness"
-             top_pad="4"
-             width="90">
-                <combo_box.item
-                 label="None"
-                 name="None"
-                 value="None" />
-                <combo_box.item
-                 label="Brightness"
-                 name="Brightness"
-                 value="Brightness" />
-                <combo_box.item
-                 label="Darkness"
-                 name="Darkness"
-                 value="Darkness" />
-                <combo_box.item
-                 label="woodgrain"
-                 name="woodgrain"
-                 value="woodgrain" />
-                <combo_box.item
-                 label="bark"
-                 name="bark"
-                 value="bark" />
-                <combo_box.item
-                 label="bricks"
-                 name="bricks"
-                 value="bricks" />
-                <combo_box.item
-                 label="checker"
-                 name="checker"
-                 value="checker" />
-                <combo_box.item
-                 label="concrete"
-                 name="concrete"
-                 value="concrete" />
-                <combo_box.item
-                 label="crustytile"
-                 name="crustytile"
-                 value="crustytile" />
-                <combo_box.item
-                 label="cutstone"
-                 name="cutstone"
-                 value="cutstone" />
-                <combo_box.item
-                 label="discs"
-                 name="discs"
-                 value="discs" />
-                <combo_box.item
-                 label="gravel"
-                 name="gravel"
-                 value="gravel" />
-                <combo_box.item
-                 label="petridish"
-                 name="petridish"
-                 value="petridish" />
-                <combo_box.item
-                 label="siding"
-                 name="siding"
-                 value="siding" />
-                <combo_box.item
-                 label="stonetile"
-                 name="stonetile"
-                 value="stonetile" />
-                <combo_box.item
-                 label="stucco"
-                 name="stucco"
-                 value="stucco" />
-                <combo_box.item
-                 label="suction"
-                 name="suction"
-                 value="suction" />
-                <combo_box.item
-                 label="weave"
-                 name="weave"
-                 value="weave" />
-            </combo_box>
-          <!--
-            <line_editor
-             bevel_style="in"
-             border_style="line"
-             border_thickness="1"
-             follows="left|top"
-             height="16"
-             layout="topleft"
-             left="10"
-             max_length_bytes="63"
-             name="Home Url"
-             select_on_focus="true"
-             top="134"
-             width="250" />
-            <check_box
-             height="16"
-             label="Media Face"
-             layout="topleft"
-             left_delta="0"
-             name="has media"
-             top_pad="6"
-             width="70" />
-            <button
-             follows="left|top"
-             font="SansSerifSmall"
-             height="20"
-             label="Set Media Info"
-             label_selected="Set Media Info"
-             layout="topleft"
-             left_pad="60"
-             name="media info set"
-             top_delta="-4"
-             width="120" />
--->
-            <check_box
-             follows="top|left"
-             height="16"
-             initial_value="false"
-             label="Align planar faces"
-             layout="topleft"
-             left="17"
-             name="checkbox planar align"
-             tool_tip="Align textures on all selected faces with the last selected face. Requires Planar texture mapping."
-             top_delta="26"
-             width="140" />
-            <text
-             type="string"
-             length="1"
-             follows="left|top"
-             height="10"
-             layout="topleft"
-             left="10"
-             name="rpt"
-             text_readonly_color="LabelDisabledColor"
-             top_pad="2"
-             width="140">
-                Repeats / Face
-            </text>
-            <spinner
-             follows="left|top"
-             height="19"
-             initial_value="0"
-             label="Horizontal (U)"
-             label_width="125"
-             layout="topleft"
-             left="20"
-             max_val="100"
-             name="TexScaleU"
-             top_pad="5"
-             width="185" />
-            <check_box
-             height="19"
-             label="Flip"
-             layout="topleft"
-             left_pad="5"
-             name="checkbox flip s"
-             top_delta="0"
-             width="70" />
-            <spinner
-             follows="left|top"
-             height="19"
-             initial_value="0"
-             label="Vertical (V)"
-             label_width="125"
-             layout="topleft"
-             left="20"
-             max_val="100"
-             name="TexScaleV"
-             width="185" />
-            <check_box
-             height="19"
-             label="Flip"
-             layout="topleft"
-             left_pad="5"
-             name="checkbox flip t"
-             top_delta="0"
-             width="70" />
-            <spinner
-             decimal_digits="2"
-             follows="left|top"
-             height="19"
-             increment="1"
-             initial_value="0"
-			 label="Rotation˚"
-             layout="topleft"
-			 label_width="135"
-             left="10"
-             max_val="9999"
-             min_val="-9999"
-             name="TexRot"
-             width="195" />
-
-            <spinner
-             decimal_digits="1"
-             follows="left|top"
-             height="23"
-             initial_value="1"
-			 label="Repeats / Meter"
-             layout="topleft"
-			 label_width="135"
-             left="10"
-             max_val="10"
-             min_val="0.1"
-             name="rptctrl"
-             width="195" />
-            <button
-             follows="left|top"
-             height="23"
-             label="Apply"
-             label_selected="Apply"
-             layout="topleft"
-             left_pad="5"
-             name="button apply"
-             width="75" />
-            <text
-             type="string"
-             length="1"
-             follows="left|top"
-             height="10"
-             layout="topleft"
-             left="10"
-             name="tex offset"
-             text_readonly_color="LabelDisabledColor"
-             width="200">
-                Texture Offset
-            </text>
-            <spinner
-             follows="left|top"
-             height="19"
-             initial_value="0"
-             label="Horizontal (U)"
-             label_width="125"
-             layout="topleft"
-             left="20"
-             min_val="-1"
-             name="TexOffsetU"
-             width="185" />
-            <spinner
-             follows="left|top"
-             height="19"
-             initial_value="0"
-             label="Vertical (V)"
-             label_width="125"
-             layout="topleft"
-             left_delta="0"
-             min_val="-1"
-             name="TexOffsetV"
-             top_pad="1"
-             width="185" />
-        <panel
-         border="false"
-         follows="left|top"
-         layout="topleft"
-         mouse_opaque="false"
-         background_visible="true"
-         bg_alpha_color="DkGray"
-         name="Add_Media"
-         left="0"
-         height="47"
-         width="290">
-            <text
-             type="string"
-             length="1"
-             follows="left|top"
-             height="18"
-             layout="topleft"
-             left="10"
-             top_pad="3"
-             name="media_tex"
-             width="190">
-              Media
-			</text>
-			<button
-			 follows="top|left"
-			 height="18"
-			 image_selected="AddItem_Press"
-			 image_unselected="AddItem_Off"
-			 image_disabled="AddItem_Disabled"
-			 layout="topleft"
-			 left_pad="0"
-			 name="add_media"
-			 tab_stop="false"
-			 top_delta="0"
-			 tool_tip="Add Media"
-			 width="18">
-				<button.commit_callback
-				function="BuildTool.AddMedia"/>
-			</button>
-			<button
-			 follows="top|left"
-			 height="18"
-			 image_selected="TrashItem_Press"
-			 image_unselected="TrashItem_Off"
-			 layout="topleft"
-			 left_pad="5"
-			 name="delete_media"
-			 tool_tip="Delete this media texture"
-			 top_delta="0"
-			 width="18">
-				<button.commit_callback
-				function="BuildTool.DeleteMedia"/>
-			</button>
-			<button
-			 follows="top|left"
-			 tool_tip="Edit this Media"
-			 height="12"
-             image_disabled="Icon_Gear_Background"
-             image_selected="Icon_Gear_Press"
-             image_unselected="Icon_Gear_Foreground"
-			 layout="topleft"
-			 left_pad="10"
-			 name="edit_media"
-			 top_delta="3"
-			 width="12">
-				<button.commit_callback
-				function="BuildTool.EditMedia"/>
-			</button>
-      <text
-			 follows="left|top|right"
-			 height="9"
-			 layout="topleft"
-			 left="10"
-                         use_ellipses="true"
-			 read_only="true"
-			 name="media_info"
-			 width="280" />
-      <web_browser
-        visible="false"
-        enabled="false"
-        border_visible="true"
-        bottom_delta="0"
-        follows="top|left"
-        left="0"
-        name="title_media"
-        width="4"
-        height="4"
-        start_url="about:blank"
-        decouple_texture_size="true" />
-     <button
-			 follows="right|top"
-			 height="22"
-			 label="Align"
-			 label_selected="Align Media"
-			 layout="topleft"
-			 right="-16"
-			 name="button align"
-			 top_delta="-4"
-			 tool_tip="Align media texture (must load first)"
-			 width="80" />
-		</panel>
-	   </panel>
-       <panel
-         border="false"
-         follows="all"
-         label="Content"
-         layout="topleft"
-         left_delta="0"
-         mouse_opaque="false"
-         help_topic="toolbox_contents_tab"
-         name="Contents"
-         top_delta="0"
-         width="295">
-            <button
-             follows="left|top"
-             height="23"
-             label="New Script"
-             label_selected="New Script"
-             layout="topleft"
-             left="10"
-             name="button new script"
-             top="10"
-             width="134" />
-            <button
-             follows="left|top"
-             height="23"
-             label="Permissions"
-             layout="topleft"
-             left_pad="8"
-             name="button permissions"
-             width="134" />
-            <panel_inventory_object
-             border="true"
-             border_visible="true"
-             bevel_style="in"
-             follows="left|top|right"
-             height="325"
-             layout="topleft"
-             left="10"
-             name="contents_inventory"
-             top="50"
-             width="275" />
-		</panel>
-        </tab_container>
-	<panel
-	 follows="left|top"
-     height="384"
-     layout="topleft"
-     left_delta="0"
-     name="land info panel"
-     top_delta="0"
-     width="295">
-    <text
-         type="string"
-         length="1"
-         font="SansSerifBig"
-         follows="left|top"
-         height="19"
-         layout="topleft"
-         left="20"
-         name="label_parcel_info"
-         top="24"
-         width="240">
-            Parcel Information
-        </text>
-        <text
-         type="string"
-         length="1"
-         follows="left|top"
-         height="19"
-         layout="topleft"
-         left="30"
-         name="label_area_price"
-         top="48"
-         width="150">
-            Price: L$[PRICE] for [AREA] m²
-        </text>
-        <text
-         type="string"
-         length="1"
-         follows="left|top"
-         height="19"
-         layout="topleft"
-         left_delta="0"
-         name="label_area"
-         top_delta="0"
-         width="150">
-            Area: [AREA] m²
-        </text>
-        <button
-         follows="left|top"
-         height="23"
-         label="About Land"
-         label_selected="About Land"
-         layout="topleft"
-         left_delta="0"
-         name="button about land"
-         top_pad="4"
-         width="125" />
-        <check_box
-         control_name="ShowParcelOwners"
-         height="19"
-         label="Show owners"
-         layout="topleft"
-         left_delta="0"
-         name="checkbox show owners"
-         tool_tip="Colorize the parcels according to the type of owner: &#10;&#10;Green = Your land &#10;Aqua = Your group&apos;s land &#10;Red = Owned by others &#10;Yellow = For sale &#10;Purple = For auction &#10;Grey = Public"
-         top_pad="8"
-         width="205" />
-        <text
-         type="string"
-         length="1"
-         font="SansSerifBig"
-         follows="left|top"
-         height="19"
-         layout="topleft"
-         left="20"
-         name="label_parcel_modify"
-         top="152"
-         width="240">
-            Modify Parcel
-        </text>
-        <button
-         follows="left|top"
-         height="23"
-         label="Subdivide"
-         label_selected="Subdivide"
-         layout="topleft"
-         left="30"
-         name="button subdivide land"
-         top="172"
-         width="125" />
-        <button
-         follows="left|top"
-         height="23"
-         label="Join"
-         label_selected="Join"
-         layout="topleft"
-         left_delta="0"
-         name="button join land"
-         top_pad="4"
-         width="125" />
-        <text
-         type="string"
-         length="1"
-         font="SansSerifBig"
-         follows="left|top"
-         height="19"
-         layout="topleft"
-         left="20"
-         name="label_parcel_trans"
-         top="256"
-         width="240">
-            Land Transactions
-        </text>
-        <button
-         follows="left|top"
-         height="23"
-         label="Buy Land"
-         label_selected="Buy Land"
-         layout="topleft"
-         left="30"
-         name="button buy land"
-         top="276"
-         width="125" />
-        <button
-         follows="left|top"
-         height="23"
-         label="Abandon Land"
-         label_selected="Abandon Land"
-         layout="topleft"
-         left_delta="0"
-         name="button abandon land"
-         top_pad="4"
-         width="125" />
- </panel>
-<!-- end of tabs -->
-</floater>
-=======
-<?xml version="1.0" encoding="utf-8" standalone="yes" ?>
-<floater
- legacy_header_height="18"
- follows="left|top|right"
- height="580"
- layout="topleft"
- bg_opaque_image="Window_NoTitle_Foreground"
- bg_alpha_image="Window_NoTitle_Background"
- name="toolbox floater"
- help_topic="toolbox_floater"
- save_rect="true"
- short_title="BUILD TOOLS"
- single_instance="true"
- save_visibility="true"
- sound_flags="0"
- width="295">
-    <floater.string
-     name="status_rotate">
-        Drag colored bands to rotate object
-    </floater.string>
-    <floater.string
-     name="status_scale">
-        Click and drag to stretch selected side
-    </floater.string>
-    <floater.string
-     name="status_move">
-        Drag to move, shift-drag to copy
-    </floater.string>
-    <floater.string
-     name="status_modifyland">
-        Click and hold to modify land
-    </floater.string>
-    <floater.string
-     name="status_camera">
-        Click and drag to move camera
-    </floater.string>
-    <floater.string
-     name="status_grab">
-        Drag to move, Ctrl to lift, Ctrl+Shift to rotate
-    </floater.string>
-    <floater.string
-     name="status_place">
-        Click inworld to build
-    </floater.string>
-    <floater.string
-     name="status_selectland">
-        Click and drag to select land
-    </floater.string>
-    <floater.string
-     name="grid_screen_text">
-        Screen
-    </floater.string>
-    <floater.string
-     name="grid_local_text">
-        Local
-    </floater.string>
-    <floater.string
-     name="grid_world_text">
-        World
-    </floater.string>
-    <floater.string
-     name="grid_reference_text">
-        Reference
-    </floater.string>
-    <floater.string
-     name="grid_attachment_text">
-        Attachment
-    </floater.string>
-    <button
-     follows="left|top"
-     height="25"
-     image_bottom_pad="1"
-     image_overlay="Tool_Zoom"
-     image_selected="PushButton_Selected_Press"
-     layout="topleft"
-     left="10"
-     name="button focus"
-     tool_tip="Focus"
-     width="35">
-	  <button.commit_callback
-	     function="BuildTool.setTool"
-	     parameter="Focus" />
-	</button>
-    <button
-     follows="left|top"
-      height="25"
-     image_bottom_pad="1"
-     image_overlay="Tool_Grab"
-     image_selected="PushButton_Selected_Press"
-     layout="topleft"
-     left_pad="10"
-     name="button move"
-     tool_tip="Move"
-     width="35">
-	  <button.commit_callback
-	     function="BuildTool.setTool"
-	     parameter="Move" />
-	</button>
-    <button
-     follows="left|top"
-     height="25"
-     image_bottom_pad="1"
-     image_overlay="Tool_Face"
-     image_selected="PushButton_Selected_Press"
-     layout="topleft"
-     left_pad="10"
-     name="button edit"
-     tool_tip="Edit"
-     width="35">
-	  <button.commit_callback
-	     function="BuildTool.setTool"
-	     parameter="Edit" />
-	</button>
-    <button
-     follows="left|top"
-      height="25"
-     image_bottom_pad="1"
-     image_overlay="Tool_Create"
-     image_selected="PushButton_Selected_Press"
-     layout="topleft"
-     left_pad="10"
-     name="button create"
-     tool_tip="Create"
-     width="35">
-	  <button.commit_callback
-	     function="BuildTool.setTool"
-	     parameter="Create" />
-	</button>
-    <button
-     follows="left|top"
-      height="25"
-     image_bottom_pad="1"
-     image_overlay="Tool_Dozer"
-     image_selected="PushButton_Selected_Press"
-     layout="topleft"
-     left_pad="10"
-     name="button land"
-     tool_tip="Land"
-     width="35">
-	  <button.commit_callback
-	     function="BuildTool.setTool"
-	     parameter="Land" />
-	</button>
-    <text
-     height="30"
-     word_wrap="true"
-     use_ellipses="true"
-     type="string"
-     text_color="LabelSelectedDisabledColor"
-     length="1"
-     follows="left|top"
-     layout="topleft"
-     left="8"
-     name="text status"
-     top_pad="3"
-     width="285">
-        Drag to move, shift-drag to copy
-    </text>
-   <radio_group
-     layout="topleft"
-     left="10"
-      height="70"
-      top="59"
-     name="focus_radio_group">
-        <radio_item
-         top_pad="6"
-         label="Zoom"
-         layout="topleft"
-         name="radio zoom" />
-        <radio_item
-         top_pad="6"
-         label="Orbit (Ctrl)"
-         layout="topleft"
-         name="radio orbit" />
-        <radio_item
-         top_pad="6"
-         label="Pan (Ctrl+Shift)"
-         layout="topleft"
-         name="radio pan" />
-		 <radio_group.commit_callback
-	     function="BuildTool.commitRadioFocus"/>
-    </radio_group>
-   <slider_bar
-     follows="left|top"
-     height="14"
-     increment="0.01"
-     initial_value="0.125"
-     layout="topleft"
-     max_val="0.5"
-     top_delta="-2"
-     left_delta="100"
-     name="slider zoom"
-     width="134">
-	 <slider_bar.commit_callback
-	     function="BuildTool.commitZoom"/>
-	</slider_bar>
-   <radio_group
-      left="10"
-      height="70"
-      top="59"
-     layout="topleft"
-     name="move_radio_group">
-        <radio_item
-         top_pad="6"
-         label="Move"
-         layout="topleft"
-         name="radio move" />
-        <radio_item
-		 top_pad="6"
-         label="Lift (Ctrl)"
-         layout="topleft"
-         name="radio lift" />
-        <radio_item
-         top_pad="6"
-         label="Spin (Ctrl+Shift)"
-         layout="topleft"
-         name="radio spin" />
-		 <radio_group.commit_callback
-			function="BuildTool.commitRadioMove"/>
-	</radio_group>
-	<radio_group
-     follows="left|top"
-	 left="5"
-	 top="59"
-	 height="70"
-     layout="topleft"
-	 name="edit_radio_group">
-        <radio_item
-		 label="Move"
-		 layout="topleft"
-		 name="radio position" />
-        <radio_item
-		 top_pad="6"
-         label="Rotate (Ctrl)"
-         layout="topleft"
-         name="radio rotate" />
-        <radio_item
-		 top_pad="6"
-         label="Stretch (Ctrl+Shift)"
-         layout="topleft"
-         name="radio stretch" />
-        <radio_item
-		 top_pad="6"
-         label="Select Face"
-         layout="topleft"
-         name="radio select face" />
-			<radio_group.commit_callback
-			function="BuildTool.commitRadioEdit"/>
-    </radio_group>
-    <check_box
-     left="5"
-     follows="left|top"
-     height="28"
-	 control_name="EditLinkedParts"
-     label="Edit linked"
-     layout="topleft"
-     name="checkbox edit linked parts"
-     top_pad="-10">
-		  <check_box.commit_callback
-			function="BuildTool.selectComponent"/>
-	</check_box>
-
-   <button
-     follows="left|top"
-     height="23"
-     label="Link"
-     top_pad="2"
-     layout="topleft"
-     left="5"
-     name="link_btn"
-     width="50">
-	  <button.commit_callback
-	     function="BuildTool.LinkObjects"/>
-    </button>
-    <button
-     follows="left|top"
-     height="23"
-     label="Unlink"
-     layout="topleft"
-     left_pad="2"
-     name="unlink_btn"
-     width="50">
-	  <button.commit_callback
-	     function="BuildTool.UnlinkObjects"/>
-    </button>
-    <text
-	   text_color="LtGray_50"
-	   follows="top|left"
-	   halign="left"
-	   left_pad="3"
-	   name="RenderingCost"
-	   tool_tip="Shows the rendering cost calculated for this object"
-	   top_delta="11"
-	   type="string"
-	   width="100">
-	   þ: [COUNT]
-	   </text>
-    <check_box
-     control_name="ScaleUniform"
-     height="19"
-     label=""
-     layout="topleft"
-     left="143"
-     name="checkbox uniform"
-     top="50"
-     width="20" />
-    <text
-     height="19"
-     label="Stretch Both Sides"
-     left_delta="20"
-     name="checkbox uniform label"
-     top_delta="2"
-     width="120"
-     layout="topleft"
-     follows="top|left"
-     wrap="true">
-     	Stretch Both Sides
-    </text>
-    <check_box
-     control_name="ScaleStretchTextures"
-     height="19"
-     initial_value="true"
-     label="Stretch Textures"
-     layout="topleft"
-     left="143"
-     name="checkbox stretch textures"
-     top_pad="-6"
-     follows="left|top"
-     width="134" />
-   <check_box
-     control_name="SnapEnabled"
-     height="18"
-     initial_value="true"
-     label="Snap to grid"
-     layout="topleft"
-     top_pad="0"
-     name="checkbox snap to grid"
-     width="134" />
-    <combo_box
-     height="23"
-     layout="topleft"
-     follows="left|top"
-     name="combobox grid mode"
-     tool_tip="Choose the type of grid ruler for positioning the object"
-     top_pad="0"
-     width="108">
-        <combo_box.item
-         label="World grid"
-         name="World"
-         value="World" />
-        <combo_box.item
-         label="Local grid"
-         name="Local"
-         value="Local" />
-        <combo_box.item
-         label="Reference grid"
-         name="Reference"
-         value="Reference" />
-		 <combo_box.commit_callback
-	     function="BuildTool.gridMode"/>
-    </combo_box>
-    <button
-     left_pad="0"
-     image_selected="ForwardArrow_Press"
-     image_unselected="ForwardArrow_Off"
-     layout="topleft"
-     follows="top|left"
-     name="Options..."
-     tool_tip="See more grid options"
-     top_pad="-22"
-     right="-10"
-     width="18"
-     height="23" >
-	 <button.commit_callback
-	     function="BuildTool.gridOptions"/>
-	</button>
-   <button
-     follows="left|top"
-     height="20"
-     image_disabled="Object_Cube"
-     image_disabled_selected="Object_Cube"
-     image_selected="Object_Cube_Selected"
-     image_unselected="Object_Cube"
-     layout="topleft"
-     left="10"
-     name="ToolCube"
-     tool_tip="Cube"
-     top="51"
-     width="20" />
-    <button
-     follows="left|top"
-     height="20"
-     image_disabled="Object_Prism"
-     image_disabled_selected="Object_Prism"
-     image_selected="Object_Prism_Selected"
-     image_unselected="Object_Prism"
-     layout="topleft"
-     left_delta="29"
-     name="ToolPrism"
-     tool_tip="Prism"
-     top_delta="0"
-     width="20" />
-    <button
-     follows="left|top"
-     height="20"
-     image_disabled="Object_Pyramid"
-     image_disabled_selected="Object_Pyramid"
-     image_selected="Object_Pyramid_Selected"
-     image_unselected="Object_Pyramid"
-     layout="topleft"
-     left_delta="29"
-     name="ToolPyramid"
-     tool_tip="Pyramid"
-     top_delta="0"
-     width="20" />
-    <button
-     follows="left|top"
-     height="20"
-     image_disabled="Object_Tetrahedron"
-     image_disabled_selected="Object_Tetrahedron"
-     image_selected="Object_Tetrahedron_Selected"
-     image_unselected="Object_Tetrahedron"
-     layout="topleft"
-     left_delta="29"
-     name="ToolTetrahedron"
-     tool_tip="Tetrahedron"
-     top_delta="0"
-     width="20" />
-    <button
-     follows="left|top"
-     height="20"
-     image_disabled="Object_Cylinder"
-     image_disabled_selected="Object_Cylinder"
-     image_selected="Object_Cylinder_Selected"
-     image_unselected="Object_Cylinder"
-     layout="topleft"
-     left_delta="29"
-     name="ToolCylinder"
-     tool_tip="Cylinder"
-     top_delta="0"
-     width="20" />
-    <button
-     follows="left|top"
-     height="20"
-     image_disabled="Object_Hemi_Cylinder"
-     image_disabled_selected="Object_Hemi_Cylinder"
-     image_selected="Object_Hemi_Cylinder_Selected"
-     image_unselected="Object_Hemi_Cylinder"
-     layout="topleft"
-     left_delta="29"
-     name="ToolHemiCylinder"
-     tool_tip="Hemicylinder"
-     top_delta="0"
-     width="20" />
-    <button
-     follows="left|top"
-     height="20"
-     image_disabled="Object_Cone"
-     image_disabled_selected="Object_Cone"
-     image_selected="Object_Cone_Selected"
-     image_unselected="Object_Cone"
-     layout="topleft"
-     left_delta="29"
-     name="ToolCone"
-     tool_tip="Cone"
-     top_delta="0"
-     width="20" />
-    <button
-     follows="left|top"
-     height="20"
-     image_disabled="Object_Hemi_Cone"
-     image_disabled_selected="Object_Hemi_Cone"
-     image_selected="Object_Hemi_Cone_Selected"
-     image_unselected="Object_Hemi_Cone"
-     layout="topleft"
-     left_delta="29"
-     name="ToolHemiCone"
-     tool_tip="Hemicone"
-     top_delta="0"
-     width="20" />
-    <button
-     follows="left|top"
-     height="20"
-     image_disabled="Object_Sphere"
-     image_disabled_selected="Object_Sphere"
-     image_selected="Object_Sphere_Selected"
-     image_unselected="Object_Sphere"
-     layout="topleft"
-     left_delta="29"
-     name="ToolSphere"
-     tool_tip="Sphere"
-     top_delta="0"
-     width="20" />
-    <button
-     follows="left|top"
-     height="20"
-     image_disabled="Object_Hemi_Sphere"
-     image_disabled_selected="Object_Hemi_Sphere"
-     image_selected="Object_Hemi_Sphere_Selected"
-     image_unselected="Object_Hemi_Sphere"
-     layout="topleft"
-     left_delta="29"
-     name="ToolHemiSphere"
-     tool_tip="Hemisphere"
-     top_delta="0"
-     width="20" />
-    <button
-     follows="left|top"
-     height="20"
-     image_disabled="Object_Torus"
-     image_disabled_selected="Object_Torus"
-     image_selected="Object_Torus_Selected"
-     image_unselected="Object_Torus"
-     layout="topleft"
-     left="10"
-     name="ToolTorus"
-     tool_tip="Torus"
-     top="77"
-     width="20" />
-    <button
-     follows="left|top"
-     height="20"
-     image_disabled="Object_Tube"
-     image_disabled_selected="Object_Tube"
-     image_selected="Object_Tube_Selected"
-     image_unselected="Object_Tube"
-     layout="topleft"
-     left_delta="29"
-     name="ToolTube"
-     tool_tip="Tube"
-     top_delta="0"
-     width="20" />
-    <button
-     follows="left|top"
-     height="20"
-     image_disabled="Object_Ring"
-     image_disabled_selected="Object_Ring"
-     image_selected="Object_Ring_Selected"
-     image_unselected="Object_Ring"
-     layout="topleft"
-     left_delta="29"
-     name="ToolRing"
-     tool_tip="Ring"
-     top_delta="0"
-     width="20" />
-    <button
-     follows="left|top"
-     height="20"
-     image_disabled="Object_Tree"
-     image_disabled_selected="Object_Tree"
-     image_selected="Object_Tree_Selected"
-     image_unselected="Object_Tree"
-     layout="topleft"
-     left_delta="29"
-     name="ToolTree"
-     tool_tip="Tree"
-     top_delta="0"
-     width="20" />
-    <button
-     follows="left|top"
-     height="20"
-     image_disabled="Object_Grass"
-     image_disabled_selected="Object_Grass"
-     image_selected="Object_Grass_Selected"
-     image_unselected="Object_Grass"
-     image_overlay_color="Red"
-     layout="topleft"
-     left_delta="29"
-     name="ToolGrass"
-     tool_tip="Grass"
-     top_delta="0"
-     width="20" />
-    <check_box
-     control_name="CreateToolKeepSelected"
-     height="19"
-     label="Keep Tool selected"
-     layout="topleft"
-     left="4"
-     name="checkbox sticky"
-     top="101"
-     width="128" />
-    <check_box
-     control_name="CreateToolCopySelection"
-     height="19"
-     label="Copy selection"
-     layout="topleft"
-     left_delta="0"
-     name="checkbox copy selection"
-     top_delta="15"
-     width="134" />
-    <check_box
-     control_name="CreateToolCopyCenters"
-     height="19"
-     initial_value="true"
-     label="Center Copy"
-     layout="topleft"
-     left_delta="18"
-     name="checkbox copy centers"
-     top="132"
-     width="134" />
-    <check_box
-     control_name="CreateToolCopyRotates"
-     height="19"
-     label="Rotate Copy"
-     layout="topleft"
-     left_delta="0"
-     name="checkbox copy rotates"
-     top_delta="16"
-     width="134" />
-    <radio_group
-     height="105"
-     layout="topleft"
-     left="4"
-     name="land_radio_group"
-     top="54"
-     width="114">
-        <radio_item
-         height="19"
-         label="Select Land"
-         layout="topleft"
-         left="0"
-         name="radio select land"
-         top="-106"
-         width="134" />
-        <radio_item
-         height="19"
-         label="Flatten"
-         layout="topleft"
-         left_delta="0"
-         name="radio flatten"
-         top_delta="15"
-         width="114" />
-        <radio_item
-         height="19"
-         label="Raise"
-         layout="topleft"
-         left_delta="0"
-         name="radio raise"
-         top_delta="15"
-         width="114" />
-        <radio_item
-         height="19"
-         label="Lower"
-         layout="topleft"
-         left_delta="0"
-         name="radio lower"
-         top_delta="15"
-         width="114" />
-        <radio_item
-         height="19"
-         label="Smooth"
-         layout="topleft"
-         left_delta="0"
-         name="radio smooth"
-         top_delta="15"
-         width="114" />
-        <radio_item
-         height="19"
-         label="Roughen"
-         layout="topleft"
-         left_delta="0"
-         name="radio noise"
-         top_delta="15"
-         width="114" />
-        <radio_item
-         height="19"
-         label="Revert"
-         layout="topleft"
-         left_delta="0"
-         name="radio revert"
-         top_delta="15"
-         width="114" />
-		 <radio_group.commit_callback
-	     function="BuildTool.commitRadioLand"/>
-    </radio_group>
-    <text
-     type="string"
-     length="1"
-     follows="left|top"
-     height="12"
-     layout="topleft"
-     left="135"
-     name="Bulldozer:"
-     top="57"
-     width="100">
-        Bulldozer:
-    </text>
-    <text
-     type="string"
-     length="1"
-     follows="left|top"
-     height="12"
-     layout="topleft"
-     name="Dozer Size:"
-     left="135"
-     top_pad="5"
-     width="50">
-        Size
-    </text>
-    <slider_bar
-	 control_name ="LandBrushSize"
-     follows="left|top"
-     height="19"
-     initial_value="2.0"
-     layout="topleft"
-     max_val="11"
-     min_val="1"
-     left_pad="0"
-     name="slider brush size"
-     top_delta="-3"
-     width="80" />
-    <text
-     type="string"
-     length="1"
-     follows="left|top"
-     height="12"
-     layout="topleft"
-     name="Strength:"
-     left="135"
-     top_pad="5"
-     width="50">
-        Strength
-    </text>
-    <slider_bar
-     follows="left|top"
-     height="19"
-     left_pad="0"
-     initial_value="0.00"
-     layout="topleft"
-     max_val="2"
-     min_val="-1"
-     name="slider force"
-     top_delta="-3"
-     width="80" >
-	  <slider_bar.commit_callback
-	     function="BuildTool.LandBrushForce"/>
-    </slider_bar>
-    <button
-     follows="left|top"
-     height="23"
-     label="Apply"
-     label_selected="Apply"
-     top_pad="5"
-     layout="topleft"
-     left="135"
-     name="button apply to selection"
-     tool_tip="Modify selected land"
-     width="82">
-	  <button.commit_callback
-	     function="BuildTool.applyToSelection"/>
-    </button>
-	<text
-	 text_color="LtGray_50"
-	  type="string"
-	  length="1"
-	  height="10"
-	  follows="left|top"
-	  halign="right"
-	  layout="topleft"
-	  right="-10"
-	  name="obj_count"
-	  top_pad="5"
-	  width="143">
-		Objects: [COUNT]
-	</text>
-	<text
-    text_color="LtGray_50"
-     type="string"
-     length="1"
-	height="10" 
-     follows="left|top"
-     halign="right"
-     layout="topleft"
-     right="-10"
-     name="prim_count"
-     width="143">
-		Prims: [COUNT]
-	</text>
-    <text
-    text_color="LtGray_50"
-     type="string"
-     length="1"
-     height="10"
-     follows="left|top"
-     halign="right"
-     layout="topleft"
-     right="-120"
-     name="linked_set_count"
-     top="144"
-     width="80">
-        Linked Sets: [COUNT]
-    </text>
-    <text
-    text_color="LtGray_50"
-     type="string"
-     length="1"
-     height="10"
-     follows="left|top"
-     halign="right"
-     layout="topleft"
-     top_delta="0"
-     right="-8"
-     name="linked_set_cost"
-     tool_tip="Cost of currently selected linked sets as [prims],[physics complexity]" 
-     width="80">
-        Cost: [COST] / [PHYSICS]
-    </text>
-    <text
-    text_color="LtGray_50"
-     type="string"
-     length="1"
-     follows="left|top"
-     halign="right"
-     layout="topleft"
-     top_pad="5"
-     right="-120"
-     name="object_count"
-     width="80">
-        Objects: [COUNT]
-    </text>
-    <text
-    text_color="LtGray_50"
-     type="string"
-     length="1"
-     follows="left|top"
-     halign="right"
-     layout="topleft"
-	 top_delta="0"
-     right="-8"
-     name="object_cost"
-     tool_tip="Cost of currently selected objects as [prims] / [physics complexity]"
-     width="80">
-        Cost: [COST] / [PHYSICS]
-    </text>
-    <!-- <text -->
-    <!-- text_color="LtGray_50" -->
-    <!--  type="string" -->
-    <!--  length="1" -->
-    <!--  height="10" -->
-    <!--  follows="left|top" -->
-    <!--  halign="right" -->
-    <!--  layout="topleft" -->
-    <!--  right="-10" -->
-    <!--  name="obj_count" -->
-    <!--  top_pad="5" -->
-    <!--  width="143"> -->
-    <!--     Objects: [COUNT] -->
-    <!-- </text> -->
-    <!-- <text -->
-    <!-- text_color="LtGray_50" -->
-    <!--  type="string" -->
-    <!--  length="1" -->
-    <!--  follows="left|top" -->
-    <!--  halign="right" -->
-    <!--  layout="topleft" -->
-    <!--  right="-10" -->
-    <!--  name="prim_count" -->
-    <!--  width="143"> -->
-    <!--     Prims: [COUNT] -->
-    <!-- </text> -->
-    <tab_container
-     follows="left|top"
-     height="410"
-     halign="center"
-     left="0"
-     name="Object Info Tabs"
-     tab_max_width="100"
-     tab_min_width="40"
-     tab_position="top"
-     tab_height="25"
-     top="173"
-     width="295">
-	
-<panel
-	 border="false"
-	 follows="all"
-	 label="General"
-	 layout="topleft"
-	 mouse_opaque="false"
-	 help_topic="toolbox_general_tab"
-	 name="General"
-	 top="16"
-	 width="295">
-	 <panel.string
-	  name="text deed continued">
-		Deed
-	 </panel.string>
-	<panel.string
-	 name="text deed">
-		Deed
-	</panel.string>
-            <panel.string
-             name="text modify info 1">
-                You can modify this object
-            </panel.string>
-            <panel.string
-             name="text modify info 2">
-                You can modify these objects
-            </panel.string>
-            <panel.string
-             name="text modify info 3">
-                You can't modify this object
-            </panel.string>
-            <panel.string
-             name="text modify info 4">
-                You can't modify these objects
-            </panel.string>
-            <panel.string
-             name="text modify warning">
-                You must select entire object to set permissions
-            </panel.string>
-            <panel.string
-             name="Cost Default">
-                Price: L$
-            </panel.string>
-            <panel.string
-             name="Cost Total">
-                Total Price: L$
-            </panel.string>
-            <panel.string
-             name="Cost Per Unit">
-                Price Per: L$
-            </panel.string>
-            <panel.string
-             name="Cost Mixed">
-                Mixed Price
-            </panel.string>
-            <panel.string
-             name="Sale Mixed">
-                Mixed Sale
-            </panel.string>
-            <text
-             follows="left|top"
-             height="10"
-             left="10"
-             name="Name:"
-             top="5"
-             width="90">
-                Name:
-            </text>
-            <line_editor
-             follows="left|top|right"
-             height="19"
-             left_pad="0"
-             max_length_bytes="63"
-             name="Object Name"
-             select_on_focus="true"
-             top_delta="0"
-             width="170" />
-            <text
-             follows="left|top"
-             height="10"
-             left="10"
-             name="Description:"
-             top_pad="3"
-             width="90">
-                Description:
-            </text>
-            <line_editor
-             follows="left|top|right"
-             height="19"
-             left_pad="0"
-             max_length_bytes="127"
-             name="Object Description"
-             select_on_focus="true"
-             top_delta="0"
-             width="170" />
-            <text
-             type="string"
-             left="10"
-             length="1"
-             follows="left|top"
-             height="19"
-             layout="topleft"
-             name="Creator:"
-             top_pad="7"
-             width="90">
-                Creator:
-            </text>
-            <!-- *NOTE: Intentionally wide for long names -->
-            <text
-             type="string"
-             length="1"
-             follows="left|top"
-             left_pad="0"
-             height="20"
-             layout="topleft"
-             name="Creator Name"
-             top_delta="0"
-             translate="false"
-             width="190"
-             word_wrap="true"
-             use_ellipses="true">
-                TestString PleaseIgnore (please.ignore)
-            </text>
-            <text
-             type="string"
-             length="1"
-             left="10"
-             follows="left|top"
-             height="19"
-             layout="topleft"
-             name="Owner:"
-             top_pad="13"
-             width="90">
-                Owner:
-            </text>
-            <!-- *NOTE: Intentionally wide for long names -->
-            <text
-             type="string"
-             length="1"
-             follows="left|top"
-             height="20"
-             layout="topleft"
-             name="Owner Name"
-             left_pad="0"
-             top_delta="0"
-             translate="false"
-             width="190"
-             word_wrap="true"
-             use_ellipses="true">
-                TestString PleaseIgnore (please.ignore)
-            </text>
-           <text
-             type="string"
-             length="1"
-             follows="left|top"
-             layout="topleft"
-             left="10"
-             height="18"
-             name="Group:"
-             top_pad="17"
-             width="75">
-                Group:
-            </text>
-            <name_box
-             follows="left|top"
-             height="18"
-             initial_value="Loading..."
-             layout="topleft"
-             left_pad="23"
-             name="Group Name Proxy"
-             width="142" />
-            <button
-			 follows="top|left"
-			 height="23"
-			 image_overlay="Edit_Wrench"
-			 layout="topleft"
-			 left_pad="13"
-			 name="button set group"
-			 tab_stop="false"
-			 tool_tip="Choose a group to share this object's permissions"
-			 width="23" />
-            <check_box
-             height="19"
-             follows="left|top"
-             label="Share"
-             layout="topleft"
-             name="checkbox share with group"
-             tool_tip="Allow all members of the set group to share your modify permissions for this object. You must Deed to enable role restrictions."
-             top_pad="10"
-             left="100"
-             width="87" />
-            <button
-             follows="top|left"
-             height="23"
-             label="Deed"
-             label_selected="Deed"
-             layout="topleft"
-             name="button deed"
-             left_pad="19"
-             tool_tip="Deeding gives this item away with next owner permissions. Group shared objects can be deeded by a group officer."
-             width="80" />
-            <text
-             type="string"
-             length="1"
-             follows="left|top"
-             height="16"
-             layout="topleft"
-             top_pad="10"
-             left="10"
-             name="label click action"
-             width="118">
-                Click to:
-            </text>
-            <combo_box
-             follows="left|top"
-             height="23"
-             layout="topleft"
-             name="clickaction"
-             width="148"
-             left_pad="10">
-                <combo_box.item
-                 label="Touch  (default)"
-                 name="Touch/grab(default)"
-                 value="Touch" />
-                <combo_box.item
-                 label="Sit on object"
-                 name="Sitonobject"
-                 value="Sit" />
-                <combo_box.item
-                 label="Buy object"
-                 name="Buyobject"
-                 value="Buy" />
-                <combo_box.item
-                 label="Pay object"
-                 name="Payobject"
-                 value="Pay" />
-                <combo_box.item
-                 label="Open"
-                 name="Open"
-                 value="Open" />
-				 <combo_box.item
-                 label="Zoom"
-                 name="Zoom"
-                 value="Zoom" />
-            </combo_box>
-            <check_box
-             height="23"
-             label="For Sale:"
-             layout="topleft"
-             name="checkbox for sale"
-             left="7"
-             width="100" />
-<!-- NEW SALE TYPE COMBO BOX -->
-      <combo_box
-            left_pad="10"
-            layout="topleft"
-            follows="left|top"
-            allow_text_entry="false"
-            height="23"
-            initial_value="2"
-            max_chars="20"
-            mouse_opaque="true"
-            name="sale type"
-            width="168">
-        <combo_box.item
-           name="Copy"
-           label="Copy"
-           value="2" />
-        <combo_box.item
-           name="Contents"
-           label="Contents"
-           value="3" />
-        <combo_box.item
-           name="Original"
-           label="Original"
-           value="1" />
-      </combo_box>
-<!-- NEW PRICE SPINNER
-Objects are allowed to be for sale for L$0 to invoke buy UI behavior
-even though the user gets a free copy.
--->
-    <spinner
-        follows="left|top"
-        decimal_digits="0"
-        increment="1"
-        top_pad="8"
-        left="118"
-        control_name="Edit Cost"
-        name="Edit Cost"
-        label="Price: L$"
-        label_width="65"
-        width="165"
-        min_val="0"
-        height="20"
-        max_val="999999999" />
-      <check_box
-	   height="15"
-	   width="110"
-	   top_pad="5"
-	   label="Show in search"
-       layout="topleft"
-	   left="100"
-       name="search_check"
-       tool_tip="Let people see this object in search results" />
-		<panel
-         border="false"
-         follows="left|top"
-         layout="topleft"
-         mouse_opaque="false"
-         background_visible="true"
-         bg_alpha_color="DkGray"
-         name="perms_build"
-         left="0"
-         top_pad="4"
-         height="105"
-         width="290">
-            <text
-             type="string"
-             length="1"
-             left="10"
-             top_pad="9"
-             text_color="EmphasisColor"
-             height="16"
-             follows="left|top|right"
-             layout="topleft"
-             name="perm_modify"
-             width="264">
-                You can modify this object
-            </text>
-            <text
-               type="string"
-               follows="left|top"
-               name="Anyone can:"
-               width="250"
-               left="10">
-                 Anyone:
-            </text>
-            <check_box
-             height="19"
-             label="Move"
-             layout="topleft"
-             name="checkbox allow everyone move"
-             left="10"
-             width="85" />
-            <check_box
-             height="19"
-             label="Copy"
-             layout="topleft"
-             left_pad="0"
-             name="checkbox allow everyone copy"
-             width="90" />
-            <text
-               type="string"
-               follows="left|top"
-               height="19"
-               name="Next owner can:"
-               width="250"
-               left="10">
-                  Next owner:
-            </text>
-            <check_box
-             follows="left|top|right"
-             label="Modify"
-             layout="topleft"
-             left="10"
-             name="checkbox next owner can modify"
-             width="85" />
-            <check_box
-             follows="left|top|right"
-             height="19"
-             label="Copy"
-             layout="topleft"
-             left_pad="0"
-             name="checkbox next owner can copy"
-             width="80" />
-            <check_box
-             follows="left|top|right"
-             height="19"
-             label="Transfer"
-             layout="topleft"
-             name="checkbox next owner can transfer"
-             left_pad="0"
-             top_delta="0"
-             tool_tip="Next owner can give away or resell this object"
-             width="100" />
-<!-- *NOTE: These "B/O/G/E/N/F fields may overlap "perm_modify" above, 
-     but that's OK, this is used only for debugging. -->
-            <text
-             type="string"
-             text_color="EmphasisColor"
-             length="1"
-             top="9"
-             follows="left|top"
-             layout="topleft"
-             left="230"
-             name="B:"
-             height="10"
-             width="80">
-                B:
-            </text>
-            <text
-             type="string"
-             text_color="White"
-             length="1"
-             follows="left|top"
-             layout="topleft"
-             left_delta="0"
-             top_pad="2"
-             name="O:"
-             height="10"
-             width="80">
-                O:
-            </text>
-            <text
-             type="string"
-             text_color="EmphasisColor"
-             length="1"
-             follows="left|top"
-             layout="topleft"
-             left_delta="0"
-             top_pad="2"
-             name="G:"
-             height="10"
-             width="80">
-                G:
-            </text>
-            <text
-             type="string"
-             text_color="White"
-             length="1"
-             follows="left|top"
-             left_delta="0"
-             top_pad="2"
-             layout="topleft"
-             name="E:"
-             height="10"
-             width="80">
-                E:
-            </text>
-            <text
-             type="string"
-             text_color="EmphasisColor"
-             length="1"
-             follows="left|top"
-             layout="topleft"
-             left_delta="0"
-             top_pad="2"
-             name="N:"
-             height="10"
-             width="80">
-                N:
-            </text>
-            <text
-             type="string"
-             text_color="White"
-             length="1"
-             follows="left|top"
-             layout="topleft"
-             left_delta="0"
-             top_pad="2"
-             name="F:"
-             height="10"
-             width="80">
-                F:
-            </text>
-        </panel>
-      </panel>
-      <!-- Object tab -->
-      <panel
-         border="false"
-         follows="all"
-         height="567"
-         label="Object"
-         layout="topleft"
-         left_delta="0"
-         mouse_opaque="false"
-         help_topic="toolbox_object_tab"
-         name="Object"
-         top="16"
-         width="295">
-            <check_box
-             height="19"
-             label="Locked"
-             layout="topleft"
-             name="checkbox locked"
-             tool_tip="Prevents object from being moved or deleted. Frequently useful during building to avoid unintended edits."
-             top_pad="5"
-             left="10"
-             width="123" />
-            <check_box
-             height="19"
-             label="Physical"
-             layout="topleft"
-             name="Physical Checkbox Ctrl"
-             tool_tip="Allows object to be pushed and affected by gravity"
-             top_pad="0"
-             width="123" />
-            <check_box
-             height="19"
-             label="Temporary"
-             layout="topleft"
-             name="Temporary Checkbox Ctrl"
-             tool_tip="Causes object to be deleted 1 minute after creation"
-             top_pad="0"
-             width="123" />
-            <check_box
-             height="19"
-             label="Phantom"
-             layout="topleft"
-             name="Phantom Checkbox Ctrl"
-             tool_tip="Causes object to not collide with other objects or avatars"
-             top_pad="0"
-             width="123" />
-
-            <text
-             type="string"
-             length="1"
-             follows="left|top"
-             height="10"
-             layout="topleft"
-             name="label position"
-             top_pad="10"
-             width="121">
-                Position (meters)
-            </text>
-            <spinner
-             follows="left|top"
-             height="19"
-             increment="0.01"
-             initial_value="0"
-             label="X"
-             label_width="10"
-             layout="topleft"
-             left_delta="0"
-             max_val="512"
-             min_val="-256"
-             name="Pos X"
-             text_enabled_color="1 0 0.3 .7"
-             top_pad="5"
-             width="87" />
-            <spinner
-             follows="left|top"
-             height="19"
-             increment="0.01"
-             initial_value="0"
-             label="Y"
-             label_width="10"
-             layout="topleft"
-             left_delta="0"
-             max_val="512"
-             min_val="-256"
-             name="Pos Y"
-             text_enabled_color="EmphasisColor"
-             top_pad="3"
-             width="87" />
-            <spinner
-             follows="left|top"
-             height="19"
-             increment="0.01"
-             initial_value="0"
-             label="Z"
-             label_width="10"
-             layout="topleft"
-             left_delta="0"
-             max_val="4096"
-             name="Pos Z"
-             text_enabled_color="0 0.8 1 .65"
-             top_pad="3"
-             width="87" />
-            <text
-             type="string"
-             length="1"
-             follows="left|top"
-             height="10"
-             layout="topleft"
-             left_delta="0"
-             name="label size"
-             top_pad="6"
-             width="121">
-                Size (meters)
-            </text>
-            <spinner
-             follows="left|top"
-             height="19"
-             increment="0.01"
-             initial_value="0"
-             label="X"
-             label_width="10"
-             layout="topleft"
-             left_delta="0"
-             max_val="64"
-             min_val="0.01"
-             name="Scale X"
-             text_enabled_color="1 1 1 1"
-             top_pad="5"
-             width="87" />
-            <spinner
-             follows="left|top"
-             height="19"
-             increment="0.01"
-             initial_value="0"
-             label="Y"
-             label_width="10"
-             layout="topleft"
-             left_delta="0"
-             max_val="64"
-             min_val="0.01"
-             name="Scale Y"
-             text_enabled_color="1 1 1 1"
-             top_pad="3"
-             width="87" />
-            <spinner
-             follows="left|top"
-             height="19"
-             increment="0.01"
-             initial_value="0"
-             label="Z"
-             label_width="10"
-             layout="topleft"
-             left_delta="0"
-             max_val="64"
-             min_val="0.01"
-             name="Scale Z"
-             text_enabled_color="1 1 1 1"
-             top_pad="3"
-             width="87" />
-            <text
-             type="string"
-             length="1"
-             follows="left|top"
-             height="10"
-             layout="topleft"
-             left_delta="0"
-             name="label rotation"
-             top_pad="10"
-             width="121">
-                Rotation (degrees)
-            </text>
-            <spinner
-             decimal_digits="2"
-             follows="left|top"
-             height="19"
-             increment="1"
-             initial_value="0"
-             label="X"
-             label_width="10"
-             layout="topleft"
-             left_delta="0"
-             max_val="9999"
-             min_val="-9999"
-             name="Rot X"
-             text_enabled_color="1 1 1 1"
-             top_pad="5"
-             width="87" />
-            <spinner
-             decimal_digits="2"
-             follows="left|top"
-             height="19"
-             increment="1"
-             initial_value="0"
-             label="Y"
-             label_width="10"
-             layout="topleft"
-             left_delta="0"
-             max_val="9999"
-             min_val="-9999"
-             name="Rot Y"
-             text_enabled_color="1 1 1 1"
-             top_pad="3"
-             width="87" />
-            <spinner
-             decimal_digits="2"
-             follows="left|top"
-             height="19"
-             increment="1"
-             initial_value="0"
-             label="Z"
-             label_width="10"
-             layout="topleft"
-             left_delta="0"
-             max_val="9999"
-             min_val="-9999"
-             name="Rot Z"
-             text_enabled_color="1 1 1 1"
-             top_pad="3"
-             width="87" />
- <!--           <text
-             type="string"
-             length="1"
-             follows="left|top"
-             height="10"
-             layout="topleft"
-             left="125"
-             name="label basetype"
-             top="5"
-             width="150">
-                Prim Type
-            </text>-->
-            <combo_box
-             height="19"
-             layout="topleft"
-             name="comboBaseType"
-             top="6"
-             left="125"
-             width="150">
-                <combo_box.item
-                 label="Box"
-                 name="Box"
-                 value="Box" />
-                <combo_box.item
-                 label="Cylinder"
-                 name="Cylinder"
-                 value="Cylinder" />
-                <combo_box.item
-                 label="Prism"
-                 name="Prism"
-                 value="Prism" />
-                <combo_box.item
-                 label="Sphere"
-                 name="Sphere"
-                 value="Sphere" />
-                <combo_box.item
-                 label="Torus"
-                 name="Torus"
-                 value="Torus" />
-                <combo_box.item
-                 label="Tube"
-                 name="Tube"
-                 value="Tube" />
-                <combo_box.item
-                 label="Ring"
-                 name="Ring"
-                 value="Ring" />
-                <combo_box.item
-                 label="Sculpted"
-                 name="Sculpted"
-                 value="Sculpted" />
-            </combo_box>
-            <text
-             type="string"
-             length="1"
-             follows="left|top"
-             height="10"
-             layout="topleft"
-             left_delta="0"
-             name="text cut"
-             top_pad="5"
-             width="150">
-                Path Cut (begin/end)
-            </text>
-            <spinner
-             follows="left|top"
-             height="16"
-             increment="0.025"
-             initial_value="0"
-             label="B"
-             label_width="10"
-             layout="topleft"
-             left_delta="0"
-             max_val="0.98"
-             name="cut begin"
-             top_pad="4"
-             width="68" />
-            <spinner
-             follows="left|top"
-             height="16"
-             increment="0.025"
-             initial_value="1"
-             label="E"
-             label_width="10"
-             layout="topleft"
-             left_pad="10"
-             min_val="0.02"
-             name="cut end"
-             top_delta="0"
-             width="68" />
-            <text
-             type="string"
-             length="1"
-             follows="left|top"
-             height="10"
-             layout="topleft"
-             left="125"
-             name="text hollow"
-             top_pad="6"
-             width="68">
-                Hollow
-            </text>
-            <text
-             type="string"
-             length="1"
-             follows="left|top"
-             height="10"
-             layout="topleft"
-             left_pad="10"
-             name="text skew"
-             width="63">
-                Skew
-            </text>
-            <spinner
-             decimal_digits="1"
-             follows="left|top"
-             height="19"
-             increment="5"
-             initial_value="0"
-             layout="topleft"
-             left="125"
-             max_val="95"
-             name="Scale 1"
-             top_pad="4"
-             width="68" />
-            <spinner
-             decimal_digits="2"
-             follows="left|top"
-             height="19"
-             increment="0.05"
-             initial_value="0"
-             layout="topleft"
-             left_pad="10"
-             max_val="0.95"
-             min_val="-0.95"
-             name="Skew"
-             top_delta="0"
-             width="68" />
-            <text
-             type="string"
-             length="1"
-             follows="left|top"
-             height="15"
-             layout="topleft"
-             left="125"
-             name="Hollow Shape"
-             top_pad="4"
-             width="150">
-                Hollow Shape
-            </text>
-            <combo_box
-             height="23"
-             layout="topleft"
-             left_delta="0"
-             name="hole"
-             top_pad="-2"
-             width="150">
-                <combo_box.item
-                 label="Default"
-                 name="Default"
-                 value="Default" />
-                <combo_box.item
-                 label="Circle"
-                 name="Circle"
-                 value="Circle" />
-                <combo_box.item
-                 label="Square"
-                 name="Square"
-                 value="Square" />
-                <combo_box.item
-                 label="Triangle"
-                 name="Triangle"
-                 value="Triangle" />
-            </combo_box>
-            <text
-             type="string"
-             length="1"
-             follows="left|top"
-             height="10"
-             layout="topleft"
-             left_delta="0"
-             name="text twist"
-             top_pad="5"
-             width="150">
-                Twist (begin/end)
-            </text>
-            <spinner
-             decimal_digits="0"
-             follows="left|top"
-             height="19"
-             increment="9"
-             initial_value="0"
-             label="B"
-             label_width="10"
-             layout="topleft"
-             left_delta="0"
-             max_val="180"
-             min_val="-180"
-             name="Twist Begin"
-             top_pad="4"
-             width="68" />
-            <spinner
-             decimal_digits="0"
-             follows="left|top"
-             height="19"
-             increment="9"
-             initial_value="0"
-             label="E"
-             label_width="10"
-             layout="topleft"
-             left_pad="10"
-             max_val="180"
-             min_val="-180"
-             name="Twist End"
-             top_delta="0"
-             width="68" />
-            <text
-             type="string"
-             length="1"
-             follows="left|top"
-             height="10"
-             layout="topleft"
-             left="125"
-             name="scale_taper"
-             top_pad="3"
-             width="150">
-                Taper
-            </text>
-            <text
-			 visible="false"
-             type="string"
-             length="1"
-             follows="left|top"
-             height="10"
-             layout="topleft"
-             left_delta="0"
-             name="scale_hole"
-             top_delta="0"
-             width="150">
-                Hole Size
-            </text>
-            <spinner
-             decimal_digits="2"
-             follows="left|top"
-             height="19"
-             increment="0.05"
-             initial_value="0"
-             label="X"
-             label_width="10"
-             layout="topleft"
-             left_delta="0"
-             min_val="-1"
-             name="Taper Scale X"
-             top_pad="4"
-             width="68" />
-            <spinner
-             decimal_digits="2"
-             follows="left|top"
-             height="19"
-             increment="0.05"
-             initial_value="0"
-             label="Y"
-             label_width="10"
-             layout="topleft"
-             left_pad="10"
-             min_val="-1"
-             name="Taper Scale Y"
-             top_delta="0"
-             width="68" />
-            <text
-             type="string"
-             length="1"
-             follows="left|top"
-             height="10"
-             layout="topleft"
-             left="125"
-             name="text topshear"
-             top_pad="3"
-             width="141">
-                Top Shear
-            </text>
-            <spinner
-             decimal_digits="2"
-             follows="left|top"
-             height="19"
-             increment="0.05"
-             initial_value="0"
-             label="X"
-             label_width="10"
-             layout="topleft"
-             left_delta="0"
-             max_val="0.5"
-             min_val="-0.5"
-             name="Shear X"
-             top_pad="4"
-             width="68" />
-            <spinner
-             decimal_digits="2"
-             follows="left|top"
-             height="19"
-             increment="0.05"
-             initial_value="0"
-             label="Y"
-             label_width="10"
-             layout="topleft"
-             left_pad="10"
-             max_val="0.5"
-             min_val="-0.5"
-             name="Shear Y"
-             top_delta="0"
-             width="68" />
-            <text
-			 visible="false"
-             type="string"
-             length="1"
-             follows="left|top"
-             height="10"
-             layout="topleft"
-             left="125"
-             name="advanced_cut"
-             top_pad="3"
-             width="150">
-                Profile Cut (begin/end)
-            </text>
-            <text
-			 visible="false"
-             type="string"
-             length="1"
-             follows="left|top"
-             height="10"
-             layout="topleft"
-             left_delta="0"
-             name="advanced_dimple"
-             top_delta="0"
-             width="150">
-                Dimple (begin/end)
-            </text>
-            <text
-             type="string"
-             length="1"
-             follows="left|top"
-             height="10"
-             layout="topleft"
-             left_delta="0"
-             name="advanced_slice"
-             top_delta="0"
-             width="150">
-                Slice (begin/end)
-            </text>
-            <spinner
-             follows="left|top"
-             height="19"
-             increment="0.02"
-             initial_value="0"
-             label="B"
-             label_width="10"
-             layout="topleft"
-             left_delta="0"
-             max_val="0.98"
-             name="Path Limit Begin"
-             top_pad="3"
-             width="68" />
-            <spinner
-             follows="left|top"
-             height="19"
-             increment="0.02"
-             initial_value="1"
-             label="E"
-             label_width="10"
-             layout="topleft"
-             left_pad="10"
-             min_val="0.02"
-             name="Path Limit End"
-             top_delta="0"
-             width="68" />
-            <text
-			 visible="false"
-             type="string"
-             length="1"
-             follows="left|top"
-             height="10"
-             layout="topleft"
-             left="125"
-             name="text taper2"
-             top_pad="3"
-             width="150">
-                Taper
-            </text>
-            <spinner
-			 visible="false"
-             decimal_digits="2"
-             follows="left|top"
-             height="19"
-             increment="0.05"
-             initial_value="0"
-             label="X"
-             label_width="10"
-             layout="topleft"
-             left_delta="0"
-             min_val="-1"
-             name="Taper X"
-             top_pad="3"
-             width="68" />
-            <spinner
-			 visible="false"
-             decimal_digits="2"
-             follows="left|top"
-             height="19"
-             increment="0.05"
-             initial_value="0"
-             label="Y"
-             label_width="10"
-             layout="topleft"
-             left_pad="10"
-             min_val="-1"
-             name="Taper Y"
-             top_delta="0"
-             width="68" />
-            <text
-			 visible="false"
-             type="string"
-             length="1"
-             follows="left|top"
-             height="10"
-             layout="topleft"
-             left="125"
-             name="text radius delta"
-             top_pad="2"
-             width="78">
-                Radius
-            </text>
-            <text
-			 visible="false"
-             type="string"
-             length="1"
-             follows="left|top"
-             height="10"
-             layout="topleft"
-             left_delta="78"
-             name="text revolutions"
-             width="68">
-                Revolutions
-            </text>
-            <spinner
-			 visible="false"
-             follows="left|top"
-             height="19"
-             increment="0.05"
-             initial_value="0"
-             layout="topleft"
-             left="125"
-             min_val="-1"
-             name="Radius Offset"
-             top_pad="4"
-             width="68" />
-            <spinner
-			 visible="false"
-             decimal_digits="2"
-             follows="left|top"
-             height="19"
-             initial_value="1"
-             layout="topleft"
-             left_pad="10"
-             max_val="4"
-             min_val="1"
-             name="Revolutions"
-             top_delta="0"
-             width="68" />
-            <texture_picker
-             can_apply_immediately="true"
-             default_image_name="Default"
-             follows="left|top"
-             height="141"
-             label="Sculpt Texture"
-             layout="topleft"
-             left="125"
-             name="sculpt texture control"
-             tool_tip="Click to choose a picture"
-             top="70"
-             visible="false"
-             width="145" />
-            <check_box
-             height="19"
-             label="Mirror"
-             layout="topleft"
-             left_delta="0"
-             name="sculpt mirror control"
-             tool_tip="Flips sculpted prim along the X axis"
-             top_pad="8"
-             visible="false"
-             width="130" />
-            <check_box
-             height="19"
-             label="Inside-out"
-             layout="topleft"
-             left_delta="0"
-             name="sculpt invert control"
-             tool_tip="Inverts the sculpted prims normals, making it appear inside-out"
-             top_pad="4"
-             visible="false"
-             width="121" />
-            <text
-             type="string"
-             length="1"
-             follows="left|top"
-             height="10"
-             layout="topleft"
-             left_delta="0"
-             name="label sculpt type"
-             top_pad="10"
-             visible="false"
-             width="130">
-                Stitching type
-            </text>
-            <combo_box
-             height="19"
-             layout="topleft"
-             left_delta="0"
-             name="sculpt type control"
-             top_pad="4"
-             visible="false"
-             width="150">
-                <combo_box.item
-                 label="(none)"
-                 name="None"
-                 value="None" />
-                <combo_box.item
-                 label="Sphere"
-                 name="Sphere"
-                 value="Sphere" />
-                <combo_box.item
-                 label="Torus"
-                 name="Torus"
-                 value="Torus" />
-                <combo_box.item
-                 label="Plane"
-                 name="Plane"
-                 value="Plane" />
-                <combo_box.item
-                 label="Cylinder"
-                 name="Cylinder"
-                 value="Cylinder" />
-              <combo_box.item
-                 label="Mesh"
-                 name="Mesh"
-                 value="Mesh" />
-            </combo_box>
-        </panel>
-        <panel
-         border="false"
-         follows="all"
-         height="367"
-         label="Features"
-         layout="topleft"
-         left_delta="0"
-         mouse_opaque="false"
-         help_topic="toolbox_features_tab"
-         name="Features"
-         top_delta="0"
-         width="295">
-	<panel.string name="None">None</panel.string>
-	<panel.string name="Prim">Prim</panel.string>
-	<panel.string name="Convex Hull">Convex Hull</panel.string>
-            <text
-             type="string"
-             length="1"
-             follows="left|top"
-             height="20"
-             layout="topleft"
-             left="10"
-             name="select_single"
-             top="5"
-             width="252"
-             word_wrap="true">
-                Select only one primitive to edit features.
-            </text>
-            <text
-             type="string"
-             length="1"
-             follows="left|top"
-             height="10"
-             layout="topleft"
-             left="10"
-             name="edit_object"
-             top="5"
-             width="252">
-                Edit object features:
-            </text>
-            <check_box
-             height="19"
-             label="Flexible Path"
-             layout="topleft"
-             left="10"
-             name="Flexible1D Checkbox Ctrl"
-             tool_tip="Allows object to flex about the Z axis (Client-side only)"
-             top_pad="20"
-             width="121" />
-            <spinner
-             follows="left|top"
-             height="19"
-             increment="1"
-             initial_value="2"
-             label="Softness"
-             label_width="70"
-             layout="topleft"
-             left_delta="0"
-             max_val="3"
-             name="FlexNumSections"
-             top_pad="10"
-             width="128" />
-            <spinner
-             follows="left|top"
-             height="19"
-             increment="0.5"
-             initial_value="0.3"
-             label="Gravity"
-             label_width="70"
-             layout="topleft"
-             left_delta="0"
-             max_val="10"
-             min_val="-10"
-             name="FlexGravity"
-             top_pad="4"
-             width="128" />
-            <spinner
-             follows="left|top"
-             height="19"
-             increment="0.5"
-             initial_value="2"
-             label="Drag"
-             label_width="70"
-             layout="topleft"
-             left_delta="0"
-             max_val="10"
-             name="FlexFriction"
-             top_pad="4"
-             width="128" />
-            <spinner
-             follows="left|top"
-             height="19"
-             increment="0.5"
-             initial_value="0"
-             label="Wind"
-             label_width="70"
-             layout="topleft"
-             left_delta="0"
-             max_val="10"
-             name="FlexWind"
-             top_pad="4"
-             width="128" />
-            <spinner
-             follows="left|top"
-             height="19"
-             increment="0.5"
-             initial_value="1"
-             label="Tension"
-             label_width="70"
-             layout="topleft"
-             left_delta="0"
-             max_val="10"
-             name="FlexTension"
-             top_pad="4"
-             width="128" />
-            <spinner
-             follows="left|top"
-             height="19"
-             increment="0.01"
-             initial_value="0"
-             label="Force X"
-             label_width="70"
-             layout="topleft"
-             left_delta="0"
-             max_val="10"
-             min_val="-10"
-             name="FlexForceX"
-             top_pad="4"
-             width="128" />
-            <spinner
-             follows="left|top"
-             height="19"
-             increment="0.01"
-             initial_value="0"
-             label="Force Y"
-             label_width="70"
-             layout="topleft"
-             left_delta="0"
-             max_val="10"
-             min_val="-10"
-             name="FlexForceY"
-             top_pad="4"
-             width="128" />
-            <spinner
-             follows="left|top"
-             height="19"
-             increment="0.01"
-             initial_value="0"
-             label="Force Z"
-             label_width="70"
-             layout="topleft"
-             left_delta="0"
-             max_val="10"
-             min_val="-10"
-             name="FlexForceZ"
-             top_pad="4"
-             width="128" />
-
-            <check_box
-             height="16"
-             label="Light"
-             layout="topleft"
-             left="10"
-             name="Light Checkbox Ctrl"
-             tool_tip="Causes object to emit light"
-             top_pad="15"
-             width="60" />
-            <color_swatch
-             can_apply_immediately="true"
-             color="0.5 0.5 0.5 1"
-	     border.border_thickness="0"
-             follows="left|top"
-             height="50"
-             layout="topleft"
-             left_pad="10"
-             top_pad="-17"
-             name="colorswatch"
-             tool_tip="Click to open color picker"
-             width="40" />
-         <texture_picker
-            allow_no_texture="true"
-            top_delta="0"
-            can_apply_immediately="true"
-            default_image_name="Default"
-            follows="left|top"
-            height="48"
-            label=""
-            left_delta="57"
-            mouse_opaque="true"
-            name="light texture control"
-            tool_tip="Click to choose a projection image (only has effect with deferred rendering enabled)"
-            width="32" />
-          <spinner
-             follows="left|top"
-             height="19"
-             initial_value="0.5"
-             label="Intensity"
-             label_width="70"
-             layout="topleft"
-             left="10"
-             name="Light Intensity"
-             top_pad="3"
-             width="128" />
-          <spinner bottom_delta="0"
-                   decimal_digits="3"
-                   follows="left|top"
-                   height="16"
-                   increment="0.1"
-                   initial_value="0.5"
-                   label="FOV"
-                   label_width="55"
-                   left="144"
-                   max_val="3"
-                   min_val="0"
-                   mouse_opaque="true"
-                   name="Light FOV"
-                   width="120" />
-          <spinner follows="left|top"
-                   height="19"
-                   initial_value="5"
-                   label="Radius"
-                   label_width="70"
-                   layout="topleft"
-                   left="10"
-                   max_val="20"
-                   name="Light Radius"
-                   top_pad="3"
-                   width="128" />
-          <spinner bottom_delta="0"
-                   decimal_digits="3"
-                   follows="left|top"
-                   height="16"
-                   increment="0.5"
-                   initial_value="0.5"
-                   label="Focus"
-                   label_width="55"
-                   left="144"
-                   max_val="20"
-                   min_val="-20"
-                   mouse_opaque="true"
-                   name="Light Focus"
-                   width="120" />
-          <spinner follows="left|top"
-                   height="19"
-                   increment="0.25"
-                   initial_value="1"
-                   label="Falloff"
-                   label_width="70"
-                   layout="topleft"
-                   left="10"
-                   max_val="2"
-                   name="Light Falloff"
-                   top_pad="3"
-                   width="128" />
-          <spinner bottom_delta="0"
-                   decimal_digits="3"
-                   follows="left|top"
-                   height="16"
-                   increment="0.05"
-                   initial_value="1"
-                   label="Ambiance"
-                   label_width="55"
-                   left="144"
-                   max_val="1"
-                   min_val="0"
-                   mouse_opaque="true"
-                   name="Light Ambiance"
-                   width="120" />
-            <text
-             type="string"
-             length="1"
-             follows="left|top"
-             height="10"
-             layout="topleft"
-             name="label physicsshapetype"
-             top="38"
-             width="121">
-                Physics Shape Type:
-            </text>
-			<combo_box
-			   height="19"
-			   top_delta="15" 
-			   layout="topleft"
-			   follows="left|top"
-			   name="Physics Shape Type Combo Ctrl"
-			   tool_tip="Choose the physics shape type"
-			   width="108"/>
-            <combo_box
-             height="19"
-             layout="topleft"
-             name="material"
-             top_pad="5"
-             width="150">
-                <combo_box.item
-                 label="Stone"
-                 name="Stone"
-                 value="Stone" />
-                <combo_box.item
-                 label="Metal"
-                 name="Metal"
-                 value="Metal" />
-                <combo_box.item
-                 label="Glass"
-                 name="Glass"
-                 value="Glass" />
-                <combo_box.item
-                 label="Wood"
-                 name="Wood"
-                 value="Wood" />
-                <combo_box.item
-                 label="Flesh"
-                 name="Flesh"
-                 value="Flesh" />
-                <combo_box.item
-                 label="Plastic"
-                 name="Plastic"
-                 value="Plastic" />
-                <combo_box.item
-                 label="Rubber"
-                 name="Rubber"
-                 value="Rubber" />
-            </combo_box>
-
-            <spinner
-             follows="left|top"
-             height="19"
-             increment="1"
-             initial_value="1"
-             label="Gravity"
-             label_width="70"
-             layout="topleft"
-             min_val="-1"
-             max_val="28"
-             name="Physics Gravity"
-             top_pad="10"
-             width="132" />
-
-            <spinner
-             follows="left|top"
-             height="19"
-             increment="0.1"
-             initial_value="0"
-             label="Friction"
-             label_width="70"
-             layout="topleft"
-             left_delta="0"
-             max_val="255"
-             min_val="0"
-             name="Physics Friction"
-             top_pad="4"
-             width="132" />
-
-            <spinner
-             follows="left|top"
-             height="19"
-             increment="0.1"
-             initial_value="0"
-             label="Density"
-             label_width="70"
-             layout="topleft"
-             left_delta="0"
-             max_val="22587"
-             min_val="1"
-             name="Physics Density"
-             top_pad="4"
-             width="132" />
-
-            <spinner
-             follows="left|top"
-             height="19"
-             increment="0.01"
-             initial_value="0"
-             label="Restitution"
-             label_width="70"
-             layout="topleft"
-             left_delta="0"
-             max_val="1"
-             min_val="0"
-             name="Physics Restitution"
-             top_pad="4"
-             width="132" />
-        </panel>
-         <panel
-         border="false"
-         follows="all"
-         height="367"
-         label="Texture"
-         layout="topleft"
-         left_delta="0"
-         mouse_opaque="false"
-         help_topic="toolbox_texture_tab"
-         name="Texture"
-         top_delta="0"
-         width="295">
-            <panel.string
-             name="string repeats per meter">
-                Repeats Per Meter
-            </panel.string>
-            <panel.string
-             name="string repeats per face">
-                Repeats Per Face
-            </panel.string>
-            <texture_picker
-             can_apply_immediately="true"
-             default_image_name="Default"
-             fallback_image="locked_image.j2c"
-             follows="left|top"
-             height="80"
-             label="Texture"
-             layout="topleft"
-             left="10"
-             name="texture control"
-             tool_tip="Click to choose a picture"
-             top="8"
-             width="64" />
-            <color_swatch
-             can_apply_immediately="true"
-             follows="left|top"
-             height="80"
-             label="Color"
-             layout="topleft"
-             left_pad="15"
-             name="colorswatch"
-             tool_tip="Click to open color picker"
-             top_delta="0"
-             width="64" />
-            <text
-             type="string"
-             length="1"
-             follows="left|top"
-             height="10"
-             layout="topleft"
-             left_pad="15"
-             name="color trans"
-             text_readonly_color="LabelDisabledColor"
-             top="6"
-             width="110">
-                Transparency %
-            </text>
-            <spinner
-             decimal_digits="0"
-             follows="left|top"
-             height="19"
-             increment="2"
-             initial_value="0"
-             layout="topleft"
-             left_delta="0"
-             max_val="100"
-             name="ColorTrans"
-             top_pad="4"
-             width="80" />
-            <text
-             type="string"
-             length="1"
-             follows="left|top"
-             height="10"
-             layout="topleft"
-             left_delta="0"
-             name="glow label"
-             text_readonly_color="LabelDisabledColor"
-             top_pad="8"
-             width="80">
-                Glow
-            </text>
-            <spinner
-             decimal_digits="2"
-             follows="left|top"
-             height="19"
-             initial_value="0"
-             layout="topleft"
-             left_delta="0"
-             name="glow"
-             top_pad="4"
-             width="80" />
-            <check_box
-             height="19"
-             label="Full Bright"
-             layout="topleft"
-             left_delta="-5"
-             name="checkbox fullbright"
-             top_pad="4"
-             width="81" />
-            <text
-             type="string"
-             length="1"
-             follows="left|top"
-             height="10"
-             layout="topleft"
-             left="10"
-             name="tex gen"
-             text_readonly_color="LabelDisabledColor"
-             top_pad="5"
-             width="90">
-                Mapping
-            </text>
-            <combo_box
-             height="23"
-             layout="topleft"
-             left_delta="0"
-             name="combobox texgen"
-             top_pad="4"
-             width="90">
-                <combo_box.item
-                 label="Default"
-                 name="Default"
-                 value="Default" />
-                <combo_box.item
-                 label="Planar"
-                 name="Planar"
-                 value="Planar" />
-            </combo_box>
-            <text
-             type="string"
-             length="1"
-             follows="left|top"
-             height="10"
-             layout="topleft"
-             name="label shininess"
-             left_pad="4"
-             text_readonly_color="LabelDisabledColor"
-             top_pad="-37"
-             width="90">
-                Shininess
-            </text>
-            <combo_box
-             height="23"
-             layout="topleft"
-             left_delta="0"
-             name="combobox shininess"
-             top_pad="4"
-             width="90">
-                <combo_box.item
-                 label="None"
-                 name="None"
-                 value="None" />
-                <combo_box.item
-                 label="Low"
-                 name="Low"
-                 value="Low" />
-                <combo_box.item
-                 label="Medium"
-                 name="Medium"
-                 value="Medium" />
-                <combo_box.item
-                 label="High"
-                 name="High"
-                 value="High" />
-            </combo_box>
-            <text
-             type="string"
-             length="1"
-             follows="left|top"
-             height="10"
-             layout="topleft"
-             left_pad="4"
-             name="label bumpiness"
-             text_readonly_color="LabelDisabledColor"
-             top_pad="-37"
-             width="90">
-                Bumpiness
-            </text>
-            <combo_box
-             height="23"
-             layout="topleft"
-             left_delta="0"
-             name="combobox bumpiness"
-             top_pad="4"
-             width="90">
-                <combo_box.item
-                 label="None"
-                 name="None"
-                 value="None" />
-                <combo_box.item
-                 label="Brightness"
-                 name="Brightness"
-                 value="Brightness" />
-                <combo_box.item
-                 label="Darkness"
-                 name="Darkness"
-                 value="Darkness" />
-                <combo_box.item
-                 label="woodgrain"
-                 name="woodgrain"
-                 value="woodgrain" />
-                <combo_box.item
-                 label="bark"
-                 name="bark"
-                 value="bark" />
-                <combo_box.item
-                 label="bricks"
-                 name="bricks"
-                 value="bricks" />
-                <combo_box.item
-                 label="checker"
-                 name="checker"
-                 value="checker" />
-                <combo_box.item
-                 label="concrete"
-                 name="concrete"
-                 value="concrete" />
-                <combo_box.item
-                 label="crustytile"
-                 name="crustytile"
-                 value="crustytile" />
-                <combo_box.item
-                 label="cutstone"
-                 name="cutstone"
-                 value="cutstone" />
-                <combo_box.item
-                 label="discs"
-                 name="discs"
-                 value="discs" />
-                <combo_box.item
-                 label="gravel"
-                 name="gravel"
-                 value="gravel" />
-                <combo_box.item
-                 label="petridish"
-                 name="petridish"
-                 value="petridish" />
-                <combo_box.item
-                 label="siding"
-                 name="siding"
-                 value="siding" />
-                <combo_box.item
-                 label="stonetile"
-                 name="stonetile"
-                 value="stonetile" />
-                <combo_box.item
-                 label="stucco"
-                 name="stucco"
-                 value="stucco" />
-                <combo_box.item
-                 label="suction"
-                 name="suction"
-                 value="suction" />
-                <combo_box.item
-                 label="weave"
-                 name="weave"
-                 value="weave" />
-            </combo_box>
-          <!--
-            <line_editor
-             bevel_style="in"
-             border_style="line"
-             border_thickness="1"
-             follows="left|top"
-             height="16"
-             layout="topleft"
-             left="10"
-             max_length_bytes="63"
-             name="Home Url"
-             select_on_focus="true"
-             top="134"
-             width="250" />
-            <check_box
-             height="16"
-             label="Media Face"
-             layout="topleft"
-             left_delta="0"
-             name="has media"
-             top_pad="6"
-             width="70" />
-            <button
-             follows="left|top"
-             font="SansSerifSmall"
-             height="20"
-             label="Set Media Info"
-             label_selected="Set Media Info"
-             layout="topleft"
-             left_pad="60"
-             name="media info set"
-             top_delta="-4"
-             width="120" />
--->
-            <check_box
-             follows="top|left"
-             height="16"
-             initial_value="false"
-             label="Align planar faces"
-             layout="topleft"
-             left="17"
-             name="checkbox planar align"
-             tool_tip="Align textures on all selected faces with the last selected face. Requires Planar texture mapping."
-             top_delta="26"
-             width="140" />
-            <text
-             type="string"
-             length="1"
-             follows="left|top"
-             height="10"
-             layout="topleft"
-             left="10"
-             name="rpt"
-             text_readonly_color="LabelDisabledColor"
-             top_pad="2"
-             width="140">
-                Repeats / Face
-            </text>
-            <spinner
-             follows="left|top"
-             height="19"
-             initial_value="0"
-             label="Horizontal (U)"
-             label_width="125"
-             layout="topleft"
-             left="20"
-             max_val="100"
-             name="TexScaleU"
-             top_pad="5"
-             width="185" />
-            <check_box
-             height="19"
-             label="Flip"
-             layout="topleft"
-             left_pad="5"
-             name="checkbox flip s"
-             top_delta="0"
-             width="70" />
-            <spinner
-             follows="left|top"
-             height="19"
-             initial_value="0"
-             label="Vertical (V)"
-             label_width="125"
-             layout="topleft"
-             left="20"
-             max_val="100"
-             name="TexScaleV"
-             width="185" />
-            <check_box
-             height="19"
-             label="Flip"
-             layout="topleft"
-             left_pad="5"
-             name="checkbox flip t"
-             top_delta="0"
-             width="70" />
-            <spinner
-             decimal_digits="2"
-             follows="left|top"
-             height="19"
-             increment="1"
-             initial_value="0"
-			 label="Rotation˚"
-             layout="topleft"
-			 label_width="135"
-             left="10"
-             max_val="9999"
-             min_val="-9999"
-             name="TexRot"
-             width="195" />
-
-            <spinner
-             decimal_digits="1"
-             follows="left|top"
-             height="23"
-             initial_value="1"
-			 label="Repeats / Meter"
-             layout="topleft"
-			 label_width="135"
-             left="10"
-             max_val="10"
-             min_val="0.1"
-             name="rptctrl"
-             width="195" />
-            <button
-             follows="left|top"
-             height="23"
-             label="Apply"
-             label_selected="Apply"
-             layout="topleft"
-             left_pad="5"
-             name="button apply"
-             width="75" />
-            <text
-             type="string"
-             length="1"
-             follows="left|top"
-             height="10"
-             layout="topleft"
-             left="10"
-             name="tex offset"
-             text_readonly_color="LabelDisabledColor"
-             width="200">
-                Texture Offset
-            </text>
-            <spinner
-             follows="left|top"
-             height="19"
-             initial_value="0"
-             label="Horizontal (U)"
-             label_width="125"
-             layout="topleft"
-             left="20"
-             min_val="-1"
-             name="TexOffsetU"
-             width="185" />
-            <spinner
-             follows="left|top"
-             height="19"
-             initial_value="0"
-             label="Vertical (V)"
-             label_width="125"
-             layout="topleft"
-             left_delta="0"
-             min_val="-1"
-             name="TexOffsetV"
-             top_pad="1"
-             width="185" />
-        <panel
-         border="false"
-         follows="left|top"
-         layout="topleft"
-         mouse_opaque="false"
-         background_visible="true"
-         bg_alpha_color="DkGray"
-         name="Add_Media"
-         left="0"
-         height="47"
-         width="290">
-            <text
-             type="string"
-             length="1"
-             follows="left|top"
-             height="18"
-             layout="topleft"
-             left="10"
-             top_pad="3"
-             name="media_tex"
-             width="190">
-              Media
-			</text>
-			<button
-			 follows="top|left"
-			 height="18"
-			 image_selected="AddItem_Press"
-			 image_unselected="AddItem_Off"
-			 image_disabled="AddItem_Disabled"
-			 layout="topleft"
-			 left_pad="0"
-			 name="add_media"
-			 tab_stop="false"
-			 top_delta="0"
-			 tool_tip="Add Media"
-			 width="18">
-				<button.commit_callback
-				function="BuildTool.AddMedia"/>
-			</button>
-			<button
-			 follows="top|left"
-			 height="18"
-			 image_selected="TrashItem_Press"
-			 image_unselected="TrashItem_Off"
-			 layout="topleft"
-			 left_pad="5"
-			 name="delete_media"
-			 tool_tip="Delete this media texture"
-			 top_delta="0"
-			 width="18">
-				<button.commit_callback
-				function="BuildTool.DeleteMedia"/>
-			</button>
-			<button
-			 follows="top|left"
-			 tool_tip="Edit this Media"
-			 height="12"
-             image_disabled="Icon_Gear_Background"
-             image_selected="Icon_Gear_Press"
-             image_unselected="Icon_Gear_Foreground"
-			 layout="topleft"
-			 left_pad="10"
-			 name="edit_media"
-			 top_delta="3"
-			 width="12">
-				<button.commit_callback
-				function="BuildTool.EditMedia"/>
-			</button>
-      <text
-			 follows="left|top|right"
-			 height="9"
-			 layout="topleft"
-			 left="10"
-                         use_ellipses="true"
-			 read_only="true"
-			 name="media_info"
-			 width="280" />
-      <web_browser
-        visible="false"
-        enabled="false"
-        border_visible="true"
-        bottom_delta="0"
-        follows="top|left"
-        left="0"
-        name="title_media"
-        width="4"
-        height="4"
-        start_url="about:blank"
-        decouple_texture_size="true" />
-     <button
-			 follows="right|top"
-			 height="22"
-			 label="Align"
-			 label_selected="Align Media"
-			 layout="topleft"
-			 right="-16"
-			 name="button align"
-			 top_delta="-4"
-			 tool_tip="Align media texture (must load first)"
-			 width="80" />
-		</panel>
-	   </panel>
-       <panel
-         border="false"
-         follows="all"
-         label="Content"
-         layout="topleft"
-         left_delta="0"
-         mouse_opaque="false"
-         help_topic="toolbox_contents_tab"
-         name="Contents"
-         top_delta="0"
-         width="295">
-            <button
-             follows="left|top"
-             height="23"
-             label="New Script"
-             label_selected="New Script"
-             layout="topleft"
-             left="10"
-             name="button new script"
-             top="10"
-             width="134" />
-            <button
-             follows="left|top"
-             height="23"
-             label="Permissions"
-             layout="topleft"
-             left_pad="8"
-             name="button permissions"
-             width="134" />
-            <panel_inventory_object
-             border="true"
-             border_visible="true"
-             bevel_style="in"
-             follows="left|top|right"
-             height="325"
-             layout="topleft"
-             left="10"
-             name="contents_inventory"
-             top="50"
-             width="275" />
-		</panel>
-        </tab_container>
-	<panel
-	 follows="left|top"
-     height="384"
-     layout="topleft"
-     left_delta="0"
-     name="land info panel"
-     top_delta="0"
-     width="295">
-    <text
-         type="string"
-         length="1"
-         font="SansSerifBig"
-         follows="left|top"
-         height="19"
-         layout="topleft"
-         left="20"
-         name="label_parcel_info"
-         top="24"
-         width="240">
-            Parcel Information
-        </text>
-        <text
-         type="string"
-         length="1"
-         follows="left|top"
-         height="19"
-         layout="topleft"
-         left="30"
-         name="label_area_price"
-         top="48"
-         width="150">
-            Price: L$[PRICE] for [AREA] m²
-        </text>
-        <text
-         type="string"
-         length="1"
-         follows="left|top"
-         height="19"
-         layout="topleft"
-         left_delta="0"
-         name="label_area"
-         top_delta="0"
-         width="150">
-            Area: [AREA] m²
-        </text>
-        <button
-         follows="left|top"
-         height="23"
-         label="About Land"
-         label_selected="About Land"
-         layout="topleft"
-         left_delta="0"
-         name="button about land"
-         top_pad="4"
-         width="125" />
-        <check_box
-         control_name="ShowParcelOwners"
-         height="19"
-         label="Show owners"
-         layout="topleft"
-         left_delta="0"
-         name="checkbox show owners"
-         tool_tip="Colorize the parcels according to the type of owner: &#10;&#10;Green = Your land &#10;Aqua = Your group&apos;s land &#10;Red = Owned by others &#10;Yellow = For sale &#10;Purple = For auction &#10;Grey = Public"
-         top_pad="8"
-         width="205" />
-        <text
-         type="string"
-         length="1"
-         font="SansSerifBig"
-         follows="left|top"
-         height="19"
-         layout="topleft"
-         left="20"
-         name="label_parcel_modify"
-         top="152"
-         width="240">
-            Modify Parcel
-        </text>
-        <button
-         follows="left|top"
-         height="23"
-         label="Subdivide"
-         label_selected="Subdivide"
-         layout="topleft"
-         left="30"
-         name="button subdivide land"
-         top="172"
-         width="125" />
-        <button
-         follows="left|top"
-         height="23"
-         label="Join"
-         label_selected="Join"
-         layout="topleft"
-         left_delta="0"
-         name="button join land"
-         top_pad="4"
-         width="125" />
-        <text
-         type="string"
-         length="1"
-         font="SansSerifBig"
-         follows="left|top"
-         height="19"
-         layout="topleft"
-         left="20"
-         name="label_parcel_trans"
-         top="256"
-         width="240">
-            Land Transactions
-        </text>
-        <button
-         follows="left|top"
-         height="23"
-         label="Buy Land"
-         label_selected="Buy Land"
-         layout="topleft"
-         left="30"
-         name="button buy land"
-         top="276"
-         width="125" />
-        <button
-         follows="left|top"
-         height="23"
-         label="Abandon Land"
-         label_selected="Abandon Land"
-         layout="topleft"
-         left_delta="0"
-         name="button abandon land"
-         top_pad="4"
-         width="125" />
- </panel>
-<!-- end of tabs -->
-</floater>
->>>>>>> d5041f5f
+<?xml version="1.0" encoding="utf-8" standalone="yes" ?>
+<floater
+ legacy_header_height="18"
+ follows="left|top|right"
+ height="580"
+ layout="topleft"
+ bg_opaque_image="Window_NoTitle_Foreground"
+ bg_alpha_image="Window_NoTitle_Background"
+ name="toolbox floater"
+ help_topic="toolbox_floater"
+ save_rect="true"
+ short_title="BUILD TOOLS"
+ single_instance="true"
+ save_visibility="true"
+ sound_flags="0"
+ width="295">
+    <floater.string
+     name="status_rotate">
+        Drag colored bands to rotate object
+    </floater.string>
+    <floater.string
+     name="status_scale">
+        Click and drag to stretch selected side
+    </floater.string>
+    <floater.string
+     name="status_move">
+        Drag to move, shift-drag to copy
+    </floater.string>
+    <floater.string
+     name="status_modifyland">
+        Click and hold to modify land
+    </floater.string>
+    <floater.string
+     name="status_camera">
+        Click and drag to move camera
+    </floater.string>
+    <floater.string
+     name="status_grab">
+        Drag to move, Ctrl to lift, Ctrl+Shift to rotate
+    </floater.string>
+    <floater.string
+     name="status_place">
+        Click inworld to build
+    </floater.string>
+    <floater.string
+     name="status_selectland">
+        Click and drag to select land
+    </floater.string>
+    <floater.string
+     name="grid_screen_text">
+        Screen
+    </floater.string>
+    <floater.string
+     name="grid_local_text">
+        Local
+    </floater.string>
+    <floater.string
+     name="grid_world_text">
+        World
+    </floater.string>
+    <floater.string
+     name="grid_reference_text">
+        Reference
+    </floater.string>
+    <floater.string
+     name="grid_attachment_text">
+        Attachment
+    </floater.string>
+    <button
+     follows="left|top"
+     height="25"
+     image_bottom_pad="1"
+     image_overlay="Tool_Zoom"
+     image_selected="PushButton_Selected_Press"
+     layout="topleft"
+     left="10"
+     name="button focus"
+     tool_tip="Focus"
+     width="35">
+	  <button.commit_callback
+	     function="BuildTool.setTool"
+	     parameter="Focus" />
+	</button>
+    <button
+     follows="left|top"
+      height="25"
+     image_bottom_pad="1"
+     image_overlay="Tool_Grab"
+     image_selected="PushButton_Selected_Press"
+     layout="topleft"
+     left_pad="10"
+     name="button move"
+     tool_tip="Move"
+     width="35">
+	  <button.commit_callback
+	     function="BuildTool.setTool"
+	     parameter="Move" />
+	</button>
+    <button
+     follows="left|top"
+     height="25"
+     image_bottom_pad="1"
+     image_overlay="Tool_Face"
+     image_selected="PushButton_Selected_Press"
+     layout="topleft"
+     left_pad="10"
+     name="button edit"
+     tool_tip="Edit"
+     width="35">
+	  <button.commit_callback
+	     function="BuildTool.setTool"
+	     parameter="Edit" />
+	</button>
+    <button
+     follows="left|top"
+      height="25"
+     image_bottom_pad="1"
+     image_overlay="Tool_Create"
+     image_selected="PushButton_Selected_Press"
+     layout="topleft"
+     left_pad="10"
+     name="button create"
+     tool_tip="Create"
+     width="35">
+	  <button.commit_callback
+	     function="BuildTool.setTool"
+	     parameter="Create" />
+	</button>
+    <button
+     follows="left|top"
+      height="25"
+     image_bottom_pad="1"
+     image_overlay="Tool_Dozer"
+     image_selected="PushButton_Selected_Press"
+     layout="topleft"
+     left_pad="10"
+     name="button land"
+     tool_tip="Land"
+     width="35">
+	  <button.commit_callback
+	     function="BuildTool.setTool"
+	     parameter="Land" />
+	</button>
+    <text
+     height="30"
+     word_wrap="true"
+     use_ellipses="true"
+     type="string"
+     text_color="LabelSelectedDisabledColor"
+     length="1"
+     follows="left|top"
+     layout="topleft"
+     left="8"
+     name="text status"
+     top_pad="3"
+     width="285">
+        Drag to move, shift-drag to copy
+    </text>
+   <radio_group
+     layout="topleft"
+     left="10"
+      height="70"
+      top="59"
+     name="focus_radio_group">
+        <radio_item
+         top_pad="6"
+         label="Zoom"
+         layout="topleft"
+         name="radio zoom" />
+        <radio_item
+         top_pad="6"
+         label="Orbit (Ctrl)"
+         layout="topleft"
+         name="radio orbit" />
+        <radio_item
+         top_pad="6"
+         label="Pan (Ctrl+Shift)"
+         layout="topleft"
+         name="radio pan" />
+		 <radio_group.commit_callback
+	     function="BuildTool.commitRadioFocus"/>
+    </radio_group>
+   <slider_bar
+     follows="left|top"
+     height="14"
+     increment="0.01"
+     initial_value="0.125"
+     layout="topleft"
+     max_val="0.5"
+     top_delta="-2"
+     left_delta="100"
+     name="slider zoom"
+     width="134">
+	 <slider_bar.commit_callback
+	     function="BuildTool.commitZoom"/>
+	</slider_bar>
+   <radio_group
+      left="10"
+      height="70"
+      top="59"
+     layout="topleft"
+     name="move_radio_group">
+        <radio_item
+         top_pad="6"
+         label="Move"
+         layout="topleft"
+         name="radio move" />
+        <radio_item
+		 top_pad="6"
+         label="Lift (Ctrl)"
+         layout="topleft"
+         name="radio lift" />
+        <radio_item
+         top_pad="6"
+         label="Spin (Ctrl+Shift)"
+         layout="topleft"
+         name="radio spin" />
+		 <radio_group.commit_callback
+			function="BuildTool.commitRadioMove"/>
+	</radio_group>
+	<radio_group
+     follows="left|top"
+	 left="5"
+	 top="59"
+	 height="70"
+     layout="topleft"
+	 name="edit_radio_group">
+        <radio_item
+		 label="Move"
+		 layout="topleft"
+		 name="radio position" />
+        <radio_item
+		 top_pad="6"
+         label="Rotate (Ctrl)"
+         layout="topleft"
+         name="radio rotate" />
+        <radio_item
+		 top_pad="6"
+         label="Stretch (Ctrl+Shift)"
+         layout="topleft"
+         name="radio stretch" />
+        <radio_item
+		 top_pad="6"
+         label="Select Face"
+         layout="topleft"
+         name="radio select face" />
+			<radio_group.commit_callback
+			function="BuildTool.commitRadioEdit"/>
+    </radio_group>
+    <check_box
+     left="5"
+     follows="left|top"
+     height="28"
+	 control_name="EditLinkedParts"
+     label="Edit linked"
+     layout="topleft"
+     name="checkbox edit linked parts"
+     top_pad="-10">
+		  <check_box.commit_callback
+			function="BuildTool.selectComponent"/>
+	</check_box>
+
+   <button
+     follows="left|top"
+     height="23"
+     label="Link"
+     top_pad="2"
+     layout="topleft"
+     left="5"
+     name="link_btn"
+     width="50">
+	  <button.commit_callback
+	     function="BuildTool.LinkObjects"/>
+    </button>
+    <button
+     follows="left|top"
+     height="23"
+     label="Unlink"
+     layout="topleft"
+     left_pad="2"
+     name="unlink_btn"
+     width="50">
+	  <button.commit_callback
+	     function="BuildTool.UnlinkObjects"/>
+    </button>
+    <text
+	   text_color="LtGray_50"
+	   follows="top|left"
+	   halign="left"
+	   left_pad="3"
+	   name="RenderingCost"
+	   tool_tip="Shows the rendering cost calculated for this object"
+	   top_delta="11"
+	   type="string"
+	   width="100">
+	   þ: [COUNT]
+	   </text>
+    <check_box
+     control_name="ScaleUniform"
+     height="19"
+     label=""
+     layout="topleft"
+     left="143"
+     name="checkbox uniform"
+     top="50"
+     width="20" />
+    <text
+     height="19"
+     label="Stretch Both Sides"
+     left_delta="20"
+     name="checkbox uniform label"
+     top_delta="2"
+     width="120"
+     layout="topleft"
+     follows="top|left"
+     wrap="true">
+     	Stretch Both Sides
+    </text>
+    <check_box
+     control_name="ScaleStretchTextures"
+     height="19"
+     initial_value="true"
+     label="Stretch Textures"
+     layout="topleft"
+     left="143"
+     name="checkbox stretch textures"
+     top_pad="-6"
+     follows="left|top"
+     width="134" />
+   <check_box
+     control_name="SnapEnabled"
+     height="18"
+     initial_value="true"
+     label="Snap to grid"
+     layout="topleft"
+     top_pad="0"
+     name="checkbox snap to grid"
+     width="134" />
+    <combo_box
+     height="23"
+     layout="topleft"
+     follows="left|top"
+     name="combobox grid mode"
+     tool_tip="Choose the type of grid ruler for positioning the object"
+     top_pad="0"
+     width="108">
+        <combo_box.item
+         label="World grid"
+         name="World"
+         value="World" />
+        <combo_box.item
+         label="Local grid"
+         name="Local"
+         value="Local" />
+        <combo_box.item
+         label="Reference grid"
+         name="Reference"
+         value="Reference" />
+		 <combo_box.commit_callback
+	     function="BuildTool.gridMode"/>
+    </combo_box>
+    <button
+     left_pad="0"
+     image_selected="ForwardArrow_Press"
+     image_unselected="ForwardArrow_Off"
+     layout="topleft"
+     follows="top|left"
+     name="Options..."
+     tool_tip="See more grid options"
+     top_pad="-22"
+     right="-10"
+     width="18"
+     height="23" >
+	 <button.commit_callback
+	     function="BuildTool.gridOptions"/>
+	</button>
+   <button
+     follows="left|top"
+     height="20"
+     image_disabled="Object_Cube"
+     image_disabled_selected="Object_Cube"
+     image_selected="Object_Cube_Selected"
+     image_unselected="Object_Cube"
+     layout="topleft"
+     left="10"
+     name="ToolCube"
+     tool_tip="Cube"
+     top="51"
+     width="20" />
+    <button
+     follows="left|top"
+     height="20"
+     image_disabled="Object_Prism"
+     image_disabled_selected="Object_Prism"
+     image_selected="Object_Prism_Selected"
+     image_unselected="Object_Prism"
+     layout="topleft"
+     left_delta="29"
+     name="ToolPrism"
+     tool_tip="Prism"
+     top_delta="0"
+     width="20" />
+    <button
+     follows="left|top"
+     height="20"
+     image_disabled="Object_Pyramid"
+     image_disabled_selected="Object_Pyramid"
+     image_selected="Object_Pyramid_Selected"
+     image_unselected="Object_Pyramid"
+     layout="topleft"
+     left_delta="29"
+     name="ToolPyramid"
+     tool_tip="Pyramid"
+     top_delta="0"
+     width="20" />
+    <button
+     follows="left|top"
+     height="20"
+     image_disabled="Object_Tetrahedron"
+     image_disabled_selected="Object_Tetrahedron"
+     image_selected="Object_Tetrahedron_Selected"
+     image_unselected="Object_Tetrahedron"
+     layout="topleft"
+     left_delta="29"
+     name="ToolTetrahedron"
+     tool_tip="Tetrahedron"
+     top_delta="0"
+     width="20" />
+    <button
+     follows="left|top"
+     height="20"
+     image_disabled="Object_Cylinder"
+     image_disabled_selected="Object_Cylinder"
+     image_selected="Object_Cylinder_Selected"
+     image_unselected="Object_Cylinder"
+     layout="topleft"
+     left_delta="29"
+     name="ToolCylinder"
+     tool_tip="Cylinder"
+     top_delta="0"
+     width="20" />
+    <button
+     follows="left|top"
+     height="20"
+     image_disabled="Object_Hemi_Cylinder"
+     image_disabled_selected="Object_Hemi_Cylinder"
+     image_selected="Object_Hemi_Cylinder_Selected"
+     image_unselected="Object_Hemi_Cylinder"
+     layout="topleft"
+     left_delta="29"
+     name="ToolHemiCylinder"
+     tool_tip="Hemicylinder"
+     top_delta="0"
+     width="20" />
+    <button
+     follows="left|top"
+     height="20"
+     image_disabled="Object_Cone"
+     image_disabled_selected="Object_Cone"
+     image_selected="Object_Cone_Selected"
+     image_unselected="Object_Cone"
+     layout="topleft"
+     left_delta="29"
+     name="ToolCone"
+     tool_tip="Cone"
+     top_delta="0"
+     width="20" />
+    <button
+     follows="left|top"
+     height="20"
+     image_disabled="Object_Hemi_Cone"
+     image_disabled_selected="Object_Hemi_Cone"
+     image_selected="Object_Hemi_Cone_Selected"
+     image_unselected="Object_Hemi_Cone"
+     layout="topleft"
+     left_delta="29"
+     name="ToolHemiCone"
+     tool_tip="Hemicone"
+     top_delta="0"
+     width="20" />
+    <button
+     follows="left|top"
+     height="20"
+     image_disabled="Object_Sphere"
+     image_disabled_selected="Object_Sphere"
+     image_selected="Object_Sphere_Selected"
+     image_unselected="Object_Sphere"
+     layout="topleft"
+     left_delta="29"
+     name="ToolSphere"
+     tool_tip="Sphere"
+     top_delta="0"
+     width="20" />
+    <button
+     follows="left|top"
+     height="20"
+     image_disabled="Object_Hemi_Sphere"
+     image_disabled_selected="Object_Hemi_Sphere"
+     image_selected="Object_Hemi_Sphere_Selected"
+     image_unselected="Object_Hemi_Sphere"
+     layout="topleft"
+     left_delta="29"
+     name="ToolHemiSphere"
+     tool_tip="Hemisphere"
+     top_delta="0"
+     width="20" />
+    <button
+     follows="left|top"
+     height="20"
+     image_disabled="Object_Torus"
+     image_disabled_selected="Object_Torus"
+     image_selected="Object_Torus_Selected"
+     image_unselected="Object_Torus"
+     layout="topleft"
+     left="10"
+     name="ToolTorus"
+     tool_tip="Torus"
+     top="77"
+     width="20" />
+    <button
+     follows="left|top"
+     height="20"
+     image_disabled="Object_Tube"
+     image_disabled_selected="Object_Tube"
+     image_selected="Object_Tube_Selected"
+     image_unselected="Object_Tube"
+     layout="topleft"
+     left_delta="29"
+     name="ToolTube"
+     tool_tip="Tube"
+     top_delta="0"
+     width="20" />
+    <button
+     follows="left|top"
+     height="20"
+     image_disabled="Object_Ring"
+     image_disabled_selected="Object_Ring"
+     image_selected="Object_Ring_Selected"
+     image_unselected="Object_Ring"
+     layout="topleft"
+     left_delta="29"
+     name="ToolRing"
+     tool_tip="Ring"
+     top_delta="0"
+     width="20" />
+    <button
+     follows="left|top"
+     height="20"
+     image_disabled="Object_Tree"
+     image_disabled_selected="Object_Tree"
+     image_selected="Object_Tree_Selected"
+     image_unselected="Object_Tree"
+     layout="topleft"
+     left_delta="29"
+     name="ToolTree"
+     tool_tip="Tree"
+     top_delta="0"
+     width="20" />
+    <button
+     follows="left|top"
+     height="20"
+     image_disabled="Object_Grass"
+     image_disabled_selected="Object_Grass"
+     image_selected="Object_Grass_Selected"
+     image_unselected="Object_Grass"
+     image_overlay_color="Red"
+     layout="topleft"
+     left_delta="29"
+     name="ToolGrass"
+     tool_tip="Grass"
+     top_delta="0"
+     width="20" />
+    <check_box
+     control_name="CreateToolKeepSelected"
+     height="19"
+     label="Keep Tool selected"
+     layout="topleft"
+     left="4"
+     name="checkbox sticky"
+     top="101"
+     width="128" />
+    <check_box
+     control_name="CreateToolCopySelection"
+     height="19"
+     label="Copy selection"
+     layout="topleft"
+     left_delta="0"
+     name="checkbox copy selection"
+     top_delta="15"
+     width="134" />
+    <check_box
+     control_name="CreateToolCopyCenters"
+     height="19"
+     initial_value="true"
+     label="Center Copy"
+     layout="topleft"
+     left_delta="18"
+     name="checkbox copy centers"
+     top="132"
+     width="134" />
+    <check_box
+     control_name="CreateToolCopyRotates"
+     height="19"
+     label="Rotate Copy"
+     layout="topleft"
+     left_delta="0"
+     name="checkbox copy rotates"
+     top_delta="16"
+     width="134" />
+    <radio_group
+     height="105"
+     layout="topleft"
+     left="4"
+     name="land_radio_group"
+     top="54"
+     width="114">
+        <radio_item
+         height="19"
+         label="Select Land"
+         layout="topleft"
+         left="0"
+         name="radio select land"
+         top="-106"
+         width="134" />
+        <radio_item
+         height="19"
+         label="Flatten"
+         layout="topleft"
+         left_delta="0"
+         name="radio flatten"
+         top_delta="15"
+         width="114" />
+        <radio_item
+         height="19"
+         label="Raise"
+         layout="topleft"
+         left_delta="0"
+         name="radio raise"
+         top_delta="15"
+         width="114" />
+        <radio_item
+         height="19"
+         label="Lower"
+         layout="topleft"
+         left_delta="0"
+         name="radio lower"
+         top_delta="15"
+         width="114" />
+        <radio_item
+         height="19"
+         label="Smooth"
+         layout="topleft"
+         left_delta="0"
+         name="radio smooth"
+         top_delta="15"
+         width="114" />
+        <radio_item
+         height="19"
+         label="Roughen"
+         layout="topleft"
+         left_delta="0"
+         name="radio noise"
+         top_delta="15"
+         width="114" />
+        <radio_item
+         height="19"
+         label="Revert"
+         layout="topleft"
+         left_delta="0"
+         name="radio revert"
+         top_delta="15"
+         width="114" />
+		 <radio_group.commit_callback
+	     function="BuildTool.commitRadioLand"/>
+    </radio_group>
+    <text
+     type="string"
+     length="1"
+     follows="left|top"
+     height="12"
+     layout="topleft"
+     left="135"
+     name="Bulldozer:"
+     top="57"
+     width="100">
+        Bulldozer:
+    </text>
+    <text
+     type="string"
+     length="1"
+     follows="left|top"
+     height="12"
+     layout="topleft"
+     name="Dozer Size:"
+     left="135"
+     top_pad="5"
+     width="50">
+        Size
+    </text>
+    <slider_bar
+	 control_name ="LandBrushSize"
+     follows="left|top"
+     height="19"
+     initial_value="2.0"
+     layout="topleft"
+     max_val="11"
+     min_val="1"
+     left_pad="0"
+     name="slider brush size"
+     top_delta="-3"
+     width="80" />
+    <text
+     type="string"
+     length="1"
+     follows="left|top"
+     height="12"
+     layout="topleft"
+     name="Strength:"
+     left="135"
+     top_pad="5"
+     width="50">
+        Strength
+    </text>
+    <slider_bar
+     follows="left|top"
+     height="19"
+     left_pad="0"
+     initial_value="0.00"
+     layout="topleft"
+     max_val="2"
+     min_val="-1"
+     name="slider force"
+     top_delta="-3"
+     width="80" >
+	  <slider_bar.commit_callback
+	     function="BuildTool.LandBrushForce"/>
+    </slider_bar>
+    <button
+     follows="left|top"
+     height="23"
+     label="Apply"
+     label_selected="Apply"
+     top_pad="5"
+     layout="topleft"
+     left="135"
+     name="button apply to selection"
+     tool_tip="Modify selected land"
+     width="82">
+	  <button.commit_callback
+	     function="BuildTool.applyToSelection"/>
+    </button>
+	<text
+	 text_color="LtGray_50"
+	  type="string"
+	  length="1"
+	  height="10"
+	  follows="left|top"
+	  halign="right"
+	  layout="topleft"
+	  right="-10"
+	  name="obj_count"
+	  top_pad="5"
+	  width="143">
+		Objects: [COUNT]
+	</text>
+	<text
+    text_color="LtGray_50"
+     type="string"
+     length="1"
+	height="10" 
+     follows="left|top"
+     halign="right"
+     layout="topleft"
+     right="-10"
+     name="prim_count"
+     width="143">
+		Prims: [COUNT]
+	</text>
+    <text
+    text_color="LtGray_50"
+     type="string"
+     length="1"
+     height="10"
+     follows="left|top"
+     halign="right"
+     layout="topleft"
+     right="-120"
+     name="linked_set_count"
+     top="144"
+     width="80">
+        Linked Sets: [COUNT]
+    </text>
+    <text
+    text_color="LtGray_50"
+     type="string"
+     length="1"
+     height="10"
+     follows="left|top"
+     halign="right"
+     layout="topleft"
+     top_delta="0"
+     right="-8"
+     name="linked_set_cost"
+     tool_tip="Cost of currently selected linked sets as [prims],[physics complexity]" 
+     width="80">
+        Cost: [COST] / [PHYSICS]
+    </text>
+    <text
+    text_color="LtGray_50"
+     type="string"
+     length="1"
+     follows="left|top"
+     halign="right"
+     layout="topleft"
+     top_pad="5"
+     right="-120"
+     name="object_count"
+     width="80">
+        Objects: [COUNT]
+    </text>
+    <text
+    text_color="LtGray_50"
+     type="string"
+     length="1"
+     follows="left|top"
+     halign="right"
+     layout="topleft"
+	 top_delta="0"
+     right="-8"
+     name="object_cost"
+     tool_tip="Cost of currently selected objects as [prims] / [physics complexity]"
+     width="80">
+        Cost: [COST] / [PHYSICS]
+    </text>
+    <!-- <text -->
+    <!-- text_color="LtGray_50" -->
+    <!--  type="string" -->
+    <!--  length="1" -->
+    <!--  height="10" -->
+    <!--  follows="left|top" -->
+    <!--  halign="right" -->
+    <!--  layout="topleft" -->
+    <!--  right="-10" -->
+    <!--  name="obj_count" -->
+    <!--  top_pad="5" -->
+    <!--  width="143"> -->
+    <!--     Objects: [COUNT] -->
+    <!-- </text> -->
+    <!-- <text -->
+    <!-- text_color="LtGray_50" -->
+    <!--  type="string" -->
+    <!--  length="1" -->
+    <!--  follows="left|top" -->
+    <!--  halign="right" -->
+    <!--  layout="topleft" -->
+    <!--  right="-10" -->
+    <!--  name="prim_count" -->
+    <!--  width="143"> -->
+    <!--     Prims: [COUNT] -->
+    <!-- </text> -->
+    <tab_container
+     follows="left|top"
+     height="410"
+     halign="center"
+     left="0"
+     name="Object Info Tabs"
+     tab_max_width="100"
+     tab_min_width="40"
+     tab_position="top"
+     tab_height="25"
+     top="173"
+     width="295">
+	
+<panel
+	 border="false"
+	 follows="all"
+	 label="General"
+	 layout="topleft"
+	 mouse_opaque="false"
+	 help_topic="toolbox_general_tab"
+	 name="General"
+	 top="16"
+	 width="295">
+	 <panel.string
+	  name="text deed continued">
+		Deed
+	 </panel.string>
+	<panel.string
+	 name="text deed">
+		Deed
+	</panel.string>
+            <panel.string
+             name="text modify info 1">
+                You can modify this object
+            </panel.string>
+            <panel.string
+             name="text modify info 2">
+                You can modify these objects
+            </panel.string>
+            <panel.string
+             name="text modify info 3">
+                You can't modify this object
+            </panel.string>
+            <panel.string
+             name="text modify info 4">
+                You can't modify these objects
+            </panel.string>
+            <panel.string
+             name="text modify warning">
+                You must select entire object to set permissions
+            </panel.string>
+            <panel.string
+             name="Cost Default">
+                Price: L$
+            </panel.string>
+            <panel.string
+             name="Cost Total">
+                Total Price: L$
+            </panel.string>
+            <panel.string
+             name="Cost Per Unit">
+                Price Per: L$
+            </panel.string>
+            <panel.string
+             name="Cost Mixed">
+                Mixed Price
+            </panel.string>
+            <panel.string
+             name="Sale Mixed">
+                Mixed Sale
+            </panel.string>
+            <text
+             follows="left|top"
+             height="10"
+             left="10"
+             name="Name:"
+             top="5"
+             width="90">
+                Name:
+            </text>
+            <line_editor
+             follows="left|top|right"
+             height="19"
+             left_pad="0"
+             max_length_bytes="63"
+             name="Object Name"
+             select_on_focus="true"
+             top_delta="0"
+             width="170" />
+            <text
+             follows="left|top"
+             height="10"
+             left="10"
+             name="Description:"
+             top_pad="3"
+             width="90">
+                Description:
+            </text>
+            <line_editor
+             follows="left|top|right"
+             height="19"
+             left_pad="0"
+             max_length_bytes="127"
+             name="Object Description"
+             select_on_focus="true"
+             top_delta="0"
+             width="170" />
+            <text
+             type="string"
+             left="10"
+             length="1"
+             follows="left|top"
+             height="19"
+             layout="topleft"
+             name="Creator:"
+             top_pad="7"
+             width="90">
+                Creator:
+            </text>
+            <!-- *NOTE: Intentionally wide for long names -->
+            <text
+             type="string"
+             length="1"
+             follows="left|top"
+             left_pad="0"
+             height="20"
+             layout="topleft"
+             name="Creator Name"
+             top_delta="0"
+             translate="false"
+             width="190"
+             word_wrap="true"
+             use_ellipses="true">
+                TestString PleaseIgnore (please.ignore)
+            </text>
+            <text
+             type="string"
+             length="1"
+             left="10"
+             follows="left|top"
+             height="19"
+             layout="topleft"
+             name="Owner:"
+             top_pad="13"
+             width="90">
+                Owner:
+            </text>
+            <!-- *NOTE: Intentionally wide for long names -->
+            <text
+             type="string"
+             length="1"
+             follows="left|top"
+             height="20"
+             layout="topleft"
+             name="Owner Name"
+             left_pad="0"
+             top_delta="0"
+             translate="false"
+             width="190"
+             word_wrap="true"
+             use_ellipses="true">
+                TestString PleaseIgnore (please.ignore)
+            </text>
+           <text
+             type="string"
+             length="1"
+             follows="left|top"
+             layout="topleft"
+             left="10"
+             height="18"
+             name="Group:"
+             top_pad="17"
+             width="75">
+                Group:
+            </text>
+            <name_box
+             follows="left|top"
+             height="18"
+             initial_value="Loading..."
+             layout="topleft"
+             left_pad="23"
+             name="Group Name Proxy"
+             width="142" />
+            <button
+			 follows="top|left"
+			 height="23"
+			 image_overlay="Edit_Wrench"
+			 layout="topleft"
+			 left_pad="13"
+			 name="button set group"
+			 tab_stop="false"
+			 tool_tip="Choose a group to share this object's permissions"
+			 width="23" />
+            <check_box
+             height="19"
+             follows="left|top"
+             label="Share"
+             layout="topleft"
+             name="checkbox share with group"
+             tool_tip="Allow all members of the set group to share your modify permissions for this object. You must Deed to enable role restrictions."
+             top_pad="10"
+             left="100"
+             width="87" />
+            <button
+             follows="top|left"
+             height="23"
+             label="Deed"
+             label_selected="Deed"
+             layout="topleft"
+             name="button deed"
+             left_pad="19"
+             tool_tip="Deeding gives this item away with next owner permissions. Group shared objects can be deeded by a group officer."
+             width="80" />
+            <text
+             type="string"
+             length="1"
+             follows="left|top"
+             height="16"
+             layout="topleft"
+             top_pad="10"
+             left="10"
+             name="label click action"
+             width="118">
+                Click to:
+            </text>
+            <combo_box
+             follows="left|top"
+             height="23"
+             layout="topleft"
+             name="clickaction"
+             width="148"
+             left_pad="10">
+                <combo_box.item
+                 label="Touch  (default)"
+                 name="Touch/grab(default)"
+                 value="Touch" />
+                <combo_box.item
+                 label="Sit on object"
+                 name="Sitonobject"
+                 value="Sit" />
+                <combo_box.item
+                 label="Buy object"
+                 name="Buyobject"
+                 value="Buy" />
+                <combo_box.item
+                 label="Pay object"
+                 name="Payobject"
+                 value="Pay" />
+                <combo_box.item
+                 label="Open"
+                 name="Open"
+                 value="Open" />
+				 <combo_box.item
+                 label="Zoom"
+                 name="Zoom"
+                 value="Zoom" />
+            </combo_box>
+            <check_box
+             height="23"
+             label="For Sale:"
+             layout="topleft"
+             name="checkbox for sale"
+             left="7"
+             width="100" />
+<!-- NEW SALE TYPE COMBO BOX -->
+      <combo_box
+            left_pad="10"
+            layout="topleft"
+            follows="left|top"
+            allow_text_entry="false"
+            height="23"
+            initial_value="2"
+            max_chars="20"
+            mouse_opaque="true"
+            name="sale type"
+            width="168">
+        <combo_box.item
+           name="Copy"
+           label="Copy"
+           value="2" />
+        <combo_box.item
+           name="Contents"
+           label="Contents"
+           value="3" />
+        <combo_box.item
+           name="Original"
+           label="Original"
+           value="1" />
+      </combo_box>
+<!-- NEW PRICE SPINNER
+Objects are allowed to be for sale for L$0 to invoke buy UI behavior
+even though the user gets a free copy.
+-->
+    <spinner
+        follows="left|top"
+        decimal_digits="0"
+        increment="1"
+        top_pad="8"
+        left="118"
+        control_name="Edit Cost"
+        name="Edit Cost"
+        label="Price: L$"
+        label_width="65"
+        width="165"
+        min_val="0"
+        height="20"
+        max_val="999999999" />
+      <check_box
+	   height="15"
+	   width="110"
+	   top_pad="5"
+	   label="Show in search"
+       layout="topleft"
+	   left="100"
+       name="search_check"
+       tool_tip="Let people see this object in search results" />
+		<panel
+         border="false"
+         follows="left|top"
+         layout="topleft"
+         mouse_opaque="false"
+         background_visible="true"
+         bg_alpha_color="DkGray"
+         name="perms_build"
+         left="0"
+         top_pad="4"
+         height="105"
+         width="290">
+            <text
+             type="string"
+             length="1"
+             left="10"
+             top_pad="9"
+             text_color="EmphasisColor"
+             height="16"
+             follows="left|top|right"
+             layout="topleft"
+             name="perm_modify"
+             width="264">
+                You can modify this object
+            </text>
+            <text
+               type="string"
+               follows="left|top"
+               name="Anyone can:"
+               width="250"
+               left="10">
+                 Anyone:
+            </text>
+            <check_box
+             height="19"
+             label="Move"
+             layout="topleft"
+             name="checkbox allow everyone move"
+             left="10"
+             width="85" />
+            <check_box
+             height="19"
+             label="Copy"
+             layout="topleft"
+             left_pad="0"
+             name="checkbox allow everyone copy"
+             width="90" />
+            <text
+               type="string"
+               follows="left|top"
+               height="19"
+               name="Next owner can:"
+               width="250"
+               left="10">
+                  Next owner:
+            </text>
+            <check_box
+             follows="left|top|right"
+             label="Modify"
+             layout="topleft"
+             left="10"
+             name="checkbox next owner can modify"
+             width="85" />
+            <check_box
+             follows="left|top|right"
+             height="19"
+             label="Copy"
+             layout="topleft"
+             left_pad="0"
+             name="checkbox next owner can copy"
+             width="80" />
+            <check_box
+             follows="left|top|right"
+             height="19"
+             label="Transfer"
+             layout="topleft"
+             name="checkbox next owner can transfer"
+             left_pad="0"
+             top_delta="0"
+             tool_tip="Next owner can give away or resell this object"
+             width="100" />
+<!-- *NOTE: These "B/O/G/E/N/F fields may overlap "perm_modify" above, 
+     but that's OK, this is used only for debugging. -->
+            <text
+             type="string"
+             text_color="EmphasisColor"
+             length="1"
+             top="9"
+             follows="left|top"
+             layout="topleft"
+             left="230"
+             name="B:"
+             height="10"
+             width="80">
+                B:
+            </text>
+            <text
+             type="string"
+             text_color="White"
+             length="1"
+             follows="left|top"
+             layout="topleft"
+             left_delta="0"
+             top_pad="2"
+             name="O:"
+             height="10"
+             width="80">
+                O:
+            </text>
+            <text
+             type="string"
+             text_color="EmphasisColor"
+             length="1"
+             follows="left|top"
+             layout="topleft"
+             left_delta="0"
+             top_pad="2"
+             name="G:"
+             height="10"
+             width="80">
+                G:
+            </text>
+            <text
+             type="string"
+             text_color="White"
+             length="1"
+             follows="left|top"
+             left_delta="0"
+             top_pad="2"
+             layout="topleft"
+             name="E:"
+             height="10"
+             width="80">
+                E:
+            </text>
+            <text
+             type="string"
+             text_color="EmphasisColor"
+             length="1"
+             follows="left|top"
+             layout="topleft"
+             left_delta="0"
+             top_pad="2"
+             name="N:"
+             height="10"
+             width="80">
+                N:
+            </text>
+            <text
+             type="string"
+             text_color="White"
+             length="1"
+             follows="left|top"
+             layout="topleft"
+             left_delta="0"
+             top_pad="2"
+             name="F:"
+             height="10"
+             width="80">
+                F:
+            </text>
+        </panel>
+      </panel>
+      <!-- Object tab -->
+      <panel
+         border="false"
+         follows="all"
+         height="567"
+         label="Object"
+         layout="topleft"
+         left_delta="0"
+         mouse_opaque="false"
+         help_topic="toolbox_object_tab"
+         name="Object"
+         top="16"
+         width="295">
+            <check_box
+             height="19"
+             label="Locked"
+             layout="topleft"
+             name="checkbox locked"
+             tool_tip="Prevents object from being moved or deleted. Frequently useful during building to avoid unintended edits."
+             top_pad="5"
+             left="10"
+             width="123" />
+            <check_box
+             height="19"
+             label="Physical"
+             layout="topleft"
+             name="Physical Checkbox Ctrl"
+             tool_tip="Allows object to be pushed and affected by gravity"
+             top_pad="0"
+             width="123" />
+            <check_box
+             height="19"
+             label="Temporary"
+             layout="topleft"
+             name="Temporary Checkbox Ctrl"
+             tool_tip="Causes object to be deleted 1 minute after creation"
+             top_pad="0"
+             width="123" />
+            <check_box
+             height="19"
+             label="Phantom"
+             layout="topleft"
+             name="Phantom Checkbox Ctrl"
+             tool_tip="Causes object to not collide with other objects or avatars"
+             top_pad="0"
+             width="123" />
+
+            <text
+             type="string"
+             length="1"
+             follows="left|top"
+             height="10"
+             layout="topleft"
+             name="label position"
+             top_pad="10"
+             width="121">
+                Position (meters)
+            </text>
+            <spinner
+             follows="left|top"
+             height="19"
+             increment="0.01"
+             initial_value="0"
+             label="X"
+             label_width="10"
+             layout="topleft"
+             left_delta="0"
+             max_val="512"
+             min_val="-256"
+             name="Pos X"
+             text_enabled_color="1 0 0.3 .7"
+             top_pad="5"
+             width="87" />
+            <spinner
+             follows="left|top"
+             height="19"
+             increment="0.01"
+             initial_value="0"
+             label="Y"
+             label_width="10"
+             layout="topleft"
+             left_delta="0"
+             max_val="512"
+             min_val="-256"
+             name="Pos Y"
+             text_enabled_color="EmphasisColor"
+             top_pad="3"
+             width="87" />
+            <spinner
+             follows="left|top"
+             height="19"
+             increment="0.01"
+             initial_value="0"
+             label="Z"
+             label_width="10"
+             layout="topleft"
+             left_delta="0"
+             max_val="4096"
+             name="Pos Z"
+             text_enabled_color="0 0.8 1 .65"
+             top_pad="3"
+             width="87" />
+            <text
+             type="string"
+             length="1"
+             follows="left|top"
+             height="10"
+             layout="topleft"
+             left_delta="0"
+             name="label size"
+             top_pad="6"
+             width="121">
+                Size (meters)
+            </text>
+            <spinner
+             follows="left|top"
+             height="19"
+             increment="0.01"
+             initial_value="0"
+             label="X"
+             label_width="10"
+             layout="topleft"
+             left_delta="0"
+             max_val="64"
+             min_val="0.01"
+             name="Scale X"
+             text_enabled_color="1 1 1 1"
+             top_pad="5"
+             width="87" />
+            <spinner
+             follows="left|top"
+             height="19"
+             increment="0.01"
+             initial_value="0"
+             label="Y"
+             label_width="10"
+             layout="topleft"
+             left_delta="0"
+             max_val="64"
+             min_val="0.01"
+             name="Scale Y"
+             text_enabled_color="1 1 1 1"
+             top_pad="3"
+             width="87" />
+            <spinner
+             follows="left|top"
+             height="19"
+             increment="0.01"
+             initial_value="0"
+             label="Z"
+             label_width="10"
+             layout="topleft"
+             left_delta="0"
+             max_val="64"
+             min_val="0.01"
+             name="Scale Z"
+             text_enabled_color="1 1 1 1"
+             top_pad="3"
+             width="87" />
+            <text
+             type="string"
+             length="1"
+             follows="left|top"
+             height="10"
+             layout="topleft"
+             left_delta="0"
+             name="label rotation"
+             top_pad="10"
+             width="121">
+                Rotation (degrees)
+            </text>
+            <spinner
+             decimal_digits="2"
+             follows="left|top"
+             height="19"
+             increment="1"
+             initial_value="0"
+             label="X"
+             label_width="10"
+             layout="topleft"
+             left_delta="0"
+             max_val="9999"
+             min_val="-9999"
+             name="Rot X"
+             text_enabled_color="1 1 1 1"
+             top_pad="5"
+             width="87" />
+            <spinner
+             decimal_digits="2"
+             follows="left|top"
+             height="19"
+             increment="1"
+             initial_value="0"
+             label="Y"
+             label_width="10"
+             layout="topleft"
+             left_delta="0"
+             max_val="9999"
+             min_val="-9999"
+             name="Rot Y"
+             text_enabled_color="1 1 1 1"
+             top_pad="3"
+             width="87" />
+            <spinner
+             decimal_digits="2"
+             follows="left|top"
+             height="19"
+             increment="1"
+             initial_value="0"
+             label="Z"
+             label_width="10"
+             layout="topleft"
+             left_delta="0"
+             max_val="9999"
+             min_val="-9999"
+             name="Rot Z"
+             text_enabled_color="1 1 1 1"
+             top_pad="3"
+             width="87" />
+ <!--           <text
+             type="string"
+             length="1"
+             follows="left|top"
+             height="10"
+             layout="topleft"
+             left="125"
+             name="label basetype"
+             top="5"
+             width="150">
+                Prim Type
+            </text>-->
+            <combo_box
+             height="19"
+             layout="topleft"
+             name="comboBaseType"
+             top="6"
+             left="125"
+             width="150">
+                <combo_box.item
+                 label="Box"
+                 name="Box"
+                 value="Box" />
+                <combo_box.item
+                 label="Cylinder"
+                 name="Cylinder"
+                 value="Cylinder" />
+                <combo_box.item
+                 label="Prism"
+                 name="Prism"
+                 value="Prism" />
+                <combo_box.item
+                 label="Sphere"
+                 name="Sphere"
+                 value="Sphere" />
+                <combo_box.item
+                 label="Torus"
+                 name="Torus"
+                 value="Torus" />
+                <combo_box.item
+                 label="Tube"
+                 name="Tube"
+                 value="Tube" />
+                <combo_box.item
+                 label="Ring"
+                 name="Ring"
+                 value="Ring" />
+                <combo_box.item
+                 label="Sculpted"
+                 name="Sculpted"
+                 value="Sculpted" />
+            </combo_box>
+            <text
+             type="string"
+             length="1"
+             follows="left|top"
+             height="10"
+             layout="topleft"
+             left_delta="0"
+             name="text cut"
+             top_pad="5"
+             width="150">
+                Path Cut (begin/end)
+            </text>
+            <spinner
+             follows="left|top"
+             height="16"
+             increment="0.025"
+             initial_value="0"
+             label="B"
+             label_width="10"
+             layout="topleft"
+             left_delta="0"
+             max_val="0.98"
+             name="cut begin"
+             top_pad="4"
+             width="68" />
+            <spinner
+             follows="left|top"
+             height="16"
+             increment="0.025"
+             initial_value="1"
+             label="E"
+             label_width="10"
+             layout="topleft"
+             left_pad="10"
+             min_val="0.02"
+             name="cut end"
+             top_delta="0"
+             width="68" />
+            <text
+             type="string"
+             length="1"
+             follows="left|top"
+             height="10"
+             layout="topleft"
+             left="125"
+             name="text hollow"
+             top_pad="6"
+             width="68">
+                Hollow
+            </text>
+            <text
+             type="string"
+             length="1"
+             follows="left|top"
+             height="10"
+             layout="topleft"
+             left_pad="10"
+             name="text skew"
+             width="63">
+                Skew
+            </text>
+            <spinner
+             decimal_digits="1"
+             follows="left|top"
+             height="19"
+             increment="5"
+             initial_value="0"
+             layout="topleft"
+             left="125"
+             max_val="95"
+             name="Scale 1"
+             top_pad="4"
+             width="68" />
+            <spinner
+             decimal_digits="2"
+             follows="left|top"
+             height="19"
+             increment="0.05"
+             initial_value="0"
+             layout="topleft"
+             left_pad="10"
+             max_val="0.95"
+             min_val="-0.95"
+             name="Skew"
+             top_delta="0"
+             width="68" />
+            <text
+             type="string"
+             length="1"
+             follows="left|top"
+             height="15"
+             layout="topleft"
+             left="125"
+             name="Hollow Shape"
+             top_pad="4"
+             width="150">
+                Hollow Shape
+            </text>
+            <combo_box
+             height="23"
+             layout="topleft"
+             left_delta="0"
+             name="hole"
+             top_pad="-2"
+             width="150">
+                <combo_box.item
+                 label="Default"
+                 name="Default"
+                 value="Default" />
+                <combo_box.item
+                 label="Circle"
+                 name="Circle"
+                 value="Circle" />
+                <combo_box.item
+                 label="Square"
+                 name="Square"
+                 value="Square" />
+                <combo_box.item
+                 label="Triangle"
+                 name="Triangle"
+                 value="Triangle" />
+            </combo_box>
+            <text
+             type="string"
+             length="1"
+             follows="left|top"
+             height="10"
+             layout="topleft"
+             left_delta="0"
+             name="text twist"
+             top_pad="5"
+             width="150">
+                Twist (begin/end)
+            </text>
+            <spinner
+             decimal_digits="0"
+             follows="left|top"
+             height="19"
+             increment="9"
+             initial_value="0"
+             label="B"
+             label_width="10"
+             layout="topleft"
+             left_delta="0"
+             max_val="180"
+             min_val="-180"
+             name="Twist Begin"
+             top_pad="4"
+             width="68" />
+            <spinner
+             decimal_digits="0"
+             follows="left|top"
+             height="19"
+             increment="9"
+             initial_value="0"
+             label="E"
+             label_width="10"
+             layout="topleft"
+             left_pad="10"
+             max_val="180"
+             min_val="-180"
+             name="Twist End"
+             top_delta="0"
+             width="68" />
+            <text
+             type="string"
+             length="1"
+             follows="left|top"
+             height="10"
+             layout="topleft"
+             left="125"
+             name="scale_taper"
+             top_pad="3"
+             width="150">
+                Taper
+            </text>
+            <text
+			 visible="false"
+             type="string"
+             length="1"
+             follows="left|top"
+             height="10"
+             layout="topleft"
+             left_delta="0"
+             name="scale_hole"
+             top_delta="0"
+             width="150">
+                Hole Size
+            </text>
+            <spinner
+             decimal_digits="2"
+             follows="left|top"
+             height="19"
+             increment="0.05"
+             initial_value="0"
+             label="X"
+             label_width="10"
+             layout="topleft"
+             left_delta="0"
+             min_val="-1"
+             name="Taper Scale X"
+             top_pad="4"
+             width="68" />
+            <spinner
+             decimal_digits="2"
+             follows="left|top"
+             height="19"
+             increment="0.05"
+             initial_value="0"
+             label="Y"
+             label_width="10"
+             layout="topleft"
+             left_pad="10"
+             min_val="-1"
+             name="Taper Scale Y"
+             top_delta="0"
+             width="68" />
+            <text
+             type="string"
+             length="1"
+             follows="left|top"
+             height="10"
+             layout="topleft"
+             left="125"
+             name="text topshear"
+             top_pad="3"
+             width="141">
+                Top Shear
+            </text>
+            <spinner
+             decimal_digits="2"
+             follows="left|top"
+             height="19"
+             increment="0.05"
+             initial_value="0"
+             label="X"
+             label_width="10"
+             layout="topleft"
+             left_delta="0"
+             max_val="0.5"
+             min_val="-0.5"
+             name="Shear X"
+             top_pad="4"
+             width="68" />
+            <spinner
+             decimal_digits="2"
+             follows="left|top"
+             height="19"
+             increment="0.05"
+             initial_value="0"
+             label="Y"
+             label_width="10"
+             layout="topleft"
+             left_pad="10"
+             max_val="0.5"
+             min_val="-0.5"
+             name="Shear Y"
+             top_delta="0"
+             width="68" />
+            <text
+			 visible="false"
+             type="string"
+             length="1"
+             follows="left|top"
+             height="10"
+             layout="topleft"
+             left="125"
+             name="advanced_cut"
+             top_pad="3"
+             width="150">
+                Profile Cut (begin/end)
+            </text>
+            <text
+			 visible="false"
+             type="string"
+             length="1"
+             follows="left|top"
+             height="10"
+             layout="topleft"
+             left_delta="0"
+             name="advanced_dimple"
+             top_delta="0"
+             width="150">
+                Dimple (begin/end)
+            </text>
+            <text
+             type="string"
+             length="1"
+             follows="left|top"
+             height="10"
+             layout="topleft"
+             left_delta="0"
+             name="advanced_slice"
+             top_delta="0"
+             width="150">
+                Slice (begin/end)
+            </text>
+            <spinner
+             follows="left|top"
+             height="19"
+             increment="0.02"
+             initial_value="0"
+             label="B"
+             label_width="10"
+             layout="topleft"
+             left_delta="0"
+             max_val="0.98"
+             name="Path Limit Begin"
+             top_pad="3"
+             width="68" />
+            <spinner
+             follows="left|top"
+             height="19"
+             increment="0.02"
+             initial_value="1"
+             label="E"
+             label_width="10"
+             layout="topleft"
+             left_pad="10"
+             min_val="0.02"
+             name="Path Limit End"
+             top_delta="0"
+             width="68" />
+            <text
+			 visible="false"
+             type="string"
+             length="1"
+             follows="left|top"
+             height="10"
+             layout="topleft"
+             left="125"
+             name="text taper2"
+             top_pad="3"
+             width="150">
+                Taper
+            </text>
+            <spinner
+			 visible="false"
+             decimal_digits="2"
+             follows="left|top"
+             height="19"
+             increment="0.05"
+             initial_value="0"
+             label="X"
+             label_width="10"
+             layout="topleft"
+             left_delta="0"
+             min_val="-1"
+             name="Taper X"
+             top_pad="3"
+             width="68" />
+            <spinner
+			 visible="false"
+             decimal_digits="2"
+             follows="left|top"
+             height="19"
+             increment="0.05"
+             initial_value="0"
+             label="Y"
+             label_width="10"
+             layout="topleft"
+             left_pad="10"
+             min_val="-1"
+             name="Taper Y"
+             top_delta="0"
+             width="68" />
+            <text
+			 visible="false"
+             type="string"
+             length="1"
+             follows="left|top"
+             height="10"
+             layout="topleft"
+             left="125"
+             name="text radius delta"
+             top_pad="2"
+             width="78">
+                Radius
+            </text>
+            <text
+			 visible="false"
+             type="string"
+             length="1"
+             follows="left|top"
+             height="10"
+             layout="topleft"
+             left_delta="78"
+             name="text revolutions"
+             width="68">
+                Revolutions
+            </text>
+            <spinner
+			 visible="false"
+             follows="left|top"
+             height="19"
+             increment="0.05"
+             initial_value="0"
+             layout="topleft"
+             left="125"
+             min_val="-1"
+             name="Radius Offset"
+             top_pad="4"
+             width="68" />
+            <spinner
+			 visible="false"
+             decimal_digits="2"
+             follows="left|top"
+             height="19"
+             initial_value="1"
+             layout="topleft"
+             left_pad="10"
+             max_val="4"
+             min_val="1"
+             name="Revolutions"
+             top_delta="0"
+             width="68" />
+            <texture_picker
+             can_apply_immediately="true"
+             default_image_name="Default"
+             follows="left|top"
+             height="141"
+             label="Sculpt Texture"
+             layout="topleft"
+             left="125"
+             name="sculpt texture control"
+             tool_tip="Click to choose a picture"
+             top="70"
+             visible="false"
+             width="145" />
+            <check_box
+             height="19"
+             label="Mirror"
+             layout="topleft"
+             left_delta="0"
+             name="sculpt mirror control"
+             tool_tip="Flips sculpted prim along the X axis"
+             top_pad="8"
+             visible="false"
+             width="130" />
+            <check_box
+             height="19"
+             label="Inside-out"
+             layout="topleft"
+             left_delta="0"
+             name="sculpt invert control"
+             tool_tip="Inverts the sculpted prims normals, making it appear inside-out"
+             top_pad="4"
+             visible="false"
+             width="121" />
+            <text
+             type="string"
+             length="1"
+             follows="left|top"
+             height="10"
+             layout="topleft"
+             left_delta="0"
+             name="label sculpt type"
+             top_pad="10"
+             visible="false"
+             width="130">
+                Stitching type
+            </text>
+            <combo_box
+             height="19"
+             layout="topleft"
+             left_delta="0"
+             name="sculpt type control"
+             top_pad="4"
+             visible="false"
+             width="150">
+                <combo_box.item
+                 label="(none)"
+                 name="None"
+                 value="None" />
+                <combo_box.item
+                 label="Sphere"
+                 name="Sphere"
+                 value="Sphere" />
+                <combo_box.item
+                 label="Torus"
+                 name="Torus"
+                 value="Torus" />
+                <combo_box.item
+                 label="Plane"
+                 name="Plane"
+                 value="Plane" />
+                <combo_box.item
+                 label="Cylinder"
+                 name="Cylinder"
+                 value="Cylinder" />
+              <combo_box.item
+                 label="Mesh"
+                 name="Mesh"
+                 value="Mesh" />
+            </combo_box>
+        </panel>
+        <panel
+         border="false"
+         follows="all"
+         height="367"
+         label="Features"
+         layout="topleft"
+         left_delta="0"
+         mouse_opaque="false"
+         help_topic="toolbox_features_tab"
+         name="Features"
+         top_delta="0"
+         width="295">
+	<panel.string name="None">None</panel.string>
+	<panel.string name="Prim">Prim</panel.string>
+	<panel.string name="Convex Hull">Convex Hull</panel.string>
+            <text
+             type="string"
+             length="1"
+             follows="left|top"
+             height="20"
+             layout="topleft"
+             left="10"
+             name="select_single"
+             top="5"
+             width="252"
+             word_wrap="true">
+                Select only one primitive to edit features.
+            </text>
+            <text
+             type="string"
+             length="1"
+             follows="left|top"
+             height="10"
+             layout="topleft"
+             left="10"
+             name="edit_object"
+             top="5"
+             width="252">
+                Edit object features:
+            </text>
+            <check_box
+             height="19"
+             label="Flexible Path"
+             layout="topleft"
+             left="10"
+             name="Flexible1D Checkbox Ctrl"
+             tool_tip="Allows object to flex about the Z axis (Client-side only)"
+             top_pad="20"
+             width="121" />
+            <spinner
+             follows="left|top"
+             height="19"
+             increment="1"
+             initial_value="2"
+             label="Softness"
+             label_width="70"
+             layout="topleft"
+             left_delta="0"
+             max_val="3"
+             name="FlexNumSections"
+             top_pad="10"
+             width="128" />
+            <spinner
+             follows="left|top"
+             height="19"
+             increment="0.5"
+             initial_value="0.3"
+             label="Gravity"
+             label_width="70"
+             layout="topleft"
+             left_delta="0"
+             max_val="10"
+             min_val="-10"
+             name="FlexGravity"
+             top_pad="4"
+             width="128" />
+            <spinner
+             follows="left|top"
+             height="19"
+             increment="0.5"
+             initial_value="2"
+             label="Drag"
+             label_width="70"
+             layout="topleft"
+             left_delta="0"
+             max_val="10"
+             name="FlexFriction"
+             top_pad="4"
+             width="128" />
+            <spinner
+             follows="left|top"
+             height="19"
+             increment="0.5"
+             initial_value="0"
+             label="Wind"
+             label_width="70"
+             layout="topleft"
+             left_delta="0"
+             max_val="10"
+             name="FlexWind"
+             top_pad="4"
+             width="128" />
+            <spinner
+             follows="left|top"
+             height="19"
+             increment="0.5"
+             initial_value="1"
+             label="Tension"
+             label_width="70"
+             layout="topleft"
+             left_delta="0"
+             max_val="10"
+             name="FlexTension"
+             top_pad="4"
+             width="128" />
+            <spinner
+             follows="left|top"
+             height="19"
+             increment="0.01"
+             initial_value="0"
+             label="Force X"
+             label_width="70"
+             layout="topleft"
+             left_delta="0"
+             max_val="10"
+             min_val="-10"
+             name="FlexForceX"
+             top_pad="4"
+             width="128" />
+            <spinner
+             follows="left|top"
+             height="19"
+             increment="0.01"
+             initial_value="0"
+             label="Force Y"
+             label_width="70"
+             layout="topleft"
+             left_delta="0"
+             max_val="10"
+             min_val="-10"
+             name="FlexForceY"
+             top_pad="4"
+             width="128" />
+            <spinner
+             follows="left|top"
+             height="19"
+             increment="0.01"
+             initial_value="0"
+             label="Force Z"
+             label_width="70"
+             layout="topleft"
+             left_delta="0"
+             max_val="10"
+             min_val="-10"
+             name="FlexForceZ"
+             top_pad="4"
+             width="128" />
+
+            <check_box
+             height="16"
+             label="Light"
+             layout="topleft"
+             left="10"
+             name="Light Checkbox Ctrl"
+             tool_tip="Causes object to emit light"
+             top_pad="15"
+             width="60" />
+            <color_swatch
+             can_apply_immediately="true"
+             color="0.5 0.5 0.5 1"
+	     border.border_thickness="0"
+             follows="left|top"
+             height="50"
+             layout="topleft"
+             left_pad="10"
+             top_pad="-17"
+             name="colorswatch"
+             tool_tip="Click to open color picker"
+             width="40" />
+         <texture_picker
+            allow_no_texture="true"
+            top_delta="0"
+            can_apply_immediately="true"
+            default_image_name="Default"
+            follows="left|top"
+            height="48"
+            label=""
+            left_delta="57"
+            mouse_opaque="true"
+            name="light texture control"
+            tool_tip="Click to choose a projection image (only has effect with deferred rendering enabled)"
+            width="32" />
+          <spinner
+             follows="left|top"
+             height="19"
+             initial_value="0.5"
+             label="Intensity"
+             label_width="70"
+             layout="topleft"
+             left="10"
+             name="Light Intensity"
+             top_pad="3"
+             width="128" />
+          <spinner bottom_delta="0"
+                   decimal_digits="3"
+                   follows="left|top"
+                   height="16"
+                   increment="0.1"
+                   initial_value="0.5"
+                   label="FOV"
+                   label_width="55"
+                   left="144"
+                   max_val="3"
+                   min_val="0"
+                   mouse_opaque="true"
+                   name="Light FOV"
+                   width="120" />
+          <spinner follows="left|top"
+                   height="19"
+                   initial_value="5"
+                   label="Radius"
+                   label_width="70"
+                   layout="topleft"
+                   left="10"
+                   max_val="20"
+                   name="Light Radius"
+                   top_pad="3"
+                   width="128" />
+          <spinner bottom_delta="0"
+                   decimal_digits="3"
+                   follows="left|top"
+                   height="16"
+                   increment="0.5"
+                   initial_value="0.5"
+                   label="Focus"
+                   label_width="55"
+                   left="144"
+                   max_val="20"
+                   min_val="-20"
+                   mouse_opaque="true"
+                   name="Light Focus"
+                   width="120" />
+          <spinner follows="left|top"
+                   height="19"
+                   increment="0.25"
+                   initial_value="1"
+                   label="Falloff"
+                   label_width="70"
+                   layout="topleft"
+                   left="10"
+                   max_val="2"
+                   name="Light Falloff"
+                   top_pad="3"
+                   width="128" />
+          <spinner bottom_delta="0"
+                   decimal_digits="3"
+                   follows="left|top"
+                   height="16"
+                   increment="0.05"
+                   initial_value="1"
+                   label="Ambiance"
+                   label_width="55"
+                   left="144"
+                   max_val="1"
+                   min_val="0"
+                   mouse_opaque="true"
+                   name="Light Ambiance"
+                   width="120" />
+            <text
+             type="string"
+             length="1"
+             follows="left|top"
+             height="10"
+             layout="topleft"
+             name="label physicsshapetype"
+             top="38"
+             width="121">
+                Physics Shape Type:
+            </text>
+			<combo_box
+			   height="19"
+			   top_delta="15" 
+			   layout="topleft"
+			   follows="left|top"
+			   name="Physics Shape Type Combo Ctrl"
+			   tool_tip="Choose the physics shape type"
+			   width="108"/>
+            <combo_box
+             height="19"
+             layout="topleft"
+             name="material"
+             top_pad="5"
+             width="150">
+                <combo_box.item
+                 label="Stone"
+                 name="Stone"
+                 value="Stone" />
+                <combo_box.item
+                 label="Metal"
+                 name="Metal"
+                 value="Metal" />
+                <combo_box.item
+                 label="Glass"
+                 name="Glass"
+                 value="Glass" />
+                <combo_box.item
+                 label="Wood"
+                 name="Wood"
+                 value="Wood" />
+                <combo_box.item
+                 label="Flesh"
+                 name="Flesh"
+                 value="Flesh" />
+                <combo_box.item
+                 label="Plastic"
+                 name="Plastic"
+                 value="Plastic" />
+                <combo_box.item
+                 label="Rubber"
+                 name="Rubber"
+                 value="Rubber" />
+            </combo_box>
+
+            <spinner
+             follows="left|top"
+             height="19"
+             increment="1"
+             initial_value="1"
+             label="Gravity"
+             label_width="70"
+             layout="topleft"
+             min_val="-1"
+             max_val="28"
+             name="Physics Gravity"
+             top_pad="10"
+             width="132" />
+
+            <spinner
+             follows="left|top"
+             height="19"
+             increment="0.1"
+             initial_value="0"
+             label="Friction"
+             label_width="70"
+             layout="topleft"
+             left_delta="0"
+             max_val="255"
+             min_val="0"
+             name="Physics Friction"
+             top_pad="4"
+             width="132" />
+
+            <spinner
+             follows="left|top"
+             height="19"
+             increment="0.1"
+             initial_value="0"
+             label="Density"
+             label_width="70"
+             layout="topleft"
+             left_delta="0"
+             max_val="22587"
+             min_val="1"
+             name="Physics Density"
+             top_pad="4"
+             width="132" />
+
+            <spinner
+             follows="left|top"
+             height="19"
+             increment="0.01"
+             initial_value="0"
+             label="Restitution"
+             label_width="70"
+             layout="topleft"
+             left_delta="0"
+             max_val="1"
+             min_val="0"
+             name="Physics Restitution"
+             top_pad="4"
+             width="132" />
+        </panel>
+         <panel
+         border="false"
+         follows="all"
+         height="367"
+         label="Texture"
+         layout="topleft"
+         left_delta="0"
+         mouse_opaque="false"
+         help_topic="toolbox_texture_tab"
+         name="Texture"
+         top_delta="0"
+         width="295">
+            <panel.string
+             name="string repeats per meter">
+                Repeats Per Meter
+            </panel.string>
+            <panel.string
+             name="string repeats per face">
+                Repeats Per Face
+            </panel.string>
+            <texture_picker
+             can_apply_immediately="true"
+             default_image_name="Default"
+             fallback_image="locked_image.j2c"
+             follows="left|top"
+             height="80"
+             label="Texture"
+             layout="topleft"
+             left="10"
+             name="texture control"
+             tool_tip="Click to choose a picture"
+             top="8"
+             width="64" />
+            <color_swatch
+             can_apply_immediately="true"
+             follows="left|top"
+             height="80"
+             label="Color"
+             layout="topleft"
+             left_pad="15"
+             name="colorswatch"
+             tool_tip="Click to open color picker"
+             top_delta="0"
+             width="64" />
+            <text
+             type="string"
+             length="1"
+             follows="left|top"
+             height="10"
+             layout="topleft"
+             left_pad="15"
+             name="color trans"
+             text_readonly_color="LabelDisabledColor"
+             top="6"
+             width="110">
+                Transparency %
+            </text>
+            <spinner
+             decimal_digits="0"
+             follows="left|top"
+             height="19"
+             increment="2"
+             initial_value="0"
+             layout="topleft"
+             left_delta="0"
+             max_val="100"
+             name="ColorTrans"
+             top_pad="4"
+             width="80" />
+            <text
+             type="string"
+             length="1"
+             follows="left|top"
+             height="10"
+             layout="topleft"
+             left_delta="0"
+             name="glow label"
+             text_readonly_color="LabelDisabledColor"
+             top_pad="8"
+             width="80">
+                Glow
+            </text>
+            <spinner
+             decimal_digits="2"
+             follows="left|top"
+             height="19"
+             initial_value="0"
+             layout="topleft"
+             left_delta="0"
+             name="glow"
+             top_pad="4"
+             width="80" />
+            <check_box
+             height="19"
+             label="Full Bright"
+             layout="topleft"
+             left_delta="-5"
+             name="checkbox fullbright"
+             top_pad="4"
+             width="81" />
+            <text
+             type="string"
+             length="1"
+             follows="left|top"
+             height="10"
+             layout="topleft"
+             left="10"
+             name="tex gen"
+             text_readonly_color="LabelDisabledColor"
+             top_pad="5"
+             width="90">
+                Mapping
+            </text>
+            <combo_box
+             height="23"
+             layout="topleft"
+             left_delta="0"
+             name="combobox texgen"
+             top_pad="4"
+             width="90">
+                <combo_box.item
+                 label="Default"
+                 name="Default"
+                 value="Default" />
+                <combo_box.item
+                 label="Planar"
+                 name="Planar"
+                 value="Planar" />
+            </combo_box>
+            <text
+             type="string"
+             length="1"
+             follows="left|top"
+             height="10"
+             layout="topleft"
+             name="label shininess"
+             left_pad="4"
+             text_readonly_color="LabelDisabledColor"
+             top_pad="-37"
+             width="90">
+                Shininess
+            </text>
+            <combo_box
+             height="23"
+             layout="topleft"
+             left_delta="0"
+             name="combobox shininess"
+             top_pad="4"
+             width="90">
+                <combo_box.item
+                 label="None"
+                 name="None"
+                 value="None" />
+                <combo_box.item
+                 label="Low"
+                 name="Low"
+                 value="Low" />
+                <combo_box.item
+                 label="Medium"
+                 name="Medium"
+                 value="Medium" />
+                <combo_box.item
+                 label="High"
+                 name="High"
+                 value="High" />
+            </combo_box>
+            <text
+             type="string"
+             length="1"
+             follows="left|top"
+             height="10"
+             layout="topleft"
+             left_pad="4"
+             name="label bumpiness"
+             text_readonly_color="LabelDisabledColor"
+             top_pad="-37"
+             width="90">
+                Bumpiness
+            </text>
+            <combo_box
+             height="23"
+             layout="topleft"
+             left_delta="0"
+             name="combobox bumpiness"
+             top_pad="4"
+             width="90">
+                <combo_box.item
+                 label="None"
+                 name="None"
+                 value="None" />
+                <combo_box.item
+                 label="Brightness"
+                 name="Brightness"
+                 value="Brightness" />
+                <combo_box.item
+                 label="Darkness"
+                 name="Darkness"
+                 value="Darkness" />
+                <combo_box.item
+                 label="woodgrain"
+                 name="woodgrain"
+                 value="woodgrain" />
+                <combo_box.item
+                 label="bark"
+                 name="bark"
+                 value="bark" />
+                <combo_box.item
+                 label="bricks"
+                 name="bricks"
+                 value="bricks" />
+                <combo_box.item
+                 label="checker"
+                 name="checker"
+                 value="checker" />
+                <combo_box.item
+                 label="concrete"
+                 name="concrete"
+                 value="concrete" />
+                <combo_box.item
+                 label="crustytile"
+                 name="crustytile"
+                 value="crustytile" />
+                <combo_box.item
+                 label="cutstone"
+                 name="cutstone"
+                 value="cutstone" />
+                <combo_box.item
+                 label="discs"
+                 name="discs"
+                 value="discs" />
+                <combo_box.item
+                 label="gravel"
+                 name="gravel"
+                 value="gravel" />
+                <combo_box.item
+                 label="petridish"
+                 name="petridish"
+                 value="petridish" />
+                <combo_box.item
+                 label="siding"
+                 name="siding"
+                 value="siding" />
+                <combo_box.item
+                 label="stonetile"
+                 name="stonetile"
+                 value="stonetile" />
+                <combo_box.item
+                 label="stucco"
+                 name="stucco"
+                 value="stucco" />
+                <combo_box.item
+                 label="suction"
+                 name="suction"
+                 value="suction" />
+                <combo_box.item
+                 label="weave"
+                 name="weave"
+                 value="weave" />
+            </combo_box>
+          <!--
+            <line_editor
+             bevel_style="in"
+             border_style="line"
+             border_thickness="1"
+             follows="left|top"
+             height="16"
+             layout="topleft"
+             left="10"
+             max_length_bytes="63"
+             name="Home Url"
+             select_on_focus="true"
+             top="134"
+             width="250" />
+            <check_box
+             height="16"
+             label="Media Face"
+             layout="topleft"
+             left_delta="0"
+             name="has media"
+             top_pad="6"
+             width="70" />
+            <button
+             follows="left|top"
+             font="SansSerifSmall"
+             height="20"
+             label="Set Media Info"
+             label_selected="Set Media Info"
+             layout="topleft"
+             left_pad="60"
+             name="media info set"
+             top_delta="-4"
+             width="120" />
+-->
+            <check_box
+             follows="top|left"
+             height="16"
+             initial_value="false"
+             label="Align planar faces"
+             layout="topleft"
+             left="17"
+             name="checkbox planar align"
+             tool_tip="Align textures on all selected faces with the last selected face. Requires Planar texture mapping."
+             top_delta="26"
+             width="140" />
+            <text
+             type="string"
+             length="1"
+             follows="left|top"
+             height="10"
+             layout="topleft"
+             left="10"
+             name="rpt"
+             text_readonly_color="LabelDisabledColor"
+             top_pad="2"
+             width="140">
+                Repeats / Face
+            </text>
+            <spinner
+             follows="left|top"
+             height="19"
+             initial_value="0"
+             label="Horizontal (U)"
+             label_width="125"
+             layout="topleft"
+             left="20"
+             max_val="100"
+             name="TexScaleU"
+             top_pad="5"
+             width="185" />
+            <check_box
+             height="19"
+             label="Flip"
+             layout="topleft"
+             left_pad="5"
+             name="checkbox flip s"
+             top_delta="0"
+             width="70" />
+            <spinner
+             follows="left|top"
+             height="19"
+             initial_value="0"
+             label="Vertical (V)"
+             label_width="125"
+             layout="topleft"
+             left="20"
+             max_val="100"
+             name="TexScaleV"
+             width="185" />
+            <check_box
+             height="19"
+             label="Flip"
+             layout="topleft"
+             left_pad="5"
+             name="checkbox flip t"
+             top_delta="0"
+             width="70" />
+            <spinner
+             decimal_digits="2"
+             follows="left|top"
+             height="19"
+             increment="1"
+             initial_value="0"
+			 label="Rotation˚"
+             layout="topleft"
+			 label_width="135"
+             left="10"
+             max_val="9999"
+             min_val="-9999"
+             name="TexRot"
+             width="195" />
+
+            <spinner
+             decimal_digits="1"
+             follows="left|top"
+             height="23"
+             initial_value="1"
+			 label="Repeats / Meter"
+             layout="topleft"
+			 label_width="135"
+             left="10"
+             max_val="10"
+             min_val="0.1"
+             name="rptctrl"
+             width="195" />
+            <button
+             follows="left|top"
+             height="23"
+             label="Apply"
+             label_selected="Apply"
+             layout="topleft"
+             left_pad="5"
+             name="button apply"
+             width="75" />
+            <text
+             type="string"
+             length="1"
+             follows="left|top"
+             height="10"
+             layout="topleft"
+             left="10"
+             name="tex offset"
+             text_readonly_color="LabelDisabledColor"
+             width="200">
+                Texture Offset
+            </text>
+            <spinner
+             follows="left|top"
+             height="19"
+             initial_value="0"
+             label="Horizontal (U)"
+             label_width="125"
+             layout="topleft"
+             left="20"
+             min_val="-1"
+             name="TexOffsetU"
+             width="185" />
+            <spinner
+             follows="left|top"
+             height="19"
+             initial_value="0"
+             label="Vertical (V)"
+             label_width="125"
+             layout="topleft"
+             left_delta="0"
+             min_val="-1"
+             name="TexOffsetV"
+             top_pad="1"
+             width="185" />
+        <panel
+         border="false"
+         follows="left|top"
+         layout="topleft"
+         mouse_opaque="false"
+         background_visible="true"
+         bg_alpha_color="DkGray"
+         name="Add_Media"
+         left="0"
+         height="47"
+         width="290">
+            <text
+             type="string"
+             length="1"
+             follows="left|top"
+             height="18"
+             layout="topleft"
+             left="10"
+             top_pad="3"
+             name="media_tex"
+             width="190">
+              Media
+			</text>
+			<button
+			 follows="top|left"
+			 height="18"
+			 image_selected="AddItem_Press"
+			 image_unselected="AddItem_Off"
+			 image_disabled="AddItem_Disabled"
+			 layout="topleft"
+			 left_pad="0"
+			 name="add_media"
+			 tab_stop="false"
+			 top_delta="0"
+			 tool_tip="Add Media"
+			 width="18">
+				<button.commit_callback
+				function="BuildTool.AddMedia"/>
+			</button>
+			<button
+			 follows="top|left"
+			 height="18"
+			 image_selected="TrashItem_Press"
+			 image_unselected="TrashItem_Off"
+			 layout="topleft"
+			 left_pad="5"
+			 name="delete_media"
+			 tool_tip="Delete this media texture"
+			 top_delta="0"
+			 width="18">
+				<button.commit_callback
+				function="BuildTool.DeleteMedia"/>
+			</button>
+			<button
+			 follows="top|left"
+			 tool_tip="Edit this Media"
+			 height="12"
+             image_disabled="Icon_Gear_Background"
+             image_selected="Icon_Gear_Press"
+             image_unselected="Icon_Gear_Foreground"
+			 layout="topleft"
+			 left_pad="10"
+			 name="edit_media"
+			 top_delta="3"
+			 width="12">
+				<button.commit_callback
+				function="BuildTool.EditMedia"/>
+			</button>
+      <text
+			 follows="left|top|right"
+			 height="9"
+			 layout="topleft"
+			 left="10"
+                         use_ellipses="true"
+			 read_only="true"
+			 name="media_info"
+			 width="280" />
+      <web_browser
+        visible="false"
+        enabled="false"
+        border_visible="true"
+        bottom_delta="0"
+        follows="top|left"
+        left="0"
+        name="title_media"
+        width="4"
+        height="4"
+        start_url="about:blank"
+        decouple_texture_size="true" />
+     <button
+			 follows="right|top"
+			 height="22"
+			 label="Align"
+			 label_selected="Align Media"
+			 layout="topleft"
+			 right="-16"
+			 name="button align"
+			 top_delta="-4"
+			 tool_tip="Align media texture (must load first)"
+			 width="80" />
+		</panel>
+	   </panel>
+       <panel
+         border="false"
+         follows="all"
+         label="Content"
+         layout="topleft"
+         left_delta="0"
+         mouse_opaque="false"
+         help_topic="toolbox_contents_tab"
+         name="Contents"
+         top_delta="0"
+         width="295">
+            <button
+             follows="left|top"
+             height="23"
+             label="New Script"
+             label_selected="New Script"
+             layout="topleft"
+             left="10"
+             name="button new script"
+             top="10"
+             width="134" />
+            <button
+             follows="left|top"
+             height="23"
+             label="Permissions"
+             layout="topleft"
+             left_pad="8"
+             name="button permissions"
+             width="134" />
+            <panel_inventory_object
+             border="true"
+             border_visible="true"
+             bevel_style="in"
+             follows="left|top|right"
+             height="325"
+             layout="topleft"
+             left="10"
+             name="contents_inventory"
+             top="50"
+             width="275" />
+		</panel>
+        </tab_container>
+	<panel
+	 follows="left|top"
+     height="384"
+     layout="topleft"
+     left_delta="0"
+     name="land info panel"
+     top_delta="0"
+     width="295">
+    <text
+         type="string"
+         length="1"
+         font="SansSerifBig"
+         follows="left|top"
+         height="19"
+         layout="topleft"
+         left="20"
+         name="label_parcel_info"
+         top="24"
+         width="240">
+            Parcel Information
+        </text>
+        <text
+         type="string"
+         length="1"
+         follows="left|top"
+         height="19"
+         layout="topleft"
+         left="30"
+         name="label_area_price"
+         top="48"
+         width="150">
+            Price: L$[PRICE] for [AREA] m²
+        </text>
+        <text
+         type="string"
+         length="1"
+         follows="left|top"
+         height="19"
+         layout="topleft"
+         left_delta="0"
+         name="label_area"
+         top_delta="0"
+         width="150">
+            Area: [AREA] m²
+        </text>
+        <button
+         follows="left|top"
+         height="23"
+         label="About Land"
+         label_selected="About Land"
+         layout="topleft"
+         left_delta="0"
+         name="button about land"
+         top_pad="4"
+         width="125" />
+        <check_box
+         control_name="ShowParcelOwners"
+         height="19"
+         label="Show owners"
+         layout="topleft"
+         left_delta="0"
+         name="checkbox show owners"
+         tool_tip="Colorize the parcels according to the type of owner: &#10;&#10;Green = Your land &#10;Aqua = Your group&apos;s land &#10;Red = Owned by others &#10;Yellow = For sale &#10;Purple = For auction &#10;Grey = Public"
+         top_pad="8"
+         width="205" />
+        <text
+         type="string"
+         length="1"
+         font="SansSerifBig"
+         follows="left|top"
+         height="19"
+         layout="topleft"
+         left="20"
+         name="label_parcel_modify"
+         top="152"
+         width="240">
+            Modify Parcel
+        </text>
+        <button
+         follows="left|top"
+         height="23"
+         label="Subdivide"
+         label_selected="Subdivide"
+         layout="topleft"
+         left="30"
+         name="button subdivide land"
+         top="172"
+         width="125" />
+        <button
+         follows="left|top"
+         height="23"
+         label="Join"
+         label_selected="Join"
+         layout="topleft"
+         left_delta="0"
+         name="button join land"
+         top_pad="4"
+         width="125" />
+        <text
+         type="string"
+         length="1"
+         font="SansSerifBig"
+         follows="left|top"
+         height="19"
+         layout="topleft"
+         left="20"
+         name="label_parcel_trans"
+         top="256"
+         width="240">
+            Land Transactions
+        </text>
+        <button
+         follows="left|top"
+         height="23"
+         label="Buy Land"
+         label_selected="Buy Land"
+         layout="topleft"
+         left="30"
+         name="button buy land"
+         top="276"
+         width="125" />
+        <button
+         follows="left|top"
+         height="23"
+         label="Abandon Land"
+         label_selected="Abandon Land"
+         layout="topleft"
+         left_delta="0"
+         name="button abandon land"
+         top_pad="4"
+         width="125" />
+ </panel>
+<!-- end of tabs -->
+</floater>