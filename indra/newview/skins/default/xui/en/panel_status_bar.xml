<?xml version="1.0" encoding="utf-8" standalone="yes" ?>
<panel
 background_opaque="true"
 background_visible="true"
 bg_opaque_color="MouseGray"
 chrome="true"
 follows="top|right"
 height="19"
 layout="topleft"
 left="0"
 mouse_opaque="false"
 name="status"
 top="19"
 tab_stop="false"
 width="1000">
    <panel.string
     name="packet_loss_tooltip">
        Packet Loss
    </panel.string>
    <panel.string
     name="bandwidth_tooltip">
        Bandwidth
    </panel.string>
    <panel.string
     name="time">
        [hour12, datetime, slt]:[min, datetime, slt] [ampm, datetime, slt] [timezone,datetime, slt]
    </panel.string>
    <panel.string
     name="timeTooltip">
        [weekday, datetime, slt], [day, datetime, slt] [month, datetime, slt] [year, datetime, slt]
    </panel.string>
	<panel.string
     name="buycurrencylabel">
        L$ [AMT]
    </panel.string>
  <panel
    height="18"
    left="-335"
    width="95"
    top="1"
    follows="right|top" 
    name="balance_bg" 
    bg_visible="true"
    background_opaque="true" 
    bg_opaque_image="bevel_background">
    <text
     auto_resize="true"
     halign="center"
     font="SansSerifSmall"
     follows="all"
     height="18"
     left="0" 
     name="balance"
     tool_tip="Click to refresh your L$ balance"
     v_pad="4"
     top="0"
     wrap="false" 
     value="L$20" 
     width="40" />
    <button
     auto_resize="true"
     halign="center"
     font="SansSerifSmall"
     follows="right|top|bottom"
     image_hover_unselected="buy_over"
     image_unselected="buy_off"
     image_pressed="buy_press"
     height="18"
     label="BUY L$"
     label_color="White"
     left_pad="0"
     label_shadow="true"
     name="buyL"
     pad_right="0"
     pad_bottom="2"
     tool_tip="Click to buy more L$"
     top="0"
     width="55" />
  </panel>
<<<<<<< HEAD
  <!-- UTF 9660 code in label below is a down-pointing filled-in triangle -->
  <menu_button
     follows="right|top"    
    image_color="0 0 0 0"
    hover_glow_amount="0"
    left_pad="5"
    top="2"
    width="55"
    height="18"
    label="Mode &#9660;"
=======
  <combo_box
    follows="right|top"
    left_pad="5"
    drop_down_button.image_color="0 0 0 0"
    drop_down_button.hover_glow_amount="0"
    drop_down_button.pad_right="0"
    top="0"
    width="100"
    height="20"
    name="mode_combo"
>>>>>>> 09394d3a
    tool_tip="Select your mode. Choose Basic for fast, easy exploration and chat. Choose Advanced to access more features."
    >
    <combo_box.item
      label="Basic Mode"
      name="Basic"
      value="settings_minimal.xml" />
    <combo_box.item
      label="Advanced Mode"
      name="Advanced"
      value="" />
  </combo_box>
    <text
     type="string"
     font="SansSerifSmall"
     text_readonly_color="TimeTextColor"
     follows="right|top"
     halign="center"
     height="16"
     top="5"
     layout="topleft"
     left_pad="5"
     name="TimeText"
     tool_tip="Current time (Pacific)"
     width="75">
        24:00 AM PST
    </text>
    <button
     follows="right|top"
     height="16"
     image_selected="Play_Off"
     image_unselected="Pause_Off"
     image_pressed="Pause_Press"
     image_pressed_selected="Play_Press"
     is_toggle="true"
     left_pad="10"
     top="1"
     name="media_toggle_btn"
     tool_tip="Start/Stop All Media (Music, Video, Web pages)"
     width="16" >
    </button>
    <button
     follows="right|top"
     height="16"
     image_selected="AudioMute_Off"
     image_pressed="Audio_Press"
     image_unselected="Audio_Off"
     is_toggle="true"
     left_pad="5"
     top="2"
     name="volume_btn"
     tool_tip="Global Volume Control"
     width="16" />
</panel><|MERGE_RESOLUTION|>--- conflicted
+++ resolved
@@ -77,29 +77,13 @@
      top="0"
      width="55" />
   </panel>
-<<<<<<< HEAD
-  <!-- UTF 9660 code in label below is a down-pointing filled-in triangle -->
-  <menu_button
+  <combo_box
      follows="right|top"    
-    image_color="0 0 0 0"
-    hover_glow_amount="0"
     left_pad="5"
-    top="2"
-    width="55"
-    height="18"
-    label="Mode &#9660;"
-=======
-  <combo_box
-    follows="right|top"
-    left_pad="5"
-    drop_down_button.image_color="0 0 0 0"
-    drop_down_button.hover_glow_amount="0"
-    drop_down_button.pad_right="0"
     top="0"
     width="100"
     height="20"
     name="mode_combo"
->>>>>>> 09394d3a
     tool_tip="Select your mode. Choose Basic for fast, easy exploration and chat. Choose Advanced to access more features."
     >
     <combo_box.item
