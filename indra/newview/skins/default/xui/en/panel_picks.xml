<?xml version="1.0" encoding="utf-8" standalone="yes" ?>
<panel
bg_opaque_color="DkGray2"
       background_visible="true"
       background_opaque="true"
 follows="all"
 height="571"
 label="Picks"
 layout="topleft"
 left="8"
 name="panel_picks"
 top_pad="0"
 width="313">
 <string
  name="no_picks"
  value="No Picks" />
 <string
  name="no_classifieds"
  value="No Classifieds" />
 <text
  type="string"
  follows="all"
  height="535"
  layout="topleft"
  left="6"
  name="picks_panel_text"
  wrap="true"
  top="10"
  width="313"/>
 <accordion
  fit_parent="true" 
  follows="all"
  height="514"
  layout="topleft"
  left="0"
  name="accordion"
  top="0"
  single_expansion="true"
  width="313">
    <accordion_tab
     layout="topleft"
     height="235"
     min_height="150"
     name="tab_picks"
     title="Picks"
     visible="false">
 <flat_list_view
         color="DkGray2"
         follows="all"
         layout="topleft"
         left="0"
         name="picks_list"
         opaque="true"
         top="0"
         width="313" />
    </accordion_tab>
    <accordion_tab
     layout="topleft"
     height="235"
     name="tab_classifieds"
     title="Classifieds"
     visible="false">
            <flat_list_view
             color="DkGray2"
             follows="all"
             layout="topleft"
             left="0"
             name="classifieds_list"
             opaque="true"
             top="0"
             width="313" />
    </accordion_tab>
 </accordion>
   <panel
       bg_opaque_color="DkGray2"
       background_visible="true"
       background_opaque="true"
       bevel_style="none"
       enabled="false"
       follows="bottom|left|right"
       left="1"
       height="27"
       label="bottom_panel"
<<<<<<< HEAD
       layout="bottom"
       name="edit_panel"
       top_pad="-2"
       width="313">
=======
       layout="topleft"
       name="edit_panel"
       top_pad="0"
       width="312">
>>>>>>> d2af1ae8
         
         <layout_stack
		  follows="bottom|left|right"
		  height="23"
		  layout="bottomleft"
		  name="edit_panel_ls"
		  left="10"
		  orientation="horizontal"
		  top_pad="0"
		  width="293">
		  
		  <layout_panel
			  follows="bottom|left"
			  height="18"
			  layout="bottomleft"
			  left="0"
			  name="gear_menu_btn"
		      user_resize="false" 
		      auto_resize="true"
			  width="51">
				<button
	             follows="bottom|left"
	             height="18"
	             image_disabled="AddItem_Disabled"
	             image_selected="AddItem_Press"
	             image_unselected="AddItem_Off"
	             layout="topleft"
	             left="0"
	             name="new_btn"
	             tool_tip="Create a new pick or classified at the current location"
	             top="0"
	             width="18" />
		  </layout_panel>
		  
		  <layout_panel
			  follows="bottom|right"
			  height="18"
			  layout="bottomleft"
			  name="trash_btn_lp"
		      user_resize="false" 
		      auto_resize="true"
			  width="18">
				<button
	             follows="bottom|right"
	             height="18"
	             image_disabled="TrashItem_Disabled"
	             image_selected="TrashItem_Press"
	             image_unselected="TrashItem_Off"
	             layout="topleft"
	             name="trash_btn"
	             top="0"
	             width="18" />
		  </layout_panel>
		  
	  </layout_stack>
	  </panel>
	  
	  <panel
 bg_opaque_color="DkGray"
       background_visible="true"
       background_opaque="true"
         follows="bottom|left|right"
         layout="topleft"
         left="0"
         height="30"
         name="buttons_cucks"
         top_pad="0"
         width="313">
      
      <layout_stack
		  follows="bottom|left|right"
		  height="28"
		  layout="topleft"
		  left="2"
		  name="buttons_cucks_ls"
		  orientation="horizontal"
		  top="0"
		  width="313">
		  	  
		  <layout_panel
			  follows="bottom|left|right"
			  height="28"
			  layout="topleft"
			  left="0"
			  name="info_btn_lp"
		      user_resize="false" 
		      auto_resize="true"
			  top="0"
			  width="95">
		       <button
		         enabled="false"
		         follows="top|left|right"
		         height="23"
		         label="Info"
		         layout="topleft"
		         name="info_btn"
		         tab_stop="false"
		         tool_tip="Show pick information"
		         width="95" />
		  </layout_panel>
		  
		  <layout_panel
			  follows="bottom|left|right"
			  height="28"
			  layout="bottomleft" 
			  left_pad="2"
			  name="teleport_btn_lp"
		      user_resize="false" 
		      auto_resize="true"
			  width="117">
		        <button
		         enabled="false"
		         follows="top|left|right"
		         height="23"
		         label="Teleport"
		         layout="topleft"
		         name="teleport_btn"
		         tab_stop="false"
		         tool_tip="Teleport to the corresponding area"
		         width="117" />
		  </layout_panel>
		  
		  <layout_panel
			  follows="bottom|left|right"
			  height="28"
			  layout="bottomleft"
			  name="show_on_map_btn_lp"
		      user_resize="false" 
		      auto_resize="true" 
			  left_pad="2"
			  width="90">
		        <button
		         enabled="false"
		         follows="top|left|right"
		         height="23"
		         label="Map"
		         layout="topleft"
		         name="show_on_map_btn"
		         tab_stop="false"
		         tool_tip="Show the corresponding area on the World Map"
		         width="88" />
		  </layout_panel>
	</layout_stack>
	</panel>
</panel><|MERGE_RESOLUTION|>--- conflicted
+++ resolved
@@ -81,17 +81,10 @@
        left="1"
        height="27"
        label="bottom_panel"
-<<<<<<< HEAD
-       layout="bottom"
-       name="edit_panel"
-       top_pad="-2"
-       width="313">
-=======
        layout="topleft"
        name="edit_panel"
        top_pad="0"
        width="312">
->>>>>>> d2af1ae8
          
          <layout_stack
 		  follows="bottom|left|right"
