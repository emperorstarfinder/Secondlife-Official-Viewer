<?xml version="1.0" encoding="utf-8" standalone="yes" ?>
<floater
 legacy_header_height="18"
 can_resize="true"
 center_horiz="true"
 center_vert="true"
 height="535"
 layout="topleft"
 min_height="520"
 min_width="520"
 name="worldmap"
 help_topic="worldmap"
 save_rect="true"
 save_visibility="true"
 single_instance="true"
 title="WORLD MAP"
 width="800">
    <panel
     filename="panel_world_map.xml"
     follows="all"
     height="500"
     layout="topleft"
     left="10"
     name="objects_mapview"
     top="25"
     width="542" />
     <panel
     name="layout_panel_1"
     height="22"
     width="238"
     follows="right|top"
     top="25"
     left_pad="5"
  background_visible="true"
  bg_alpha_color="DkGray2">
    <text
     text_color="White"
     font="SansSerifLarge"
     type="string"
     length="1"
     follows="top|right"
     halign="left"
     height="16"
     layout="topleft"
     left="15"
     name="events_label"
     top="3"
     width="215">
        Legend
    </text>
    </panel>
<panel
 follows="right|top"
  height="126"
  top_pad="0"
  width="238">
<button
     follows="right|top"
     height="22"
     image_overlay="map_avatar_16.tga"
     scale_image="true"
     left="4"
     layout="topleft"
     name="Show My Location"
     tool_tip="Center map on your avatar&apos;s location"
     top="6"
     width="24" >
		<button.commit_callback
		function="WMap.ShowAgent" />
    </button>
          <text
     type="string"
     length="1"
     follows="top|right"
     halign="left"
     height="13"
     top_delta="6"
     left_pad="5"
     layout="topleft"
     name="person_label"
     width="90">
        Me
    </text>
    <check_box
     control_name="MapShowPeople"
     follows="top|right"
     height="16"
     layout="topleft"
     left="3"
     name="people_chk"
     top_pad="9"
     width="22" />
    <icon
     color="0 1 0 1"
     follows="top|right"
     height="8"
     image_name="map_avatar_8.tga"
     layout="topleft"
     left_pad="3"
     mouse_opaque="true"
     name="person"
     top_delta="3"
     width="8" />
      <text
     type="string"
     length="1"
     follows="top|right"
     halign="left"
     height="16"
     top_delta="-2"
     left_pad="7"
     layout="topleft"
     name="person_label"
     width="90">
        Person
    </text>
    <check_box
     control_name="MapShowInfohubs"
     follows="top|right"
     height="16"
     layout="topleft"
     left="3"
     name="infohub_chk"
     top_pad="3"
     width="22" />
         <icon
     follows="top|right"
     height="16"
     image_name="map_infohub.tga"
     layout="topleft"
     left_pad="0"
     mouse_opaque="true"
     name="infohub"
     top_delta="0"
     width="16" />
 <text
     type="string"
     length="1"
     follows="top|right"
     halign="left"
     height="16"
     top_delta="2"
     left_pad="3"
     layout="topleft"
     name="infohub_label"
     width="90">
        Infohub
    </text>
    <check_box
     control_name="MapShowLandForSale"
     follows="top|right"
     height="16"
     layout="topleft"
     left="3"
     name="land_for_sale_chk"
     top_pad="2"
     width="22" />
    <icon
     follows="top|right"
     height="16"
     image_name="icon_for_sale.tga"
     layout="topleft"
     mouse_opaque="true"
     name="landforsale"
     top_delta="0"
     left_pad="0"
     width="16" />
         <text
     type="string"
     length="1"
     follows="top|right"
     halign="left"
     height="16"
     top_delta="2"
     left_pad="3"
     layout="topleft"
     name="land_sale_label"
     width="90">
        Land Sale
    </text>
    <icon
     color="1 1 0.25 1"
     follows="top|right"
     height="16"
     image_name="legend.tga"
     layout="topleft"
     mouse_opaque="true"
     name="square2"
     left="41"
     top_pad="-2"
     width="16" />
    <text
     type="string"
     length="1"
     follows="top|right"
     height="16"
     layout="topleft"
     left_pad="0"
     name="auction_label"
     top_delta="3"
     width="100">
       by owner
    </text>
        <icon
     color="0.5 0.25 1 1"
     follows="top|right"
     height="16"
     image_name="legend.tga"
     layout="topleft"
     mouse_opaque="true"
     name="square2"
     left="41"
     top_pad="-3"
     width="16" />
    <text
     type="string"
     length="1"
     follows="top|right"
     height="16"
     layout="topleft"
     left_pad="0"
     name="auction_label"
     top_delta="3"
     width="170">
        land auction
    </text>

    <button
     follows="top|right"
     height="22"
     image_overlay="map_home.tga"
     scale_image="true"
     label_color="White"
     layout="topleft"
     left="136"
     top="6"
     name="Go Home"
     tool_tip="Teleport home"
     width="24" >
		<button.commit_callback
		function="WMap.GoHome" />
        </button>
             <text
     type="string"
     length="1"
     follows="top|right"
     halign="left"
     height="13"
     top_delta="6"
     left_pad="5"
     layout="topleft"
     name="Home_label"
     width="70">
        Home
    </text>
    <text
     type="string"
     length="1"
     follows="top|right"
     halign="left"
     height="16"
     layout="topleft"
     left="137"
     name="events_label"
     top_pad="9"
     width="66">
        Events:
    </text>

    <check_box
     control_name="MapShowEvents"
     follows="top|right"
     height="16"
     layout="topleft"
     left="135"
     top_pad="1"
     name="event_chk"
     width="22" />
         <icon
     follows="top|right"
     height="16"
     image_name="map_event.tga"
     layout="topleft"
     mouse_opaque="true"
     name="event"
     left_pad="0"
     width="16" />
      <text
     type="string"
     length="1"
     follows="top|right"
     halign="left"
     height="16"
     top_delta="2"
     left_pad="3"
     layout="topleft"
     name="pg_label"
     width="60">
        PG
    </text>

    <check_box
     control_name="ShowMatureEvents"
     follows="top|right"
     height="16"
<<<<<<< HEAD
     initial_value="true"
=======
     label="General"
>>>>>>> 1a75c4c4
     layout="topleft"
     left="135"
     name="event_mature_chk"
     top_pad="3"
     width="22" />
    <icon
     follows="top|right"
     height="16"
     image_name="map_event_mature.tga"
     layout="topleft"
     mouse_opaque="true"
     name="events_mature_icon"
     top_delta="0"
     left_pad="0"
     width="16" />
           <text
     type="string"
     length="1"
     follows="top|right"
     halign="left"
     height="16"
     top_delta="2"
     left_pad="3"
     layout="topleft"
     name="mature_label"
     width="66">
        Mature
    </text>

    <check_box
     control_name="ShowAdultEvents"
     follows="top|right"
     height="16"
<<<<<<< HEAD
=======
     initial_value="true"
     label="Moderate"
>>>>>>> 1a75c4c4
     layout="topleft"
     left="135"
     name="event_adult_chk"
     top_pad="3"
     width="22" />
    <icon
     follows="top|right"
     height="16"
     image_name="map_event_adult.tga"
     layout="topleft"
     left_pad="0"
     mouse_opaque="true"
     name="events_adult_icon"
     top_delta="0"
     width="16" />
                <text
     type="string"
     length="1"
     follows="top|right"
     halign="left"
     height="16"
     top_delta="2"
     left_pad="3"
     layout="topleft"
     name="pg_label"
     width="66">
        Adult
    </text>
</panel>


  <panel
   follows="right|top"
  height="22"
  top_pad="0"
  width="238"
  background_visible="true"
  bg_alpha_color="DkGray2">
    <text
     text_color="White"
     font="SansSerifLarge"
     type="string"
     length="1"
     follows="top|right"
     halign="left"
     height="16"
     layout="topleft"
     left="15"
     name="find_on_map_label"
     top="3"
     width="215">
        Find on Map
    </text>
  </panel>

    <panel
 follows="right|top|bottom"
  height="270"
  top_pad="0"
  width="238">
      <icon
     color="0.5 0 0 1"
     follows="top|right"
     height="16"
     image_name="map_track_16.tga"
     layout="topleft"
     left="5"
     top="11"
     mouse_opaque="true"
     name="friends_icon"
     width="16" />
    <combo_box
     allow_text_entry="true"
     follows="top|right"
     height="23"
     label="Online Friends"
     layout="topleft"
     top_delta="-4"
     left_pad="5"
     max_chars="60"
     name="friend combo"
     tool_tip="Show friends on map"
     width="182">
        <combo_box.item
         label="My Friends Online"
         name="item1"
         value="None" />
		<combo_box.commit_callback
		function="WMap.AvatarCombo"/>
    </combo_box>
   <icon
     color="0.5 0 0 1"
     follows="top|right"
     height="16"
     image_name="map_track_16.tga"
     layout="topleft"
     left="5"
     top_pad="8"
     mouse_opaque="true"
     name="landmark_icon"
     width="16" />
    <combo_box
     allow_text_entry="true"
     follows="top|right"
     height="23"
     label="My Landmarks"
     layout="topleft"
     top_delta="-3"
     left_pad="5"
     max_chars="64"
     name="landmark combo"
     tool_tip="Landmark to show on map"
     width="182">
        <combo_box.item
         label="My Landmarks"
         name="item1"
         value="None" />
		<combo_box.commit_callback
		function="WMap.Landmark"/>
    </combo_box>
       <icon
     color="0.5 0 0 1"
     follows="top|right"
     height="16"
     image_name="map_track_16.tga"
     layout="topleft"
     left="5"
     top_pad="7"
     mouse_opaque="true"
     name="region_icon"
     width="16" />
    <search_editor
     follows="top|right"
  search_button_visible="false"
     height="22"
  text_readonly_color="DkGray"
     label="Regions by Name"
     layout="topleft"
     top_delta="-2"
     left_pad="5"
     name="location"
     select_on_focus="true"
     tool_tip="Type the name of a region"
     width="152" />
   <button
     follows="top|right"
     height="23"
     label="Find"
     layout="topleft"
     left_pad="2"
     top_delta="-1"
     name="DoSearch"
     tool_tip="Search for region"
     width="58">
		<button.commit_callback
		function="WMap.Location" />
    </button>
    <scroll_list
     draw_stripes="false"
     bg_writeable_color="MouseGray"
     follows="all"
     height="115"
     layout="topleft"
     left="28"
     name="search_results"
     top_pad="5"
     width="209"
     sort_column="1">
        <scroll_list.columns
         label=""
         name="icon"
         width="16" />
        <scroll_list.columns
         label=""
         name="sim_name"
         width="193" />
		<scroll_list.commit_callback
		function="WMap.SearchResult" />
    </scroll_list>
    <button
     follows="right|bottom"
     height="23"
     label="Teleport"
     layout="topleft"
     left="25"
     name="Teleport"
     tool_tip="Teleport to selected location"
     top_pad="7"
     width="104">
		<button.commit_callback
		function="WMap.Teleport" />
    </button>
    <button
     follows="right|bottom"
     height="23"
     label="Copy SLurl"
     layout="topleft"
     left_pad="5"
     name="copy_slurl"
     tool_tip="Copies current location as SLurl to be used on the web."
     top_delta="0"
     width="104">
		<button.commit_callback
		function="WMap.CopySLURL" />
    </button>
   <!-- <button
     follows="right|bottom"
     height="23"
     label="Clear"
     layout="topleft"
     left="10"
     name="Clear"
     tool_tip="Stop tracking"
     top_pad="5"
     width="105">
		<button.commit_callback
		function="WMap.Clear" />
    </button>-->
    <button
     enabled="false"
     follows="right|bottom"
     height="23"
     label="Show Selection"
     left="25"
     top_pad="5"
     name="Show Destination"
     tool_tip="Center map on selected location"
     width="213">
		<button.commit_callback
		function="WMap.ShowTarget" />
    </button>

<!-- <text
     type="string"
     length="1"
     follows="bottom|right"
     halign="left"
     height="16"
     top_pad="4"
     left="25"
     layout="topleft"
     name="land_sale_label"
     width="250">
        Location:
    </text>
      <spinner
     decimal_digits="0"
     follows="bottom|right"
     increment="1"
     initial_value="128"
     layout="topleft"
     top_pad="0"
     left="25"
     max_val="255"
     name="spin x"
     tool_tip="X coordinate of location to show on map"
     width="48">
		<spinner.commit_callback
		function="WMap.CommitLocation" />
    </spinner>
    <spinner
     decimal_digits="0"
     follows="bottom|right"
     height="16"
     increment="1"
     initial_value="128"
     layout="topleft"
     left_pad="2"
     max_val="255"
     name="spin y"
     tool_tip="Y coordinate of location to show on map"
     top_delta="0"
     width="48" >
		<spinner.commit_callback
		function="WMap.CommitLocation" />
    </spinner>
    <spinner
     decimal_digits="0"
     follows="bottom|right"
     increment="1"
     initial_value="0"
     layout="topleft"
     left_pad="2"
     max_val="4096"
     name="spin z"
     tool_tip="Z coordinate of location to show on map"
     top_delta="0"
     width="48">
		<spinner.commit_callback
		function="WMap.CommitLocation" />
    </spinner>-->
    </panel>
      <panel
    follows="right|bottom"
  height="22"
  top_pad="0"
  width="238"
  background_visible="true"
  bg_alpha_color="DkGray2">
    <text
     text_color="White"
     font="SansSerifLarge"
     type="string"
     length="1"
     follows="top|right"
     halign="left"
     height="16"
     layout="topleft"
     left="15"
     name="zoom_label"
     top="3"
     width="210">
        Zoom
    </text>
  </panel>
    <panel
 follows="right|bottom"
  height="30"
  min_height="30"
  top_pad="0"
  width="238">
  <icon
     follows="left|bottom"
     height="16"
     image_name="Zoom_Off"
     layout="topleft"
     left="20"
     mouse_opaque="true"
     name="zoom_icon"
     top_pad="7"
     width="16" />
    <slider
     follows="left|bottom"
     height="16"
     increment="0.2"
     initial_value="-2"
     left_pad="0"
     layout="topleft"
     max_val="0"
     min_val="-8"
     name="zoom slider"
     show_text="false"
     width="200" />
     </panel>
</floater><|MERGE_RESOLUTION|>--- conflicted
+++ resolved
@@ -303,11 +303,7 @@
      control_name="ShowMatureEvents"
      follows="top|right"
      height="16"
-<<<<<<< HEAD
      initial_value="true"
-=======
-     label="General"
->>>>>>> 1a75c4c4
      layout="topleft"
      left="135"
      name="event_mature_chk"
@@ -341,11 +337,6 @@
      control_name="ShowAdultEvents"
      follows="top|right"
      height="16"
-<<<<<<< HEAD
-=======
-     initial_value="true"
-     label="Moderate"
->>>>>>> 1a75c4c4
      layout="topleft"
      left="135"
      name="event_adult_chk"
@@ -402,21 +393,21 @@
   </panel>
 
     <panel
- follows="right|top|bottom"
-  height="270"
-  top_pad="0"
-  width="238">
-      <icon
-     color="0.5 0 0 1"
-     follows="top|right"
-     height="16"
-     image_name="map_track_16.tga"
-     layout="topleft"
-     left="5"
-     top="11"
-     mouse_opaque="true"
-     name="friends_icon"
-     width="16" />
+     follows="right|top|bottom"
+	 height="270"
+	 top_pad="0"
+	 width="238">
+	 <icon
+      color="0.5 0 0 1"
+      follows="top|right"
+      height="16"
+      image_name="map_track_16.tga"
+      layout="topleft"
+      left="5"
+      top="11"
+      mouse_opaque="true"
+      name="friends_icon"
+      width="16" />
     <combo_box
      allow_text_entry="true"
      follows="top|right"
