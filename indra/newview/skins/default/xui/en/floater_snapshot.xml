<?xml version="1.0" encoding="utf-8" standalone="yes" ?>
<floater
 legacy_header_height="18"
 can_minimize="true"
 can_close="false"
 follows="left|top"
 height="516"
 layout="topleft"
 name="Snapshot"
 help_topic="snapshot"
 save_rect="true"
 save_visibility="true"
<<<<<<< HEAD
 can_dock="true"
 title="Snapshot"
 width="250">
  <floater.string
   name="unknown">
    unknown
  </floater.string>
  <floater.string
   name="share_to_web_url" translate="false">
    http://pdp36.lindenlab.com:12777/
  </floater.string>
  <view
    height="160"
    width="230"
=======
 title="SNAPSHOT PREVIEW"
 width="215">
    <floater.string
     name="unknown">
        unknown
    </floater.string>
    <radio_group
     height="58"
     label="Snapshot type"
     layout="topleft"
     left="10"
     name="snapshot_type_radio"
     top="25"
     width="205">
        <radio_item
         bottom="19"
         height="16"
         label="Email"
         layout="topleft"
         name="postcard" />
        <radio_item
         bottom="38"
         height="16"
         label="My inventory (L$[AMOUNT])"
         layout="topleft"
         name="texture" />
        <radio_item
         bottom="57"
         height="16"
         label="Save to my computer"
         layout="topleft"
         name="local" />
    </radio_group>
  <ui_ctrl 
    height="90"
    width="125"
>>>>>>> 9fd6bab4
    layout="topleft"
    name="thumbnail_placeholder"
    top_pad="6"
    follows="left|top"
    left="10"
    />
<<<<<<< HEAD
  <button
    follows="left|top"
    height="22"
    image_overlay="Refresh_Off"
    layout="topleft"
    left="20"
    top_pad="-30"
    name="new_snapshot_btn"
    width="23" />
  <line_editor
    border_style="line"
    border_thickness="1"
	  follows="left|top"
	  height="20"
		layout="topleft"
    left="10"
		max_length="500"
    name="description"
	  top_pad="15"
	  width="230"
    label="Description"/>
  <button
   label="Share Snapshot" 
   name="share" 
   top_pad="20" 
   left="10" 
   width="130"/>
  <button
   label="Share to Web" 
   name="share_to_web" 
   top_delta="0" 
   left="10" 
   width="130"/>
  <button
   label="Save to My Inventory" 
   name="save_to_inventory" 
   top_delta="0" 
   left="10" 
   width="130"/>
  <button
   label="Save Snapshot" 
   name="save" 
   top_pad="7" 
   left="10" 
   width="130"/>
  <button
   label="Email Snapshot" 
   name="share_to_email" 
   top_delta="0" 
   left="10" 
   width="130"/>
  <button
   label="Save to My Computer" 
   name="save_to_computer" 
   top_delta="0" 
   left="10" 
   width="130"/>
  <button
   label="Set As Profile Pic" 
   name="set_profile_pic" 
   top_pad="7" 
   left="10" 
   width="130"/>
  <button
   label="Back" 
   name="cancel" 
   top_delta="0" 
   left="10" 
   width="130"/>
  <button
     follows="left"
     height="22"
     layout="topleft"
     left="210"
    name="show_advanced"
    image_overlay="TabIcon_Close_Off"
    top_delta="1"
    width="30"/>
  <button
     follows="left"
=======
    <text
     type="string"
     font="SansSerifSmall"
     length="1"
     follows="left|top"
     height="14"
     layout="topleft"
     right="-5"
     left_delta="0"
     halign="right"
     name="file_size_label"
     top_pad="10"
     width="195">
        [SIZE] KB
    </text>
    <button
     follows="left|top"
>>>>>>> 9fd6bab4
     height="22"
     image_overlay="Refresh_Off"
     layout="topleft"
     left="10"
     name="new_snapshot_btn"
     width="23" />
    <button
     follows="left|top"
     height="23"
     label="Send"
     layout="topleft"
     left_pad="5"
     right="-5"
     name="send_btn"
     width="100" />
    <button
     follows="left|top"
     height="23"
     label="Save (L$[AMOUNT])"
     layout="topleft"
     right="-5"
     name="upload_btn"
     top_delta="0"
     width="100" />
    <flyout_button
     follows="left|top"
     height="23"
     label="Save"
     layout="topleft"
     right="-5"
     name="save_btn"
     tool_tip="Save image to a file"
     top_delta="0"
     width="100">
        <flyout_button.item
         label="Save"
         name="save_item"
         value="save" />
        <flyout_button.item
         label="Save As..."
         name="saveas_item"
         value="save as" />
    </flyout_button>
        <button
     follows="left|top"
     height="23"
     label="More"
     layout="topleft"
     left="10"
     name="more_btn"
     tool_tip="Advanced options"
     width="80" />
    <button
     follows="left|top"
     height="23"
     label="Less"
     layout="topleft"
     left_delta="0"
     name="less_btn"
     tool_tip="Advanced options"
     top_delta="0"
     width="80" />
    <button
     follows="left|top"
     height="23"
     label="Cancel"
     layout="topleft"
     right="-5"
     left_pad="5"
     name="discard_btn"
     width="100" />
    <text
     type="string"
     length="1"
     follows="top|left"
     height="12"
     layout="topleft"
     left="10"
     name="type_label2"
     top_pad="5"
     width="127">
        Size
    </text>
    <text
     type="string"
     length="1"
     follows="top|left"
     height="12"
     layout="topleft"
     left_pad="5"
     name="format_label"
     top_delta="0"
     width="70">
        Format
    </text>
    <combo_box
     height="23"
     label="Resolution"
     layout="topleft"
     left="10"
     name="postcard_size_combo"
     width="120">
        <combo_box.item
         label="Current Window"
         name="CurrentWindow"
         value="[i0,i0]" />
        <combo_box.item
         label="640x480"
         name="640x480"
         value="[i640,i480]" />
        <combo_box.item
         label="800x600"
         name="800x600"
         value="[i800,i600]" />
        <combo_box.item
         label="1024x768"
         name="1024x768"
         value="[i1024,i768]" />
        <combo_box.item
         label="Custom"
         name="Custom"
         value="[i-1,i-1]" />
    </combo_box>
    <combo_box
     height="23"
     label="Resolution"
     layout="topleft"
<<<<<<< HEAD
     left="210"
     visible="false" 
     name="hide_advanced"
     image_overlay="TabIcon_Open_Off"
     top_delta="0"
     width="30"/>
  <panel 
    visible="false" 
    left="250" 
    top="17"    
    name="snapshot_advanced" 
    filename="panel_snapshot_advanced.xml"/>
=======
     left_delta="0"
     name="texture_size_combo"
     top_delta="0"
     width="127">
        <combo_box.item
         label="Current Window"
         name="CurrentWindow"
         value="[i0,i0]" />
        <combo_box.item
         label="Small (128x128)"
         name="Small(128x128)"
         value="[i128,i128]" />
        <combo_box.item
         label="Medium (256x256)"
         name="Medium(256x256)"
         value="[i256,i256]" />
        <combo_box.item
         label="Large (512x512)"
         name="Large(512x512)"
         value="[i512,i512]" />
        <combo_box.item
         label="Custom"
         name="Custom"
         value="[i-1,i-1]" />
    </combo_box>
    <combo_box
     height="23"
     label="Resolution"
     layout="topleft"
     left_delta="0"
     name="local_size_combo"
     top_delta="0"
     width="127">
        <combo_box.item
         label="Current Window"
         name="CurrentWindow"
         value="[i0,i0]" />
        <combo_box.item
         label="320x240"
         name="320x240"
         value="[i320,i240]" />
        <combo_box.item
         label="640x480"
         name="640x480"
         value="[i640,i480]" />
        <combo_box.item
         label="800x600"
         name="800x600"
         value="[i800,i600]" />
        <combo_box.item
         label="1024x768"
         name="1024x768"
         value="[i1024,i768]" />
        <combo_box.item
         label="1280x1024"
         name="1280x1024"
         value="[i1280,i1024]" />
        <combo_box.item
         label="1600x1200"
         name="1600x1200"
         value="[i1600,i1200]" />
        <combo_box.item
         label="Custom"
         name="Custom"
         value="[i-1,i-1]" />
    </combo_box>
    <combo_box
     height="23"
     label="Format"
     layout="topleft"
     left_pad="5"
     name="local_format_combo"
     width="70">
        <combo_box.item
         label="PNG"
         name="PNG" />
        <combo_box.item
         label="JPEG"
         name="JPEG" />
        <combo_box.item
         label="BMP"
         name="BMP" />
    </combo_box>
    <spinner
     allow_text_entry="false"
     decimal_digits="0"
     follows="left|top"
     height="20"
     increment="32"
     label="Width"
     label_width="40"
     layout="topleft"
     left="10"
     max_val="6016"
     min_val="32"
     name="snapshot_width"
     top_pad="10"
     width="95" />
    <spinner
     allow_text_entry="false"
     decimal_digits="0"
     follows="left|top"
     height="20"
     increment="32"
     label="Height"
     label_width="40"
     layout="topleft"
     left_pad="5"
     max_val="6016"
     min_val="32"
     name="snapshot_height"
     top_delta="0"
     width="95" />
    <check_box
     bottom_delta="20"
     label="Constrain proportions"
     layout="topleft"
     left="10"
     name="keep_aspect_check" />
    <slider
     decimal_digits="0"
     follows="left|top"
     height="15"
     increment="1"
     initial_value="75"
     label="Image quality"
     label_width="100"
     layout="topleft"
     left_delta="0"
     max_val="100"
     name="image_quality_slider"
     top_pad="5"
     width="205" />
    <text
     type="string"
     length="1"
     follows="left|top"
     height="13"
     layout="topleft"
     left="10"
     name="layer_type_label"
     top_pad="5"
     width="50">
        Capture:
    </text>
    <combo_box
     height="23"
     label="Image Layers"
     layout="topleft"
     left="30"
     name="layer_types"
     width="145">
        <combo_box.item
         label="Colors"
         name="Colors"
         value="colors" />
        <combo_box.item
         label="Depth"
         name="Depth"
         value="depth" />
    </combo_box>
    <check_box
     label="Interface"
     layout="topleft"
     left="30"
     top_pad="10"
     width="180"
     name="ui_check" />
    <check_box
     label="HUDs"
     layout="topleft"
     left="30"
     top_pad="10"
     width="180"
     name="hud_check" />
    <check_box
     label="Keep open after saving"
     layout="topleft"
     left="10"
     top_pad="8"
     width="180"
     name="keep_open_check" />
    <check_box
     label="Freeze frame (fullscreen)"
     layout="topleft"
     left="10"
     top_pad="8"
     width="180"
     name="freeze_frame_check" />
    <check_box
     label="Auto-refresh"
     layout="topleft"
     left="10"
     top_pad="8"
     width="180"
     name="auto_snapshot_check" />
>>>>>>> 9fd6bab4
</floater><|MERGE_RESOLUTION|>--- conflicted
+++ resolved
@@ -1,8 +1,8 @@
 <?xml version="1.0" encoding="utf-8" standalone="yes" ?>
 <floater
  legacy_header_height="18"
- can_minimize="true"
- can_close="false"
+ can_minimize="false"
+ can_close="true"
  follows="left|top"
  height="516"
  layout="topleft"
@@ -10,24 +10,12 @@
  help_topic="snapshot"
  save_rect="true"
  save_visibility="true"
-<<<<<<< HEAD
- can_dock="true"
- title="Snapshot"
- width="250">
-  <floater.string
-   name="unknown">
-    unknown
-  </floater.string>
-  <floater.string
-   name="share_to_web_url" translate="false">
-    http://pdp36.lindenlab.com:12777/
-  </floater.string>
-  <view
-    height="160"
-    width="230"
-=======
  title="SNAPSHOT PREVIEW"
- width="215">
+ width="215">   
+    <floater.string
+     name="share_to_web_url" translate="false">
+http://pdp36.lindenlab.com:12777/
+    </floater.string>
     <floater.string
      name="unknown">
         unknown
@@ -62,95 +50,12 @@
   <ui_ctrl 
     height="90"
     width="125"
->>>>>>> 9fd6bab4
     layout="topleft"
     name="thumbnail_placeholder"
     top_pad="6"
     follows="left|top"
     left="10"
     />
-<<<<<<< HEAD
-  <button
-    follows="left|top"
-    height="22"
-    image_overlay="Refresh_Off"
-    layout="topleft"
-    left="20"
-    top_pad="-30"
-    name="new_snapshot_btn"
-    width="23" />
-  <line_editor
-    border_style="line"
-    border_thickness="1"
-	  follows="left|top"
-	  height="20"
-		layout="topleft"
-    left="10"
-		max_length="500"
-    name="description"
-	  top_pad="15"
-	  width="230"
-    label="Description"/>
-  <button
-   label="Share Snapshot" 
-   name="share" 
-   top_pad="20" 
-   left="10" 
-   width="130"/>
-  <button
-   label="Share to Web" 
-   name="share_to_web" 
-   top_delta="0" 
-   left="10" 
-   width="130"/>
-  <button
-   label="Save to My Inventory" 
-   name="save_to_inventory" 
-   top_delta="0" 
-   left="10" 
-   width="130"/>
-  <button
-   label="Save Snapshot" 
-   name="save" 
-   top_pad="7" 
-   left="10" 
-   width="130"/>
-  <button
-   label="Email Snapshot" 
-   name="share_to_email" 
-   top_delta="0" 
-   left="10" 
-   width="130"/>
-  <button
-   label="Save to My Computer" 
-   name="save_to_computer" 
-   top_delta="0" 
-   left="10" 
-   width="130"/>
-  <button
-   label="Set As Profile Pic" 
-   name="set_profile_pic" 
-   top_pad="7" 
-   left="10" 
-   width="130"/>
-  <button
-   label="Back" 
-   name="cancel" 
-   top_delta="0" 
-   left="10" 
-   width="130"/>
-  <button
-     follows="left"
-     height="22"
-     layout="topleft"
-     left="210"
-    name="show_advanced"
-    image_overlay="TabIcon_Close_Off"
-    top_delta="1"
-    width="30"/>
-  <button
-     follows="left"
-=======
     <text
      type="string"
      font="SansSerifSmall"
@@ -168,7 +73,6 @@
     </text>
     <button
      follows="left|top"
->>>>>>> 9fd6bab4
      height="22"
      image_overlay="Refresh_Off"
      layout="topleft"
@@ -296,20 +200,6 @@
      height="23"
      label="Resolution"
      layout="topleft"
-<<<<<<< HEAD
-     left="210"
-     visible="false" 
-     name="hide_advanced"
-     image_overlay="TabIcon_Open_Off"
-     top_delta="0"
-     width="30"/>
-  <panel 
-    visible="false" 
-    left="250" 
-    top="17"    
-    name="snapshot_advanced" 
-    filename="panel_snapshot_advanced.xml"/>
-=======
      left_delta="0"
      name="texture_size_combo"
      top_delta="0"
@@ -506,5 +396,4 @@
      top_pad="8"
      width="180"
      name="auto_snapshot_check" />
->>>>>>> 9fd6bab4
 </floater>