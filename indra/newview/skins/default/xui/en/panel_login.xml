--- conflicted
+++ resolved
@@ -116,36 +116,6 @@
   name="connect_btn"
   top="35"
   width="90" />
-<<<<<<< HEAD
-  <text
-  follows="left|bottom"
-  font="SansSerifSmall"
-  height="15"
-  left_pad="10"
-  name="mode_selection_text"
-  top="20"
-  width="130">
-    Mode:
-  </text>
-  <combo_box
-    follows="left|bottom"
-  height="23"
-    max_chars="128"
-  tool_tip="Select your mode. Choose Basic for fast, easy exploration and chat. Choose Advanced to access more features."
-    top_pad="0"
-    name="mode_combo"
-    width="110">
-    <combo_box.item
-      label="Basic"
-      name="Basic"
-      value="settings_minimal.xml" />
-    <combo_box.item
-      label="Advanced"
-      name="Advanced"
-      value="" />
-  </combo_box>
-=======
->>>>>>> d2af1ae8
   <text
   follows="left|bottom"
   font="SansSerifSmall"
