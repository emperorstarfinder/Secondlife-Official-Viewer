--- conflicted
+++ resolved
@@ -3109,10 +3109,4 @@
   
   <string name="DefaultMimeType">none/none</string>
 
-<<<<<<< HEAD
-  <string name="texture_load_dimensions_error">Can't load images larger then [WIDTH]*[HEIGHT]</string>
-
-</strings>
-=======
-  </strings>
->>>>>>> 5acf8a5f
+  </strings>