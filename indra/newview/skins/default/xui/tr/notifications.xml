<?xml version="1.0" encoding="utf-8"?>
<notifications>
	<global name="skipnexttime">Bunu bir daha gösterme</global>
	<global name="alwayschoose">Her zaman bu seçeneği seç</global>
	<global name="implicitclosebutton">Kapat</global>
	<template name="okbutton">
		<form>
			<button name="OK_okbutton" text="$yestext"/>
		</form>
	</template>
	<template name="okignore">
		<form>
			<button name="OK_okignore" text="$yestext"/>
		</form>
	</template>
	<template name="okcancelbuttons">
		<form>
			<button name="OK_okcancelbuttons" text="$yestext"/>
			<button name="Cancel_okcancelbuttons" text="$notext"/>
		</form>
	</template>
	<template name="okcancelignore">
		<form>
			<button name="OK_okcancelignore" text="$yestext"/>
			<button name="Cancel_okcancelignore" text="$notext"/>
		</form>
	</template>
	<template name="okhelpbuttons">
		<form>
			<button name="OK_okhelpbuttons" text="$yestext"/>
			<button name="Help" text="$helptext"/>
		</form>
	</template>
	<template name="okhelpignore">
		<form>
			<button name="OK_okhelpignore" text="$yestext"/>
			<button name="Help_okhelpignore" text="$helptext"/>
		</form>
	</template>
	<template name="yesnocancelbuttons">
		<form>
			<button name="Yes" text="$yestext"/>
			<button name="No" text="$notext"/>
			<button name="Cancel_yesnocancelbuttons" text="$canceltext"/>
		</form>
	</template>
	<notification label="Bilinmeyen Bildirim İletisi" name="MissingAlert">
		[APP_NAME] sürümünüz alınan bildirimi nasıl görüntüleyeceğini bilmiyor.  Lütfen Görüntüleyicinin en son sürümünü yüklemiş olduğunuzdan emin olun.

Hata ayrıntıları: &apos;[_NAME]&apos; adlı bildirim notifications.xml içinde bulunamadı.
		<usetemplate name="okbutton" yestext="Tamam"/>
	</notification>
	<notification name="FloaterNotFound">
		Gezdirici hatası: Aşağıdaki denetimler bulunamadı:

[CONTROLS]
		<usetemplate name="okbutton" yestext="Tamam"/>
	</notification>
	<notification name="TutorialNotFound">
		Şu an için kullanılabilir bir öğretici mevcut değil.
		<usetemplate name="okbutton" yestext="Tamam"/>
	</notification>
	<notification name="GenericAlert">[MESSAGE]</notification>
	<notification name="GenericAlertYesCancel">
		[MESSAGE]
		<usetemplate name="okcancelbuttons" notext="İptal" yestext="Evet"/>
	</notification>
	<notification name="GenericAlertOK">
		[MESSAGE]
		<usetemplate name="okbutton" yestext="Tamam"/>
	</notification>
	<notification name="BadInstallation">
		[APP_NAME] güncellenirken bir hata oluştu.  Lütfen Görüntüleyici&apos;nin [http://get.secondlife.com son sürümünü karşıdan yükleyin].
		<usetemplate name="okbutton" yestext="Tamam"/>
	</notification>
	<notification name="LoginFailedNoNetwork">
		[SECOND_LIFE_GRID] ile bağlantı kurulamadı.
    &apos;[DIAGNOSTIC]&apos;
İnternet bağlantınızın düzgün çalıştığından emin olun.
		<usetemplate name="okbutton" yestext="Tamam"/>
	</notification>
	<notification name="MessageTemplateNotFound">
		İleti şablonu [PATH] bulunamadı.
		<usetemplate name="okbutton" yestext="Tamam"/>
	</notification>
	<notification name="WearableSave">
		Geçerli giysi/vücut bölümünde yapılan değişiklikler kaydedilsin mi?
		<usetemplate canceltext="İptal" name="yesnocancelbuttons" notext="Kaydetme" yestext="Kaydet"/>
	</notification>
	<notification name="ConfirmNoCopyToOutbox">
		Bu öğelerden bir veya daha fazlasını Satıcı Giden Kutusuna kopyalama izniniz yok.  Bunları taşıyabilir veya bırakabilirsiniz.
		<usetemplate name="okcancelbuttons" notext="Öğeleri taşıma" yestext="Öğeleri taşı"/>
	</notification>
	<notification name="OutboxFolderCreated">
		Satıcı Giden Kutunuzun üst seviyesine aktardığınız her bir öğe için yeni bir klasör oluşturuldu.
		<usetemplate ignoretext="Satıcı Giden Kutusunda yeni bir klasör oluşturuldu" name="okignore" yestext="Tamam"/>
	</notification>
	<notification name="OutboxImportComplete">
		Başarılı oldu

Tüm klasörler başarıyla Pazaryerine gönderildi.
		<usetemplate ignoretext="Tüm klasörler Pazaryerine gönderildi" name="okignore" yestext="Tamam"/>
	</notification>
	<notification name="OutboxImportHadErrors">
		Bazı klasörler aktarılmadı

Bazı klasörler Pazaryerine gönderildiğinde hatalar meydana geldi.  Bu klasörler hala Satıcı Giden Kutunuzda.

Daha fazla bilgi için bkz. [[MARKETPLACE_IMPORTS_URL] hata günlüğü].
		<usetemplate name="okbutton" yestext="Tamam"/>
	</notification>
	<notification name="OutboxImportFailed">
		Aktarım &apos;[ERROR_CODE]&apos; hatası nedeniyle başarısız oldu

Bir sistem veya ağ hatası nedeniyle Pazaryerine hiçbir klasör gönderilemedi.  Daha sonra tekrar deneyin.
		<usetemplate name="okbutton" yestext="Tamam"/>
	</notification>
	<notification name="OutboxInitFailed">
		Pazaryeri başlatılması &apos;[ERROR_CODE]&apos; hatası nedeniyle başarısız oldu

Bir sistem veya ağ hatası nedeniyle Pazaryeri başlatılamadı.  Daha sonra tekrar deneyin.
		<usetemplate name="okbutton" yestext="Tamam"/>
	</notification>
	<notification name="StockPasteFailed">
		Stok Klasörüne kopyalama ya da taşıma başarısız oldu. Hata kodu:
        
        &quot;[ERROR_CODE]&quot;
		<usetemplate name="okbutton" yestext="Tamam"/>
	</notification>
	<notification name="MerchantPasteFailed">
		Pazaryeri İlanlarına kopyalama ya da taşıma başarısız oldu. Hata kodu:
        
        &quot;[ERROR_CODE]&quot;
		<usetemplate name="okbutton" yestext="Tamam"/>
	</notification>
	<notification name="MerchantTransactionFailed">
		Pazaryerinde yapılan işlem başarısız oldu. Hata kodu:
        
        Neden: &quot;[ERROR_REASON]&quot;
        [ERROR_DESCRIPTION]
		<usetemplate name="okbutton" yestext="Tamam"/>
	</notification>
	<notification name="MerchantUnprocessableEntity">
		Bu ürünü listeleyemiyoruz ya da sürüm klasörünü etkinleştiremiyoruz. Bu sorun genellikle ilan açıklama formunda eksik bilgi olmasından kaynaklanır ama klasör yapısındaki hatalar yüzünden de gerçekleşmiş olabilir. İlanı düzenleyin ya da ilan klasöründe hata olup olmadığını kontrol edin.
		<usetemplate name="okbutton" yestext="Tamam"/>
	</notification>
	<notification name="MerchantListingFailed">
		İlan Pazaryerinde yayınlanamadı. Hata kodu:
        
        &quot;[ERROR_CODE]&quot;
		<usetemplate name="okbutton" yestext="Tamam"/>
	</notification>
	<notification name="MerchantFolderActivationFailed">
		Bu sürüm klasörünü etkinleştirilemedi. Hata kodu:

        &quot;[ERROR_CODE]&quot;
		<usetemplate name="okbutton" yestext="Tamam"/>
	</notification>
	<notification name="ConfirmMerchantActiveChange">
		Bu eylem, bu ilanın etkin içeriğini değiştirecek. Devam etmek istiyor musunuz?
		<usetemplate ignoretext="Pazaryerindeki etkin bir ilanı değiştirmek istediğimde doğrulama iste" name="okcancelignore" notext="İptal" yestext="Tamam"/>
	</notification>
	<notification name="ConfirmMerchantMoveInventory">
		Pazaryeri İlanları penceresine sürüklenen öğeler kopyalanmaz, orijinal konumlarından buraya taşınırlar. Devam etmek istiyor musunuz?
		<usetemplate ignoretext="Bir öğeyi envanterden Pazaryerine taşımak istediğimde doğrulama iste" name="okcancelignore" notext="İptal" yestext="Tamam"/>
	</notification>
	<notification name="ConfirmListingCutOrDelete">
		Bir ilan klasörü taşınır veya silinirse, Pazaryerindeki ilanınız silinir. Pazaryeri ilanını saklamak isterseniz, değiştirmek istediğiniz sürüm klasörünün içeriğini taşıyın veya silin. Devam etmek istiyor musunuz?
		<usetemplate ignoretext="Bir ilanı Pazaryerine taşımak ya da Pazaryerinden silmek istediğim zaman doğrulama iste" name="okcancelignore" notext="İptal" yestext="Tamam"/>
	</notification>
	<notification name="ConfirmCopyToMarketplace">
		Bu öğelerden birini ya da birden fazlasını Pazaryerine kopyalama izniniz yok. Bunları taşıyabilir veya bırakabilirsiniz.
		<usetemplate canceltext="İptal" ignoretext="Kopyalanamaz öğeler içeren bir seçimi Pazaryerine kopyalamaya çalıştığım zaman doğrulama iste" name="yesnocancelbuttons" notext="Öğeleri taşıma" yestext="Öğeleri taşı"/>
	</notification>
	<notification name="ConfirmMerchantUnlist">
		Bu eylem ilanı listeden kaldıracak. Devam etmek istiyor musunuz?
		<usetemplate ignoretext="Pazaryerindeki etkin bir ilanı listeden kaldırmak istediğimde doğrulama iste" name="okcancelignore" notext="İptal" yestext="Tamam"/>
	</notification>
	<notification name="ConfirmMerchantClearVersion">
		Bu eylem, mevcut ilanın sürüm klasörünü devre dışı bırakacak. Devam etmek istiyor musunuz?
		<usetemplate ignoretext="Pazaryerindeki bir ilanın sürüm klasörünü devre dışı bırakmak istediğimde doğrulama iste" name="okcancelignore" notext="İptal" yestext="Tamam"/>
	</notification>
	<notification name="AlertMerchantListingNotUpdated">
		Bu ilan güncellenemedi.
Bu öğeyi Pazaryeri üzerinde düzenlemek için [[URL] buraya tıklayın].
		<usetemplate name="okbutton" yestext="Tamam"/>
	</notification>
	<notification name="AlertMerchantListingCannotWear">Pazaryeri İlanları klasöründe bulunan giysileri ve vücut bölümlerini kullanamazsınız.</notification>
	<notification name="AlertMerchantListingInvalidID">Geçersiz ilan kimliği.</notification>
	<notification name="AlertMerchantListingActivateRequired">
		Bu ilanda ya birden fazla sürüm klasörü var ya da hiç sürüm klasörü yok. Daha sonra bir sürüm klasörünü bağımsız olarak seçip etkinleştirmeniz gerekiyor.
		<usetemplate ignoretext="Birden fazla sürüm klasörü içeren bir ilan oluşturduğum zaman sürüm klasörünün etkinleştirilmesi hakkında uyar" name="okignore" yestext="Tamam"/>
	</notification>
	<notification name="AlertMerchantStockFolderSplit">
		Farklı türdeki stok öğelerini ayrı stok klasörlerine yerleştirdik. Böylece klasörünüz listeleyebileceğimiz bir şekilde düzenlenir.
		<usetemplate ignoretext="Stok klasörü listelenmeden önce bölündüğünde uyar" name="okignore" yestext="Tamam"/>
	</notification>
	<notification name="AlertMerchantStockFolderEmpty">
		Stok boş olduğu için ilanınızı yayından kaldırdık. İlanı yeniden yayınlamak için stok klasörüne daha fazla birim eklemeniz gerekir.
		<usetemplate ignoretext="Bir ilan, stok klasörü boş olduğu için listeden kaldırılınca uyar" name="okignore" yestext="Tamam"/>
	</notification>
	<notification name="CompileQueueSaveText">Aşağıdaki nedenden dolayı, bir komut dosyası için metin karşıya yüklenirken bir sorun oluştu: [REASON]. Lütfen daha sonra tekrar deneyin.</notification>
	<notification name="CompileQueueSaveBytecode">Aşağıdaki nedenden dolayı, derlenen komut dosyası karşıya yüklenirken bir sorun oluştu: [REASON]. Lütfen daha sonra tekrar deneyin.</notification>
	<notification name="WriteAnimationFail">Animasyon verileri yazılırken bir sorun oluştu.  Lütfen daha sonra tekrar deneyin.</notification>
	<notification name="UploadAuctionSnapshotFail">Aşağıdaki nedenden dolayı, açık arttırma anlık görüntüsü karşıya yüklenirken bir sorun oluştu: [REASON]</notification>
	<notification name="UnableToViewContentsMoreThanOne">Aynı anda birden fazla öğenin içeriği görüntülenemiyor.
Lütfen sadece bir nesne seçin ve tekrar deneyin.</notification>
	<notification name="SaveClothingBodyChanges">
		Giysi/vücut bölümlerinde yapılan tüm değişiklikler kaydedilsin mi?
		<usetemplate canceltext="İptal" name="yesnocancelbuttons" notext="Kaydetme" yestext="Tümünü Kaydet"/>
	</notification>
	<notification name="FriendsAndGroupsOnly">
		Arkadaşınız olmayan kişiler onların çağrılarını ve anlık iletilerini yok saydığınızı bilmeyecek.
		<usetemplate name="okbutton" yestext="Tamam"/>
	</notification>
	<notification name="FavoritesOnLogin">
		Not: Bu seçeneği etkinleştirdiğinizde, bu bilgisayarı kullanan herkes en sevdiğiniz konumlar listenizi görebilecek.
		<usetemplate name="okbutton" yestext="Tamam"/>
	</notification>
	<notification name="GrantModifyRights">
		Başka bir Sakine değişiklik yapma hakkı verdiğinizde, SL dünyasında sahip olduğunuz HERHANGİ BİR nesneyi değiştirebilme, silebilme veya alabilmelerine izin vermiş olursunuz. Bu izni verirken ÇOK dikkatli olun.
[NAME] adlı kişiye değişiklik yapma hakkı vermek istiyor musunuz?
		<usetemplate name="okcancelbuttons" notext="Hayır" yestext="Evet"/>
	</notification>
	<notification name="GrantModifyRightsMultiple">
		Başka bir Sakine değişiklik yapma hakkı verdiğinizde, SL dünyasında sahip olduğunuz HERHANGİ BİR nesneyi değiştirebilmelerine izin vermiş olursunuz. Bu izni verirken ÇOK dikkatli olun.
Seçili Sakinlere değişiklik yapma hakkı vermek istiyor musunuz?
		<usetemplate name="okcancelbuttons" notext="Hayır" yestext="Evet"/>
	</notification>
	<notification name="RevokeModifyRights">
		[NAME] adlı kişinin değişiklik yapma hakkını iptal etmek istiyor musunuz?
		<usetemplate name="okcancelbuttons" notext="Hayır" yestext="Evet"/>
	</notification>
	<notification name="RevokeModifyRightsMultiple">
		Seçili Sakinlerin değişiklik yapma hakkını iptal etmek istiyor musunuz?
		<usetemplate name="okcancelbuttons" notext="Hayır" yestext="Evet"/>
	</notification>
	<notification name="UnableToCreateGroup">
		Grup oluşturulamıyor.
[MESSAGE]
		<usetemplate name="okbutton" yestext="Tamam"/>
	</notification>
	<notification name="PanelGroupApply">
		[NEEDS_APPLY_MESSAGE]
[WANT_APPLY_MESSAGE]
		<usetemplate canceltext="İptal" name="yesnocancelbuttons" notext="Değişiklikleri Yok Say" yestext="Değişiklikleri Uygula"/>
	</notification>
	<notification name="MustSpecifyGroupNoticeSubject">
		Grup notu göndermek için bir konu belirtmelisiniz.
		<usetemplate name="okbutton" yestext="Tamam"/>
	</notification>
	<notification name="AddGroupOwnerWarning">
		Grup üyelerini [ROLE_NAME] rolüne eklemek üzeresiniz.
Üyeler bu rolden çıkarılamaz.
Üyeler rolden kendi istekleriyle ayrılabilir.
Devam etmek istediğinize emin misiniz?
		<usetemplate ignoretext="Yeni bir grup Sahibi eklemeden önce doğrulama iste" name="okcancelignore" notext="Hayır" yestext="Evet"/>
	</notification>
	<notification name="AssignDangerousActionWarning">
		[ROLE_NAME] rolüne &apos;[ACTION_NAME]&apos; Yeteneğini eklemek üzeresiniz.

 *UYARI*
 Bu Yeteneğe sahip olan bir Roldeki herhangi bir Üye kendisini -- ve istediği diğer üyeleri -- şu anda sahip olduklarından daha fazla güce sahip olan Rollere atayabilir, kendi güçlerini Grup Sahibininkine yakın bir güce yükseltebilir. Bu Yeteneği atamadan önce ne yaptığınızı bildiğinizden emin olun.

Bu Yetenek &apos;[ROLE_NAME]&apos; rolüne eklensin mi?
		<usetemplate name="okcancelbuttons" notext="Hayır" yestext="Evet"/>
	</notification>
	<notification name="AssignDangerousAbilityWarning">
		[ROLE_NAME] rolüne &apos;[ACTION_NAME]&apos; Yeteneğini eklemek üzeresiniz.

 *UYARI*
 Bu Yeteneğe sahip olan bir Roldeki herhangi bir Üye kendisine -- ve istediği diğer üyelere -- tüm Yetenekleri atayabilir, kendi güçlerini Grup Sahibininkine yakın bir güce yükseltebilir.

Bu Yetenek &apos;[ROLE_NAME]&apos; rolüne eklensin mi?
		<usetemplate name="okcancelbuttons" notext="Hayır" yestext="Evet"/>
	</notification>
	<notification name="AssignBanAbilityWarning">
		&quot;[ROLE_NAME]&quot; rolüne &quot;[ACTION_NAME]&quot; yeteneğini eklemek üzeresiniz.

 *UYARI*
Bu Yeteneğe sahip bir Roldeki Üyeler &quot;[ACTION_NAME_2]&quot; ve &quot;[ACTION_NAME_3]&quot; yeteneklerine de sahip olacak.
		<usetemplate name="okbutton" yestext="Tamam"/>
	</notification>
	<notification name="RemoveBanAbilityWarning">
		&quot;[ROLE_NAME]&quot; rolünden &quot;[ACTION_NAME]&quot; yeteneğini kaldırıyorsunuz.

 *UYARI*
Bu yeteneğin kaldırılması &quot;[ACTION_NAME_2]&quot; ve &quot;[ACTION_NAME_3]&quot; yeteneklerini kaldırmaz.
 
Bu yeteneklerin artık bu rolde bulunmasını istemiyorsanız, onları hemen devre dışı bırakın!
		<usetemplate name="okbutton" yestext="Tamam"/>
	</notification>
	<notification name="EjectGroupMemberWarning">
		Gruptan [AVATAR_NAME] adlı üyeyi çıkarmak üzeresiniz.
		<usetemplate ignoretext="Gruptan bir katılımcının çıkarılmasını doğrulayın" name="okcancelignore" notext="İptal" yestext="Çıkar"/>
	</notification>
	<notification name="EjectGroupMembersWarning">
		Gruptan [COUNT] üyeyi çıkarmak üzeresiniz.
		<usetemplate ignoretext="Gruptan birden çok üyenin çıkarılmasını doğrulayın" name="okcancelignore" notext="İptal" yestext="Çıkar"/>
	</notification>
	<notification name="AttachmentDrop">
		Aksesuarınızı çıkarmak üzeresiniz.
    Devam etmek istediğinize emin misiniz?
		<usetemplate ignoretext="Aksesuarları çıkarmadan önce doğrulama iste" name="okcancelignore" notext="Hayır" yestext="Evet"/>
	</notification>
	<notification name="JoinGroupCanAfford">
		Bu gruba katılmanın maliyeti: L$ [COST].
Devam etmek istiyor musunuz?
		<usetemplate name="okcancelbuttons" notext="İptal Et" yestext="Katıl"/>
	</notification>
	<notification name="JoinGroupNoCost">
		[NAME] grubuna katılıyorsunuz.
Devam etmek istiyor musunuz?
		<usetemplate name="okcancelbuttons" notext="İptal Et" yestext="Katıl"/>
	</notification>
	<notification name="JoinGroupCannotAfford">Bu gruba katılmanın maliyeti: L$ [COST].
Bu gruba katılmak için yeterli L$&apos;na sahip değilsiniz.</notification>
	<notification name="CreateGroupCost">
		Bu grubu oluşturmanın maliyeti: L$ 100.
Grupların birden fazla üyeye sahip olması gereklidir, aksi takdirde grup kalıcı olarak silinir.
Lütfen 48 saat içinde diğer üyeleri davet edin.
		<usetemplate canceltext="İptal" name="okcancelbuttons" notext="İptal" yestext="L$ 100 ödeyerek grubu oluştur"/>
	</notification>
	<notification name="LandBuyPass">
		L$ [COST] ödeyerek (&apos;[PARCEL_NAME]&apos;) arazisine [TIME] saat süreyle girebilirsiniz.  Giriş hakkı satın almak istiyor musunuz?
		<usetemplate name="okcancelbuttons" notext="İptal" yestext="Tamam"/>
	</notification>
	<notification name="SalePriceRestriction">Herhangi birine satış yaparken satış fiyatı L$ 0&apos;dan daha yüksek bir değere ayarlanmalıdır.
L$ 0 fiyatla satış yapıyorsanız lütfen satışın yapılacağı kişiyi seçin.</notification>
	<notification name="ConfirmLandSaleChange">
		Seçili [LAND_SIZE] m² arazi satışa çıkarılmak üzere ayarlanıyor.
Satış fiyatınız L$ [SALE_PRICE] olacak ve [NAME] için satışa açık olacaktır.
		<usetemplate name="okcancelbuttons" notext="İptal" yestext="Tamam"/>
	</notification>
	<notification name="ConfirmLandSaleToAnyoneChange">
		DİKKAT: &apos;Herkes için satışa açık&apos; seçeneğinin tıklanması, arazinizi tüm [SECOND_LIFE] topluluğuna açık hale getirir, bu bölgede bulunmayanlar da buna dahildir.

Seçili [LAND_SIZE] m² arazi satışa çıkarılmak üzere ayarlanıyor.
Satış fiyatınız L$ [SALE_PRICE] olacak ve [NAME] için satışa açık olacaktır.
		<usetemplate name="okcancelbuttons" notext="İptal" yestext="Tamam"/>
	</notification>
	<notification name="ReturnObjectsDeededToGroup">
		&apos;[NAME]&apos; grubuyla bu arazi parseli üzerinde paylaşılan tüm nesneleri önceki sahiplerinin envanterine iade etmek istediğinize emin misiniz?

*UYARI* Bu eylem, gruba devredilen nesnelerden aktarılması mümkün olmayanları silecektir!

Nesneler: [N]
		<usetemplate name="okcancelbuttons" notext="İptal" yestext="Tamam"/>
	</notification>
	<notification name="ReturnObjectsOwnedByUser">
		&apos;[NAME]&apos; adlı Sakinin bu arazi parseli üzerinde sahip olduğu tüm nesneleri envanterlerine iade etmek istediğinize emin misiniz? 

Nesneler: [N]
		<usetemplate name="okcancelbuttons" notext="İptal" yestext="Tamam"/>
	</notification>
	<notification name="ReturnObjectsOwnedBySelf">
		Bu arazi parseli üzerinde sahip olduğunuz tüm nesneleri envanterinize iade etmek istediğinize emin misiniz?

Nesneler: [N]
		<usetemplate name="okcancelbuttons" notext="İptal" yestext="Tamam"/>
	</notification>
	<notification name="ReturnObjectsNotOwnedBySelf">
		Bu arazi parseli üzerinde sizin sahip OLMADIĞINIZ tüm nesneleri kendi sahiplerinin envanterlerine iade etmek istediğinize emin misiniz?
Bir gruba devredilen nesnelerden aktarılması mümkün olanlar önceki sahiplerine iade edilecektir.

*UYARI* Bu eylem, gruba devredilen nesnelerden aktarılması mümkün olmayanları silecektir!

Nesneler: [N]
		<usetemplate name="okcancelbuttons" notext="İptal" yestext="Tamam"/>
	</notification>
	<notification name="ReturnObjectsNotOwnedByUser">
		Bu arazi parseli üzerinde [NAME] adlı kişinin sahip OLMADIĞI tüm nesneleri kendi sahiplerinin envanterlerine iade etmek istediğinize emin misiniz?
Bir gruba devredilen nesnelerden aktarılması mümkün olanlar önceki sahiplerine iade edilecektir.

*UYARI* Bu eylem, gruba devredilen nesnelerden aktarılması mümkün olmayanları silecektir!

Nesneler: [N]
		<usetemplate name="okcancelbuttons" notext="İptal" yestext="Tamam"/>
	</notification>
	<notification name="ReturnAllTopObjects">
		Listelenen tüm nesneleri kendi sahiplerinin envanterlerine iade etmek istediğinize emin misiniz?
		<usetemplate name="okcancelbuttons" notext="İptal" yestext="Tamam"/>
	</notification>
	<notification name="DisableAllTopObjects">
		Bu bölgedeki tüm nesneleri devre dışı bırakmak istediğinize emin misiniz?
		<usetemplate name="okcancelbuttons" notext="İptal" yestext="Tamam"/>
	</notification>
	<notification name="ReturnObjectsNotOwnedByGroup">
		Bu arazi parseli üzerinde [NAME] grubuyla PAYLAŞILMAYAN nesneler sahiplerinin envanterine iade edilsin mi?

Nesneler: [N]
		<usetemplate name="okcancelbuttons" notext="İptal" yestext="Tamam"/>
	</notification>
	<notification name="UnableToDisableOutsideScripts">Komut dosyaları devre dışı bırakılamıyor.
Bu bölgenin tamamında hasar özelliği etkin.
Silahların işlemesi için komut dosyalarının çalışmasına izin verilmelidir.</notification>
	<notification name="MultipleFacesSelected">
		Şu anda birden fazla yüz seçili.
Bu eyleme devam ederseniz, nesnenin birden fazla yüzünde ayrı ortam örnekleri ayarlanacak.
Ortamı sadece bir yüze yerleştirmek için, Yüz Seç&apos;i seçin ve ardından nesnenin istenen yüzünü tıklayıp Ekle&apos;yi tıklatın.
		<usetemplate ignoretext="Ortam, seçilen birden fazla yüz üzerinde ayarlanacak" name="okcancelignore" notext="İptal" yestext="Tamam"/>
	</notification>
	<notification name="MustBeInParcel">İniş Noktasını ayarlamak için arazi parselinin içinde duruyor olmalısınız.</notification>
	<notification name="PromptRecipientEmail">Lütfen alıcı(lar) için geçerli bir e-posta adresi girin.</notification>
	<notification name="PromptSelfEmail">Lütfen e-posta adresinizi girin.</notification>
	<notification name="PromptMissingSubjMsg">
		Anlık görüntü varsayılan konu ya da iletiyle gönderilsin mi?
		<usetemplate name="okcancelbuttons" notext="İptal" yestext="Tamam"/>
	</notification>
	<notification name="ErrorProcessingSnapshot">Anlık görüntü verileri işlenirken hata oluştu</notification>
	<notification name="ErrorEncodingSnapshot">Anlık görüntü kodlanırken hata oluştu.</notification>
	<notification name="ErrorUploadingPostcard">Aşağıdaki nedenden dolayı, anlık görüntü gönderilirken bir sorun oluştu: [REASON]</notification>
	<notification name="ErrorUploadingReportScreenshot">Aşağıdaki nedenden dolayı, bir raporun ekran görüntüsü karşıya yüklenirken bir sorun oluştu: [REASON]</notification>
	<notification name="MustAgreeToLogIn">[SECOND_LIFE]&apos;ta oturum açmaya devam etmek için Hizmet Sözleşmesi&apos;ni kabul etmelisiniz.</notification>
	<notification name="CouldNotPutOnOutfit">Dış görünüm eklenemedi.
Dış görünüm klasöründe hiç giysi, vücut bölümü ya da aksesuar yok.</notification>
	<notification name="CannotWearTrash">Çöp kutusundaki giysileri veya vücut bölümlerini kullanamazsınız.</notification>
	<notification name="MaxAttachmentsOnOutfit">Nesne eklenemedi.
[MAX_ATTACHMENTS] nesnelik aksesuar sınırı aşıldı. Lütfen önce başka bir nesneyi çıkarın.</notification>
	<notification name="CannotWearInfoNotComplete">Bu öğe henüz yüklenmediği için kullanamazsınız. Lütfen bir dakika sonra tekrar deneyin.</notification>
	<notification name="MustHaveAccountToLogIn">
		Hata! Boş bırakılan alan(lar) var.
Avatarınızın Kullanıcı adını girmeniz gerekmektedir.

[SECOND_LIFE]&apos;a giriş yapmak için bir hesabınız olması gerekir. Şimdi bir hesap oluşturmak ister misiniz?
		<url name="url">[create_account_url]</url>
		<usetemplate name="okcancelbuttons" notext="Tekrar dene" yestext="Yeni bir hesap oluştur"/>
	</notification>
	<notification name="InvalidCredentialFormat">Kullanıcı adı alanına Avatarınızın Kullanıcı adını ya da Ad ve Soyadını girmeniz ve yeniden oturum açmanız gerekmektedir.</notification>
	<notification name="InvalidGrid">&apos;[GRID]&apos; geçerli bir ağ tanımlayıcısı değil.</notification>
	<notification name="InvalidLocationSLURL">Başlangıç konumunuz için geçerli bir ağ belirtilmedi.</notification>
	<notification name="DeleteClassified">
		&apos;[NAME]&apos; ilanı silinsin mi?
Ödenen ücretler iade edilmeyecektir.
		<usetemplate name="okcancelbuttons" notext="İptal" yestext="Tamam"/>
	</notification>
	<notification name="DeleteMedia">
		Bu yüzle ilişkili ortamı silmeyi seçtiniz.
Devam etmek istediğinize emin misiniz?
		<usetemplate ignoretext="Bir nesneden ortam silmeden önce doğrulama iste" name="okcancelignore" notext="Hayır" yestext="Evet"/>
	</notification>
	<notification name="ClassifiedSave">
		[NAME] ilanına yapılan değişiklikler kaydedilsin mi?
		<usetemplate canceltext="İptal" name="yesnocancelbuttons" notext="Kaydetme" yestext="Kaydet"/>
	</notification>
	<notification name="ClassifiedInsufficientFunds">
		İlan oluşturmak için yeterli fon yok.
		<usetemplate name="okbutton" yestext="Tamam"/>
	</notification>
	<notification name="DeleteAvatarPick">
		Seçme &lt;nolink&gt;[PICK]&lt;/nolink&gt; silinsin mi?
		<usetemplate name="okcancelbuttons" notext="İptal" yestext="Tamam"/>
	</notification>
	<notification name="DeleteOutfits">
		Seçili dış görünüm silinsin mi?
		<usetemplate name="okcancelbuttons" notext="İptal" yestext="Tamam"/>
	</notification>
	<notification name="PromptGoToEventsPage">
		[SECOND_LIFE] etkinlikleri web sayfasına gidilsin mi?
		<url name="url">http://secondlife.com/events/</url>
		<usetemplate name="okcancelbuttons" notext="İptal" yestext="Tamam"/>
	</notification>
	<notification name="SelectProposalToView">Lütfen görüntülemek için bir teklif seçin.</notification>
	<notification name="SelectHistoryItemToView">Lütfen görüntülemek için bir geçmiş öğesi seçin.</notification>
	<notification name="CacheWillClear">Önbellek, [APP_NAME] uygulamasını yeniden başlattıktan sonra temizlenecek.</notification>
	<notification name="CacheWillBeMoved">Önbellek, [APP_NAME] uygulamasını yeniden başlattıktan sonra taşınacak.
Not: Bu işlem önbelleği temizleyecek.</notification>
	<notification name="ChangeConnectionPort">Port ayarları, [APP_NAME] uygulamasını yeniden başlattıktan sonra geçerli olur.</notification>
	<notification name="ChangeSkin">Yeni dış katman [APP_NAME] uygulamasını yeniden başlattıktan sonra görüntülenecek.</notification>
	<notification name="ChangeLanguage">Dil değişikliği, [APP_NAME] uygulamasını yeniden başlattıktan sonra geçerli olacak.</notification>
	<notification name="GoToAuctionPage">
		Açık arttırma detaylarını görmek veya teklif vermek için [SECOND_LIFE] web sayfasına gidilsin mi?
		<url name="url">http://secondlife.com/auctions/auction-detail.php?id=[AUCTION_ID]</url>
		<usetemplate name="okcancelbuttons" notext="İptal" yestext="Tamam"/>
	</notification>
	<notification name="SaveChanges">
		Değişiklikler Kaydedilsin mi?
		<usetemplate canceltext="İptal" name="yesnocancelbuttons" notext="Kaydetme" yestext="Kaydet"/>
	</notification>
	<notification name="DeleteNotecard">
		Not kartı silinsin mi?
		<usetemplate name="okcancelbuttons" notext="İptal" yestext="Tamam"/>
	</notification>
	<notification name="GestureSaveFailedTooManySteps">Mimik kaydedilemedi.
Bu mimikte çok fazla adım var.
Bazı adımları çıkarıp yeniden kaydetmeyi deneyin.</notification>
	<notification name="GestureSaveFailedTryAgain">Mimik kaydedilemedi.  Lütfen bir dakika sonra tekrar deneyin.</notification>
	<notification name="GestureSaveFailedObjectNotFound">Nesne veya ilişkili nesne envanteri bulunamadığı için mimik kaydedilemedi.
Nesne aralık dışında ya da silinmiş olabilir.</notification>
	<notification name="GestureSaveFailedReason">Aşağıdaki nedenden dolayı, mimik kaydedilirken bir sorun oluştu: [REASON].  Lütfen mimiği kaydetmeyi daha sonra tekrar deneyin.</notification>
	<notification name="SaveNotecardFailObjectNotFound">Nesne veya ilişkili nesne envanteri bulunamadığı için not kartı kaydedilemedi.
Nesne aralık dışında ya da silinmiş olabilir.</notification>
	<notification name="SaveNotecardFailReason">Aşağıdaki nedenden dolayı, not kartı kaydedilirken bir sorun oluştu: [REASON].  Lütfen not kartını kaydetmeyi daha sonra tekrar deneyin.</notification>
	<notification name="ScriptCannotUndo">
		Komut dosyası sürümünüzdeki tüm değişiklikler geri alınamadı.
Sunucunun son kaydedilmiş sürümünü yüklemek ister misiniz?
(**Uyarı** Bu işlem geri alınamaz.)
		<usetemplate name="okcancelbuttons" notext="İptal" yestext="Tamam"/>
	</notification>
	<notification name="SaveScriptFailReason">Aşağıdaki nedenden dolayı, komut dosyası kaydedilirken bir sorun oluştu: [REASON].  Lütfen komut dosyasını kaydetmeyi daha sonra tekrar deneyin.</notification>
	<notification name="SaveScriptFailObjectNotFound">İçinde olduğu nesne bulunamadığından komut dosyası kaydedilemiyor.
Nesne aralık dışında ya da silinmiş olabilir.</notification>
	<notification name="SaveBytecodeFailReason">Aşağıdaki nedenden dolayı, derlenen komut dosyası kaydedilirken bir sorun oluştu: [REASON].  Lütfen komut dosyasını kaydetmeyi daha sonra tekrar deneyin.</notification>
	<notification name="StartRegionEmpty">
		Başlangıç Bölgeniz tanımlanmamış.
Lütfen Başlangıç Konumu kutusuna Bölge adını yazın ya da Son Bulunduğum Konum veya Ana Konumumu Başlangıç Konumu olarak seçin.
		<usetemplate name="okbutton" yestext="Tamam"/>
	</notification>
	<notification name="CouldNotStartStopScript">Üzerinde bulunduğu nesne bulunamadığından komut dosyası başlatılamadı veya durdurulamadı.
Nesne aralık dışında ya da silinmiş olabilir.</notification>
	<notification name="CannotDownloadFile">Dosya karşıdan yüklenemiyor.</notification>
	<notification name="CannotWriteFile">[[FILE]] dosyası yazılamıyor.</notification>
	<notification name="UnsupportedHardware">
		Bilgisayarınızın [APP_NAME] uygulamasının minimum sistem gereksinimlerini karşılamadığını bildirmek durumundayız. Performans düşüklüğü yaşayabilirsiniz. Ne yazık ki, [SUPPORT_SITE] desteklenmeyen sistem yapılandırmaları için teknik destek verememektedir.

Daha fazla bilgi için [_URL] adresini ziyaret etmek ister misiniz?
		<url name="url">http://www.secondlife.com/corporate/sysreqs.php</url>
		<usetemplate ignoretext="Bilgisayar donanımım desteklenmiyor" name="okcancelignore" notext="Hayır" yestext="Evet"/>
	</notification>
	<notification name="IntelOldDriver">
		Grafik yonganız için muhtemelen daha yeni bir sürücü mevcut.  Grafik sürücüleri güncellemek performansınızı kayda değer şekilde artırabilir.

    Sürücü güncellemeleri için [_URL] adresini ziyaret etmek ister misiniz?
		<url name="url">http://www.intel.com/p/en_US/support/detect/graphics</url>
		<usetemplate ignoretext="Grafik sürücüm güncel değil" name="okcancelignore" notext="Hayır" yestext="Evet"/>
	</notification>
	<notification name="AMDOldDriver">
		Grafik yonganız için muhtemelen daha yeni bir sürücü mevcut.  Grafik sürücüleri güncellemek performansınızı kayda değer şekilde artırabilir.

    Sürücü güncellemeleri için [_URL] adresini ziyaret etmek ister misiniz?
		<url name="url">http://support.amd.com/us/Pages/AMDSupportHub.aspx</url>
		<usetemplate ignoretext="Grafik sürücüm güncel değil" name="okcancelignore" notext="Hayır" yestext="Evet"/>
	</notification>
	<notification name="NVIDIAOldDriver">
		Grafik yonganız için muhtemelen daha yeni bir sürücü mevcut.  Grafik sürücüleri güncellemek performansınızı kayda değer şekilde artırabilir.

    Sürücü güncellemeleri için [_URL] adresini ziyaret etmek ister misiniz?
		<url name="url">http://www.nvidia.com/Download/index.aspx?lang=en-us</url>
		<usetemplate ignoretext="Grafik sürücüm güncel değil" name="okcancelignore" notext="Hayır" yestext="Evet"/>
	</notification>
	<notification name="UnknownGPU">
		Sisteminiz [APP_NAME] uygulamasının tanımadığı bir grafik kartı içeriyor.
Bu durum genellikle [APP_NAME] uygulaması ile henüz denenmemiş yeni donanımlar kullanıldığında ortaya çıkar.  Büyük olasılıkla bir sorun çıkmayacaktır, fakat grafik ayarlarınızı değiştirmeniz gerekebilir.
(Ben &gt; Tercihler &gt; Grafikler).
		<form name="form">
			<ignore name="ignore" text="Grafik kartım tanımlanamadı."/>
		</form>
	</notification>
	<notification name="DisplaySettingsNoShaders">Grafik sürücüleri başlatılırken [APP_NAME] uygulaması kilitlendi.
Sık görülen bazı sürücü hatalarından kaçınmak için Grafik Kalitesi Düşük olarak ayarlanacak. Bu işlem bazı grafik özelliklerini devre dışı bırakacak.
Grafik kartı sürücülerinizi güncellemenizi öneririz.
<<<<<<< HEAD
Grafik Kalitesi, Tercihler &gt; Grafikler sekmesinden yükseltilebilir.
	</notification>
	<notification name="RegionNoTerraforming">
		[REGION] bölgesi yer şekillendirmeye izin vermiyor.
	</notification>
	<notification name="ParcelNoTerraforming">
		[PARCEL] parseli üzerinde yer şekillendirmesi yapma izniniz bulunmuyor.
	</notification>
=======
Grafik Kalitesi, Tercihler &gt; Grafikler sekmesinden yükseltilebilir.</notification>
	<notification name="RegionNoTerraforming">[REGION] bölgesi yer şekillendirmeye izin vermiyor.</notification>
>>>>>>> 02757fc9
	<notification name="CannotCopyWarning">
		Aşağıdaki öğeleri kopyalamak için gerekli izne sahip değilsiniz:
[ITEMS]
Bu öğeleri verdiğiniz takdirde envanterinizden çıkacaklar. Bu öğeleri teklif etmeyi gerçekten istiyor musunuz?
		<usetemplate name="okcancelbuttons" notext="Hayır" yestext="Evet"/>
	</notification>
	<notification name="CannotGiveItem">Envanter öğesi verilemiyor.</notification>
	<notification name="TransactionCancelled">İşlem iptal edildi.</notification>
	<notification name="TooManyItems">Tek bir envanter aktarımında 42 öğeden fazlası verilemez.</notification>
	<notification name="NoItems">Seçili öğeleri aktarmak için gerekli izne sahip değilsiniz.</notification>
	<notification name="CannotCopyCountItems">
		Seçili öğelerin [COUNT] tanesini kopyalamak için gerekli izne sahip değilsiniz. Bu öğeler envanterinizden çıkacak.
Bu öğeleri vermeyi gerçekten istiyor musunuz?
		<usetemplate name="okcancelbuttons" notext="Hayır" yestext="Evet"/>
	</notification>
	<notification name="CannotGiveCategory">Seçili klasörü aktarmak için gerekli izne sahip değilsiniz.</notification>
	<notification name="FreezeAvatar">
		Bu avatar dondurulsun mu?
Avatar geçici bir süre için hareket etme, sohbet etme veya dünya ile etkileşim kurma yeteneğini kullanamayacak.
		<usetemplate canceltext="İptal" name="yesnocancelbuttons" notext="Çöz" yestext="Dondur"/>
	</notification>
	<notification name="FreezeAvatarFullname">
		[AVATAR_NAME] dondurulsun mu?
Avatar geçici bir süre için hareket etme, sohbet etme veya dünya ile etkileşim kurma yeteneğini kullanamayacak.
		<usetemplate canceltext="İptal" name="yesnocancelbuttons" notext="Çöz" yestext="Dondur"/>
	</notification>
	<notification name="EjectAvatarFullname">
		[AVATAR_NAME] arazinizden çıkarılsın mı?
		<usetemplate canceltext="İptal" name="yesnocancelbuttons" notext="Çıkar ve Yasakla" yestext="Çıkar"/>
	</notification>
	<notification name="EjectAvatarNoBan">
		Bu avatar arazinizden çıkarılsın mı?
		<usetemplate name="okcancelbuttons" notext="İptal" yestext="Çıkar"/>
	</notification>
	<notification name="EjectAvatarFullnameNoBan">
		[AVATAR_NAME] arazinizden çıkarılsın mı?
		<usetemplate name="okcancelbuttons" notext="İptal" yestext="Çıkar"/>
	</notification>
	<notification name="EjectAvatarFromGroup">[AVATAR_NAME] adlı kişiyi [GROUP_NAME] grubundan çıkardınız</notification>
	<notification name="AcquireErrorTooManyObjects">ALMA HATASI: Çok fazla nesne seçilmiş.</notification>
	<notification name="AcquireErrorObjectSpan">ALMA HATASI: Nesneler bir bölgenin kapsamı dışına yayılıyor.
Lütfen alınacak tüm nesneleri aynı bölgeye taşıyın.</notification>
	<notification name="PromptGoToCurrencyPage">
		[EXTRA]

L$ satın alma ile ilgili bilgi edinmek için [_URL] adresine gidilsin mi?
		<url name="url">http://secondlife.com/app/currency/</url>
		<usetemplate name="okcancelbuttons" notext="İptal" yestext="Tamam"/>
	</notification>
	<notification name="UnableToLinkObjects">Bu [COUNT] nesne birbirine bağlanamıyor.
En fazla [MAX] nesneyi birbirine bağlayabilirsiniz.</notification>
	<notification name="CannotLinkIncompleteSet">Sadece tamamlanmış nesne kümelerini birbirine bağlayabilirsiniz ve birden fazla nesne seçmelisiniz.</notification>
	<notification name="CannotLinkModify">Tüm nesneler üzerinde değişiklik yapma izniniz olmadığı için nesneler birbirine bağlanamıyor.

Lütfen hiçbirinin kilitli olmadığından ve hepsine sahip olduğunuzdan emin olun.</notification>
	<notification name="CannotLinkPermanent">Nesneler bölge sınırları üzerinden bağlantılandırılamaz.</notification>
	<notification name="CannotLinkDifferentOwners">Nesnelerin hepsinin sahibi aynı olmadığı için nesneler birbirine bağlanamıyor.

Lütfen seçili nesnelerin hepsine sahip olduğunuzdan emin olun.</notification>
	<notification name="NoFileExtension">Aşağıdaki dosyanın dosya uzantısı yok: &apos;[FILE]&apos;

Lütfen dosyanın doğru bir dosya uzantısına sahip olduğundan emin olun..</notification>
	<notification name="InvalidFileExtension">
		Geçersiz dosya uzantısı [EXTENSION]
Beklenen [VALIDS]
		<usetemplate name="okbutton" yestext="Tamam"/>
	</notification>
	<notification name="CannotUploadSoundFile">Karşıya yüklenen ses dosyası okuma için açılamadı:
[FILE]</notification>
	<notification name="SoundFileNotRIFF">Dosya bir RIFF WAVE dosyası gibi görünmüyor:
[FILE]</notification>
	<notification name="SoundFileNotPCM">Dosya bir PCM WAVE ses dosyası gibi görünmüyor:
[FILE]</notification>
	<notification name="SoundFileInvalidChannelCount">Dosyada geçersiz sayıda kanal mevcut (mono ya da stereo olmalı):
[FILE]</notification>
	<notification name="SoundFileInvalidSampleRate">Dosya desteklenen bir örnek hızına sahip görünmüyor (44.1k olmalı):
[FILE]</notification>
	<notification name="SoundFileInvalidWordSize">Dosya desteklenen bir sözcük boyutuna sahip görünmüyor (8 veya 16 bit olmalı):
[FILE]</notification>
	<notification name="SoundFileInvalidHeader">WAV başlığında &apos;veri&apos; öbeği bulunamadı:
[FILE]</notification>
	<notification name="SoundFileInvalidChunkSize">WAV dosyasında yanlış öbek boyutu:
[FILE]</notification>
	<notification name="SoundFileInvalidTooLong">Ses dosyası çok uzun (En fazla 10 saniye olmalı):
[FILE]</notification>
	<notification name="ProblemWithFile">[FILE] dosyasında sorun oluştu:

[ERROR]</notification>
	<notification name="CannotOpenTemporarySoundFile">Geçici sıkıştırılmış ses dosyası yazma için açılamadı: [FILE]</notification>
	<notification name="UnknownVorbisEncodeFailure">Şu dosyada bilinmeyen Vorbis kodlama arızası: [FILE]</notification>
	<notification name="CannotEncodeFile">Şu dosya kodlanamıyor: [FILE]</notification>
	<notification name="CorruptedProtectedDataStore">
		Kullanıcı adı ve şifre alanlarınızı dolduramıyoruz.  Bu durum ağ ayarlarınızı değiştirdiğinizde ortaya çıkabilir.
		<usetemplate name="okbutton" yestext="Tamam"/>
	</notification>
	<notification name="CorruptResourceFile">Bozuk kaynak dosyası: [FILE]</notification>
	<notification name="UnknownResourceFileVersion">Şu dosyada bilinmeyen Linden kaynak dosyası sürümü mevcut: [FILE]</notification>
	<notification name="UnableToCreateOutputFile">Çıkış dosyası oluşturulamıyor: [FILE]</notification>
	<notification name="DoNotSupportBulkAnimationUpload">[APP_NAME] şu an için BVH formatında animasyon dosyalarının toplu olarak yüklenmesini desteklemiyor.</notification>
	<notification name="CannotUploadReason">Aşağıdaki nedenden dolayı [FILE] dosyası karşıya yüklenemedi: [REASON]
Lütfen daha sonra tekrar deneyin.</notification>
	<notification name="LandmarkCreated">&quot;[LANDMARK_NAME]&quot; yer imini [FOLDER_NAME] klasörünüze eklediniz.</notification>
	<notification name="LandmarkAlreadyExists">
		Bu konum için zaten bir yer iminiz var.
		<usetemplate name="okbutton" yestext="Tamam"/>
	</notification>
	<notification name="CannotCreateLandmarkNotOwner">Burada bir yer imi oluşturmazsınız, çünkü arazinin sahibi buna izin vermiyor.</notification>
	<notification name="CannotRecompileSelectObjectsNoScripts">&apos;Yeniden derleme&apos; gerçekleştirilemiyor.
Komut dosyası içeren bir nesne seçin.</notification>
	<notification name="CannotRecompileSelectObjectsNoPermission">&apos;Yeniden derleme&apos; gerçekleştirilemiyor.

Değişiklik yapma izniniz olan komut dosyaları içeren nesneler seçin.</notification>
	<notification name="CannotResetSelectObjectsNoScripts">&apos;Sıfırlama&apos; gerçekleştirilemiyor.

Komut dosyası içeren nesneler seçin.</notification>
	<notification name="CannotResetSelectObjectsNoPermission">&apos;Sıfırlama&apos; gerçekleştirilemiyor.

Değişiklik yapma izniniz olan komut dosyaları içeren nesneler seçin.</notification>
	<notification name="CannotOpenScriptObjectNoMod">Değişiklik yapma izniniz olmadığından nesne içindeki komut dosyası açılamıyor.</notification>
	<notification name="CannotSetRunningSelectObjectsNoScripts">Hiçbir komut dosyası &apos;çalışır&apos; durumuna ayarlanamıyor.

Komut dosyası içeren nesneler seçin.</notification>
	<notification name="CannotSetRunningNotSelectObjectsNoScripts">Hiçbir komut dosyası &apos;çalışmaz&apos; durumuna ayarlanamıyor.

Komut dosyası içeren nesneler seçin.</notification>
	<notification name="NoFrontmostFloater">Kaydedilecek en öndeki gezdirici yok.</notification>
	<notification name="SeachFilteredOnShortWords">Arama sorgunuz değiştirildi ve çok kısa olan sözcükler kaldırıldı.

Arama yapılan sorgu: [FINALQUERY]</notification>
	<notification name="SeachFilteredOnShortWordsEmpty">Arama terimleriniz çok kısa olduğu için arama yapılmadı.</notification>
	<notification name="CouldNotTeleportReason">Işınlama başarısız.
[REASON]</notification>
	<notification name="invalid_tport">Işınlama talebiniz işlenirken bir sorunla karşılaşıldı. Işınlanabilmek için yeniden oturum açmanız gerekebilir.
Bu iletiyi almaya devam ederseniz, lütfen [SUPPORT_SITE] bölümüne başvurun.</notification>
	<notification name="invalid_region_handoff">Bölge değiştirme talebiniz işlenirken sorunla karşılaşıldı. Bölge değiştirmek için yeniden oturum açmanız gerekebilir.
Bu iletiyi almaya devam ederseniz, lütfen [SUPPORT_SITE] bölümüne başvurun.</notification>
	<notification name="blocked_tport">Üzgünüz, ışınlama şu anda engellenmiş durumda. Bir dakika sonra tekrar deneyin.  Hala ışınlanamıyorsanız, sorunu çözmek için lütfen çıkış yapıp oturumu tekrar açın.</notification>
	<notification name="nolandmark_tport">Üzgünüz fakat sistem yer imi hedef konumunu bulamadı.</notification>
	<notification name="timeout_tport">Üzgünüz fakat sistem ışınlama bağlantısını tamamlayamadı.  Bir dakika sonra tekrar deneyin.</notification>
	<notification name="noaccess_tport">Üzgünüz, bu ışınlanma hedef konumuna erişim hakkına sahip değilsiniz.</notification>
	<notification name="missing_attach_tport">Aksesuarlarınız henüz ulaşmadı. Işınlanmayı tekrar denemeden önce bir kaç saniye bekleyin veya çıkış yapıp oturumu tekrar açın.</notification>
	<notification name="too_many_uploads_tport">Bu bölgedeki varlık sırası şu anda yoğunluktan dolayı tıkalı olduğu için ışınlanma talebiniz zamanında gerçekleştirilemeyecek. Lütfen bir kaç dakika sonra tekrar deneyin veya yoğunluğu daha az olan bir bölge seçin.</notification>
	<notification name="expired_tport">Üzgünüz fakat sistem ışınlanma talebinizi zamanında tamamlayamadı. Lütfen bir kaç dakika sonra tekrar deneyin.</notification>
	<notification name="expired_region_handoff">Üzgünüz fakat sistem bölge değiştirme talebinizi zamanında tamamlayamadı. Lütfen bir kaç dakika sonra tekrar deneyin.</notification>
	<notification name="no_host">Işınlanma hedef konumu bulunamıyor. Hedef konumu geçici bir süre için kullanılamıyor ya da artık mevcut değil. Lütfen bir kaç dakika sonra tekrar deneyin.</notification>
	<notification name="no_inventory_host">Envanter sistemi şu anda kullanılamıyor.</notification>
	<notification name="CannotSetLandOwnerNothingSelected">Arazi sahibi ayarlanamıyor:
Seçili parsel yok.</notification>
	<notification name="CannotSetLandOwnerMultipleRegions">Seçim aralığı birden fazla bölgeyi kapsadığından arazi mülkiyeti alınmaya zorlanamıyor. Lütfen daha küçük bir alan seçin ve tekrar deneyin.</notification>
	<notification name="ForceOwnerAuctionWarning">
		Bu parsel açık arttırmada. Mülkiyeti almaya zorlama açık arttırmayı iptal edecek ve açık arttırma için teklif verme başlamışsa büyük olasılıkla bazı Sakinleri mutsuz edecek.
Mülkiyeti almaya zorlanılsın mı?
		<usetemplate name="okcancelbuttons" notext="İptal" yestext="Tamam"/>
	</notification>
	<notification name="CannotContentifyNothingSelected">İçerik eklenemedi:
Seçili parsel yok.</notification>
	<notification name="CannotContentifyNoRegion">İçerik eklenemedi:
Seçili bölge yok.</notification>
	<notification name="CannotReleaseLandNothingSelected">Arazi mülkiyeti bırakılamıyor:
Seçili parsel yok.</notification>
	<notification name="CannotReleaseLandNoRegion">Arazi mülkiyeti bırakılamıyor:
Bölge bulunamıyor.</notification>
	<notification name="CannotBuyLandNothingSelected">Arazi satın alınamıyor:
Seçili parsel yok.</notification>
	<notification name="CannotBuyLandNoRegion">Arazi satın alınamıyor:
Arazinin içinde olduğu bölge bulunamıyor.</notification>
	<notification name="CannotCloseFloaterBuyLand">[APP_NAME] bu işlemin tutarını hesaplamayı bitirmeden Arazi Satın Al penceresini kapatamazsınız.</notification>
	<notification name="CannotDeedLandNothingSelected">Arazi devredilemiyor:
Seçili parsel yok.</notification>
	<notification name="CannotDeedLandNoGroup">Arazi devredilemiyor:
Seçili Grup yok.</notification>
	<notification name="CannotDeedLandNoRegion">Arazi devredilemiyor:
Arazinin içinde olduğu bölge bulunamıyor.</notification>
	<notification name="CannotDeedLandMultipleSelected">Arazi devredilemiyor:
Birden fazla parsel seçili.

Tek bir parsel seçmeyi deneyin.</notification>
	<notification name="CannotDeedLandWaitingForServer">Arazi devredilemiyor:
Sunucunun mülkiyet bilgisini bildirmesi bekleniyor.

Lütfen tekrar deneyin.</notification>
	<notification name="CannotDeedLandNoTransfer">Arazi devredilemiyor:
[REGION] bölgesi arazi aktarımına izin vermiyor.</notification>
	<notification name="CannotReleaseLandWatingForServer">Arazi mülkiyeti bırakılamıyor:
Sunucunun parsel bilgilerini güncellemesi bekleniyor.

Bir kaç saniye sonra tekrar deneyin.</notification>
	<notification name="CannotReleaseLandSelected">Arazi mülkiyeti bırakılamıyor:
Seçilen tüm parsellere sahip değilsiniz.

Lütfen tek bir parsel seçin.</notification>
	<notification name="CannotReleaseLandDontOwn">Arazi mülkiyeti bırakılamıyor:
Bu parseli bırakma izniniz yok.
Sahip olduğunuz parseller yeşille gösterilmiştir.</notification>
	<notification name="CannotReleaseLandRegionNotFound">Arazi mülkiyeti bırakılamıyor:
Arazinin içinde olduğu bölge bulunamıyor.</notification>
	<notification name="CannotReleaseLandNoTransfer">Arazi mülkiyeti bırakılamıyor:
[REGION] bölgesi arazi aktarımına izin vermiyor.</notification>
	<notification name="CannotReleaseLandPartialSelection">Arazi mülkiyeti bırakılamıyor:
Bırakmak için bir parselin tamamını seçmelisiniz.

Parselin tamamını seçin veya önce parselinizi bölün.</notification>
	<notification name="ReleaseLandWarning">
		[AREA] m² araziyi bırakmak üzeresiniz.
Bu parseli bırakmak onu sahip olduğunuz arazi parçalarından çıkaracak fakat L$ kazandırmayacak.

Arazi bırakılsın mı?
		<usetemplate name="okcancelbuttons" notext="İptal" yestext="Tamam"/>
	</notification>
	<notification name="CannotDivideLandNothingSelected">Arazi bölünemiyor:

Seçili parsel yok.</notification>
	<notification name="CannotDivideLandPartialSelection">Arazi bölünemiyor:

Parselin tamamını seçtiniz.
Parselin bir bölümünü seçmeyi deneyin.</notification>
	<notification name="LandDivideWarning">
		Bu parseli bölmek parseli iki parçaya ayıracak ve her bir parselin kendi ayarları olacak. İşlemden sonra bazı ayarlar varsayılan durumlarına sıfırlanacak.

Arazi bölünsün mü?
		<usetemplate name="okcancelbuttons" notext="İptal" yestext="Tamam"/>
	</notification>
	<notification name="CannotDivideLandNoRegion">Arazi bölünemiyor:
Arazinin içinde olduğu bölge bulunamıyor.</notification>
	<notification name="CannotJoinLandNoRegion">Arazi birleştirilemiyor:
Arazinin içinde olduğu bölge bulunamıyor.</notification>
	<notification name="CannotJoinLandNothingSelected">Arazi birleştirilemiyor:
Seçili parsel yok.</notification>
	<notification name="CannotJoinLandEntireParcelSelected">Arazi birleştirilemiyor:
Sadece bir parsel seçtiniz.

Lütfen iki parseldeki araziyi de seçin.</notification>
	<notification name="CannotJoinLandSelection">Arazi birleştirilemiyor:
Birden fazla parseli seçmelisiniz.

Lütfen iki parseldeki araziyi de seçin.</notification>
	<notification name="JoinLandWarning">
		Bu araziyi birleştirmek, seçili dikdörtgenle kesişen tüm parsellerden bir büyük parsel oluşturacak.
Yeni parselin adını ve seçeneklerini yeniden ayarlamanız gerekecektir.

Arazi birleştirilsin mi?
		<usetemplate name="okcancelbuttons" notext="İptal" yestext="Tamam"/>
	</notification>
	<notification name="ConfirmNotecardSave">
		Öğe kopyalanmadan veya görüntülenmeden önce bu not kartının kaydedilmesi gerekiyor. Not kartı kaydedilsin mi?
		<usetemplate name="okcancelbuttons" notext="İptal" yestext="Tamam"/>
	</notification>
	<notification name="ConfirmItemCopy">
		Bu öğe envanterinize kopyalansın mı?
		<usetemplate name="okcancelbuttons" notext="İptal Et" yestext="Kopyala"/>
	</notification>
	<notification name="ResolutionSwitchFail">Çözünürlük [RESX] x [RESY] değerine değiştirilemedi.</notification>
	<notification name="ErrorUndefinedGrasses">Hata: Tanımlanmamış çimler: [SPECIES]</notification>
	<notification name="ErrorUndefinedTrees">Hata: Tanımlanmamış ağaçlar: [SPECIES]</notification>
	<notification name="CannotSaveWearableOutOfSpace">&apos;[NAME]&apos;, giyilebilir öğe dosyasına kaydedilemiyor.  Bilgisayarınızda yer açmalı ve giyilebilir öğeyi yeniden kaydetmelisiniz.</notification>
	<notification name="CannotSaveToAssetStore">[NAME] ana varlık mağazasına kaydedilemedi.
Bu genellikle geçici bir arızadır. Lütfen giyilebilir öğeyi birkaç dakika sonra yeniden özelleştirip kaydedin.</notification>
	<notification name="YouHaveBeenLoggedOut">
		Üzgünüz. [SECOND_LIFE] oturumunuz kapandı.
            [MESSAGE]
		<usetemplate name="okcancelbuttons" notext="Çık" yestext="Anlık İleti ve Sohbeti Görüntüle"/>
	</notification>
	<notification name="OnlyOfficerCanBuyLand">Grup adına arazi satın alınamıyor:
Etkin grubunuz adına arazi satın almak için gerekli izne sahip değilsiniz.</notification>
	<notification label="Arkadaş Ekle" name="AddFriendWithMessage">
		Arkadaşlar birbirini harita üzerinde izleme ve çevrimiçi durumları hakkında güncellemeler almak için birbirine izin verebilir.

[NAME] adlı kişiye arkadaşlık teklif edilsin mi?
		<form name="form">
			<input name="message">Arkadaşım olur musun?</input>
			<button name="Offer" text="Tamam"/>
			<button name="Cancel" text="İptal"/>
		</form>
	</notification>
	<notification label="Otomatik Yerine Koyma Listesine Ekle" name="AddAutoReplaceList">
		Yeni liste için isim:
		<form name="form">
			<button name="SetName" text="Tamam"/>
		</form>
	</notification>
	<notification label="Otomatik Yerine Koyma Listesinin Adını Değiştir" name="RenameAutoReplaceList">
		&apos;[DUPNAME]&apos; adı kullanılıyor
    Benzersiz yeni bir ad girin:
		<form name="form">
			<button name="ReplaceList" text="Mevcut Listenin Yerine Koy"/>
			<button name="SetName" text="Yeni Adı Kullan"/>
		</form>
	</notification>
	<notification name="InvalidAutoReplaceEntry">Anahtar kelime tek bir kelime olmalıdır; değiştirme boş olamaz.</notification>
	<notification name="InvalidAutoReplaceList">Bu değiştirme listesi geçerli değil.</notification>
	<notification name="SpellingDictImportRequired">Bir dosya, ad ve dil belirtmelisiniz.</notification>
	<notification name="SpellingDictIsSecondary">[DIC_NAME] sözlüğünde bir &quot;aff&quot; dosyası yok gibi görünüyor; bu da &quot;ikincil&quot; bir sözlük olduğu anlamına gelir.
İlave bir sözlük olarak kullanılabilir; ancak Ana sözlüğünüz olarak kullanılamaz.

Bkz. https://wiki.secondlife.com/wiki/Adding_Spelling_Dictionaries</notification>
	<notification name="SpellingDictImportFailed">Şu kopyalama yapılamıyor:
    [FROM_NAME]
    kaynağından şuraya:
    [TO_NAME]</notification>
	<notification label="Dış Görünümü Kaydet" name="SaveOutfitAs">
		Üzerimdekileri yeni bir Dış Görünüm olarak kaydet:
		<form name="form">
			<input name="message">[DESC] (yeni)</input>
			<button name="OK" text="Tamam"/>
			<button name="Cancel" text="İptal"/>
		</form>
	</notification>
	<notification label="Giyilebilir Öğeyi Kaydet" name="SaveWearableAs">
		Öğeyi envanterime farklı kaydet:
		<form name="form">
			<input name="message">[DESC] (yeni)</input>
			<button name="OK" text="Tamam"/>
			<button name="Cancel" text="İptal"/>
		</form>
	</notification>
	<notification label="Dış Görünümü Yeniden Adlandır" name="RenameOutfit">
		Yeni dış görünüm adı:
		<form name="form">
			<input name="new_name">[NAME]</input>
			<button name="OK" text="Tamam"/>
			<button name="Cancel" text="İptal"/>
		</form>
	</notification>
	<notification name="RemoveFromFriends">
		&lt;nolink&gt;[NAME]&lt;/nolink&gt; adlı kişiyi Arkadaş Listenizden çıkarmak istiyor musunuz?
		<usetemplate name="okcancelbuttons" notext="İptal" yestext="Tamam"/>
	</notification>
	<notification name="RemoveMultipleFromFriends">
		Birden çok arkadaşınızı Arkadaş Listenizden çıkarmak istiyor musunuz?
		<usetemplate name="okcancelbuttons" notext="İptal" yestext="Tamam"/>
	</notification>
	<notification name="GodDeleteAllScriptedPublicObjectsByUser">
		Komut dosyası içeren,
** [AVATAR_NAME] ** adlı kişiye ait tüm nesneleri
bu simdeki diğer tüm kişilerin arazisinden silmek istediğinize emin misiniz?
		<usetemplate name="okcancelbuttons" notext="İptal" yestext="Tamam"/>
	</notification>
	<notification name="GodDeleteAllScriptedObjectsByUser">
		Komut dosyası içeren,
** [AVATAR_NAME] ** adlı kişiye ait TÜM nesneleri
bu simdeki TÜM ARAZİLERDEN SİLMEK istediğinize emin misiniz?
		<usetemplate name="okcancelbuttons" notext="İptal" yestext="Tamam"/>
	</notification>
	<notification name="GodDeleteAllObjectsByUser">
		Komut dosyası içeren veya içermeyen,
** [AVATAR_NAME] ** adlı kişiye ait TÜM nesneleri
bu simdeki TÜM ARAZİLERDEN SİLMEK istediğinize emin misiniz?
		<usetemplate name="okcancelbuttons" notext="İptal" yestext="Tamam"/>
	</notification>
	<notification name="BlankClassifiedName">İlanınız için bir ad belirtmelisiniz.</notification>
	<notification name="MinClassifiedPrice">Listeleme için ödenmesi gereken tutar en az L$ [MIN_PRICE] olmalıdır.

Lütfen daha yüksek bir tutar girin.</notification>
	<notification name="ConfirmItemDeleteHasLinks">
		Öğelerden en az birinde kendisine işaret eden bağlantılar var.  Bu öğeyi silerseniz, bağlantıları kalıcı olarak çalışmaz hale gelecek.  Önce bağlantıları silmeniz önemle tavsiye edilir.

Bu öğeleri silmek istediğinize emin misiniz?
		<usetemplate name="okcancelbuttons" notext="İptal" yestext="Tamam"/>
	</notification>
	<notification name="ConfirmObjectDeleteLock">
		Seçtiğiniz öğelerin en az birisi kilitli.

Bu öğeleri silmek istediğinize emin misiniz?
		<usetemplate name="okcancelbuttons" notext="İptal" yestext="Tamam"/>
	</notification>
	<notification name="ConfirmObjectDeleteNoCopy">
		Seçtiğiniz öğelerin en az birisi kopyalanamıyor.

Bu öğeleri silmek istediğinize emin misiniz?
		<usetemplate name="okcancelbuttons" notext="İptal" yestext="Tamam"/>
	</notification>
	<notification name="ConfirmObjectDeleteNoOwn">
		Seçtiğiniz öğelerin en az birisine sahip değilsiniz.

Bu öğeleri silmek istediğinize emin misiniz?
		<usetemplate name="okcancelbuttons" notext="İptal" yestext="Tamam"/>
	</notification>
	<notification name="ConfirmObjectDeleteLockNoCopy">
		Nesnelerden en az biri kilitli.
Nesnelerden en az biri kopyalanamıyor.

Bu öğeleri silmek istediğinize emin misiniz?
		<usetemplate name="okcancelbuttons" notext="İptal" yestext="Tamam"/>
	</notification>
	<notification name="ConfirmObjectDeleteLockNoOwn">
		Nesnelerden en az biri kilitli.
Nesnelerden en az birine sahip değilsiniz.

Bu öğeleri silmek istediğinize emin misiniz?
		<usetemplate name="okcancelbuttons" notext="İptal" yestext="Tamam"/>
	</notification>
	<notification name="ConfirmObjectDeleteNoCopyNoOwn">
		Nesnelerden en az biri kopyalanamıyor.
Nesnelerden en az birine sahip değilsiniz.

Bu öğeleri silmek istediğinize emin misiniz?
		<usetemplate name="okcancelbuttons" notext="İptal" yestext="Tamam"/>
	</notification>
	<notification name="ConfirmObjectDeleteLockNoCopyNoOwn">
		Nesnelerden en az biri kilitli.
Nesnelerden en az biri kopyalanamıyor.
Nesnelerden en az birine sahip değilsiniz.

Bu öğeleri silmek istediğinize emin misiniz?
		<usetemplate name="okcancelbuttons" notext="İptal" yestext="Tamam"/>
	</notification>
	<notification name="ConfirmObjectTakeLock">
		Nesnelerden en az biri kilitli.

Bu öğeleri almak istediğinize emin misiniz?
		<usetemplate name="okcancelbuttons" notext="İptal" yestext="Tamam"/>
	</notification>
	<notification name="ConfirmObjectTakeNoOwn">
		Aldığınız nesnelerin hepsine sahip değilsiniz.
Devam ederseniz, nesnelerin sonraki sahibi için geçerli olan izinler uygulanacak ve büyük olasılıkla bu nesneler üzerinde değişiklik yapma ve onları kopyalama yeteneğiniz kısıtlanacak.

Bu öğeleri almak istediğinize emin misiniz?
		<usetemplate name="okcancelbuttons" notext="İptal" yestext="Tamam"/>
	</notification>
	<notification name="ConfirmObjectTakeLockNoOwn">
		Nesnelerden en az biri kilitli.
Aldığınız nesnelerin hepsine sahip değilsiniz.
Devam ederseniz, nesnelerin sonraki sahibi için geçerli olan izinler uygulanacak ve büyük olasılıkla bu nesneler üzerinde değişiklik yapma ve onları kopyalama yeteneğiniz kısıtlanacak.
Ancak, mevcut seçimi yine de alabilirsiniz.

Bu öğeleri almak istediğinize emin misiniz?
		<usetemplate name="okcancelbuttons" notext="İptal" yestext="Tamam"/>
	</notification>
	<notification name="CantBuyLandAcrossMultipleRegions">Seçim aralığı birden fazla bölgeyi kapsadığından arazi satın alınamıyor.

Lütfen daha küçük bir alan seçin ve tekrar deneyin.</notification>
	<notification name="DeedLandToGroup">
		Bu parseli devrettiğinizde grubun yeterli arazi kulanım kredisine sahip olması ve elinde tutması gerekmektedir.
Arazinin satış bedeli sahibine geri ödenmez. Devredilen bir parsel satılırsa, satış bedeli grup üyeleri arasında eşit olarak bölünür.

[AREA] m²&apos;lik bu arazi &apos;[GROUP_NAME]&apos; grubuna devredilsin mi?
		<usetemplate name="okcancelbuttons" notext="İptal" yestext="Tamam"/>
	</notification>
	<notification name="DeedLandToGroupWithContribution">
		Bu parseli devrettiğinizde grubun yeterli arazi kulanım kredisine sahip olması ve elinde tutması gerekmektedir.
Bu devir eş zamanlı olarak &apos;[NAME]&apos; adlı kişiden gruba arazi katkısı sağlayacaktır.
Arazinin satış bedeli sahibine geri ödenmez. Devredilen bir parsel satılırsa, satış bedeli grup üyeleri arasında eşit olarak bölünür.

[AREA] m²&apos;lik bu arazi &apos;[GROUP_NAME]&apos; grubuna devredilsin mi?
		<usetemplate name="okcancelbuttons" notext="İptal" yestext="Tamam"/>
	</notification>
	<notification name="DisplaySetToSafe">Güvenli seçeneği seçtiğiniz için görüntüleme ayarları güvenli düzeye ayarlandı.</notification>
	<notification name="DisplaySetToRecommendedGPUChange">Grafik kartınız değiştiği için görüntü ayarları tavsiye edilen seviyelere ayarlandı
önceki: &apos;[LAST_GPU]&apos;
sonraki: &apos;[THIS_GPU]&apos;</notification>
	<notification name="DisplaySetToRecommendedFeatureChange">İşleme alt sistemindeki bir değişiklik nedeniyle görüntü ayarları tavsiye edilen seviyelere ayarlandı.</notification>
	<notification name="ErrorMessage">
		[ERROR_MESSAGE]
		<usetemplate name="okbutton" yestext="Tamam"/>
	</notification>
	<notification name="AvatarMovedDesired">İstediğiniz konum şu anda kullanılamıyor.
Yakınındaki başka bir bölgeye taşındınız.</notification>
	<notification name="AvatarMovedLast">Talep ettiğiniz konum şu anda kullanılamıyor.
Yakınındaki başka bir bölgeye taşındınız.</notification>
	<notification name="AvatarMovedHome">Ana konumunuz şu anda kullanılamıyor.
Yakınındaki başka bir bölgeye taşındınız.
Yeni bir ana konum ayarlamak isteyebilirsiniz.</notification>
	<notification name="ClothingLoading">
		Giysileriniz hala karşıdan yükleniyor.
[SECOND_LIFE]&apos;ı normal şekilde kullanmaya devam edebilirsiniz, diğer insanlar sizi düzgün bir şekilde görecektir.
		<form name="form">
			<ignore name="ignore" text="Giysilerin karşıdan yüklenmesi uzun zaman alıyor"/>
		</form>
	</notification>
	<notification name="FirstRun">
		[APP_NAME] yüklemesi tamamlandı.

[SECOND_LIFE]&apos;ı ilk kez kullanıyorsanız, oturum açmadan önce bir hesap oluşturmalısınız.
		<usetemplate name="okcancelbuttons" notext="Devam" yestext="Hesap Oluştur..."/>
	</notification>
	<notification name="LoginPacketNeverReceived">
		Bağlantıda sorun yaşıyoruz. İnternet bağlantınızda ya da [SECOND_LIFE_GRID] uygulamasında bir problem olabilir.

İnternet bağlantınızı kontrol edip bir kaç dakika sonra yeniden bağlanmayı deneyebilir, [SUPPORT_SITE] sayfasına gitmek için Yardım&apos;ı tıklatabilir ya da ana konumunuza ışınlanmak için Işınla&apos;yı tıklatabilirsiniz.
		<url name="url">http://secondlife.com/support/</url>
		<form name="form">
			<button name="OK" text="Tamam"/>
			<button name="Help" text="Yardım"/>
			<button name="Teleport" text="Işınla"/>
		</form>
	</notification>
	<notification name="WelcomeChooseSex">
		Karakteriniz birazdan görünecek.

Yürümek için ok tuşlarını kullanın.
Yardım almak ya da [SECOND_LIFE] hakkında daha fazla bilgi edinmek için istediğiniz zaman F1 tuşuna basın.
Lütfen bir erkek ya da kadın avatar seçin. Fikrinizi daha sonra değiştirebilirsiniz.
		<usetemplate name="okcancelbuttons" notext="Kadın" yestext="Erkek"/>
	</notification>
	<notification name="CantTeleportToGrid">
		Geçerli ağdan ([CURRENT_GRID]) farklı bir ağ ([GRID]) üzerinde bulunduğundan [SLURL] adresine ışınlanma gerçekleştirilemedi.  Lütfen görüntüleyicinizi kapatın ve tekrar deneyin.
		<usetemplate name="okbutton" yestext="Tamam"/>
	</notification>
	<notification name="GeneralCertificateError">
		Sunucu ile bağlantı kurulamadı.
[REASON]

Konu Adı: [SUBJECT_NAME_STRING]
Verenin Adı: [ISSUER_NAME_STRING]
Geçerlilik Başlangıcı: [VALID_FROM]
Geçerlilik Bitişi: [VALID_TO]
MD5 Parmak izi: [SHA1_DIGEST]
SHA1 Parmak izi: [MD5_DIGEST]
Anahtar Kullanımı: [KEYUSAGE]
Uzatılmış Anahtar Kullanımı: [EXTENDEDKEYUSAGE]
Konu Anahtarı Tanımlayıcısı: [SUBJECTKEYIDENTIFIER]
		<usetemplate name="okbutton" yestext="Tamam"/>
	</notification>
	<notification name="TrustCertificateError">
		Bu sunucunun sertifika yetkilisi bilinmiyor.

Sertifika Bilgileri:
Konu Adı: [SUBJECT_NAME_STRING]
Verenin Adı: [ISSUER_NAME_STRING]
Geçerlilik Başlangıcı: [VALID_FROM]
Geçerlilik Bitişi: [VALID_TO]
MD5 Parmak izi: [SHA1_DIGEST]
SHA1 Parmak izi: [MD5_DIGEST]
Anahtar Kullanımı: [KEYUSAGE]
Uzatılmış Anahtar Kullanımı: [EXTENDEDKEYUSAGE]
Konu Anahtarı Tanımlayıcısı: [SUBJECTKEYIDENTIFIER]

Bu yetkiliye güvenilsin mi?
		<usetemplate name="okcancelbuttons" notext="İptal Et" yestext="Güven"/>
	</notification>
	<notification name="NotEnoughCurrency">[NAME] [PRICE] L$ Bunu yapmaya yetecek L$&apos;nız yok.</notification>
	<notification name="GrantedModifyRights">[NAME] size kendi nesnelerini düzenleme izni verdi.</notification>
	<notification name="RevokedModifyRights">[NAME] adlı kişinin nesneleri üzerinde değişiklik yapma ayrıcalığınız iptal edildi.</notification>
	<notification name="FlushMapVisibilityCaches">
		Bu işlem bu bölgedeki harita önbelleklerini temizleyecek.
Gerçekte bu sadece hata ayıklama için işe yarar.
(İşlem sırasında 5 dakika bekleyin, herkes yeniden oturum açtıktan sonra haritaları güncellenecektir.)
		<usetemplate name="okcancelbuttons" notext="İptal" yestext="Tamam"/>
	</notification>
	<notification name="BuyOneObjectOnly">Bir seferde birden fazla nesne satın alınamıyor.  Lütfen sadece bir nesne seçin ve tekrar deneyin.</notification>
	<notification name="OnlyCopyContentsOfSingleItem">
		Aynı anda birden fazla öğenin içeriği kopyalanamıyor.
Lütfen sadece bir nesne seçin ve tekrar deneyin.
		<usetemplate name="okcancelbuttons" notext="İptal" yestext="Tamam"/>
	</notification>
	<notification name="KickUsersFromRegion">
		Bu bölgedeki tüm Sakinler ana konumlarına ışınlansın mı?
		<usetemplate name="okcancelbuttons" notext="İptal" yestext="Tamam"/>
	</notification>
	<notification name="EstateObjectReturn">
		[USER_NAME] kullanıcısının sahip olduğu tüm nesneleri iade etmek istediğinize emin misiniz?
		<usetemplate name="okcancelbuttons" notext="İptal" yestext="Tamam"/>
	</notification>
	<notification name="InvalidTerrainBitDepth">Bölge dokuları ayarlanamadı:
[TEXTURE_NUM] numaralı yüzey dokusu geçersiz bir bit derinliğine ([TEXTURE_BIT_DEPTH]) sahip.

[TEXTURE_NUM] numaralı dokuyu 24 bit 512x512 veya daha küçük bir resimle değiştirin ve &quot;Uygula&quot; seçeneğini yeniden tıklatın.</notification>
	<notification name="InvalidTerrainSize">Bölge dokuları ayarlanamadı:
[TEXTURE_NUM] numaralı yüzey dokusu çok büyük ([TEXTURE_SIZE_X]x[TEXTURE_SIZE_Y]).

[TEXTURE_NUM] numaralı dokuyu 24 bit 512x512 veya daha küçük bir resimle değiştirin ve &quot;Uygula&quot; seçeneğini yeniden tıklatın.</notification>
	<notification name="RawUploadStarted">Karşıya yükleme başlatıldı. Bağlantı hızına bağlı olarak iki dakika kadar sürebilir.</notification>
	<notification name="ConfirmBakeTerrain">
		Geçerli yüzeyi bu şekilde kaydetmeyi, yüzey yükseltme/alçaltma sınırları için merkez olarak kullanmayı ve &apos;Geri Çevir&apos; aracı için varsayılan olarak ayarlamayı gerçekten istiyor musunuz?
		<usetemplate name="okcancelbuttons" notext="İptal" yestext="Tamam"/>
	</notification>
	<notification name="MaxAllowedAgentOnRegion">Sadece [MAX_AGENTS] tane İzin Verilen Sakin belirleyebilirsiniz.</notification>
	<notification name="MaxBannedAgentsOnRegion">Sadece [MAX_BANNED] tane Yasaklı Sakin belirleyebilirsiniz.</notification>
	<notification name="MaxAgentOnRegionBatch">[NUM_ADDED] aracı ekleme girişimi başarısız oldu:
[MAX_AGENTS] [LIST_TYPE] sınırı [NUM_EXCESS] birim aşıldı.</notification>
	<notification name="MaxAllowedGroupsOnRegion">
		Sadece [MAX_GROUPS] tane İzin Verilen Grup belirleyebilirsiniz.
		<usetemplate name="okcancelbuttons" notext="İptal Et" yestext="Kaydet"/>
	</notification>
	<notification name="MaxManagersOnRegion">Sadece [MAX_MANAGER] tane Gayrimenkul Yöneticisi belirleyebilirsiniz.</notification>
	<notification name="OwnerCanNotBeDenied">Gayrimenkul sahibi, gayrimenkulün &apos;Yasaklı Sakin&apos; listesine eklenemez.</notification>
	<notification name="CanNotChangeAppearanceUntilLoaded">Giysi ve şekil yüklenene kadar görünüm değiştirilemez.</notification>
	<notification name="ClassifiedMustBeAlphanumeric">İlanınızın adı A ile Z arasında bir harfle ya da bir sayıyla başlamalıdır.  Noktalama işaretleri kullanılamaz.</notification>
	<notification name="CantSetBuyObject">Nesne Satın Al komutu ayarlanamadı, çünkü nesne satılık değil.
Nesneyi satılık olarak ayarlayıp tekrar deneyin.</notification>
	<notification name="FinishedRawDownload">İşlenmemiş yüzey dosyasının şu konuma karşıdan yüklenmesi tamamlandı:
[DOWNLOAD_PATH].</notification>
	<notification name="DownloadWindowsMandatory">
		[APP_NAME] uygulamasının yeni bir sürümü mevcut.
[MESSAGE]
[APP_NAME] uygulamasını kullanabilmek için bu güncellemeyi karşıdan yüklemelisiniz.
		<usetemplate name="okcancelbuttons" notext="Çık" yestext="Karşıdan Yükle"/>
	</notification>
	<notification name="DownloadWindows">
		[APP_NAME] uygulamasının güncellenmiş bir sürümü mevcut.
[MESSAGE]
Bu güncelleme zorunlu değil, fakat performans ve kararlılığı iyileştirmek için güncellemeyi yüklemenizi öneririz.
		<usetemplate name="okcancelbuttons" notext="Devam" yestext="Karşıdan Yükle"/>
	</notification>
	<notification name="DownloadWindowsReleaseForDownload">
		[APP_NAME] uygulamasının güncellenmiş bir sürümü mevcut.
[MESSAGE]
Bu güncelleme zorunlu değil, fakat performans ve kararlılığı iyileştirmek için güncellemeyi yüklemenizi öneririz.
		<usetemplate name="okcancelbuttons" notext="Devam" yestext="Karşıdan Yükle"/>
	</notification>
	<notification name="DownloadLinuxMandatory">
		[APP_NAME] uygulamasının yeni bir sürümü mevcut.
[MESSAGE]
[APP_NAME] uygulamasını kullanabilmek için bu güncellemeyi karşıdan yüklemelisiniz.
		<usetemplate name="okcancelbuttons" notext="Çık" yestext="Karşıdan Yükle"/>
	</notification>
	<notification name="DownloadLinux">
		[APP_NAME] uygulamasının güncellenmiş bir sürümü mevcut.
[MESSAGE]
Bu güncelleme zorunlu değil, fakat performans ve kararlılığı iyileştirmek için güncellemeyi yüklemenizi öneririz.
		<usetemplate name="okcancelbuttons" notext="Devam" yestext="Karşıdan Yükle"/>
	</notification>
	<notification name="DownloadLinuxReleaseForDownload">
		[APP_NAME] uygulamasının güncellenmiş bir sürümü mevcut.
[MESSAGE]
Bu güncelleme zorunlu değil, fakat performans ve kararlılığı iyileştirmek için güncellemeyi yüklemenizi öneririz.
		<usetemplate name="okcancelbuttons" notext="Devam" yestext="Karşıdan Yükle"/>
	</notification>
	<notification name="DownloadMacMandatory">
		[APP_NAME] uygulamasının yeni bir sürümü mevcut.
[MESSAGE]
[APP_NAME] uygulamasını kullanabilmek için bu güncellemeyi karşıdan yüklemelisiniz.

Uygulamalar klasörünüze karşıdan yüklensin mi?
		<usetemplate name="okcancelbuttons" notext="Çık" yestext="Karşıdan Yükle"/>
	</notification>
	<notification name="DownloadMac">
		[APP_NAME] uygulamasının güncellenmiş bir sürümü mevcut.
[MESSAGE]
Bu güncelleme zorunlu değil, fakat performans ve kararlılığı iyileştirmek için güncellemeyi yüklemenizi öneririz.

Uygulamalar klasörünüze karşıdan yüklensin mi?
		<usetemplate name="okcancelbuttons" notext="Devam" yestext="Karşıdan Yükle"/>
	</notification>
	<notification name="DownloadMacReleaseForDownload">
		[APP_NAME] uygulamasının güncellenmiş bir sürümü mevcut.
[MESSAGE]
Bu güncelleme zorunlu değil, fakat performans ve kararlılığı iyileştirmek için güncellemeyi yüklemenizi öneririz.

Uygulamalar klasörünüze karşıdan yüklensin mi?
		<usetemplate name="okcancelbuttons" notext="Devam" yestext="Karşıdan Yükle"/>
	</notification>
	<notification name="FailedUpdateInstall">
		Görüntüleyici güncellemesi yüklenirken bir hata oluştu.
Lütfen en son görüntüleyiciyi şu adresten karşıdan yükleyin ve kurun: 
http://secondlife.com/download.
		<usetemplate name="okbutton" yestext="Tamam"/>
	</notification>
	<notification name="FailedRequiredUpdateInstall">
		Gerekli bir güncellemeyi yükleyemedik. 
[APP_NAME] güncellenene kadar oturum açamayacaksınız.

Lütfen en son görüntüleyiciyi şu adresten karşıdan yükleyin ve kurun: 
http://secondlife.com/download.
		<usetemplate name="okbutton" yestext="Çık"/>
	</notification>
	<notification name="UpdaterServiceNotRunning">
		Second Life kurulumunuz için gerekli bir güncelleme var.

Bu güncellemeyi http://www.secondlife.com/downloads adresinden karşıdan yükleyebilir
veya şimdi kurabilirsiniz.
		<usetemplate name="okcancelbuttons" notext="Second Life&apos;tan çık" yestext="Karşıdan yükle ve şimdi kur"/>
	</notification>
	<notification name="DownloadBackgroundTip">
		[APP_NAME] kurulumunuz için bir güncellemeyi karşıdan yükledik.
Sürüm [VERSION] [[RELEASE_NOTES_FULL_URL] Bu güncelleme hakkında ayrıntılı bilgi]
		<usetemplate name="okcancelbuttons" notext="Sonra..." yestext="Şimdi kur ve [APP_NAME] uygulamasını yeniden başlat"/>
	</notification>
	<notification name="DownloadBackgroundDialog">
		[APP_NAME] kurulumunuz için bir güncellemeyi karşıdan yükledik.
Sürüm [VERSION] [[RELEASE_NOTES_FULL_URL] Bu güncelleme hakkında ayrıntılı bilgi]
		<usetemplate name="okcancelbuttons" notext="Sonra..." yestext="Şimdi kur ve [APP_NAME] uygulamasını yeniden başlat"/>
	</notification>
	<notification name="RequiredUpdateDownloadedVerboseDialog">
		Gerekli bir yazılım güncellemesi indirdik.
Sürüm [VERSION] [[INFO_URL] Bu güncelleme hakkında ayrıntılı bilgi]

Güncellemeyi yüklemek için [APP_NAME] uygulamasını yeniden başlatmalısınız.
		<usetemplate name="okbutton" yestext="Tamam"/>
	</notification>
	<notification name="RequiredUpdateDownloadedDialog">
		Güncellemeyi yüklemek için [APP_NAME] uygulamasını yeniden başlatmalısınız.
[[INFO_URL] Bu güncelleme hakkında bilgi]
		<usetemplate name="okbutton" yestext="Tamam"/>
	</notification>
	<notification name="OtherChannelDownloadBackgroundTip">
		[APP_NAME] kurulumunuz için bir güncelleme indirdik.
Sürüm [VERSION] 
Bu deneysel görüntüleyicinin yerini bir [NEW_CHANNEL] görüntüleyici aldı;
bkz. [bu güncelleme hakkında bilgi için [INFO_URL]]
		<usetemplate name="okcancelbuttons" notext="Sonra..." yestext="Şimdi yükle ve [APP_NAME] uygulamasını yeniden başlat"/>
	</notification>
	<notification name="OtherChannelDownloadBackgroundDialog">
		[APP_NAME] kurulumunuz için bir güncelleme indirdik.
Sürüm [VERSION]
Bu deneysel görüntüleyicinin yerini bir [NEW_CHANNEL] görüntüleyici aldı;
bkz. [[INFO_URL] Bu güncelleme hakkında bilgi]
		<usetemplate name="okcancelbuttons" notext="Sonra..." yestext="Şimdi yükle ve [APP_NAME] uygulamasını yeniden başlat"/>
	</notification>
	<notification name="OtherChannelRequiredUpdateDownloadedVerboseDialog">
		Gerekli bir yazılım güncellemesi indirdik.
Sürüm [VERSION]
Bu deneysel görüntüleyicinin yerini bir [NEW_CHANNEL] görüntüleyici aldı;
bkz. [[INFO_URL] Bu güncelleme hakkında bilgi]

Güncellemeyi yüklemek için [APP_NAME] uygulamasını yeniden başlatmalısınız.
		<usetemplate name="okbutton" yestext="Tamam"/>
	</notification>
	<notification name="OtherChannelRequiredUpdateDownloadedDialog">
		Güncellemeyi yüklemek için [APP_NAME] uygulamasını yeniden başlatmalısınız.
Bu deneysel görüntüleyicinin yerini bir [NEW_CHANNEL] görüntüleyici aldı;
bkz. [[INFO_URL] Bu güncelleme hakkında bilgi]
		<usetemplate name="okbutton" yestext="Tamam"/>
	</notification>
	<notification name="DeedObjectToGroup">
		Bu nesnenin devredilmesi grubun şunu yapmasına sebep olacak:
* Nesneye ödenen L$&apos;nı almasına
		<usetemplate ignoretext="Bir nesneyi bir gruba devretmeden önce doğrulama iste" name="okcancelignore" notext="İptal Et" yestext="Devret"/>
	</notification>
	<notification name="WebLaunchExternalTarget">
		Bu içeriği görüntülemek için Web tarayıcınızı açmak istiyor musunuz?
		<usetemplate ignoretext="Bir web sayfasını görüntülemek için tarayıcımı başlat" name="okcancelignore" notext="İptal" yestext="Tamam"/>
	</notification>
	<notification name="WebLaunchJoinNow">
		Hesabınızı yönetmek için [http://secondlife.com/account/ Kontrol Paneli] adresine gidilsin mi?
		<usetemplate ignoretext="Hesabımı yönetmek için tarayıcımı başlat" name="okcancelignore" notext="İptal" yestext="Tamam"/>
	</notification>
	<notification name="WebLaunchSecurityIssues">
		Bir güvenlik sorununun nasıl bildireceği ile ilgili ayrıntıları öğrenmek için [SECOND_LIFE] Wiki&apos;yi aç.
		<usetemplate ignoretext="Bir Güvenlik Sorununu bildirme şeklini öğrenmek için tarayıcımı başlat" name="okcancelignore" notext="İptal" yestext="Tamam"/>
	</notification>
	<notification name="WebLaunchQAWiki">
		[SECOND_LIFE] Wiki&apos;nin Kalite Güvencesi sayfasını ziyaret edin.
		<usetemplate ignoretext="Wiki Kalite Güvencesi sayfasını görüntülemek için tarayıcımı başlat" name="okcancelignore" notext="İptal" yestext="Tamam"/>
	</notification>
	<notification name="WebLaunchPublicIssue">
		Hataları ve diğer sorunları bildirebileceğiniz [SECOND_LIFE] Kamuya Açık Sorun Takip sayfasını ziyaret edin.
		<usetemplate ignoretext="Kamuya Açık Sorun Takip hizmetini kullanmak için tarayıcımı başlat" name="okcancelignore" notext="İptal Et" yestext="Sayfaya git"/>
	</notification>
	<notification name="WebLaunchSupportWiki">
		En son haberler ve bilgiler için Resmi Linden Blog&apos;una git.
		<usetemplate ignoretext="Blog sayfasını görüntülemek için tarayıcımı başlat" name="okcancelignore" notext="İptal" yestext="Tamam"/>
	</notification>
	<notification name="WebLaunchLSLGuide">
		Komut dosyası yazma ile ilgili yardım almak için Komut Dosyası Yazma Kılavuzu&apos;nu açmak istiyor musunuz?
		<usetemplate ignoretext="Komut Dosyası Yazma Kılavuzunu görüntülemek için tarayıcımı başlat" name="okcancelignore" notext="İptal" yestext="Tamam"/>
	</notification>
	<notification name="WebLaunchLSLWiki">
		Komut dosyası yazma ile ilgili yardım almak için LSL Portal&apos;ını açmak istiyor musunuz?
		<usetemplate ignoretext="LSL Portal&apos;ını görüntülemek için tarayıcımı başlat" name="okcancelignore" notext="İptal Et" yestext="Sayfaya git"/>
	</notification>
	<notification name="ReturnToOwner">
		Seçili nesneleri kendi sahiplerine iade etmek istediğinize emin misiniz? Devredilmiş nesnelerin aktarılabilenleri önceki sahiplerine iade edilecektir.

*UYARI* Bu eylem, devredilmiş nesnelerin aktarılamayanlarını silecektir!
		<usetemplate ignoretext="Nesneleri sahiplerine iade etmeden önce doğrulama iste" name="okcancelignore" notext="İptal" yestext="Tamam"/>
	</notification>
	<notification name="GroupLeaveConfirmMember">
		Şu anda &lt;nolink&gt;[GROUP]&lt;/nolink&gt; grubunun bir üyesisiniz.
Gruptan ayrılmak istiyor musunuz?
		<usetemplate name="okcancelbuttons" notext="İptal" yestext="Tamam"/>
	</notification>
	<notification name="OwnerCannotLeaveGroup">
		Gruptan ayrılınamıyor. Gruptan ayrılamazsınız çünkü grubun son sahibisiniz. Lütfen önce sahip rolüne başka bir üye atayın.
		<usetemplate name="okbutton" yestext="Tamam"/>
	</notification>
	<notification name="GroupDepartError">
		Gruptan ayrılma işlemi yapılamıyor: [reason].
		<usetemplate name="okbutton" yestext="Tamam"/>
	</notification>
	<notification name="GroupDepart">
		[group_name] grubundan ayrıldınız.
		<usetemplate name="okbutton" yestext="Tamam"/>
	</notification>
	<notification name="ConfirmKick">
		Tüm Sakinleri GERÇEKTEN ağ dışına çıkarmak istiyor musunuz?
		<usetemplate name="okcancelbuttons" notext="İptal Et" yestext="Tüm Sakinleri Çıkar"/>
	</notification>
	<notification name="MuteLinden">
		Üzgünüz, bir Linden çalışanını engelleyemezsiniz.
		<usetemplate name="okbutton" yestext="Tamam"/>
	</notification>
	<notification name="CannotStartAuctionAlreadyForSale">Satılığa çıkarılmış bir parsel için açık arttırma başlatamazsınız.  Açık arttırma başlatmak istediğinize eminseniz arazi satışını devre dışı bırakın.</notification>
	<notification label="Nesneyi ada göre engelleme başarısız" name="MuteByNameFailed">
		Bu adı zaten engellediniz.
		<usetemplate name="okbutton" yestext="Tamam"/>
	</notification>
	<notification name="RemoveItemWarn">
		İzin veriliyor olsa da, içerikleri silmek nesneye zarar verebilir. Bu öğeyi silmek istiyor musunuz?
		<usetemplate name="okcancelbuttons" notext="İptal" yestext="Tamam"/>
	</notification>
	<notification name="CantOfferCallingCard">
		Şu anda arama kartı verilemiyor. Lütfen biraz sonra tekrar deneyin.
		<usetemplate name="okbutton" yestext="Tamam"/>
	</notification>
	<notification name="CantOfferFriendship">
		Şu anda arkadaşlık teklif edilemiyor. Lütfen biraz sonra tekrar deneyin.
		<usetemplate name="okbutton" yestext="Tamam"/>
	</notification>
	<notification name="DoNotDisturbModeSet">
		Rahatsız Etme açık.  Gelen iletişimlerle ilgili size bilgi verilmeyecek.

- Diğer sakinlere sizin Rahatsız Etmeyin yanıtı iletilecektir (Tercihler &gt; Genel içerisinde ayarlanır).
- Işınlanma teklifleri reddedilecektir.
- Sesli aramalar reddedilecektir.
		<usetemplate ignoretext="Durumumu Rahatsız Etme moduna değiştiriyorum" name="okignore" yestext="Tamam"/>
	</notification>
	<notification name="JoinedTooManyGroupsMember">
		Maksimum grup sayısına eriştiniz. Lütfen bu gruba katılmadan önce başka bir gruptan ayrılın ya da bu teklifi reddedin.
[NAME] sizi bir gruba üye olarak katılmaya davet etti.
		<usetemplate name="okcancelbuttons" notext="Reddet" yestext="Katıl"/>
	</notification>
	<notification name="JoinedTooManyGroups">
		Maksimum grup sayısına eriştiniz. Lütfen yeni bir gruba katılmadan ya da yeni bir grup oluşturmadan önce grupların bazılarından ayrılın.
		<usetemplate name="okbutton" yestext="Tamam"/>
	</notification>
	<notification name="KickUser">
		Bu Sakin hangi iletiyle çıkarılsın?
		<form name="form">
			<input name="message">Bir yönetici oturumunuzu sonlandırdı.</input>
			<button name="OK" text="Tamam"/>
			<button name="Cancel" text="İptal"/>
		</form>
	</notification>
	<notification name="KickAllUsers">
		Şu anda ağ üzerinde yer alan herkes hangi iletiyle çıkarılsın?
		<form name="form">
			<input name="message">Bir yönetici oturumunuzu sonlandırdı.</input>
			<button name="OK" text="Tamam"/>
			<button name="Cancel" text="İptal"/>
		</form>
	</notification>
	<notification name="FreezeUser">
		Bu Sakin hangi iletiyle dondurulsun?
		<form name="form">
			<input name="message">Donduruldunuz. Hareket ya da sohbet edemezsiniz. Bir yönetici sizinle anlık ileti (Aİ) yoluyla iletişim kuracak.</input>
			<button name="OK" text="Tamam"/>
			<button name="Cancel" text="İptal"/>
		</form>
	</notification>
	<notification name="UnFreezeUser">
		Bu Sakin hangi iletiyle çözülsün?
		<form name="form">
			<input name="message">Artık dondurulmuş durumda değilsiniz.</input>
			<button name="OK" text="Tamam"/>
			<button name="Cancel" text="İptal"/>
		</form>
	</notification>
	<notification name="SetDisplayNameSuccess">Merhaba [DISPLAY_NAME]!

Aynı gerçek hayatta olduğu gibi, burada da herkesin yeni bir adı öğrenmesi biraz zaman alacaktır.  Lütfen nesnelerde, komut dosyalarında, arama vb. hizmetlerde [http://wiki.secondlife.com/wiki/Setting_your_display_name adınızın güncellenmesi için] birkaç gün süre tanıyın.</notification>
	<notification name="SetDisplayNameBlocked">Üzgünüz, ekran adınızı değiştiremezsiniz. Bunun bir hata olduğunu düşünüyorsanız, lütfen destek ekibine başvurun.</notification>
	<notification name="SetDisplayNameFailedLength">Üzgünüz, bu ad çok uzun.  Ekran adları maksimum [LENGTH] karakter olabilir.

Lütfen daha kısa bir ad deneyin.</notification>
	<notification name="SetDisplayNameFailedGeneric">Üzgünüz, ekran adınızı ayarlayamadık.  Lütfen daha sonra tekrar deneyin.</notification>
	<notification name="SetDisplayNameMismatch">Girdiğiniz ekran adları birbiriyle eşleşmiyor. Lütfen yeniden girin.</notification>
	<notification name="AgentDisplayNameUpdateThresholdExceeded">Üzgünüz, ekran adınızı değiştirebilmeniz için biraz daha beklemeniz gerekiyor.

Bkz. http://wiki.secondlife.com/wiki/Setting_your_display_name

Lütfen daha sonra tekrar deneyin.</notification>
	<notification name="AgentDisplayNameSetBlocked">Üzgünüz, ekran adınızı ayarlayamadık çünkü kullanılması yasak olan bir kelime içeriyor.
 
 Lütfen başka bir ad deneyin.</notification>
	<notification name="AgentDisplayNameSetInvalidUnicode">Ayarlamak istediğiniz ekran adı geçersiz karakterler içeriyor.</notification>
	<notification name="AgentDisplayNameSetOnlyPunctuation">Ekran adınız noktalama işaretlerinin dışında harfler de içermelidir.</notification>
	<notification name="DisplayNameUpdate">[OLD_NAME] ([SLID]) artık [NEW_NAME] olarak ayarlandı.</notification>
	<notification name="OfferTeleport">
		Aşağıdaki iletiyle konumunuza ışınlanma teklif edilsin mi?
		<form name="form">
			<input name="message">[REGION] bölgesinde bana katılır mısın?</input>
			<button name="OK" text="Tamam"/>
			<button name="Cancel" text="İptal"/>
		</form>
	</notification>
	<notification name="TooManyTeleportOffers">
		[OFFERS] ışınlama teklif etmeye kalkıştınız, bu [LIMIT] sınırını aşıyor.
		<usetemplate name="okbutton" yestext="Tamam"/>
	</notification>
	<notification name="OfferTeleportFromGod">
		Sakin sizin konumunuza Yönetici Ayrıcalığı kullanılarak getirilsin mi?
		<form name="form">
			<input name="message">[REGION] bölgesinde bana katıl</input>
			<button name="OK" text="Tamam"/>
			<button name="Cancel" text="İptal"/>
		</form>
	</notification>
	<notification name="TeleportFromLandmark">
		&lt;nolink&gt;[LOCATION]&lt;/nolink&gt; konumuna ışınlanmak istediğinize emin misiniz?
		<usetemplate ignoretext="Bir yer imine ışınlanma istediğimde doğrulama iste" name="okcancelignore" notext="İptal Et" yestext="Işınla"/>
	</notification>
	<notification name="TeleportViaSLAPP">
		&lt;nolink&gt;[LOCATION]&lt;/nolink&gt; konumuna ışınlanmak istediğinize emin misiniz?
		<usetemplate ignoretext="SLAPP ile ışınlanma istediğimde doğrulama iste" name="okcancelignore" notext="İptal" yestext="Işınla"/>
	</notification>
	<notification name="TeleportToPick">
		[PICK] konumuna ışınlanılsın mı?
		<usetemplate ignoretext="Seçme sekmesindeki bir konuma ışınlanma istediğimde doğrulama iste" name="okcancelignore" notext="İptal Et" yestext="Işınla"/>
	</notification>
	<notification name="TeleportToClassified">
		[CLASSIFIED] konumuna ışınlanılsın mı?
		<usetemplate ignoretext="İlanlardaki bir konuma ışınlanma istediğimde doğrulama iste" name="okcancelignore" notext="İptal Et" yestext="Işınla"/>
	</notification>
	<notification name="TeleportToHistoryEntry">
		[HISTORY_ENTRY] konumuna ışınlanılsın mı?
		<usetemplate ignoretext="Geçmiş içinde yer alan bir konuma ışınlanma istediğimde doğrulama iste" name="okcancelignore" notext="İptal Et" yestext="Işınla"/>
	</notification>
	<notification label="Gayrimenkulünüzdeki herkese ileti gönderme" name="MessageEstate">
		Şu anda gayrimenkulünüzde bulunan herkese gönderilecek kısa bir duyuru yazın.
		<form name="form">
			<button name="OK" text="Tamam"/>
			<button name="Cancel" text="İptal"/>
		</form>
	</notification>
	<notification label="Bir Linden Gayrimenkulünü değiştirme" name="ChangeLindenEstate">
		Linden çalışanlarına ait bir gayrimenkulü (anakara, oryantasyon vb.) değiştirmek üzeresiniz.

Bu, Sakinlerin deneyimlerini temelden etkileyebileceği için SON DERECE TEHLİKELİDİR. Anakara üzerinde, binlerce bölgeyi değiştirecek ve alan sunucusunu kesintiye uğratacaktır.

Devam edilsin mi?
		<usetemplate name="okcancelbuttons" notext="İptal" yestext="Tamam"/>
	</notification>
	<notification label="Linden Gayrimenkulüne Erişimi değiştirme" name="ChangeLindenAccess">
		Linden çalışanlarına ait bir gayrimenkul (anakara, oryantasyon vb.) için erişim listesini değiştirmek üzeresiniz.

Bu işlem TEHLİKELİDİR ve sadece saldırıya açık nesnelerin/L$&apos;nın ağ içine/dışına aktarılmasını sağlamak için gerçekleştirilmelidir.
Binlerce bölgeyi değiştirecek ve alan sunucusunu kesintiye uğratacaktır.
		<usetemplate name="okcancelbuttons" notext="İptal" yestext="Tamam"/>
	</notification>
	<notification label="Gayrimenkul seç" name="EstateAllowedAgentAdd">
		Sadece bu gayrimenkul için mi izin verilenler listesine eklensin, yoksa [ALL_ESTATES] için mi?
		<usetemplate canceltext="İptal" name="yesnocancelbuttons" notext="Tüm Gayrimenkuller" yestext="Bu Gayrimenkul"/>
	</notification>
	<notification label="Gayrimenkul seç" name="EstateAllowedAgentRemove">
		Sadece bu gayrimenkul için mi izin verilenler listesinden çıkarılsın, yoksa [ALL_ESTATES] için mi?
		<usetemplate canceltext="İptal" name="yesnocancelbuttons" notext="Tüm Gayrimenkuller" yestext="Bu Gayrimenkul"/>
	</notification>
	<notification label="Gayrimenkul seç" name="EstateAllowedGroupAdd">
		Sadece bu gayrimenkul için mi izin verilen grup listesine eklensin, yoksa [ALL_ESTATES] için mi?
		<usetemplate canceltext="İptal" name="yesnocancelbuttons" notext="Tüm Gayrimenkuller" yestext="Bu Gayrimenkul"/>
	</notification>
	<notification label="Gayrimenkul seç" name="EstateAllowedGroupRemove">
		Sadece bu gayrimenkul için mi izin verilen grup listesinden çıkarılsın, yoksa [ALL_ESTATES] için mi?
		<usetemplate canceltext="İptal" name="yesnocancelbuttons" notext="Tüm Gayrimenkuller" yestext="Bu Gayrimenkul"/>
	</notification>
	<notification label="Gayrimenkul seç" name="EstateBannedAgentAdd">
		Sadece bu gayrimenkul için mi erişim engellensin, yoksa [ALL_ESTATES] için mi?
		<usetemplate canceltext="İptal" name="yesnocancelbuttons" notext="Tüm Gayrimenkuller" yestext="Bu Gayrimenkul"/>
	</notification>
	<notification label="Gayrimenkul seç" name="EstateBannedAgentRemove">
		Bu Sakin sadece bu gayrimenkul için mi yasaklı listesinden çıkarılsın, yoksa [ALL_ESTATES] için mi?
		<usetemplate canceltext="İptal" name="yesnocancelbuttons" notext="Tüm Gayrimenkuller" yestext="Bu Gayrimenkul"/>
	</notification>
	<notification label="Gayrimenkul seç" name="EstateManagerAdd">
		Sadece bu gayrimenkul için mi gayrimenkul yöneticisi olarak eklensin, yoksa [ALL_ESTATES] için mi?
		<usetemplate canceltext="İptal" name="yesnocancelbuttons" notext="Tüm Gayrimenkuller" yestext="Bu Gayrimenkul"/>
	</notification>
	<notification label="Gayrimenkul seç" name="EstateManagerRemove">
		Sadece bu gayrimenkul için mi gayrimenkul yöneticiliğinden çıkarılsın, yoksa [ALL_ESTATES] için mi?
		<usetemplate canceltext="İptal" name="yesnocancelbuttons" notext="Tüm Gayrimenkuller" yestext="Bu Gayrimenkul"/>
	</notification>
	<notification label="Gayrimenkul seç" name="EstateAllowedExperienceAdd">
		Sadece bu gayrimenkul için mi izin verilenler listesine eklensin, yoksa [ALL_ESTATES] için mi?
		<usetemplate canceltext="İptal" name="yesnocancelbuttons" notext="Tüm Gayrimenkuller" yestext="Bu Gayrimenkul"/>
	</notification>
	<notification label="Gayrimenkul seç" name="EstateAllowedExperienceRemove">
		Yalnızca bu gayrimenkul için mi izin verilenler listesinden çıkarılsın, yoksa [ALL_ESTATES] için mi?
		<usetemplate canceltext="İptal" name="yesnocancelbuttons" notext="Tüm Gayrimenkuller" yestext="Bu Gayrimenkul"/>
	</notification>
	<notification label="Gayrimenkul seç" name="EstateBlockedExperienceAdd">
		Yalnızca bu gayrimenkul için mi engellenenler listesine eklensin, yoksa [ALL_ESTATES] için mi?
		<usetemplate canceltext="İptal" name="yesnocancelbuttons" notext="Tüm Gayrimenkuller" yestext="Bu Gayrimenkul"/>
	</notification>
	<notification label="Gayrimenkul seç" name="EstateBlockedExperienceRemove">
		Yalnızca bu gayrimenkul için mi engellenenler listesinden çıkarılsın, yoksa [ALL_ESTATES] için mi?
		<usetemplate canceltext="İptal" name="yesnocancelbuttons" notext="Tüm Gayrimenkuller" yestext="Bu Gayrimenkul"/>
	</notification>
	<notification label="Gayrimenkul seç" name="EstateTrustedExperienceAdd">
		Yalnızca bu gayrimenkul için mi anahtar listesine eklensin, yoksa [ALL_ESTATES] için mi?
		<usetemplate canceltext="İptal" name="yesnocancelbuttons" notext="Tüm Gayrimenkuller" yestext="Bu Gayrimenkul"/>
	</notification>
	<notification label="Gayrimenkul seç" name="EstateTrustedExperienceRemove">
		Yalnızca bu gayrimenkul için mi anahtar listesine çıkarılsın, yoksa [ALL_ESTATES] için mi?
		<usetemplate canceltext="İptal" name="yesnocancelbuttons" notext="Tüm Gayrimenkuller" yestext="Bu Gayrimenkul"/>
	</notification>
	<notification label="Çıkarmayı Onayla" name="EstateKickUser">
		[EVIL_USER] bu gayrimenkulden çıkarılsın mı?
		<usetemplate name="okcancelbuttons" notext="İptal" yestext="Tamam"/>
	</notification>
	<notification name="EstateChangeCovenant">
		Gayrimenkul Sözleşmesini değiştirmek istediğinize emin misiniz?
		<usetemplate name="okcancelbuttons" notext="İptal" yestext="Tamam"/>
	</notification>
	<notification name="RegionEntryAccessBlocked">
		Ziyaret etmeye çalıştığınız bölge, mevcut tercihlerinizi aşan içeriğe sahip.  Ben &gt; Tercihler &gt; Genel sekmesini kullanarak tercihlerinizi değiştirebilirsiniz.
		<usetemplate name="okbutton" yestext="Tamam"/>
	</notification>
	<notification name="SLM_UPDATE_FOLDER">[MESSAGE]</notification>
	<notification name="RegionEntryAccessBlocked_AdultsOnlyContent">
		Ziyaret etmeye çalıştığınız bölge [REGIONMATURITY] içeriğe sahip, buna sadece yetişkinler erişebilir.
		<url name="url">http://wiki.secondlife.com/wiki/Linden_Lab_Official:Maturity_ratings:_an_overview</url>
		<usetemplate ignoretext="Bölge geçişi: Ziyaret etmeye çalıştığınız bölge, sadece yetişkinlerin erişebileceği içeriğe sahip." name="okcancelignore" notext="Kapat" yestext="Bilgi Bankası&apos;na Git"/>
	</notification>
	<notification name="RegionEntryAccessBlocked_Notify">Ziyaret etmeye çalıştığınız bölgede [REGIONMATURITY] içeriği mevcut, ama mevcut tercihleriniz [REGIONMATURITY] içeriğini dışlayacak şekilde ayarlanmış.</notification>
	<notification name="RegionEntryAccessBlocked_NotifyAdultsOnly">Ziyaret etmeye çalıştığınız bölge [REGIONMATURITY] içeriğe sahip, buna sadece yetişkinler erişebilir.</notification>
	<notification name="RegionEntryAccessBlocked_Change">
		Ziyaret etmeye çalıştığınız bölgede [REGIONMATURITY] içeriği mevcut, ama mevcut tercihleriniz [REGIONMATURITY] içeriğini dışlayacak şekilde ayarlanmış. Tercihlerinizi değiştirebilirsiniz veya iptal edebilirsiniz. Tercihleriniz değiştikten sonra bölgeye tekrar girmeye çalışabilirsiniz.
		<form name="form">
			<button name="OK" text="Tercihleri değiştirin"/>
			<button name="Cancel" text="İptal"/>
			<ignore name="ignore" text="Bölge geçişi: Ziyaret etmeye çalıştığınız bölge, mevcut tercihleriniz tarafından dışlanan içeriğe sahip."/>
		</form>
	</notification>
	<notification name="RegionEntryAccessBlocked_PreferencesOutOfSync">
		Tercihleriniz ile sunucu arasında senkronizasyon eksikliği olduğu için ışınlama işleminizde teknik sorunlar yaşanıyoruz.
		<usetemplate name="okbutton" yestext="Tamam"/>
	</notification>
	<notification name="TeleportEntryAccessBlocked">
		Ziyaret etmeye çalıştığınız bölge, mevcut tercihlerinizi aşan içeriğe sahip.  Ben &gt; Tercihler &gt; Genel sekmesini kullanarak tercihlerinizi değiştirebilirsiniz.
		<usetemplate name="okbutton" yestext="Tamam"/>
	</notification>
	<notification name="TeleportEntryAccessBlocked_AdultsOnlyContent">
		Ziyaret etmeye çalıştığınız bölge [REGIONMATURITY] içeriğe sahip, buna sadece yetişkinler erişebilir.
		<url name="url">http://wiki.secondlife.com/wiki/Linden_Lab_Official:Maturity_ratings:_an_overview</url>
		<usetemplate ignoretext="Işınla: Ziyaret etmeye çalıştığınız bölge, sadece yetişkinlerin erişebileceği içeriğe sahip." name="okcancelignore" notext="Kapat" yestext="Bilgi Bankası&apos;na Git"/>
	</notification>
	<notification name="TeleportEntryAccessBlocked_Notify">Ziyaret etmeye çalıştığınız bölgede [REGIONMATURITY] içeriği mevcut, ama mevcut tercihleriniz [REGIONMATURITY] içeriğini dışlayacak şekilde ayarlanmış.</notification>
	<notification name="TeleportEntryAccessBlocked_NotifyAdultsOnly">Ziyaret etmeye çalıştığınız bölge [REGIONMATURITY] içeriğe sahip, buna sadece yetişkinler erişebilir.</notification>
	<notification name="TeleportEntryAccessBlocked_ChangeAndReTeleport">
		Ziyaret etmeye çalıştığınız bölgede [REGIONMATURITY] içeriği mevcut, ama mevcut tercihleriniz [REGIONMATURITY] içeriğini dışlayacak şekilde ayarlanmış. Tercihlerinizi değiştirebilirsiniz ve ışınlamaya devam edebilirsiniz veya bu ışınlama işlemini iptal edebilirsiniz.
		<form name="form">
			<button name="OK" text="Değiştir ve devam et"/>
			<button name="Cancel" text="İptal"/>
			<ignore name="ignore" text="Işınlama (yeniden başlatılabilir): Ziyaret etmeye çalıştığınız bölge, mevcut tercihleriniz tarafından dışlanan içeriğe sahip."/>
		</form>
	</notification>
	<notification name="TeleportEntryAccessBlocked_Change">
		Ziyaret etmeye çalıştığınız bölgede [REGIONMATURITY] içeriği mevcut, ama mevcut tercihleriniz [REGIONMATURITY] içeriğini dışlayacak şekilde ayarlanmış. Tercihlerinizi değiştirebilirsiniz veya ışınlamayı iptal edebilirsiniz. Tercihleriniz değiştikten sonra ışınlamayı tekrar yapmaya kalkışmanız gerekecek.
		<form name="form">
			<button name="OK" text="Tercihleri değiştirin"/>
			<button name="Cancel" text="İptal"/>
			<ignore name="ignore" text="Işınlama (yeniden başlatılamaz): Ziyaret etmeye çalıştığınız bölge, mevcut tercihleriniz tarafından dışlanan içeriğe sahip."/>
		</form>
	</notification>
	<notification name="TeleportEntryAccessBlocked_PreferencesOutOfSync">
		Tercihleriniz ile sunucu arasında senkronizasyon eksikliği olduğu için ışınlama işleminizde teknik sorunlar yaşanıyoruz.
		<usetemplate name="okbutton" yestext="Tamam"/>
	</notification>
	<notification name="RegionTPSpecialUsageBlocked">
		Bölgeye girilemiyor. &quot;[REGION_NAME]&quot; bir Yetenek Oyunu Bölgesi. Buraya girebilmek için bazı ölçütleri karşılamanız gerekiyor. Ayrıntılar için lütfen [http://wiki.secondlife.com/wiki/Linden_Lab_Official:Skill_Gaming_in_Second_Life Skill Gaming FAQ] adresini ziyaret edin.
		<usetemplate name="okbutton" yestext="Tamam"/>
	</notification>
	<notification name="PreferredMaturityChanged">
		[RATING] içeriğine sahip bir bölgeyi ziyaret edeceğiniz hakkında başka bildirim almayacaksınız.  Daha sonra menü çubuğunda Ben &gt; Tercihler &gt; Genel sekmesini kullanarak tercihlerinizi değiştirebilirsiniz.
		<usetemplate name="okbutton" yestext="Tamam"/>
	</notification>
	<notification name="MaturityChangeError">
		Şu anda [PREFERRED_MATURITY] içeriğini görüntüleyecek şekilde tercihlerinizi değiştiremedik.  Tercihleriniz, [ACTUAL_MATURITY] içeriğini görüntüleyecek şekilde sıfırlandı.  Menü çubuğunda Ben &gt; Tercihler &gt; Genel sekmesini kullanarak tercihlerinizi tekrar değiştirmeyi deneyebilirsiniz.
		<usetemplate name="okbutton" yestext="Tamam"/>
	</notification>
	<notification name="LandClaimAccessBlocked">
		Hak talebinde bulunduğunuz arazinin erişkinlik seviyesi mevcut tercihlerinizi aşıyor.  Ben &gt; Tercihler &gt; Genel sekmesini kullanarak tercihlerinizi değiştirebilirsiniz.
		<usetemplate name="okbutton" yestext="Tamam"/>
	</notification>
	<notification name="LandClaimAccessBlocked_AdultsOnlyContent">
		Bu arazi üzerinde sadece yetişkinler hak talebinde bulunabilir.
		<url name="url">http://wiki.secondlife.com/wiki/Linden_Lab_Official:Maturity_ratings:_an_overview</url>
		<usetemplate ignoretext="Bu arazi üzerinde sadece yetişkinler hak talebinde bulunabilir." name="okcancelignore" notext="Kapat" yestext="Bilgi Bankası&apos;na Git"/>
	</notification>
	<notification name="LandClaimAccessBlocked_Notify">Hak talebinde bulunduğunuz arazide [REGIONMATURITY] içeriği mevcut, ama mevcut tercihleriniz [REGIONMATURITY] içeriğini dışlayacak şekilde ayarlanmış.</notification>
	<notification name="LandClaimAccessBlocked_NotifyAdultsOnly">Hak talebinde bulunduğunuz arazi [REGIONMATURITY] içeriğe sahip, buna sadece yetişkinler erişebilir.</notification>
	<notification name="LandClaimAccessBlocked_Change">
		Hak talebinde bulunduğunuz arazide [REGIONMATURITY] içeriği mevcut, ama mevcut tercihleriniz [REGIONMATURITY] içeriğini dışlayacak şekilde ayarlanmış. Tercihlerinizi değiştirebilirsiniz, sonra arazi üzerinde tekar hak talebinde bulunabilirsiniz.
		<form name="form">
			<button name="OK" text="Tercihleri değiştirin"/>
			<button name="Cancel" text="İptal"/>
			<ignore name="ignore" text="Hak talebinde bulunduğunuz arazi, mevcut tercihleriniz tarafından dışlanan içeriğe sahip."/>
		</form>
	</notification>
	<notification name="LandBuyAccessBlocked">
		Satın almaya çalıştığınız arazinin erişkinlik seviyesi mevcut tercihlerinizi aşıyor.  Ben &gt; Tercihler &gt; Genel sekmesini kullanarak tercihlerinizi değiştirebilirsiniz.
		<usetemplate name="okbutton" yestext="Tamam"/>
	</notification>
	<notification name="LandBuyAccessBlocked_AdultsOnlyContent">
		Bu araziyi sadece yetişkinler satın alabilir.
		<url name="url">http://wiki.secondlife.com/wiki/Linden_Lab_Official:Maturity_ratings:_an_overview</url>
		<usetemplate ignoretext="Bu araziyi sadece yetişkinler satın alabilir." name="okcancelignore" notext="Kapat" yestext="Bilgi Bankası&apos;na Git"/>
	</notification>
	<notification name="LandBuyAccessBlocked_Notify">Satın almaya çalıştığınız arazide [REGIONMATURITY] içeriği mevcut, ama mevcut tercihleriniz [REGIONMATURITY] içeriğini dışlayacak şekilde ayarlanmış.</notification>
	<notification name="LandBuyAccessBlocked_NotifyAdultsOnly">Ziyaret etmeye çalıştığınız arazi [REGIONMATURITY] içeriğe sahip, buna sadece yetişkinler erişebilir.</notification>
	<notification name="LandBuyAccessBlocked_Change">
		Satın almaya çalıştığınız arazide [REGIONMATURITY] içeriği mevcut, ama mevcut tercihleriniz [REGIONMATURITY] içeriğini dışlayacak şekilde ayarlanmış. Tercihlerinizi değiştirebilirsiniz, sonra araziyi tekrar satın almaya çalışabilirsiniz.
		<form name="form">
			<button name="OK" text="Tercihleri değiştirin"/>
			<button name="Cancel" text="İptal"/>
			<ignore name="ignore" text="Satın almaya çalıştığınız arazi, mevcut tercihleriniz tarafından dışlanan içeriğe sahip."/>
		</form>
	</notification>
	<notification name="TooManyPrimsSelected">
		Çok fazla prim seçilmiş. Lütfen [MAX_PRIM_COUNT] ya da daha az prim seçin ve tekrar deneyin
		<usetemplate name="okbutton" yestext="Tamam"/>
	</notification>
	<notification name="ProblemImportingEstateCovenant">
		Gayrimenkul sözleşmesi içeriye aktarılırken problem oluştu.
		<usetemplate name="okbutton" yestext="Tamam"/>
	</notification>
	<notification name="ProblemAddingEstateManager">Yeni bir gayrimenkul yöneticisi eklenirken problem oluştu. Bir veya birden fazla gayrimenkulün yönetici listesi dolu olabilir.</notification>
	<notification name="ProblemAddingEstateBanManager">Gayri menkul sahibi ya da yöneticisi yasaklı listesine eklenemedi.</notification>
	<notification name="ProblemAddingEstateGeneric">Bu gayrimenkul listesine eklenirken problem oluştu. Bir veya birden fazla gayrimenkulün listesi dolu olabilir.</notification>
	<notification name="UnableToLoadNotecardAsset">
		Not kartı varlığı şu anda yüklenemedi.
		<usetemplate name="okbutton" yestext="Tamam"/>
	</notification>
	<notification name="NotAllowedToViewNotecard">
		İstenen varlık kimliği ile ilişkili not karını görüntülemek için yeterli izniniz yok.
		<usetemplate name="okbutton" yestext="Tamam"/>
	</notification>
	<notification name="MissingNotecardAssetID">
		Not kartının varlık kimliği veri tabanında yer almıyor.
		<usetemplate name="okbutton" yestext="Tamam"/>
	</notification>
	<notification name="PublishClassified">
		Hatırla: İlan ücretleri iade edilmez.

Şimdi L$ [AMOUNT] ödeyerek bu ilanı yayınlamak istiyor musunuz?
		<usetemplate name="okcancelbuttons" notext="İptal" yestext="Tamam"/>
	</notification>
	<notification name="SetClassifiedMature">
		Bu ilan Orta Seviyede içerik barındırıyor mu?
		<usetemplate canceltext="İptal" name="yesnocancelbuttons" notext="Hayır" yestext="Evet"/>
	</notification>
	<notification name="SetGroupMature">
		Bu grup Orta Seviyede içerik barındırıyor mu?
		<usetemplate canceltext="İptal" name="yesnocancelbuttons" notext="Hayır" yestext="Evet"/>
	</notification>
	<notification label="Yeniden başlatmayı onayla" name="ConfirmRestart">
		Bu bölgeyi gerçekten 2 dakika sonra yeniden başlatmak istiyor musunuz?
		<usetemplate name="okcancelbuttons" notext="İptal" yestext="Tamam"/>
	</notification>
	<notification label="Bu bölgedeki herkese ileti gönderme" name="MessageRegion">
		Bu bölgede bulunan herkese gönderilecek kısa bir duyuru yazın.
		<form name="form">
			<button name="OK" text="Tamam"/>
			<button name="Cancel" text="İptal"/>
		</form>
	</notification>
	<notification label="Bölgenin Erişkinlik Seviyesi Değişti" name="RegionMaturityChange">
		Bu bölgenin yetişkin içerik seviyesi değişti.
Bu değişikliğin harita üzerine yansıtılması biraz zaman alabilir.
		<usetemplate name="okbutton" yestext="Tamam"/>
	</notification>
	<notification label="Sesli Sohbet Sürüm Uyumsuzluğu" name="VoiceVersionMismatch">[APP_NAME] uygulamasının bu sürümü bu bölgedeki Sesli Sohbet özelliği ile uyumlu değil. Sesli Sohbet özelliğinin düzgün bir şekilde çalışabilmesi için [APP_NAME] uygulamasını güncellemeniz gerekiyor.</notification>
	<notification label="Nesneler Satın Alınamıyor" name="BuyObjectOneOwner">Farklı sahipleri olan nesneler aynı anda satın alınamaz.
Lütfen sadece bir nesne seçin ve tekrar deneyin.</notification>
	<notification label="İçerikler Satın Alınamıyor" name="BuyContentsOneOnly">Aynı anda birden fazla nesnenin içeriği satın alınamaz.
Lütfen sadece bir nesne seçin ve tekrar deneyin.</notification>
	<notification label="İçerikler Satın Alınamıyor" name="BuyContentsOneOwner">Farklı sahipleri olan nesneler aynı anda satın alınamaz.
Lütfen sadece bir nesne seçin ve tekrar deneyin.</notification>
	<notification name="BuyOriginal">
		Özgün nesne [OWNER] kullanıcısından L$ [PRICE] karşılığında satın alınsın mı?
Nesnenin sahibi siz olacaksınız.
Şu işlemleri yapabileceksiniz:
 Değiştirme: [MODIFYPERM]
 Kopyalama: [COPYPERM]
 Tekrar satma veya Verme: [RESELLPERM]
		<usetemplate name="okcancelbuttons" notext="İptal" yestext="Tamam"/>
	</notification>
	<notification name="BuyOriginalNoOwner">
		Özgün nesne L$ [PRICE] karşılığında satın alınsın mı?
Nesnenin sahibi siz olacaksınız.
Şu işlemleri yapabileceksiniz:
 Değiştirme: [MODIFYPERM]
 Kopyalama: [COPYPERM]
 Tekrar satma veya Verme: [RESELLPERM]
		<usetemplate name="okcancelbuttons" notext="İptal" yestext="Tamam"/>
	</notification>
	<notification name="BuyCopy">
		Bir kopyası [OWNER] kullanıcısından L$ [PRICE] karşılığında satın alınsın mı?
Nesne envanterinize kopyalanacak.
Şu işlemleri yapabileceksiniz:
 Değiştirme: [MODIFYPERM]
 Kopyalama: [COPYPERM]
 Tekrar satma veya Verme: [RESELLPERM]
		<usetemplate name="okcancelbuttons" notext="İptal" yestext="Tamam"/>
	</notification>
	<notification name="BuyCopyNoOwner">
		Bir kopyası L$ [PRICE] karşılığında satın alınsın mı?
Nesne envanterinize kopyalanacak.
Şu işlemleri yapabileceksiniz:
 Değiştirme: [MODIFYPERM]
 Kopyalama: [COPYPERM]
 Tekrar satma veya Verme: [RESELLPERM]
		<usetemplate name="okcancelbuttons" notext="İptal" yestext="Tamam"/>
	</notification>
	<notification name="BuyContents">
		İçerik [OWNER] kullanıcısından L$ [PRICE] karşılığında satın alınsın mı?
İçerik envanterinize kopyalanacak.
		<usetemplate name="okcancelbuttons" notext="İptal" yestext="Tamam"/>
	</notification>
	<notification name="BuyContentsNoOwner">
		İçerik L$ [PRICE] karşılığında satın alınsın mı?
İçerik envanterinize kopyalanacak.
		<usetemplate name="okcancelbuttons" notext="İptal" yestext="Tamam"/>
	</notification>
	<notification name="ConfirmPurchase">
		Bu işlem şununla sonuçlanacak:
[ACTION]

Bu satın alma işlemine devam etmek istediğinize emin misiniz?
		<usetemplate name="okcancelbuttons" notext="İptal" yestext="Tamam"/>
	</notification>
	<notification name="ConfirmPurchasePassword">
		Bu işlem şununla sonuçlanacak:
[ACTION]

Bu satın alma işlemine devam etmek istediğinize emin misiniz?
Lütfen parolanızı yeniden girin ve Tamam&apos;ı tıklatın.
		<form name="form">
			<button name="ConfirmPurchase" text="Tamam"/>
			<button name="Cancel" text="İptal"/>
		</form>
	</notification>
	<notification name="SetPickLocation">
		Not:
Bu seçmenin konumunu güncellediniz fakat diğer detaylar özgün değerlerini koruyacak.
		<usetemplate name="okbutton" yestext="Tamam"/>
	</notification>
	<notification name="MoveInventoryFromObject">
		&apos;Kopyalanamayan&apos; envanter öğeleri seçtiniz.
Bu öğeler envanterinize taşınacak, kopyalanmayacak.

Envanter öğesi/öğeleri taşınsın mı?
		<usetemplate ignoretext="Bir nesneden &apos;kopyalanamayan&apos; öğeleri taşımadan önce beni uyar" name="okcancelignore" notext="İptal" yestext="Tamam"/>
	</notification>
	<notification name="MoveInventoryFromScriptedObject">
		&apos;Kopyalanamayan&apos; envanter öğeleri seçtiniz. Bu öğeler envanterinize taşınacak, kopyalanmayacak.
Bu nesnenin içinde komut dosyası bulunduğundan, bu öğelerin envanterinize taşınması komut dosyasının hatalı çalışmasına neden olabilir.

Envanter öğesi/öğeleri taşınsın mı?
		<usetemplate ignoretext="İçinde komut dosyası bulunan bir nesneyi parçalayabilecek &apos;kopyalanamayan&apos; öğeleri taşımadan önce beni uyar" name="okcancelignore" notext="İptal" yestext="Tamam"/>
	</notification>
	<notification name="ClickActionNotPayable">
		Uyarı: &apos;Nesne için ödeme yap&apos; tıklama eylemi ayarlanmış fakat sadece bir komut dosyası bir para() olayı ile eklenirse çalışacak.
		<form name="form">
			<ignore name="ignore" text="Para() komut dosyası içermeyen bir nesne oluştururken &apos;Nesne için ödeme yap&apos; eylemi ayarladım"/>
		</form>
	</notification>
	<notification name="PayConfirmation">
		[TARGET] hedefine [AMOUNT]L$ ödemek istediğinizi doğrulayın.
		<usetemplate ignoretext="Ödeme yapılmadan önce doğrulama iste (200L$ üzerinde tutarlar için)" name="okcancelignore" notext="İptal" yestext="Öde"/>
	</notification>
	<notification name="OpenObjectCannotCopy">Bu nesne içinde kopyalama izniniz olan bir öğe yok.</notification>
	<notification name="WebLaunchAccountHistory">
		Hesap geçmişinizi görüntülemek için [http://secondlife.com/account/ Kontrol Paneli] adresine gitmek istiyor musunuz?
		<usetemplate ignoretext="Hesap geçmişimi görüntülemek için tarayıcımı başlat" name="okcancelignore" notext="İptal" yestext="Sayfaya git"/>
	</notification>
	<notification name="ConfirmAddingChatParticipants">
		Mevcut bir sohbete bir kişi eklediğinizde yeni bir sohbet oluşturulur.  Tüm katılımcılara yeni sohbet bildirimi gönderilir.
		<usetemplate ignoretext="Sohbet katılımcılarının eklenmesini doğrula" name="okcancelignore" notext="İptal" yestext="Tamam"/>
	</notification>
	<notification name="ConfirmQuit">
		Çıkmak istediğinize emin misiniz?
		<usetemplate ignoretext="Çıkmadan önce doğrulama iste" name="okcancelignore" notext="Çıkma" yestext="Çık"/>
	</notification>
	<notification name="ConfirmRestoreToybox">
		Bu eylem, varsayılan düğmelerinizi ve araç çubuklarınızı geri yükleyecek.

Bu eylemi geri alamazsınız.
		<usetemplate name="okcancelbuttons" notext="İptal" yestext="Tamam"/>
	</notification>
	<notification name="ConfirmClearAllToybox">
		Bu eylem ile tüm düğmeler araç kutusuna döner ve araç çubuklarınız boş olur.
    
Bu eylemi geri alamazsınız.
		<usetemplate name="okcancelbuttons" notext="İptal" yestext="Tamam"/>
	</notification>
	<notification name="DeleteItems">
		[QUESTION]
		<usetemplate ignoretext="Öğeleri silmeden önce doğrulama iste" name="okcancelignore" notext="İptal" yestext="Tamam"/>
	</notification>
	<notification name="HelpReportAbuseEmailLL">[http://secondlife.com/corporate/tos.php Hizmet Sözleşmesi] ve [http://secondlife.com/corporate/cs.php Topluluk Standartları] ihlallerini bildirmek için bu aracı kullanın.

Bildirilen tüm kötüye kullanımlar incelenir ve çözüme ulaştırılır.</notification>
	<notification name="HelpReportAbuseSelectCategory">Lütfen bu kötüye kullanım bildirimi için bir kategori seçin.
Kategori seçimi, kötüye kullanım bildirimlerini dosyalamamıza ve işleme almamıza yardımcı olmaktadır.</notification>
	<notification name="HelpReportAbuseAbuserNameEmpty">Lütfen kötüye kullanan kişinin adını yazın.
Doğru değerlerin girilmesi, kötüye kullanım bildirimlerini dosyalamamıza ve işleme almamıza yardımcı olmaktadır.</notification>
	<notification name="HelpReportAbuseAbuserLocationEmpty">Lütfen kötüye kullanımın gerçekleştiği konumu yazın.
Doğru değerlerin girilmesi, kötüye kullanım bildirimlerini dosyalamamıza ve işleme almamıza yardımcı olmaktadır.</notification>
	<notification name="HelpReportAbuseSummaryEmpty">Lütfen kötüye kullanımın nasıl gerçekleştiğini özetleyin.
Doğru bir özetin girilmesi, kötüye kullanım bildirimlerini dosyalamamıza ve işleme almamıza yardımcı olmaktadır.</notification>
	<notification name="HelpReportAbuseDetailsEmpty">Lütfen gerçekleşen kötüye kullanımı ayrıntılı bir şekilde anlatın.
Bildirdiğiniz olayın ayrıntıları ve adlar dahil olmak üzere olabildiğince detaylı bilgi verin.
Doğru bir anlatım yapılması, kötüye kullanım bildirimlerini dosyalamamıza ve işleme almamıza yardımcı olmaktadır.</notification>
	<notification name="HelpReportAbuseContainsCopyright">Değerli Second Life Sakinimiz,

Fikri mülkiyet ihlali konusunda bir bildirim yapıyorsunuz. Konuyu doğru bir şekilde bildirdiğinizden emin olun:

(1) Kötüye Kullanımı Bildirme Süreci. Bir Second Life Sakininin, CopyBot ya da benzeri bir kopyalama aracı kullanma vb. yollarla, fikri mülkiyet haklarını ihlal edecek şekilde [SECOND_LIFE]&apos;ın verdiği izinleri kötüye kullandığını düşünüyorsanız bir kötüye kullanım bildirimi sunabilirsiniz. Kötüye Kullanımla Mücadele Ekibi [SECOND_LIFE] [http://secondlife.com/corporate/tos.php Hizmet Sözleşmesi] veya [http://secondlife.com/corporate/cs.php Topluluk Standartları] kurallarını ihlal eden davranışları inceleyecek ve uygun disiplin cezalarını verecektir. Ancak, Kötüye Kullanımla Mücadele Ekibi, içeriğin [SECOND_LIFE] ortamından kaldırılma taleplerine yanıt vermeyecektir.

(2) DMCA veya İçerik Kaldırma Süreci. İçeriğin [SECOND_LIFE] ortamından kaldırılmasını talep etmek için,  [http://secondlife.com/corporate/dmca.php DMCA İlkeleri]&apos;nde belirtildiği şekilde geçerli bir ihlal bildirimi sunmuş olmanız GEREKLİDİR.

Kötüye kullanım bildirme sürecine devam etmek için, lütfen bu pencereyi kapatın ve bildiriminizi gönderme işlemini tamamlayın. &apos;CopyBot veya İzin İhlali&apos; kategorisini seçmeniz gerekebilir.

Teşekkürler

Linden Lab</notification>
	<notification name="FailedRequirementsCheck">Aşağıda belirtilen gerekli bileşenler [FLOATER] içinde yok:
[COMPONENTS]</notification>
	<notification label="Mevcut Aksesuarı Değiştir" name="ReplaceAttachment">
		Vücudunuzdaki bu noktaya takılı bir nesne zaten mevcut.
Bu nesneyi seçilen nesne ile değiştirmek istiyor musunuz?
		<form name="form">
			<ignore name="ignore" text="Mevcut aksesuarı seçilen öğe ile değiştir"/>
			<button ignore="Otomatik Olarak Değiştir" name="Yes" text="Tamam"/>
			<button ignore="Hiçbir Zaman Değiştirme" name="No" text="İptal"/>
		</form>
	</notification>
	<notification name="TooManyWearables">
		[AMOUNT] öğeden fazlasını içeren bir klasörü kullanamazsınız.  Bu limiti Gelişmiş &gt; Hata Ayıklama Ayarlarını Göster &gt; KullanılabilirKlasörLimiti öğesinden değiştirebilirsiniz.
	</notification>
	<notification label="Rahatsız Etme Modu Uyarısı" name="DoNotDisturbModePay">
		Rahatsız Etme seçeneğini devreye aldınız. Bu ödemenin karşılığında sunulan hiçbir öğeyi almayacaksınız.

Bu işlemi tamamlamadan önce Rahatsız Etme&apos;yi kapatmak ister misiniz?
		<form name="form">
			<ignore name="ignore" text="Rahatsız Etmeyin modundayken bir kişiye veya bir nesneye ödeme yapmak üzereyim"/>
			<button ignore="Rahatsız Etme Modundan daima çıkılsın" name="Yes" text="Tamam"/>
			<button ignore="Rahatsız Etme Modundan asla çıkılmasın" name="No" text="İptal"/>
		</form>
	</notification>
	<notification name="ConfirmDeleteProtectedCategory">
		&apos;[FOLDERNAME]&apos; klasörü bir sistem klasörüdür. Sistem klasörlerini silmek kararsızlığa neden olabilir. Silmek istediğinize emin misiniz?
		<usetemplate ignoretext="Bir sistem klasörünü silmeden önce doğrulama iste" name="okcancelignore" notext="İptal" yestext="Tamam"/>
	</notification>
	<notification name="ConfirmEmptyTrash">
		Çöp kutunuzun içeriğini kalıcı olarak silmek istediğinize emin misiniz?
		<usetemplate ignoretext="Envanter Çöp Kutusu klasörünü boşaltmadan önce doğrulama iste" name="okcancelignore" notext="İptal" yestext="Tamam"/>
	</notification>
	<notification name="ConfirmClearBrowserCache">
		Seyahat, web ve arama geçmişinizi silmek istediğinize emin misiniz?
		<usetemplate name="okcancelbuttons" notext="İptal" yestext="Tamam"/>
	</notification>
	<notification name="ConfirmClearCache">
		Görüntüleyici önbelleğinizi temizlemek istediğinize emin misiniz?
		<usetemplate name="okcancelbuttons" notext="İptal" yestext="Tamam"/>
	</notification>
	<notification name="ConfirmClearCookies">
		Çerezlerinizi silmek istediğinize emin misiniz?
		<usetemplate name="okcancelbuttons" notext="İptal" yestext="Evet"/>
	</notification>
	<notification name="ConfirmClearMediaUrlList">
		Kayıtlı URL adreslerinizi silmek istediğinize emin misiniz?
		<usetemplate name="okcancelbuttons" notext="İptal" yestext="Evet"/>
	</notification>
	<notification name="ConfirmEmptyLostAndFound">
		Kaybedip Bulduklarım klasörünüzün içeriğini kalıcı olarak silmek istediğinize emin misiniz?
		<usetemplate ignoretext="Kaybedip Bulduğum envanterler klasörünü boşaltmadan önce doğrulama iste" name="okcancelignore" notext="Hayır" yestext="Evet"/>
	</notification>
	<notification name="CopySLURL">
		Aşağıdaki SLurl adresi panonuza kopyalandı:
 [SLURL]

Diğer kişilerin bu konuma kolayca erişmesini sağlamak için bu adrese bir web sayfası üzerinden bağlantı verin veya herhangi bir web tarayıcısının adres çubuğuna yapıştırarak önce siz deneyin.
		<form name="form">
			<ignore name="ignore" text="SLurl adresi panoma kopyalandı"/>
		</form>
	</notification>
	<notification name="WLSavePresetAlert">
		Kayıtlı ön ayarın üzerine yazmak istiyor musunuz?
		<usetemplate name="okcancelbuttons" notext="Hayır" yestext="Evet"/>
	</notification>
	<notification name="WLNoEditDefault">Varsayılan olarak ayarlanmış bir ön ayarı değiştiremez ve silemezsiniz.</notification>
	<notification name="WLMissingSky">Bu gün döngüsü dosyası kayıp bir gökyüzü dosyasına başvuruda bulunuyor: [SKY].</notification>
	<notification name="WLRegionApplyFail">Üzgünüz, bu ayarlar bölgeye uygulanamadı.  Bölgeden ayrılmak ve sonra geri dönmek sorunu çözebilir.  Gösterilen neden şuydu: [FAIL_REASON]</notification>
	<notification name="EnvCannotDeleteLastDayCycleKey">
		Bu gün döngüsündeki son anahtar silinemedi çünkü boş bir gün döngünüz olamaz.  Son kalan anahtarı silmek ve yenisini oluşturmaya kalkışmak yerine bunu değiştirmelisiniz.
		<usetemplate name="okbutton" yestext="Tamam"/>
	</notification>
	<notification name="DayCycleTooManyKeyframes">
		Bu gün döngüsüne daha fazla anahtar kare ekleyemezsiniz.  [SCOPE] kapsamı gün döngüleri için maksimum anahtar kare sayısı [MAX] değerini aşamaz.
		<usetemplate name="okbutton" yestext="Tamam"/>
	</notification>
	<notification name="EnvUpdateRate">
		Ortam ayarlarınızı ancak her [WAIT] saniyede bir güncelleştirebilirsiniz.  En azından bu kadar bekleyin ve tekrar deneyin.
		<usetemplate name="okbutton" yestext="Tamam"/>
	</notification>
	<notification name="PPSaveEffectAlert">
		İşlem Sonrası Efekti mevcut. Hala üzerine yazmak istiyor musunuz?
		<usetemplate name="okcancelbuttons" notext="Hayır" yestext="Evet"/>
	</notification>
	<notification name="ChatterBoxSessionStartError">
		[RECIPIENT] ile yeni bir sohbet oturumu başlatılamıyor.
[REASON]
		<usetemplate name="okbutton" yestext="Tamam"/>
	</notification>
	<notification name="ChatterBoxSessionEventError">
		[EVENT]
[REASON]
		<usetemplate name="okbutton" yestext="Tamam"/>
	</notification>
	<notification name="ForceCloseChatterBoxSession">
		[NAME] ile sürdürdüğünüz sohbet oturumunun kapatılması gerekiyor.
[REASON]
		<usetemplate name="okbutton" yestext="Tamam"/>
	</notification>
	<notification name="Cannot_Purchase_an_Attachment">Bir nesne bir avatarın üzerinde takılı iken onu satın alamazsınız.</notification>
	<notification label="Borç Alma İzni Talep Etme Hakkında" name="DebitPermissionDetails">
		Bu talebi kabul etmek, bir komut dosyasına, hesabınızdan Linden doları (L$) alma konusunda sürekli bir izin verir. Bu izni iptal etmek için, nesne sahibi nesneyi silmeli ya da nesne içindeki komut dosyalarını yeniden ayarlamalıdır.
		<usetemplate name="okbutton" yestext="Tamam"/>
	</notification>
	<notification name="AutoWearNewClothing">
		Oluşturmak üzere olduğunuz giysiyi otomatik olarak giymek ister misiniz?
		<usetemplate ignoretext="Görünümümü düzenlerken oluşturduğum giysiyi giy" name="okcancelignore" notext="Hayır" yestext="Evet"/>
	</notification>
	<notification name="NotAgeVerified">
		Ziyaret etmeye çalıştığınız konum, yaşı 18 ve üzeri olan sakinlere kısıtlanmıştır.
		<usetemplate ignoretext="Yaş kısıtı olan alanları ziyaret etmek için yaşım yeterli değil." name="okignore" yestext="Tamam"/>
	</notification>
	<notification name="NotAgeVerified_Notify">Konum, 18 veya üzeri bir yaşta olanlara kısıtlanmıştır.</notification>
	<notification name="Cannot enter parcel: no payment info on file">
		Bu alanı ziyaret edebilmek için ödeme bilgilerinizin kayıtlı olması gerekir. [SECOND_LIFE] web sitesine gitmek ve bunu ayarlamak istiyor musunuz?

[_URL]
		<url name="url">https://secondlife.com/account/</url>
		<usetemplate ignoretext="Ödeme bilgilerim kayıtlı değil" name="okcancelignore" notext="Hayır" yestext="Evet"/>
	</notification>
	<notification name="MissingString">[STRING_NAME] dizesi strings.xml dosyasında yer almıyor.</notification>
	<notification name="SystemMessageTip">[MESSAGE]</notification>
	<notification name="IMSystemMessageTip">[MESSAGE]</notification>
	<notification name="Cancelled">İptal Edildi</notification>
	<notification name="CancelledSit">Oturma İptal Edildi</notification>
	<notification name="CancelledAttach">Takma İptal Edildi</notification>
	<notification name="ReplacedMissingWearable">Eksik giysi/vücut bölümü varsayılan ile değiştirildi.</notification>
	<notification name="GroupNotice">Konu: [SUBJECT], İleti: [MESSAGE]</notification>
	<notification name="FriendOnlineOffline">&lt;nolink&gt;[NAME]&lt;/nolink&gt; durumu: [STATUS]</notification>
	<notification name="AddSelfFriend">Çok iyi biri olduğunuza eminiz fakat kendinizi arkadaş olarak ekleyemezsiniz.</notification>
	<notification name="UploadingAuctionSnapshot">SL dünyası içinde ve web sitesinde yer alan anlık görüntüler karşıya yükleniyor...
(Yaklaşık 5 dakika sürecektir.)</notification>
	<notification name="UploadPayment">Karşıya yüklemek için L$ [AMOUNT] ödediniz.</notification>
	<notification name="UploadWebSnapshotDone">Web sitesinde yer alan anlık görüntülerin karşıya yüklenmesi tamamlandı.</notification>
	<notification name="UploadSnapshotDone">SL dünyası içinde yer alan anlık görüntülerin karşıya yüklenmesi tamamlandı.</notification>
	<notification name="TerrainDownloaded">Terrain.raw karşıdan yüklendi</notification>
	<notification name="GestureMissing">[NAME] mimiği veri tabanında yok.</notification>
	<notification name="UnableToLoadGesture">[NAME] mimiği karşıya yüklenemiyor.</notification>
	<notification name="LandmarkMissing">Yer imi veri tabanında yok.</notification>
	<notification name="UnableToLoadLandmark">Yer imi karşıya yüklenemiyor. Lütfen tekrar deneyin.</notification>
	<notification name="CapsKeyOn">Caps Lock tuşunuz açık.
Parolanızı yanlış yazmanıza sebep olabilir.</notification>
	<notification name="NotecardMissing">Not kartı veri tabanında yok.</notification>
	<notification name="NotecardNoPermissions">Bu not kartını görüntüleme izniniz yok.</notification>
	<notification name="RezItemNoPermissions">Nesneyi oluşturmak için yetersiz izin.</notification>
	<notification name="IMAcrossParentEstates">Ana gayrimenkuller arasında Aİ gönderilemiyor.</notification>
	<notification name="TransferInventoryAcrossParentEstates">Ana gayrimenkuller arasında envanter aktarımı yapılamıyor.</notification>
	<notification name="UnableToLoadNotecard">Not kartı karşıya yüklenemiyor.
Lütfen tekrar deneyin.</notification>
	<notification name="ScriptMissing">Komut dosyası veri tabanında yok.</notification>
	<notification name="ScriptNoPermissions">Komut dosyasını görüntülemek için yetersiz izin.</notification>
	<notification name="UnableToLoadScript">Komut dosyası karşıya yüklenemiyor. Lütfen tekrar deneyin.</notification>
	<notification name="IncompleteInventory">Teklif etmek istediğiniz içeriğin tamamı henüz yerel olarak kullanılabilir değil. Lütfen bu öğeleri bir dakika içerisinde tekrar teklif etmeyi deneyin.</notification>
	<notification name="CannotModifyProtectedCategories">Korunmuş kategorileri değiştiremezsiniz.</notification>
	<notification name="CannotRemoveProtectedCategories">Korunmuş kategorileri kaldıramazsınız.</notification>
	<notification name="UnableToBuyWhileDownloading">Nesne verileri karşıdan yüklenirken satın alınamıyor.
Lütfen tekrar deneyin.</notification>
	<notification name="UnableToLinkWhileDownloading">Nesne verileri karşıdan yüklenirken bağlanılamıyor.
Lütfen tekrar deneyin.</notification>
	<notification name="CannotBuyObjectsFromDifferentOwners">Aynı anda sadece bir kullanıcının sahip olduğu nesneleri satın alabilirsiniz.
Lütfen tek bir nesne seçin.</notification>
	<notification name="ObjectNotForSale">Bu nesne satılık değil.</notification>
	<notification name="EnteringGodMode">Yönetici ayrıcalıklarına sahip moda giriliyor, seviye [LEVEL]</notification>
	<notification name="LeavingGodMode">Yönetici ayrıcalıklarına sahip moddan çıkılıyor, seviye [LEVEL]</notification>
	<notification name="CopyFailed">Bunu kopyalama izniniz yok.</notification>
	<notification name="InventoryAccepted">[NAME] envanter teklifinizi aldı.</notification>
	<notification name="InventoryDeclined">[NAME] envanter teklifinizi reddetti.</notification>
	<notification name="ObjectMessage">[NAME]: [MESSAGE]</notification>
	<notification name="CallingCardAccepted">Arama kartınız kabul edildi.</notification>
	<notification name="CallingCardDeclined">Arama kartınız reddedildi.</notification>
	<notification name="TeleportToLandmark">&apos;[NAME]&apos; gibi konumlara ışınlanmak için &quot;Yerler&quot; düğmesine tıklayın,
    sonra açılan pencerede Yer İmleri sekmesini seçin. Herhangi bir
    yer iminin üzerine tıklayarak bunu seçin ve ardından pencerenin en altındaki &apos;Işınla&apos; düğmesine tıklayın.
    (Ayrıca yer imine çift tıklayabilir veya sağ tıklayarak
    &apos;Işınla&apos; seçimini yapabilirsiniz.)</notification>
	<notification name="TeleportToPerson">Biriyle özel bir sohbet başlatmak için, avatarlarına sağ tıklayın ve menüden &quot;Aİ&quot; seçimini yapın.</notification>
	<notification name="CantSelectLandFromMultipleRegions">Sunucunun sınırları dışındaki arazi seçilemez.
Daha küçük bir arazi parçası seçmeyi deneyin.</notification>
	<notification name="SearchWordBanned">Arama sorgunuzdaki bazı kelimeler Topluluk Standartları&apos;nda belirtilen içerik kısıtlamaları nedeniyle aramaya dahil edilmedi.</notification>
	<notification name="NoContentToSearch">Lütfen arama yapmak için en az bir içerik türü seçin (Genel, Orta Seviye veya Yetişkin)</notification>
	<notification name="SystemMessage">[MESSAGE]</notification>
	<notification name="FlickrConnect">[MESSAGE]</notification>
	<notification name="TwitterConnect">[MESSAGE]</notification>
	<notification name="PaymentReceived">[MESSAGE]</notification>
	<notification name="PaymentSent">[MESSAGE]</notification>
	<notification name="PaymentFailure">[MESSAGE]</notification>
	<notification name="EventNotification">
		Etkinlik Bildirimi

[NAME]
[DATE]
		<form name="form">
			<button name="Details" text="Ayrıntl"/>
			<button name="Cancel" text="İptal"/>
		</form>
	</notification>
	<notification name="TransferObjectsHighlighted">
		Bu parsel üzerinde bulunan ve parseli satın alan kişiye aktarılacak olan tüm nesneler vurgulanmıştır.

* Aktarılacak ağaç ve çimler vurgulanmamıştır.
		<form name="form">
			<button name="Done" text="Tamamlandı"/>
		</form>
	</notification>
	<notification name="DeactivatedGesturesTrigger">Aynı tetikleyiciye sahip mimikler devre dışı bırakıldı:
[NAMES]</notification>
	<notification name="NoQuickTime">Apple Quick Time yazılımı sisteminizde yüklü görünmüyor.
Destekleyen parsellerde akış ortamını görüntülemek istiyorsanız [http://www.apple.com/quicktime QuickTime sitesine] gitmeli ve QuickTime Player&apos;ı yüklemelisiniz.</notification>
	<notification name="NoPlugin">&quot;[MIME_TYPE]&quot; mime türüne uygun bir Ortam Eklentisi bulunamadı. Bu türdeki ortam dosyaları kullanılamayacak.</notification>
	<notification name="MediaPluginFailed">
		Aşağıdaki Ortam Eklentisi arızalandı:
  [PLUGIN]

Sorun yaşamaya devam ederseniz lütfen eklentiyi yeniden yükleyin veya satıcı ile iletişim kurun.
		<form name="form">
			<ignore name="ignore" text="Bir Ortam Eklentisi çalıştırılamadı"/>
		</form>
	</notification>
	<notification name="OwnedObjectsReturned">Seçili arazi parseli üzerinde sahip olduğunuz nesneler envanterinize iade edildi.</notification>
	<notification name="OtherObjectsReturned">[NAME] adlı kullanıcının sahip olduğu seçili arazi parseli üzerinde bulunan nesneler kullanıcının envanterine iade edildi.</notification>
	<notification name="OtherObjectsReturned2">&apos;[NAME]&apos; adlı Sakinin sahip olduğu seçili arazi parseli üzerinde bulunan nesneler kendi sahiplerine iade edildi.</notification>
	<notification name="GroupObjectsReturned">[GROUPNAME] ile paylaşılan seçili arazi parseli üzerinde bulunan nesneler kendi sahiplerinin envanterlerine iade edildi.
Devredilmiş nesnelerin aktarılabilenleri önceki sahiplerine iade edildi.
Gruba devredilen nesnelerden aktarılamayanlar silindi.</notification>
	<notification name="UnOwnedObjectsReturned">Seçili parsel üzerinde size ait OLMAYAN nesneler kendi sahiplerine iade edildi.</notification>
	<notification name="ServerObjectMessage">[NAME] adlı kişiden gelen ileti:
&lt;nolink&gt;[MSG]&lt;/nolink&gt;</notification>
	<notification name="NotSafe">Bu arazide hasar özelliği etkin.
Burada zarar görebilirsiniz. Hayatınızı kaybederseniz ana konumunuza ışınlanacaksınız.</notification>
	<notification name="NoFly">Bu alanda uçma özelliği devre dışı.
Burada uçamazsınız.</notification>
	<notification name="PushRestricted">Bu alan başkalarını dışarı itmeye izin vermiyor. Bu arazinin sahibi değilseniz başkalarını dışarı itemezsiniz.</notification>
	<notification name="NoVoice">Bu alanda sesli sohbet özelliği devre dışı. Kimsenin konuşmasını duyamayacaksınız.</notification>
	<notification name="NoBuild">Bu alanda inşa etme özelliği devre dışı. Burada nesne inşa edemez ve oluşturamazsınız.</notification>
	<notification name="PathfindingDirty">Bu bölgede bekleyen yol bulma değişiklikleri var.  Eğer oluşturma haklarına sahipseniz, “Bölgeyi yeniden kaydet” düğmesine tıklayarak bölgeyi yeniden kaydedebilirsiniz.</notification>
	<notification name="DynamicPathfindingDisabled">Bu bölgede dinamik yol bulma etkin değil.  Yol bulma LSL çağrılarını kullanan komut dosyalı nesneler, bu bölgede beklendiiği gibi çalışmayabilir.</notification>
	<notification name="PathfindingCannotRebakeNavmesh">
		Bir hata meydana geldi.  Bir ağ veya sunucu sorunu olabilir ya da oluşturma haklarına sahip olmayabilirsiniz.  Bazen oturumu kapatıp, tekrar açmak bu sorunu çözer.
		<usetemplate name="okbutton" yestext="Tamam"/>
	</notification>
	<notification name="SeeAvatars">Bu parsel, avatarları ve metin sohbetini başka bir parselden saklar.   Parselin dışındaki diğer sakinleri göremezsiniz, dışardakiler de sizi göremez.  0. kanaldaki normal metin sohbeti de engellenmiştir.</notification>
	<notification name="ScriptsStopped">Bir yönetici bu bölgedeki komut dosyalarını geçici olarak durdurdu.</notification>
	<notification name="ScriptsNotRunning">Bu bölgede hiçbir komut dosyası çalışmıyor.</notification>
	<notification name="NoOutsideScripts">Bu arazide dış komut dosyaları devre dışı.

Arazi sahibine ait olanlar dışında hiçbir komut dosyası çalışmayacak.</notification>
	<notification name="ClaimPublicLand">İçinde bulunduğunuz Bölgede sadece kamuya ait araziler üzerinde hak talebinde bulunabilirsiniz.</notification>
	<notification name="RegionTPAccessBlocked">Ziyaret etmeye çalıştığınız bölge, mevcut tercihlerinizi aşan içeriğe sahip.  Ben &gt; Tercihler &gt; Genel sekmesini kullanarak tercihlerinizi değiştirebilirsiniz.</notification>
	<notification name="URBannedFromRegion">Bu bölgeye erişiminiz yasaklandı.</notification>
	<notification name="NoTeenGridAccess">Hesabınız 18 yaş altı kullanıcılar için hazırlanmış olan ağa bağlanamıyor.</notification>
	<notification name="ImproperPaymentStatus">Bu bölgeye girmek için gerekli ödeme durumuna sahip değilsiniz.</notification>
	<notification name="MustGetAgeRegion">Bu bölgeye girebilmek için 18 veya üzeri bir yaşta olmanız gerekir.</notification>
	<notification name="MustGetAgeParcel">Bu parsele girebilmek için 18 veya üzeri bir yaşta olmanız gerekir.</notification>
	<notification name="NoDestRegion">Seçili hedef bölge yok.</notification>
	<notification name="NotAllowedInDest">Hedef konuma girme izniniz yok.</notification>
	<notification name="RegionParcelBan">Bölge değiştirerek yasaklı bir parsele giriş yapamazsınız. Başka bir yol deneyin.</notification>
	<notification name="TelehubRedirect">Bir ışınlanma istasyonuna yeniden yönlendirildiniz.</notification>
	<notification name="CouldntTPCloser">Hedef konuma daha yakın bir bölgeye ışınlanılamadı.</notification>
	<notification name="TPCancelled">Işınlanma iptal edildi.</notification>
	<notification name="FullRegionTryAgain">Girmeye çalıştığınız bölge şu anda dolu.
Lütfen biraz sonra tekrar deneyin.</notification>
	<notification name="GeneralFailure">Genel arıza.</notification>
	<notification name="RoutedWrongRegion">Yanlış bölgeye yönlendirildi. Lütfen tekrar deneyin.</notification>
	<notification name="NoValidAgentID">Geçerli bir aracı kimliği yok.</notification>
	<notification name="NoValidSession">Geçerli bir oturum kimliği yok.</notification>
	<notification name="NoValidCircuit">Geçerli bir devre kodu yok.</notification>
	<notification name="NoValidTimestamp">Geçerli bir zaman damgası yok.</notification>
	<notification name="NoPendingConnection">Beklemedeki bağlantı oluşturulamıyor.</notification>
	<notification name="InternalUsherError">Aracı öncüsüne bağlanılmaya çalışılırken dahili bir hata oluştu.</notification>
	<notification name="NoGoodTPDestination">Bu bölgede iyi bir ışınlanma hedef konumu bulunamıyor.</notification>
	<notification name="InternalErrorRegionResolver">Bölge çözümleyicisi etkinleştirilmeye çalışılırken dahili bir hata oluştu.</notification>
	<notification name="NoValidLanding">Geçerli bir iniş noktası bulunamadı.</notification>
	<notification name="NoValidParcel">Geçerli bir parsel bulunamadı.</notification>
	<notification name="ObjectGiveItem">
		Sahibinin [NAME_SLURL] olduğu, &lt;nolink&gt;[OBJECTFROMNAME]&lt;/nolink&gt; adındaki bir nesne size [OBJECTTYPE] türündeki bu nesneyi verdi:
&lt;nolink&gt;[ITEM_SLURL]&lt;/nolink&gt;
		<form name="form">
			<button name="Keep" text="Sakla"/>
			<button name="Discard" text="At"/>
			<button name="Mute" text="Sahibi Engelle"/>
		</form>
	</notification>
	<notification name="OwnObjectGiveItem">
		&lt;nolink&gt;[OBJECTFROMNAME]&lt;/nolink&gt; adındaki nesneniz size [OBJECTTYPE] türündeki bu nesneyi verdi:
&lt;nolink&gt;[ITEM_SLURL]&lt;/nolink&gt;
		<form name="form">
			<button name="Keep" text="Sakla"/>
			<button name="Discard" text="At"/>
		</form>
	</notification>
	<notification name="UserGiveItem">
		[NAME_SLURL] size [OBJECTTYPE] türündeki nesneyi verdi:
[ITEM_SLURL]
		<form name="form">
			<button name="Show" text="Göster"/>
			<button name="Discard" text="At"/>
			<button name="Mute" text="Engelle"/>
		</form>
	</notification>
	<notification name="GodMessage">[NAME]

[MESSAGE]</notification>
	<notification name="JoinGroup">
		[MESSAGE]
		<form name="form">
			<button name="Join" text="Katıl"/>
			<button name="Decline" text="Reddet"/>
			<button name="Info" text="Bilgi"/>
		</form>
	</notification>
	<notification name="TeleportOffered">
		[NAME_SLURL] size kendi konumuna ışınlanmayı teklif etti:

“[MESSAGE]”
&lt;icon&gt;[MATURITY_ICON]&lt;/icon&gt; - [MATURITY_STR]
		<form name="form">
			<button name="Teleport" text="Işınla"/>
			<button name="Cancel" text="İptal"/>
		</form>
	</notification>
	<notification name="TeleportOffered_MaturityExceeded">
		[NAME_SLURL] size kendi konumuna ışınlanmayı teklif etti:

“[MESSAGE]”
&lt;icon&gt;[MATURITY_ICON]&lt;/icon&gt; - [MATURITY_STR]

Bu bölgede [REGION_CONTENT_MATURITY] içeriği mevcut, ama mevcut tercihleriniz [REGION_CONTENT_MATURITY] içeriğini dışlayacak şekilde ayarlanmış durumda.  Tercihlerinizi değiştirebilirsiniz ve ışınlamaya devam edebilirsiniz veya bu ışınlama işlemini iptal edebilirsiniz.
		<form name="form">
			<button name="Teleport" text="Değiştir ve Devam Et"/>
			<button name="Cancel" text="İptal"/>
		</form>
	</notification>
	<notification name="TeleportOffered_MaturityBlocked">[NAME_SLURL] size kendi konumuna ışınlanmayı teklif etti:

“[MESSAGE]”
&lt;icon&gt;[MATURITY_ICON]&lt;/icon&gt; - [MATURITY_STR]

Ancak bu bölge sadece yetişkinlerin erişebileceği içeriğe sahip.</notification>
	<notification name="TeleportOfferSent">Işınlanma teklifi [TO_NAME] adlı kişiye gönderildi</notification>
	<notification name="GotoURL">
		[MESSAGE]
[URL]
		<form name="form">
			<button name="Later" text="Sonra"/>
			<button name="GoNow..." text="Şimdi Git..."/>
		</form>
	</notification>
	<notification name="OfferFriendship">
		[NAME_SLURL] arkadaşlık teklif ediyor.

[MESSAGE]

(Varsayılan olarak, birbirinizin çevrimiçi olduğunu görebileceksiniz.)
		<form name="form">
			<button name="Accept" text="Kabul Et"/>
			<button name="Decline" text="Reddet"/>
		</form>
	</notification>
	<notification name="FriendshipOffered">[TO_NAME] adlı kişiye arkadaşlık teklif ettiniz</notification>
	<notification name="OfferFriendshipNoMessage">
		[NAME_SLURL] arkadaşlık teklif ediyor.

(Varsayılan olarak, birbirinizin çevrimiçi olduğunu görebileceksiniz.)
		<form name="form">
			<button name="Accept" text="Kabul Et"/>
			<button name="Decline" text="Reddet"/>
		</form>
	</notification>
	<notification name="FriendshipAccepted">&lt;nolink&gt;[NAME]&lt;/nolink&gt; arkadaşlık teklifinizi kabul etti.</notification>
	<notification name="FriendshipDeclined">&lt;nolink&gt;[NAME]&lt;/nolink&gt; arkadaşlık teklifinizi reddetti.</notification>
	<notification name="FriendshipAcceptedByMe">Arkadaşlık teklifi kabul edildi.</notification>
	<notification name="FriendshipDeclinedByMe">Arkadaşlık teklifi reddedildi.</notification>
	<notification name="OfferCallingCard">
		[NAME] size arama kartı teklif ediyor.
Kabul ettiğiniz takdirde, bu Sakine hızlı bir şekilde Aİ gönderebilmeniz için envanterinize bir yer imi eklenecek.
		<form name="form">
			<button name="Accept" text="Kabul Et"/>
			<button name="Decline" text="Reddet"/>
		</form>
	</notification>
	<notification name="RegionRestartMinutes">Bu bölge [MINUTES] dakika içinde yeniden başlatılacak.
Bu bölgede kalmaya devam ederseniz oturumunuz sonlandırılacak.</notification>
	<notification name="RegionRestartSeconds">Bu bölge [SECONDS] saniye içinde yeniden başlatılacak.
Bu bölgede kalmaya devam ederseniz oturumunuz sonlandırılacak.</notification>
	<notification name="LoadWebPage">
		[URL] web sayfası yüklensin mi?

[MESSAGE]

Kaynak nesne: &lt;nolink&gt;[OBJECTNAME]&lt;/nolink&gt;, sahibi: [NAME]
		<form name="form">
			<button name="Gotopage" text="Sayfaya git"/>
			<button name="Cancel" text="İptal"/>
		</form>
	</notification>
	<notification name="FailedToFindWearableUnnamed">[TYPE] veri tabanında bulunamadı.</notification>
	<notification name="FailedToFindWearable">[DESC] adlı [TYPE] veri tabanında bulunamadı.</notification>
	<notification name="InvalidWearable">Giymeye çalıştığınız öğe Görüntüleyicinizin okuyamadığı bir özellik kullanıyor. Bu öğeyi giymek için lütfen [APP_NAME] sürümünüzü yükseltin.</notification>
	<notification name="ScriptQuestion">
		&apos;&lt;nolink&gt;[OBJECTNAME]&lt;/nolink&gt;&apos;, &apos;[NAME]&apos; adlı kişiye ait bir nesne, şunu yapmak istiyor:

[QUESTIONS]
Kabul ediyor musunuz?
		<form name="form">
			<button name="Yes" text="Evet"/>
			<button name="No" text="Hayır"/>
			<button name="Mute" text="Engelle"/>
		</form>
	</notification>
	<notification name="ExperienceAcquireFailed">
		Yeni bir deneyim edinilemiyor:
    [ERROR_MESSAGE]
		<usetemplate name="okbutton" yestext="Tamam"/>
	</notification>
	<notification name="NotInGroupExperienceProfileMessage">
		Deneyimin sahibi seçili grubun bir üyesi olmadığı için, deneyim grubunda yapılan bir değişiklik göz ardı edildi.
	</notification>
	<notification name="UneditableExperienceProfileMessage">
		Deneyim profili güncellenirken, düzenlenebilir olmayan &quot;[field]&quot; alanı göz ardı edildi.
	</notification>
	<notification name="RestrictedToOwnerExperienceProfileMessage">
		Yalnızca deneyimin sahibi tarafından ayarlanabilecek olan &quot;[field]&quot; alanında yapılan değişiklikler göz ardı edildi.
	</notification>
	<notification name="MaturityRatingExceedsOwnerExperienceProfileMessage">
		Bir deneyimin erişkinlik seviyesini deneyimin sahibinin seviyesinden daha yüksek bir seviyeye ayarlayamazsınız.
	</notification>
	<notification name="RestrictedTermExperienceProfileMessage">
		Aşağıdaki koşullar deneyim profili adının ve/veya açıklamasının güncellenmesini engelledi: [extra_info]
	</notification>
	<notification name="TeleportedHomeExperienceRemoved">
		secondlife:///app/experience/[public_id]/profile deneyimini kaldırdığınız için [region_name] bölgesinden dışarı ışınlandınız ve artık bu bölgeye girme hakkınız yok.
		<form name="form">
			<ignore name="ignore" text="Bir deneyim kaldırıldığı için bölgeden çıkarıldı"/>
		</form>
	</notification>
	<notification name="TrustedExperienceEntry">
		secondlife:///app/experience/[public_id]/profile anahtar deneyimine katılarak [region_name] bölgesine giriş izni aldınız. Bu deneyimin kaldırılması bu bölgeden çıkarılmanıza neden olabilir.
		<form name="form">
			<ignore name="ignore" text="Bir deneyim bir bölgeye girme izni verdi"/>
		</form>
	</notification>
	<notification name="TrustedExperiencesAvailable">
		Bu hedef konuma erişim izniniz yok. Aşağıdaki bir deneyimi kabul ederek bölgeye giriş izni kazanabilirsiniz:

[EXPERIENCE_LIST]

Başka Anahtar Deneyimler de olabilir.
	</notification>
	<notification name="ExperienceEvent">
		secondlife:///app/experience/[public_id]/profile deneyimiyle [EventType] için bir nesneye izin verildi.
    Sahibi: secondlife:///app/agent/[OwnerID]/inspect
    Nesne Adı: [ObjectName]
    Parsel Adı: [ParcelName]
	</notification>
	<notification name="ExperienceEventAttachment">
		secondlife:///app/experience/[public_id]/profile deneyimiyle [EventType] için bir eke izin verildi.
    Sahibi: secondlife:///app/agent/[OwnerID]/inspect
	</notification>
	<notification name="ScriptQuestionExperience">
		&apos;&lt;nolink&gt;[OBJECTNAME]&lt;/nolink&gt;&apos;, &quot;[NAME]&quot; adlı kişiye ait bir nesne, [GRID_WIDE] deneyimine katılmanızı istiyor:

[EXPERIENCE]

İzin verildikten sonra, deneyim profilinden iptal edilmedikçe, bu deneyim için bu iletiyi bir daha görmezsiniz.

Bu deneyimle ilişkili komut dosyaları deneyimin etkin olduğu bölgelerde aşağıdaki eylemleri gerçekleştirebilecek: 

[QUESTIONS]Kabul ediyor musunuz?
		<form name="form">
			<button name="BlockExperience" text="Deneyimi Engelle"/>
			<button name="Mute" text="Nesneyi Engelle"/>
			<button name="Yes" text="Evet"/>
			<button name="No" text="Hayır"/>
		</form>
	</notification>
	<notification name="ScriptQuestionCaution">
		Uyarı: &apos;&lt;nolink&gt;[OBJECTNAME]&lt;/nolink&gt;&apos; nesnesi, Linden Dolar hesabınıza tam erişim istiyor. Eğer erişime izin verirseniz, süregelen bir şekilde, ilave uyarı olmaksızın, hesabınızdan herhangi bir zamanda fon çekebilir veya hesabınızı tamamen boşaltabilir.
  
Eğer hesabınıza neden erişmek istediğini tam olarak anlamıyorsanız, erişime izin vermeyin.
		<form name="form">
			<button name="Grant" text="Tam erişime izin ver"/>
			<button name="Deny" text="Reddet"/>
		</form>
	</notification>
	<notification name="UnknownScriptQuestion">
		&apos;[NAME]&apos; tarafından sahip olunan bir nesne olan &apos;&lt;nolink&gt;[OBJECTNAME]&lt;/nolink&gt;&apos; tarafından istenen çalışma zamanı komut dosyası izni görüntüleyici tarafından tanınmadı ve verilemez.

Bu izni vermek için lütfen [DOWNLOADURL] adresinden görüntüleyicinizi en son sürüme güncelleyin.
		<form name="form">
			<button name="Deny" text="Tamam"/>
			<button name="Mute" text="Engelle"/>
		</form>
	</notification>
	<notification name="ScriptDialog">
		[NAME] adlı kişiye ait &apos;&lt;nolink&gt;[TITLE]&lt;/nolink&gt;&apos;
[MESSAGE]
		<form name="form">
			<button name="Client_Side_Mute" text="Engelle"/>
			<button name="Client_Side_Ignore" text="Yok say"/>
		</form>
	</notification>
	<notification name="ScriptDialogGroup">
		[GROUPNAME] grubuna ait &apos;&lt;nolink&gt;[TITLE]&lt;/nolink&gt;&apos;
[MESSAGE]
		<form name="form">
			<button name="Client_Side_Mute" text="Engelle"/>
			<button name="Client_Side_Ignore" text="Yok say"/>
		</form>
	</notification>
	<notification name="BuyLindenDollarSuccess">Ödeme yaptığınız için teşekkürler!

İşlem tamamlandığında L$ bakiyeniz güncellenecektir. İşlem 20 dakikadan daha uzun sürerse, işlem iptal edilebilir. Bu durumda ödenen miktar US$ bakiyenize iade edilecektir.

Ödemenin durumunu [http://secondlife.com/account/ Kontrol Paneli] üzerinde İşlem Geçmişi sayfanızdan kontrol edebilirsiniz.</notification>
	<notification name="FirstOverrideKeys">Hareket tuşlarınız şu anda bir nesnenin kontrolünde.
Ok tuşlarını ya da AWSD tuşlarını deneyin.
Bazı nesneleri (örneğin silahları) kullanmak için fare üzerinden görünüme geçmeniz gerekir.
Bunu yapmak için &apos;M&apos; tuşuna basın.</notification>
	<notification name="FirstSandbox">Burası korumalı bir alandır ve Sakinlerin inşa etmeyi öğrenmelerine yardımcı olmayı amaçlamaktadır.

Burada inşa ettiğiniz şeyler burayı terk ettiğinizde silinir, bu sebeple sağ tıklatıp &apos;Al&apos; seçeneğini seçerek oluşturduğunuz şeyi envanterinize taşımayı unutmayın.</notification>
	<notification name="MaxListSelectMessage">Bu listeden en fazla [MAX_SELECT] öğe seçebilirsiniz.</notification>
	<notification name="VoiceInviteP2P">
		[NAME] sizi bir Sesli Sohbete davet ediyor.
Katılmak için Kabul Et&apos;i, daveti geri çevirmek için ise Reddet&apos;i tıklatın. Arayan kişiyi engellemek için Engelle&apos;yi tıklatın.
		<form name="form">
			<button name="Accept" text="Kabul Et"/>
			<button name="Decline" text="Reddet"/>
			<button name="Mute" text="Engelle"/>
		</form>
	</notification>
	<notification name="AutoUnmuteByIM">[NAME] adlı kişiye bir anlık ileti gönderildi ve otomatik olarak engeli kaldırıldı.</notification>
	<notification name="AutoUnmuteByMoney">[NAME] adlı kişiye para verildi ve otomatik olarak engeli kaldırıldı.</notification>
	<notification name="AutoUnmuteByInventory">[NAME] adlı kişiye envanter teklif edildi ve otomatik olarak engeli kaldırıldı.</notification>
	<notification name="VoiceInviteGroup">
		[NAME], [GROUP] grubu ile bir Sesli Sohbet&apos;e katıldı.
Katılmak için Kabul Et&apos;i, daveti geri çevirmek için ise Reddet&apos;i tıklatın. Arayan kişiyi engellemek için Engelle&apos;yi tıklatın.
		<form name="form">
			<button name="Accept" text="Kabul Et"/>
			<button name="Decline" text="Reddet"/>
			<button name="Mute" text="Engelle"/>
		</form>
	</notification>
	<notification name="VoiceInviteAdHoc">
		[NAME] konferans yoluyla bir sesli sohbete katıldı.
Katılmak için Kabul Et&apos;i, daveti geri çevirmek için ise Reddet&apos;i tıklatın. Arayan kişiyi engellemek için Engelle&apos;yi tıklatın.
		<form name="form">
			<button name="Accept" text="Kabul Et"/>
			<button name="Decline" text="Reddet"/>
			<button name="Mute" text="Engelle"/>
		</form>
	</notification>
	<notification name="InviteAdHoc">
		[NAME] sizi bir konferans görüşmesine davet ediyor.
Sohbete katılmak için Kabul Et&apos;i, daveti geri çevirmek için ise Reddet&apos;i tıklatın. Arayan kişiyi engellemek için Engelle&apos;yi tıklatın.
		<form name="form">
			<button name="Accept" text="Kabul Et"/>
			<button name="Decline" text="Reddet"/>
			<button name="Mute" text="Engelle"/>
		</form>
	</notification>
	<notification name="VoiceChannelFull">Katılmaya çalıştığınız sesli arama [VOICE_CHANNEL_NAME] maksimum kapasitesine ulaştı. Lütfen daha sonra tekrar deneyin.</notification>
	<notification name="ProximalVoiceChannelFull">Üzgünüz. Bu alan sesli sohbet için maksimum kapasitesini aştı. Lütfen başka bir alanda sesli sohbet yapmayı deneyin.</notification>
	<notification name="VoiceChannelDisconnected">[VOICE_CHANNEL_NAME] ile bağlantınız kesildi. Şimdi Yakındaki bir Sesli Sohbete yeniden bağlanılacaksınız.</notification>
	<notification name="VoiceChannelDisconnectedP2P">[VOICE_CHANNEL_NAME] aramayı sonlandırdı. Şimdi Yakındaki bir Sesli Sohbete yeniden bağlanılacaksınız.</notification>
	<notification name="P2PCallDeclined">[VOICE_CHANNEL_NAME] aramanızı reddetti. Şimdi Yakındaki bir Sesli Sohbete yeniden bağlanılacaksınız.</notification>
	<notification name="P2PCallNoAnswer">[VOICE_CHANNEL_NAME] aramanızı kabul etmek için müsait değil. Şimdi Yakındaki bir Sesli Sohbete yeniden bağlanılacaksınız.</notification>
	<notification name="VoiceChannelJoinFailed">[VOICE_CHANNEL_NAME] ile bağlantı kurulamadı, lütfen daha sonra tekrar deneyin. Şimdi Yakındaki bir Sesli Sohbete yeniden bağlanılacaksınız.</notification>
	<notification name="VoiceLoginRetry">Sizin için bir ses kanalı oluşturuyoruz. Bu işlem bir dakika kadar sürebilir.</notification>
	<notification name="VoiceEffectsExpired">Abone olduğunuz Ses Şekillerinden birinin ya da daha fazlasının süresi dolmuş.
Aboneliğinizi yenilemek için [[URL] burayı tıklatın].</notification>
	<notification name="VoiceEffectsExpiredInUse">Etkin Ses Şeklinin süresi dolmuş, normal ses ayarlarınız uygulandı.
Aboneliğinizi yenilemek için [[URL] burayı tıklatın].</notification>
	<notification name="VoiceEffectsWillExpire">Abone olduğunuz Ses Şekillerinden birinin ya da daha fazlasının süresi [INTERVAL] gün içinde dolacak.
Aboneliğinizi yenilemek için [[URL] burayı tıklatın].</notification>
	<notification name="VoiceEffectsNew">Yeni Ses Şekilleri kullanılabilir!</notification>
	<notification name="Cannot enter parcel: not a group member">Sadece belli bir grubun üyeleri bu alanı ziyaret edebilir.</notification>
	<notification name="Cannot enter parcel: banned">Parsele giriş yapamazsınız, erişiminiz yasaklandı.</notification>
	<notification name="Cannot enter parcel: not on access list">Parsele giriş yapamazsınız, erişim listesinde yer almıyorsunuz.</notification>
	<notification name="VoiceNotAllowed">[VOICE_CHANNEL_NAME] kanalındaki sesli sohbete bağlanmak için gerekli izne sahip değilsiniz.</notification>
	<notification name="VoiceCallGenericError">[VOICE_CHANNEL_NAME] kanalındaki sesli sohbete bağlanmaya çalışılırken bir hata oluştu. Lütfen daha sonra tekrar deneyin.</notification>
	<notification name="UnsupportedCommandSLURL">Tıklattığınız SLurl desteklenmiyor.</notification>
	<notification name="BlockedSLURL">Güvenilmeyen bir tarayıcıdan bir SLurl alındı ve güvenliğiniz için engellendi.</notification>
	<notification name="ThrottledSLURL">Güvenilmeyen bir tarayıcıdan kısa bir süre içinde birden fazla SLurl alındı.
Güvenliğiniz için birkaç saniye engellenecek.</notification>
	<notification name="IMToast">
		[MESSAGE]
		<form name="form">
			<button name="respondbutton" text="Yanıtla"/>
		</form>
	</notification>
	<notification name="ConfirmCloseAll">
		Tüm Anlık İletileri kapatmak istediğinize emin misiniz?
		<usetemplate ignoretext="Tüm Anlık İletileri kapatmadan önce doğrulama iste." name="okcancelignore" notext="İptal" yestext="Tamam"/>
	</notification>
	<notification name="AttachmentSaved">Aksesuar kaydedildi.</notification>
	<notification name="UnableToFindHelpTopic">Bu öğe için yardım başlığı bulunamıyor.</notification>
	<notification name="ObjectMediaFailure">
		Sunucu Hatası: Ortam güncelleme ya da alma başarısız oldu.
&apos;[ERROR]&apos;
		<usetemplate name="okbutton" yestext="Tamam"/>
	</notification>
	<notification name="TextChatIsMutedByModerator">
		Yazılı sohbetiniz moderatör tarafından engellendi.
		<usetemplate name="okbutton" yestext="Tamam"/>
	</notification>
	<notification name="VoiceIsMutedByModerator">
		Sesli sohbetiniz moderatör tarafından engellendi.
		<usetemplate name="okbutton" yestext="Tamam"/>
	</notification>
	<notification name="UploadCostConfirmation">
		Bu karşıya yükleme işleminin maliyeti L$[PRICE] olacak, karşıya yüklemeye devam etmek istiyor musunuz?
		<usetemplate name="okcancelbuttons" notext="İptal" yestext="Karşıya Yükle"/>
	</notification>
	<notification name="ConfirmClearTeleportHistory">
		Işınlanma geçmişinizi silmek istediğinize emin misiniz?
		<usetemplate name="okcancelbuttons" notext="İptal" yestext="Tamam"/>
	</notification>
	<notification name="BottomTrayButtonCanNotBeShown">Seçilen düğme şu anda gösterilemiyor.
Yeterli yer olduğunda düğme gösterilecek.</notification>
	<notification name="ShareNotification">Paylaşılacak sakinleri seç.</notification>
	<notification name="MeshUploadError">[LABEL] karşıya yüklenemedi: [MESSAGE] [IDENTIFIER] 

Ayrıntılar için günlük dosyasına bakın.</notification>
	<notification name="MeshUploadPermError">Karşıya örgü yükleme izinleri talep edilirken hata oluştu.</notification>
	<notification name="RegionCapabilityRequestError">Bölge özelliği &apos;[CAPABILITY]&apos; alınamadı.</notification>
	<notification name="ShareItemsConfirmation">
		Aşağıdaki öğeleri paylaşmak istediğinize emin misiniz?

&lt;nolink&gt;[ITEMS]&lt;/nolink&gt;

Paylaşmanın yapılacağı Second Life Sakinleri:

&lt;nolink&gt;[RESIDENTS]&lt;/nolink&gt;
		<usetemplate name="okcancelbuttons" notext="İptal" yestext="Tamam"/>
	</notification>
	<notification name="ShareFolderConfirmation">
		Bir defada sadece bir klasör paylaşılabilir.

Aşağıdaki öğeleri paylaşmak istediğinize emin misiniz?

&lt;nolink&gt;[ITEMS]&lt;/nolink&gt;

Paylaşmanın yapılacağı Second Life Sakinleri:

&lt;nolink&gt;[RESIDENTS]&lt;/nolink&gt;
		<usetemplate name="okcancelbuttons" notext="İptal" yestext="Tamam"/>
	</notification>
	<notification name="ItemsShared">Öğeler başarılı bir şekilde paylaşıldı.</notification>
	<notification name="DeedToGroupFail">Gruba devretme başarısız oldu.</notification>
	<notification name="ReleaseLandThrottled">[PARCEL_NAME] parseli şu anda terkedilemez.</notification>
	<notification name="ReleasedLandWithReclaim">[AREA] m² alana sahip &apos;[PARCEL_NAME]&apos; parseli serbest bırakıldı.

Başkalarına satışa çıkarılmadan önce L$0 karşılığında geri almak için [RECLAIM_PERIOD] saat süreniz olacak.</notification>
	<notification name="ReleasedLandNoReclaim">[AREA] m² alana sahip &apos;[PARCEL_NAME]&apos; parseli serbest bırakıldı.

Artık herkes tarafından satın alınabilir.</notification>
	<notification name="AvatarRezNotification">( [EXISTENCE] saniyedir hayatta )
&apos;[NAME]&apos; adlı avatar [TIME] saniye sonra bulut şeklinden kurtuldu.</notification>
	<notification name="AvatarRezSelfBakedDoneNotification">( [EXISTENCE] saniyedir hayatta )
Dış görünümünüzün kaydedilmesi [TIME] saniye sonra tamamlandı.</notification>
	<notification name="AvatarRezSelfBakedUpdateNotification">( [EXISTENCE] saniyedir hayatta )
[TIME] saniye sonra görünümünüzün bir güncellemesini gönderdiniz.
[STATUS]</notification>
	<notification name="AvatarRezCloudNotification">( [EXISTENCE] saniyedir hayatta )
&apos;[NAME]&apos; adlı avatar bulut şekline döndü.</notification>
	<notification name="AvatarRezArrivedNotification">( [EXISTENCE] saniyedir hayatta )
&apos;[NAME]&apos; adlı avatar göründü.</notification>
	<notification name="AvatarRezLeftCloudNotification">( [EXISTENCE] saniyedir hayatta )
&apos;[NAME]&apos; adlı avatar bulut şeklinde [TIME] saniye göründükten sonra ayrıldı.</notification>
	<notification name="AvatarRezEnteredAppearanceNotification">( [EXISTENCE] saniyedir hayatta )
&apos;[NAME]&apos; adlı avatar görünüm moduna girdi.</notification>
	<notification name="AvatarRezLeftAppearanceNotification">( [EXISTENCE] saniyedir hayatta )
&apos;[NAME]&apos; adlı avatar görünüm modundan çıktı.</notification>
	<notification name="NoConnect">
		[PROTOCOL] [HOSTID] kullanarak bağlantı kurma konusunda sorun yaşıyoruz.
Lütfen ağ ve güvenlik duvarı ayarlarınızı kontrol edin.
		<usetemplate name="okbutton" yestext="Tamam"/>
	</notification>
	<notification name="NoVoiceConnect">
		Ses sunucunuz ile bağlantı kurma konusunda sorun yaşıyoruz.

[HOSTID]

Ses bağlantıları kullanılamayacak.
Lütfen ağ ve güvenlik duvarı ayarlarınızı kontrol edin.
		<usetemplate name="okbutton" yestext="Tamam"/>
	</notification>
<<<<<<< HEAD
	<notification name="AvatarRezLeftNotification">
		( [EXISTENCE] saniyedir hayatta )
&apos;[NAME]&apos; adlı avatar tam olarak yüklenmiş bir şekilde ayrıldı.
	</notification>
	<notification name="AvatarRezSelfBakedTextureUploadNotification">
		( [EXISTENCE] saniyedir hayatta )
 &apos;[BODYREGION]&apos; için [RESOLUTION] çözünürlükte kaydedilmiş bir dokuyu [TIME] saniye sonra karşıya yüklediniz.
	</notification>
	<notification name="AvatarRezSelfBakedTextureUpdateNotification">
		( [EXISTENCE] saniyedir hayatta )
 &apos;[BODYREGION]&apos; için [RESOLUTION] çözünürlükte kaydedilmiş bir dokuyu [TIME] saniye sonra yerel olarak güncellediniz.
	</notification>
	<notification name="CannotUploadTexture">
		Doku karşıya yüklenemiyor.
[REASON]
	</notification>
=======
	<notification name="AvatarRezLeftNotification">( [EXISTENCE] saniyedir hayatta )
&apos;[NAME]&apos; adlı avatar tam olarak yüklenmiş bir şekilde ayrıldı.</notification>
	<notification name="AvatarRezSelfBakedTextureUploadNotification">( [EXISTENCE] saniyedir hayatta )
 &apos;[BODYREGION]&apos; için [RESOLUTION] çözünürlükte kaydedilmiş bir dokuyu [TIME] saniye sonra karşıya yüklediniz.</notification>
	<notification name="AvatarRezSelfBakedTextureUpdateNotification">( [EXISTENCE] saniyedir hayatta )
 &apos;[BODYREGION]&apos; için [RESOLUTION] çözünürlükte kaydedilmiş bir dokuyu [TIME] saniye sonra yerel olarak güncellediniz.</notification>
>>>>>>> 02757fc9
	<notification name="LivePreviewUnavailable">
		Kopyalanamaz ve/veya aktarılamaz olduğu için bu dokunun bir önizlemesini görüntüleyemiyoruz.
		<usetemplate ignoretext="Kopyalanamayan ve/veya aktarılamayan dokular için Canlı Önizleme modu mevcut olmayınca beni uyar" name="okignore" yestext="Tamam"/>
	</notification>
	<notification name="ConfirmLeaveCall">
		Bu aramadan çıkmak istediğinize emin misiniz?
		<usetemplate ignoretext="Aramadan çıkmadan önce doğrulama iste" name="okcancelignore" notext="Hayır" yestext="Evet"/>
	</notification>
	<notification name="ConfirmMuteAll">
		Bir grup aramasındaki tüm katılımcıları engellemeyi seçtiniz.
Bu, siz aramadan çıktıktan sonra bile, aramaya daha sonra katılacak tüm sakinlerin
engellenmesine yol açacak.

Herkes engellensin mi?
		<usetemplate ignoretext="Bir grup aramasındaki tüm katılımcıları engellemeden önce doğrulama iste" name="okcancelignore" notext="İptal" yestext="Tamam"/>
	</notification>
	<notification label="Sohbet" name="HintChat">Sohbete katılmak için aşağıdaki sohbet alanına yazın.</notification>
	<notification label="Ayağa Kalk" name="HintSit">Ayağa kalkmak ve oturur konumdan çıkmak için Ayağa Kalk düğmesini tıklatın.</notification>
	<notification label="Konuş" name="HintSpeak">Mikrofonunuzu açıp kapatmak için Konuş düğmesini tıklatın.

Ses kontrol panelini görmek için yukarı ok tuşunu tıklatın.

Konuş düğmesinin gizlenmesi ses özelliğini devre dışı bırakır.</notification>
	<notification label="Dünyayı Keşfet" name="HintDestinationGuide">Hedef Kılavuzu, keşfedecek binlerce yeni yer barındırır. Bir konum seçin ve keşfetmeye başlamak için Işınla&apos;yı tıklatın.</notification>
	<notification label="Yan Panel" name="HintSidePanel">Envanterinize, dış görünümünüze, profillerinize ve daha fazlasına hızlı erişim için yan paneli kullanın.</notification>
	<notification label="Hareket Et" name="HintMove">Yürümek ya da koşmak için Hareket Panelini açın ve gezmek için yön oklarını tıklatın. Klavyenizdeki ok tuşlarını da kullanabilirsiniz.</notification>
	<notification label="" name="HintMoveClick">1. Yürümek için tıklayın
Zemindeki herhangi bir noktaya gitmek için orayı tıklatın.

2. Görünümü Döndürmek için Tıklatın ve Sürükleyin
Görünümünüzü döndürmek için dünya üzerindeki herhangi bir yeri tıklatın ve sürükleyin.</notification>
	<notification label="Ekran Adı" name="HintDisplayName">Özelleştirebileceğiniz ekran adını burada ayarlayın. Ekran Adı, benzersiz ve değiştirilemeyen kullanıcı adınıza ek olarak kullanılır. Diğer insanların adlarını nasıl gördüğünüzü tercihlerinizden değiştirebilirsiniz.</notification>
	<notification label="Görünüm" name="HintView">Kamera görünümünüzü değiştirmek için Yörünge Değişimi ve Kamerayı Çevirme denetimlerini kullanın. Escape tuşuna basarak ya da yürüyerek görünümü sıfırlayın.</notification>
	<notification label="Envanter" name="HintInventory">Öğeleri bulmak için envanterinize bakın. Yeni eklenen öğeler Son Eklenenler sekmesinden kolayca bulunabilir.</notification>
	<notification label="Linden Dolarınız var!" name="HintLindenDollar">L$ hesabınızın mevcut bakiyesini buradan görebilirsiniz. Daha fazla Linden Doları satın almak için L$ Satın Al&apos;ı tıklatın.</notification>
	<notification name="LowMemory">Bellek havuzunuz yetersiz. Çökmeyi önlemek için SL&apos;nin bazı işlevleri devre dışı bırakıldı. Lütfen diğer uygulamaları kapatın. Bu durum devam ederse SL&apos;yi yeniden başlatın.</notification>
	<notification name="ForceQuitDueToLowMemory">Yetersiz bellek nedeniyle SL 30 saniye içerisinde kapanacak.</notification>
	<notification name="PopupAttempt">
		Açılır bir pencerenin açılması engellendi.
		<form name="form">
			<ignore name="ignore" text="Tüm açılır pencerelere izin ver"/>
			<button name="open" text="Açılır pencereyi aç"/>
		</form>
	</notification>
	<notification name="SOCKS_NOT_PERMITTED">
		SOCKS 5 proxy&apos;si &quot;[HOST]:[PORT]&quot; bağlantıyı reddetti; kural kümesi izin vermiyor.
		<usetemplate name="okbutton" yestext="Tamam"/>
	</notification>
	<notification name="SOCKS_CONNECT_ERROR">
		SOCKS 5 proxy&apos;si &quot;[HOST]:[PORT]&quot; bağlantıyı reddetti, TCP kanalını açamadı.
		<usetemplate name="okbutton" yestext="Tamam"/>
	</notification>
	<notification name="SOCKS_NOT_ACCEPTABLE">
		SOCKS 5 proxy&apos;si &quot;[HOST]:[PORT]&quot; seçilen kimlik doğrulama sistemini reddetti.
		<usetemplate name="okbutton" yestext="Tamam"/>
	</notification>
	<notification name="SOCKS_AUTH_FAIL">
		SOCKS 5 proxy&apos;si &quot;[HOST]:[PORT]&quot; kimlik bilgilerinizin geçersiz olduğunu bildirdi.
		<usetemplate name="okbutton" yestext="Tamam"/>
	</notification>
	<notification name="SOCKS_UDP_FWD_NOT_GRANTED">
		SOCKS 5 proxy&apos;si &quot;[HOST]:[PORT]&quot; UDP ilişkilendirme talebini reddetti.
		<usetemplate name="okbutton" yestext="Tamam"/>
	</notification>
	<notification name="SOCKS_HOST_CONNECT_FAILED">
		SOCKS 5 proxy sunucusu &quot;[HOST]:[PORT]&quot; ile bağlantı kurulamadı.
		<usetemplate name="okbutton" yestext="Tamam"/>
	</notification>
	<notification name="SOCKS_UNKNOWN_STATUS">
		&quot;[HOST]:[PORT]&quot; sunucusu ile bilinmeyen proxy hatası.
		<usetemplate name="okbutton" yestext="Tamam"/>
	</notification>
	<notification name="SOCKS_INVALID_HOST">
		Geçersiz SOCKS proxy adresi veya &quot;[HOST]:[PORT]&quot; portu.
		<usetemplate name="okbutton" yestext="Tamam"/>
	</notification>
	<notification name="SOCKS_BAD_CREDS">
		Geçersiz SOCKS 5 kullanıcı adı veya parolası.
		<usetemplate name="okbutton" yestext="Tamam"/>
	</notification>
	<notification name="PROXY_INVALID_HTTP_HOST">
		Geçersiz HTTP proxy adresi veya &quot;[HOST]:[PORT]&quot; portu.
		<usetemplate name="okbutton" yestext="Tamam"/>
	</notification>
	<notification name="PROXY_INVALID_SOCKS_HOST">
		Geçersiz SOCKS proxy adresi veya &quot;[HOST]:[PORT]&quot; portu.
		<usetemplate name="okbutton" yestext="Tamam"/>
	</notification>
	<notification name="ChangeProxySettings">
		Proxy ayarları [APP_NAME] uygulamasını yeniden başlattıktan sonra geçerli olur.
		<usetemplate name="okbutton" yestext="Tamam"/>
	</notification>
	<notification name="AuthRequest">
		&apos;[REALM]&apos; erişim alanında &apos;&lt;nolink&gt;[HOST_NAME]&lt;/nolink&gt;&apos; üzerinde bulunan site bir kullanıcı adı ve parola gerektiriyor.
		<form name="form">
			<input name="username" text="Kullanıcı Adı"/>
			<input name="password" text="Parola"/>
			<button name="ok" text="Gönder"/>
			<button name="cancel" text="İptal Et"/>
		</form>
	</notification>
	<notification label="" name="NoClassifieds">
		İlan oluşturma ve düzenleme sadece Gelişmiş modda kullanılabilir. Uygulamadan çıkıp, mod değiştirmek ister misiniz? Mod seçici oturum açma ekranında bulunabilir.
		<usetemplate name="okcancelbuttons" notext="Çıkma" yestext="Çık"/>
	</notification>
	<notification label="" name="NoGroupInfo">
		Grup oluşturma ve düzenleme sadece Gelişmiş modda kullanılabilir. Uygulamadan çıkıp, mod değiştirmek ister misiniz? Mod seçici oturum açma ekranında bulunabilir.
		<usetemplate name="okcancelbuttons" notext="Çıkma" yestext="Çık"/>
	</notification>
	<notification label="" name="NoPlaceInfo">
		Yer profili görüntülemesi sadece Gelişmiş modda kullanılabilir. Uygulamadan çıkıp, mod değiştirmek ister misiniz? Mod seçici oturum açma ekranında bulunabilir.
		<usetemplate name="okcancelbuttons" notext="Çıkma" yestext="Çık"/>
	</notification>
	<notification label="" name="NoPicks">
		Seçmeleri oluşturma ve düzenleme sadece Gelişmiş modda kullanılabilir. Uygulamadan çıkıp, mod değiştirmek ister misiniz? Mod seçici oturum açma ekranında bulunabilir.
		<usetemplate name="okcancelbuttons" notext="Çıkma" yestext="Çık"/>
	</notification>
	<notification label="" name="NoWorldMap">
		Dünya haritasının görüntülenmesi sadece Gelişmiş modda kullanılabilir. Uygulamadan çıkıp, mod değiştirmek ister misiniz? Mod seçici oturum açma ekranında bulunabilir.
		<usetemplate name="okcancelbuttons" notext="Çıkma" yestext="Çık"/>
	</notification>
	<notification label="" name="NoVoiceCall">
		Sesli aramalar sadece Gelişmiş modda kullanılabilir. Oturumunuzu kapatıp, mod değiştirmek ister misiniz?
		<usetemplate name="okcancelbuttons" notext="Çıkma" yestext="Çık"/>
	</notification>
	<notification label="" name="NoAvatarShare">
		Paylaşma sadece Gelişmiş modda kullanılabilir. Oturumunuzu kapatıp, mod değiştirmek ister misiniz?
		<usetemplate name="okcancelbuttons" notext="Çıkma" yestext="Çık"/>
	</notification>
	<notification label="" name="NoAvatarPay">
		Diğer sakinlere ödeme yapma sadece Gelişmiş modda kullanılabilir. Oturumunuzu kapatıp, mod değiştirmek ister misiniz?
		<usetemplate name="okcancelbuttons" notext="Çıkma" yestext="Çık"/>
	</notification>
	<notification label="" name="NoInventory">
		Envanter görüntülemesi sadece Gelişmiş modda kullanılabilir. Oturumunuzu kapatıp, mod değiştirmek ister misiniz?
		<usetemplate name="okcancelbuttons" notext="Çıkma" yestext="Çık"/>
	</notification>
	<notification label="" name="NoAppearance">
		Görünüm düzenleyici sadece Gelişmiş modda kullanılabilir. Oturumunuzu kapatıp, mod değiştirmek ister misiniz?
		<usetemplate name="okcancelbuttons" notext="Çıkma" yestext="Çık"/>
	</notification>
	<notification label="" name="NoSearch">
		Arama sadece Gelişmiş modda kullanılabilir. Oturumunuzu kapatıp, mod değiştirmek ister misiniz?
		<usetemplate name="okcancelbuttons" notext="Çıkma" yestext="Çık"/>
	</notification>
	<notification label="" name="ConfirmHideUI">
		Bu eylem tüm menü öğelerini ve düğmelerini gizler. Bunları geri almak için [SHORTCUT] üzerine tekrar tıklayın.
		<usetemplate ignoretext="KA&apos;ni gizlemeden önce onayla" name="okcancelignore" notext="İptal" yestext="Tamam"/>
	</notification>
	<notification name="PathfindingLinksets_WarnOnPhantom">
		Bazı seçili bağlantı kümelerinin Fantom bayrağı dönüştürülecek.

Devam etmek istiyor musunuz?
		<usetemplate ignoretext="Bazı seçili bağlantı kümelerinin fantom bayrağı dönüştürülecek." name="okcancelignore" notext="İptal" yestext="Tamam"/>
	</notification>
	<notification name="PathfindingLinksets_MismatchOnRestricted">
		Seçilen bazı bağlantı kümeleri, bağlantı kümesi için izin kısıtlamaları nedeniyle &apos;[REQUESTED_TYPE]&apos; olarak ayarlanamıyor.  Bunun yerine bu bağlantı kümeleri &apos;[RESTRICTED_TYPE]&apos; olarak ayarlanacak.

Devam etmek istiyor musunuz?
		<usetemplate ignoretext="Seçilen bazı bağlantı kümeleri, bağlantı kümesi için izin kısıtlamaları nedeniyle ayarlanamıyor." name="okcancelignore" notext="İptal" yestext="Tamam"/>
	</notification>
	<notification name="PathfindingLinksets_MismatchOnVolume">
		Seçilen bazı bağlantı kümeleri &apos;[REQUESTED_TYPE]&apos; olarak ayarlanamaz, çünkü şekil konveks değil.

Devam etmek istiyor musunuz?
		<usetemplate ignoretext="Seçilen bazı bağlantı kümeleri ayarlanamaz, çünkü şekil konveks değil." name="okcancelignore" notext="İptal" yestext="Tamam"/>
	</notification>
	<notification name="PathfindingLinksets_WarnOnPhantom_MismatchOnRestricted">
		Bazı seçili bağlantı kümelerinin Fantom bayrağı dönüştürülecek.

Seçilen bazı bağlantı kümeleri, bağlantı kümesi için izin kısıtlamaları nedeniyle &apos;[REQUESTED_TYPE]&apos; olarak ayarlanamıyor.  Bunun yerine bu bağlantı kümeleri &apos;[RESTRICTED_TYPE]&apos; olarak ayarlanacak.

Devam etmek istiyor musunuz?
		<usetemplate ignoretext="Bazı seçili bağlantı kümelerinin fantom bayrağı dönüştürülecek, diğerleri ise bağlantı kümesi için izin kısıtlamaları nedeniyle ayarlanamıyor." name="okcancelignore" notext="İptal" yestext="Tamam"/>
	</notification>
	<notification name="PathfindingLinksets_WarnOnPhantom_MismatchOnVolume">
		Bazı seçili bağlantı kümelerinin Fantom bayrağı dönüştürülecek.

Seçilen bazı bağlantı kümeleri &apos;[REQUESTED_TYPE]&apos; olarak ayarlanamaz, çünkü şekil konveks değil.

Devam etmek istiyor musunuz?
		<usetemplate ignoretext="Bazı seçili bağlantı kümelerinin fantom bayrağı dönüştürülecek, diğerleri ise şekil konveks olmadığı için ayarlanamıyor" name="okcancelignore" notext="İptal" yestext="Tamam"/>
	</notification>
	<notification name="PathfindingLinksets_MismatchOnRestricted_MismatchOnVolume">
		Seçilen bazı bağlantı kümeleri, bağlantı kümesi için izin kısıtlamaları nedeniyle &apos;[REQUESTED_TYPE]&apos; olarak ayarlanamıyor.  Bunun yerine bu bağlantı kümeleri &apos;[RESTRICTED_TYPE]&apos; olarak ayarlanacak.

Seçilen bazı bağlantı kümeleri &apos;[REQUESTED_TYPE]&apos; olarak ayarlanamaz, çünkü şekil konveks değil. Bu bağlantı kümelerinin kullanım tipleri değişmez.

Devam etmek istiyor musunuz?
		<usetemplate ignoretext="Seçilen bazı bağlantı kümeleri, bağlantı kümesi için izin kısıtlamaları nedeniyle ve şekil konveks olmadığı için ayarlanamıyor." name="okcancelignore" notext="İptal" yestext="Tamam"/>
	</notification>
	<notification name="PathfindingLinksets_WarnOnPhantom_MismatchOnRestricted_MismatchOnVolume">
		Bazı seçili bağlantı kümelerinin Fantom bayrağı dönüştürülecek.

Seçilen bazı bağlantı kümeleri, bağlantı kümesi için izin kısıtlamaları nedeniyle &apos;[REQUESTED_TYPE]&apos; olarak ayarlanamıyor.  Bunun yerine bu bağlantı kümeleri &apos;[RESTRICTED_TYPE]&apos; olarak ayarlanacak.

Seçilen bazı bağlantı kümeleri &apos;[REQUESTED_TYPE]&apos; olarak ayarlanamaz, çünkü şekil konveks değil. Bu bağlantı kümelerinin kullanım tipleri değişmez.

Devam etmek istiyor musunuz?
		<usetemplate ignoretext="Bazı seçili bağlantı kümelerinin fantom bayrağı dönüştürülecek, diğerleri ise bağlantı kümesi için izin kısıtlamaları nedeniyle ve şekil konveks olmadığı için ayarlanamıyor." name="okcancelignore" notext="İptal" yestext="Tamam"/>
	</notification>
	<notification name="PathfindingLinksets_ChangeToFlexiblePath">
		Seçilen nesne navigasyon örgüsünü etkiliyor.  Bunu bir Esnek Yol olarak değiştirirseniz, navigasyon örgüsünden çıkartmış olursunuz.
		<usetemplate ignoretext="Seçilen nesne navigasyon örgüsünü etkiliyor.  Bunu bir Esnek Yol olarak değiştirirseniz, navigasyon örgüsünden çıkartmış olursunuz." name="okcancelignore" notext="İptal" yestext="Tamam"/>
	</notification>
	<global name="UnsupportedGLRequirements">[APP_NAME] uygulaması için gerekli donanım gereksinimlerine sahip olmadığınız görünüyor. [APP_NAME] çoklu doku desteği sunan bir OpenGL grafik kartı gerektiriyor. Eğer grafik kartınız bu özellikteyse, grafik kartınızın en son sürücülerine ve işletim sisteminiz için gerekli Service Pack ve yamalara sahip olup olmadığınızı kontrol etmeyi deneyebilirsiniz.

Sorun yaşamaya devam ederseniz, lütfen [SUPPORT_SITE] bölümünü ziyaret edin.</global>
	<global name="UnsupportedCPUAmount">796</global>
	<global name="UnsupportedRAMAmount">510</global>
	<global name="UnsupportedGPU">- Grafik kartınız minimum gereksinimleri karşılamıyor.</global>
	<global name="UnsupportedRAM">- Sistem belleğiniz minimum gereksinimleri karşılamıyor.</global>
	<global name="You can only set your &apos;Home Location&apos; on your land or at a mainland Infohub.">Bir arazi parçasına sahipseniz burayı ana konumunuz olarak ayarlayabilirsiniz.
Bir araziye sahip değilseniz, Harita&apos;ya bakıp &quot;Bilgi İstasyonu&quot; olarak işaretlenen yerleri bulabilirsiniz.</global>
	<global name="You died and have been teleported to your home location">Hayatınızı kaybettiniz ve ana konumunuza ışınlandınız.</global>
	<notification name="LocalBitmapsUpdateFileNotFound">[FNAME] güncellenemedi çünkü bu dosya artık bulunamıyor.
Bundan sonra bu dosya için güncellemeler devre dışı bırakılacak.</notification>
	<notification name="LocalBitmapsUpdateFailedFinal">[NRETRIES] girişimde [FNAME] açılamadı veya şifresi çözülemedi, bu dosya artık bozuk olarak değerlendiriliyor.
Bundan sonra bu dosya için güncellemeler devre dışı bırakılacak.</notification>
	<notification name="LocalBitmapsVerifyFail">Geçersiz veya okunamayan bir görüntü dosyası [FNAME] eklenmeye kalkışıldı, ancak dosya açılamadı veya şifresi çözülemedi.
Girişim iptal edildi.</notification>
	<notification name="PathfindingReturnMultipleItems">
		[NUM_ITEMS] öğeyi iade ediyorsunuz.  Devam etmek istediğinize emin misiniz?
		<usetemplate ignoretext="Birden çok öğeyi iade etmek istediğinize emin misiniz?" name="okcancelignore" notext="Hayır" yestext="Evet"/>
	</notification>
	<notification name="PathfindingDeleteMultipleItems">
		[NUM_ITEMS] öğeyi siliyorsunuz.  Devam etmek istediğinize emin misiniz?
		<usetemplate ignoretext="Birden çok öğeyi silmek istediğinize emin misiniz?" name="okcancelignore" notext="Hayır" yestext="Evet"/>
	</notification>
	<notification name="AvatarFrozen">[AV_FREEZER] sizi dondurdu. Hareket edemez veya dünyayla etkileşim kuramazsınız.</notification>
	<notification name="AvatarFrozenDuration">[AV_FREEZER] sizi [AV_FREEZE_TIME] saniye boyunca dondurdu. Hareket edemez veya dünyayla etkileşim kuramazsınız.</notification>
	<notification name="YouFrozeAvatar">Avatar donduruldu.</notification>
	<notification name="AvatarHasUnFrozenYou">[AV_FREEZER] sizin dondurulmanızı kaldırdı.</notification>
	<notification name="AvatarUnFrozen">Avatar artık dondurulmuş değil.</notification>
	<notification name="AvatarFreezeFailure">Dondurma başarılamadı çünkü bu parsel için yönetici iznine sahip değilsiniz.</notification>
	<notification name="AvatarFreezeThaw">Dondurmanızın süresi sona erdi, istediğinizi yapabilirsiniz.</notification>
	<notification name="AvatarCantFreeze">Üzgünüz, bu kullanıcı dondurulamaz.</notification>
	<notification name="NowOwnObject">Artık [OBJECT_NAME] nesnesinin sahibisiniz</notification>
	<notification name="CantRezOnLand">[OBJECT_POS] konumunda nesneyi oluşturamazsınız çünkü bu arazinin sahibi buna izin vermiyor.  Arazinin sahibini görmek için arazi aracını kullanın.</notification>
	<notification name="RezFailTooManyRequests">Çok fazla talep olduğu için nesne oluşturulamadı.</notification>
	<notification name="SitFailCantMove">Oturamazsınız çünkü şu anda hareket edemezsiniz.</notification>
	<notification name="SitFailNotAllowedOnLand">Oturamazsınız çünkü bu araziye girme izniniz yok.</notification>
	<notification name="SitFailNotSameRegion">Daha yakına gelmeyi deneyin.  Nesne sizinle aynı bölgede olmadığı için nesnenin üzerine oturulamaz.</notification>
	<notification name="NoNewObjectRegionFull">Yeni nesne oluşturulamıyor. Bölge dolu.</notification>
	<notification name="FailedToPlaceObject">Belirtilen konuma nesne yerleştirilemedi.  Lütfen tekrar deneyin.</notification>
	<notification name="NoOwnNoGardening">Sahibi olmadığınız arazide ağaçlar ve çimen oluşturamazsınız.</notification>
	<notification name="NoCopyPermsNoObject">&apos;[OBJ_NAME]&apos; nesnesini kopyalama izniniz olmadığı için kopyalama başarılamadı.</notification>
	<notification name="NoTransPermsNoObject">&apos;[OBJ_NAME]&apos; nesnesi size aktarılamadığı için kopyalama başarılamadı.</notification>
	<notification name="AddToNavMeshNoCopy">&apos;[OBJ_NAME]&apos; nesnesi navmesh&apos;e katkıda bulunduğu için kopyalama başarılamadı.</notification>
	<notification name="DupeWithNoRootsSelected">Kök nesne seçili olmayan kopya.</notification>
	<notification name="CantDupeCuzRegionIsFull">Nesneler çoğaltılamıyor çünkü bölge dolu.</notification>
	<notification name="CantDupeCuzParcelNotFound">Nesneler çoğaltılamadı - Üzerinde oldukları parsel bulunamadı.</notification>
	<notification name="CantCreateCuzParcelFull">Nesne oluşturulamıyor çünkü
parsel dolu.</notification>
	<notification name="RezAttemptFailed">Bir nesneyi oluşturma girişimi başarısız oldu.</notification>
	<notification name="ToxicInvRezAttemptFailed">Bu bölgede hatalara yol açmış olan öğe oluşturulamıyor.</notification>
	<notification name="InvItemIsBlacklisted">Bu envanter öğesi kara listeye alınmış.</notification>
	<notification name="NoCanRezObjects">Şu anda nesne oluşturmanıza izin verilmiyor.</notification>
	<notification name="LandSearchBlocked">Arazi Arama Engellendi.
Çok fazla sayıda arazi aramasını çok hızlı gerçekleştirdiniz.
Lütfen bir dakika sonra tekrar deneyin.</notification>
	<notification name="NotEnoughResourcesToAttach">Nesneyi iliştirmek için yeterli komut dosyası kaynağı mevcut değil!</notification>
	<notification name="YouDiedAndGotTPHome">Hayatınızı kaybettiniz ve ana konumunuza ışınlandınız</notification>
	<notification name="EjectComingSoon">Daha fazla burada olma izniniz yok ve ayrılmak için [EJECT_TIME] saniyeniz var.</notification>
	<notification name="SaveBackToInvDisabled">Envantere Geri Kaydet devre dışı bırakıldı.</notification>
	<notification name="NoExistNoSaveToContents">&apos;[OBJ_NAME]&apos; nesne içeriğine kaydedilemedi, çünkü oluşturulurken temel alınan nesne artık mevcut değil.</notification>
	<notification name="NoModNoSaveToContents">&apos;[DEST_NAME]&apos; nesnesini değiştirme izniniz olmadığı için &apos;[OBJ_NAME]&apos; nesne içeriğine kaydedilemedi.</notification>
	<notification name="NoSaveBackToInvDisabled">&apos;[OBJ_NAME]&apos; envantere geri kaydedilemez -- bu işlem devre dışı bırakıldı.</notification>
	<notification name="NoCopyNoSelCopy">&apos;[OBJ_NAME]&apos; nesnesini kopyalama izniniz olmadığı için seçiminizi kopyalamayazsınız.</notification>
	<notification name="NoTransNoSelCopy">&apos;[OBJ_NAME]&apos; nesnesi aktarılamaz olduğu için seçiminizi kopyalayamazsınız.</notification>
	<notification name="NoTransNoCopy">&apos;[OBJ_NAME]&apos; nesnesi aktarılamaz olduğu için seçiminizi kopyalayamazsınız.</notification>
	<notification name="NoPermsNoRemoval">Benzeticiden &apos;[OBJ_NAME]&apos; nesnesinin kaldırılmasına izinler sistemi izin vermiyor.</notification>
	<notification name="NoModNoSaveSelection">&apos;[OBJ_NAME]&apos; nesnesini değiştirme izniniz olmadığı için seçiminizi kaydedemezsiniz.</notification>
	<notification name="NoCopyNoSaveSelection">&apos;[OBJ_NAME]&apos; nesnesi kopyalanamaz olduğu için seçiminizi kaydedemezsiniz.</notification>
	<notification name="NoModNoTaking">&apos;[OBJ_NAME]&apos; nesnesini değiştirme izniniz olmadığı için seçiminizi alamazsınız.</notification>
	<notification name="RezDestInternalError">Dahili Hata: Bilinmeyen hedef türü.</notification>
	<notification name="DeleteFailObjNotFound">Nesne bulunamadığı için silme başarılamadı</notification>
	<notification name="SorryCantEjectUser">Üzgünüz, bu kullanıcı çıkartılamaz.</notification>
	<notification name="RegionSezNotAHome">Bu bölge, ana konumunuzu buraya kurmanıza izin vermiyor.</notification>
	<notification name="HomeLocationLimits">&apos;Ana Konum&apos;unuzu sadece arazinizde veya anakarada bir Bilgi İstasyonu&apos;nda ayarlayabilirsiniz.</notification>
	<notification name="HomePositionSet">Ana konum ayarlandı.</notification>
	<notification name="AvatarEjected">Avatar çıkartıldı.</notification>
	<notification name="AvatarEjectFailed">Çıkarma başarılamadı çünkü bu parsel için yönetici iznine sahip değilsiniz.</notification>
	<notification name="CantMoveObjectParcelFull">[REGION_NAME] bölgesinde &apos;[OBJECT_NAME]&apos; nesnesi [OBJ_POSITION] konumuna hareket ettirilemiyor çünkü parsel dolu.</notification>
	<notification name="CantMoveObjectParcelPerms">[REGION_NAME] bölgesinde &apos;[OBJECT_NAME]&apos; nesnesi [OBJ_POSITION] konumuna hareket ettirilemiyor çünkü bu parselde nesnelerinize izin verilmiyor.</notification>
	<notification name="CantMoveObjectParcelResources">[REGION_NAME] bölgesinde &apos;[OBJECT_NAME]&apos; nesnesi [OBJ_POSITION] konumuna hareket ettirilemiyor, çünkü bu parselde bu nesne için yeterli kaynak yok.</notification>
	<notification name="CantMoveObjectRegionVersion">[REGION_NAME] bölgesinde &apos;[OBJECT_NAME]&apos; nesnesi [OBJ_POSITION] konumuna hareket ettirilemiyor çünkü bölgede çalıştırılan eski versiyon, bölge değiştirme üzerinden bu nesnenin alınmasını desteklemiyor.</notification>
	<notification name="CantMoveObjectNavMesh">[REGION_NAME] bölgesinde &apos;[OBJECT_NAME]&apos; nesnesi [OBJ_POSITION] konumuna hareket ettirilemiyor çünkü navmesh&apos;i bölge sınırları ötesinde değiştiremezsiniz.</notification>
	<notification name="CantMoveObjectWTF">Bilinmeyen bir nedenden ötürü [REGION_NAME] bölgesinde &apos;[OBJECT_NAME]&apos; nesnesi [OBJ_POSITION] konumuna hareket ettirilemiyor. ([FAILURE_TYPE])</notification>
	<notification name="NoPermModifyObject">Bu nesneyi değiştirme izniniz yok</notification>
	<notification name="CantEnablePhysObjContributesToNav">Navmesh&apos;e katkıda bulunan bir nesne için fizik etkinleştirilemez.</notification>
	<notification name="CantEnablePhysKeyframedObj">Anahtar karelenmiş nesneler için fizik etkinleştirilemez.</notification>
	<notification name="CantEnablePhysNotEnoughLandResources">Nesne için fizik etkinleştirilemedi -- arazi kaynakları yetersiz.</notification>
	<notification name="CantEnablePhysCostTooGreat">Fizik kaynağı maliyeti [MAX_OBJECTS]&apos;dan büyük nesne için fizik etkinleştirilemedi</notification>
	<notification name="PhantomWithConcavePiece">Bu nesne fantom olduğu ve navmesh&apos;e katkıda bulunduğu için konkav bir parçaya sahip olamaz.</notification>
	<notification name="UnableAddItem">Öğe eklenemedi!</notification>
	<notification name="UnableEditItem">Bu düzenlenemiyor!</notification>
	<notification name="NoPermToEdit">Bunu düzenleme izni yok.</notification>
	<notification name="NoPermToCopyInventory">Bu envanteri kopyalama izni yok.</notification>
	<notification name="CantSaveItemDoesntExist">Nesne içeriklerine kaydedilemedi: Öğe artık mevcut değil.</notification>
	<notification name="CantSaveItemAlreadyExists">Nesne içeriklerine kaydedilemedi: Bu ada sahip öğe envanterde zaten mevcut</notification>
	<notification name="CantSaveModifyAttachment">Nesne içeriklerine kaydedilemedi: Bu, aksesuar izinlerini değiştirmeyi gerektirirdi.</notification>
	<notification name="TooManyScripts">Çok fazla komut dosyası.</notification>
	<notification name="UnableAddScript">Komut dosyası eklenemedi!</notification>
	<notification name="AssetServerTimeoutObjReturn">Varlık sunucusu zamanında yanıt vermedi.  Nesne sime iade edildi.</notification>
	<notification name="RegionDisablePhysicsShapes">Bu bölgede fiziksel şekiller etkin değil.</notification>
	<notification name="NoModNavmeshAcrossRegions">Navmesh&apos;i bölge sınırlarının ötesinde değiştiremezsiniz.</notification>
	<notification name="NoSetPhysicsPropertiesOnObjectType">Bu nesne türü üzerinde fizik özellikleri ayarlanamaz.</notification>
	<notification name="NoSetRootPrimWithNoShape">Kök prim şekilsiz olacak şekilde ayarlanamaz.</notification>
	<notification name="NoRegionSupportPhysMats">Bu bölgede fiziksel malzemeler etkin değil.</notification>
	<notification name="OnlyRootPrimPhysMats">Sadece kök primlerin fizik malzemeleri ayarlanabilir.</notification>
	<notification name="NoSupportCharacterPhysMats">Karakterler üzerinde fizik malzemelerin ayarlanması henüz desteklenmiyor.</notification>
	<notification name="InvalidPhysMatProperty">Belirtilen fizik malzemesi özelliklerinden biri veya daha fazlası geçersiz.</notification>
	<notification name="NoPermsAlterStitchingMeshObj">Bir örgü nesnesinin dikiş türünü değiştiremezsiniz.</notification>
	<notification name="NoPermsAlterShapeMeshObj">Bir örgü nesnesinin şeklini değiştiremezsiniz</notification>
	<notification name="FullRegionCantEnter">Bu bölgeye giremezsiniz çünkü \nbölge dolu.</notification>
	<notification name="LinkFailedOwnersDiffer">Bağlantı başarısız oldu -- sahipler farklı</notification>
	<notification name="LinkFailedNoModNavmeshAcrossRegions">Bağlntı başarılamadı -- navmesh&apos;i bölge sınırlarının ötesinde değiştiremezsiniz.</notification>
	<notification name="LinkFailedNoPermToEdit">Düzenleme iznine sahip olmadığınız için bağlantı başarılamadı.</notification>
	<notification name="LinkFailedTooManyPrims">Bağlantı başarısız oldu -- çok fazla ilkel öğe var</notification>
	<notification name="LinkFailedCantLinkNoCopyNoTrans">Bağlantı başarısız oldu -- aktarılamayanla kopyalanamayan arasında bağlantı kurulamaz</notification>
	<notification name="LinkFailedNothingLinkable">Bağlantı başarısız oldu -- bağlantı verilebilecek bir şey yok.</notification>
	<notification name="LinkFailedTooManyPathfindingChars">Bağlantı başarısız oldu -- çok fazla yol bulma karakteri var</notification>
	<notification name="LinkFailedInsufficientLand">Bağlantı başarısız oldu -- arazi kaynakları yetersiz</notification>
	<notification name="LinkFailedTooMuchPhysics">Nesne çok fazla fizik kaynağı kullanıyor -- dinamikleri devre dışı bırakıldı.</notification>
	<notification name="EstateManagerFailedllTeleportHome">[SLURL] adresindeki &apos;[OBJECT_NAME]&apos; nesnesi gayri menkul yöneticilerini ana konuma ışınlayamıyor.</notification>
	<notification name="TeleportedHomeByObjectOnParcel">&apos;[PARCEL_NAME]&apos; parseli üzerindeki &apos;[OBJECT_NAME]&apos; nesnesi tarafından ana konuma ışınlandınız</notification>
	<notification name="TeleportedHomeByObject">&apos;[OBJECT_NAME]&apos; nesnesi tarafından ana konuma ışınlandınız</notification>
	<notification name="TeleportedByAttachment">
		You have been teleported by an attachment on [ITEM_ID]
		<usetemplate ignoretext="Işınlama: Bir ek tarafından ışınlandınız" name="notifyignore"/>
	</notification>
	<notification name="TeleportedByObjectOnParcel">
		&apos;[PARCEL_NAME]&apos; parseli üzerindeki &apos;[OBJECT_NAME]&apos; nesnesi tarafından ışınlandınız
		<usetemplate ignoretext="Işınlama: Bir parsel üzerindeki bir nesne tarafından ışınlandınız" name="notifyignore"/>
	</notification>
	<notification name="TeleportedByObjectOwnedBy">Sahibi [OWNER_ID] olan &apos;[OBJECT_NAME]&apos; nesnesi tarafından ışınlandınız</notification>
	<notification name="TeleportedByObjectUnknownUser">Bilinmeyen bir sahibi olan &apos;[OBJECT_NAME]&apos; nesnesi tarafından ışınlandınız.</notification>
	<notification name="CantCreateObjectRegionFull">Talep edilen nesne oluşturulamıyor. Bölge dolu.</notification>
	<notification name="CantAttackMultipleObjOneSpot">Tek bir noktaya birden fazla nesne iliştiremezsiniz.</notification>
	<notification name="CantCreateMultipleObjAtLoc">Burada birden fazla nesne oluşturamazsınız.</notification>
	<notification name="UnableToCreateObjTimeOut">Talep edilen nesne oluşturulamıyor. Nesne veri tabanında yok.</notification>
	<notification name="UnableToCreateObjUnknown">Talep edilen nesne oluşturulamıyor. Talep zaman aşımına uğradı. Lütfen tekrar deneyin.</notification>
	<notification name="UnableToCreateObjMissingFromDB">Talep edilen nesne oluşturulamıyor. Lütfen tekrar deneyin.</notification>
	<notification name="RezFailureTookTooLong">Oluşturma başarısız oldu, talep edilen nesnenin yüklenmesi çok zaman aldı.</notification>
	<notification name="FailedToPlaceObjAtLoc">Belirtilen konuma nesne yerleştirilemedi.  Lütfen tekrar deneyin.</notification>
	<notification name="CantCreatePlantsOnLand">Bu arazide bitkiler oluşturamazsınız.</notification>
	<notification name="CantRestoreObjectNoWorldPos">Nesne geri yüklenemiyor. Dünya konumu bulunamadı.</notification>
	<notification name="CantRezObjectInvalidMeshData">Örgü verileri geçersiz olduğu için nesne oluşturulamadı.</notification>
	<notification name="CantRezObjectTooManyScripts">Bölgede zaten fazlasıyla komut dosyası olduğu için nesne oluşturulamadı.</notification>
	<notification name="CantCreateObjectNoAccess">Erişim ayrıcalıklarınız orada nesne oluşturmanıza izin vermiyor.</notification>
	<notification name="CantCreateObject">Şu anda nesne oluşturmanıza izin verilmiyor.</notification>
	<notification name="InvalidObjectParams">Geçersiz nesne parametreleri</notification>
	<notification name="CantDuplicateObjectNoAcess">Erişim ayrıcalıklarınız burada nesne çoğaltmanıza izin vermiyor.</notification>
	<notification name="CantChangeShape">Bu şekli değiştirmenize izin verilmiyor.</notification>
	<notification name="NoAccessToClaimObjects">Erişim ayrıcalıklarınız burada nesneler üzerinde hak talebinde bulunmanıza izin vermiyor.</notification>
	<notification name="DeedFailedNoPermToDeedForGroup">Grubunuz adına nesne devretmek için gerekli izne sahip olmadığınız için devretme başarılamadı.</notification>
	<notification name="NoPrivsToBuyObject">Erişim ayrıcalıklarınız burada nesneler satın almanıza izin vermiyor.</notification>
	<notification name="CantAttachObjectAvatarSittingOnIt">Üzerinde bir avatar oturduğu için nesne iliştirilemiyor.</notification>
	<notification name="WhyAreYouTryingToWearShrubbery">Ağaçlar ve çimen aksesuar olarak giyilemez.</notification>
	<notification name="CantAttachGroupOwnedObjs">Sahibi grup olan nesneler iliştirilemiyor.</notification>
	<notification name="CantAttachObjectsNotOwned">Sahip olmadığınız nesneleri iliştiremezsiniz.</notification>
	<notification name="CantAttachNavmeshObjects">Navmesh&apos;e katkıda bulunan nesneler iliştirilemez.</notification>
	<notification name="CantAttachObjectNoMovePermissions">Nesneyi hareket ettirme izniniz olmadığı için nesneyi iliştiremiyorsanız.</notification>
	<notification name="CantAttachNotEnoughScriptResources">Nesneyi iliştirmek için yeterli komut dosyası kaynağı mevcut değil!</notification>
	<notification name="CantDropItemTrialUser">Buraya nesne düşüremezsiniz; Ücretsiz Deneme alanını deneyin.</notification>
	<notification name="CantDropMeshAttachment">Örgü aksesuarlarını düşüremezsiniz. Envantere ayırın, sonra dünyada oluşturun.</notification>
	<notification name="CantDropAttachmentNoPermission">Aksesuar düşürülemedi: Burada düşürme izniniz yok.</notification>
	<notification name="CantDropAttachmentInsufficientLandResources">Aksesuar düşürülemedi: Mevcut arazi kaynakları yetersiz.</notification>
	<notification name="CantDropAttachmentInsufficientResources">Aksesuarlar düşürülemedi: Mevcut kaynaklar yetersiz.</notification>
	<notification name="CantDropObjectFullParcel">Nesne buraya düşürülemez.  Parsel dolu.</notification>
	<notification name="CantTouchObjectBannedFromParcel">Bu arazi parselinde yasaklandığınız için bu nesneye dokunamıyor/tutamıyorsunuz.</notification>
	<notification name="PlzNarrowDeleteParams">Lütfen silme parametrelerinizi daraltın.</notification>
	<notification name="UnableToUploadAsset">Varlık karşıya yüklenemiyor.</notification>
	<notification name="CantTeleportCouldNotFindUser">Ana konuma ışınlanacak kullanıcı bulunamadı</notification>
	<notification name="GodlikeRequestFailed">tanrısal talep başarısız oldu</notification>
	<notification name="GenericRequestFailed">genel talep başarısız oldu</notification>
	<notification name="CantUploadPostcard">Posta kartı karşıya yüklenemiyor.  Daha sonra tekrar deneyin.</notification>
	<notification name="CantFetchInventoryForGroupNotice">Grup bildirimi için envanter ayrıntıları alınamadı.</notification>
	<notification name="CantSendGroupNoticeNotPermitted">Grup bildirimi gönderilemedi -- izin verilmiyor.</notification>
	<notification name="CantSendGroupNoticeCantConstructInventory">Grup bildirimi gönderilemedi -- envanter oluşturulamadı.</notification>
	<notification name="CantParceInventoryInNotice">Bildirimde envanter ayrıştırılamadı.</notification>
	<notification name="TerrainUploadFailed">Yüzeyin karşıya yüklemesi başarılamadı.</notification>
	<notification name="TerrainFileWritten">Yüzey dosyası yazıldı.</notification>
	<notification name="TerrainFileWrittenStartingDownload">Yüzey dosyası yazıldı, karşıdan yükleme başlatılıyor...</notification>
	<notification name="TerrainBaked">Yüzey kaydedildi.</notification>
	<notification name="TenObjectsDisabledPlzRefresh">Sadece seçilen ilk 10 nesne devre dışı bırakıldı. Gerekiyorsa yenileyin ve ilave seçimler yapın.</notification>
	<notification name="UpdateViewerBuyParcel">Bu parseli satın almak için görüntüleyicinizi güncelleştirmelisiniz.</notification>
	<notification name="CantBuyParcelNotForSale">Satın alınamıyor, bu parsel satılık değil.</notification>
	<notification name="CantBuySalePriceOrLandAreaChanged">Satın alınamıyor, satış fiyatı veya arazi bölgesi değişmiş.</notification>
	<notification name="CantBuyParcelNotAuthorized">Bu parsel için yetkili alıcı değilsiniz.</notification>
	<notification name="CantBuyParcelAwaitingPurchaseAuth">Bu parseli satın alamazsınız çünkü zaten satın alım yetkilendirmesi bekliyor</notification>
	<notification name="CantBuildOverflowParcel">Burada nesneler inşa edemezsiniz, aksi halde parselin kaynak sınırları aşılır.</notification>
	<notification name="SelectedMultipleOwnedLand">Farklı sahiplere ait araziler seçtiniz. Lütfen daha küçük bir alan seçin ve tekrar deneyin.</notification>
	<notification name="CantJoinTooFewLeasedParcels">Seçimde birleştirilecek yeterli sayıda lease edilmiş parsel yok.</notification>
	<notification name="CantDivideLandMultipleParcelsSelected">Arazi bölünemiyor.
Birden fazla parsel seçili.
Daha küçük bir arazi parçası seçmeyi deneyin.</notification>
	<notification name="CantDivideLandCantFindParcel">Arazi bölünemiyor.
Parsel bulunamıyor.
Lütfen Yardım -&gt; Hata Bildir... sekmesinden hatayı bildirin</notification>
	<notification name="CantDivideLandWholeParcelSelected">Arazi bölünemiyor. Tüm parsel seçili.
Daha küçük bir arazi parçası seçmeyi deneyin.</notification>
	<notification name="LandHasBeenDivided">Arazi bölündü.</notification>
	<notification name="PassPurchased">Bir geçiş hakkı satın aldınız.</notification>
	<notification name="RegionDisallowsClassifieds">Bölgede seri ilanlara izin verilmiyor.</notification>
	<notification name="LandPassExpireSoon">Bu arazi için geçiş hakkınız sona ermek üzere.</notification>
	<notification name="CantSitNoSuitableSurface">Üzerinde oturulabilecek uygun bir yüzey yok, başka bir noktayı deneyin.</notification>
	<notification name="CantSitNoRoom">Burada oturacak yer yok, başka bir yer deneyin.</notification>
	<notification name="ClaimObjectFailedNoPermission">İzniniz olmadığı için nesne üzerinde hak talep etme başarılamadı</notification>
	<notification name="ClaimObjectFailedNoMoney">Sahip olduğunuz L$ yeterli olmadığı için nesne üzerinde hak talep etme başarılamadı.</notification>
	<notification name="CantDeedGroupLand">Grubun sahip olduğu araziyi devredemezsiniz.</notification>
	<notification name="BuyObjectFailedNoMoney">Sahip olduğunuz L$ yeterli olmadığı için nesne satın alma başarılamadı.</notification>
	<notification name="BuyInventoryFailedNoMoney">Sahip olduğunuz L$ yeterli olmadığı için envanter satın alma başarılamadı.</notification>
	<notification name="BuyPassFailedNoMoney">Sahibi olduğunuz L$ bu araziye geçiş hakkı almanıza yeterli değil.</notification>
	<notification name="CantBuyPassTryAgain">Şu anda geçiş hakkı satın alınamıyor.  Daha sonra tekrar deneyin.</notification>
	<notification name="CantCreateObjectParcelFull">Nesne oluşturulamıyor çünkü \nparsel dolu.</notification>
	<notification name="FailedPlacingObject">Belirtilen konuma nesne yerleştirilemedi.  Lütfen tekrar deneyin.</notification>
	<notification name="CantCreateLandmarkForEvent">Etkinlik için yer imi oluşturulamıyor.</notification>
	<notification name="GodBeatsFreeze">Tanrısal güçleriniz dondurmayı devre dışı bıraktı!</notification>
	<notification name="SpecialPowersRequestFailedLogged">Özel yetkiler talebi başarısız oldu. Bu talep günlüğe kaydedildi.</notification>
	<notification name="ExpireExplanation">Sistem şu anda talebinizi işleyemiyor. Talep zaman aşımına uğradı.</notification>
	<notification name="DieExplanation">Sistem talebinizi işleyemiyor.</notification>
	<notification name="AddPrimitiveFailure">İlkel öğeyi oluşturmak için yeterli fon yok.</notification>
	<notification name="RezObjectFailure">Nesneyi oluşturmak için yeterli fon yok.</notification>
	<notification name="ResetHomePositionNotLegal">Ana konum sıfırlandı çünkü Ana konum yasal değildi.</notification>
	<notification name="CantInviteRegionFull">Şu anda konumunuza kimseyi davet edemezsiniz çünkü bölge dolu. Daha sonra tekrar deneyin.</notification>
	<notification name="CantSetHomeAtRegion">Bu bölge, ana konumunuzu buraya kurmanıza izin vermiyor.</notification>
	<notification name="ListValidHomeLocations">&apos;Ana Konum&apos;unuzu sadece arazinizde veya anakarada bir Bilgi İstasyonu&apos;nda ayarlayabilirsiniz.</notification>
	<notification name="SetHomePosition">Ana konum ayarlandı.</notification>
	<notification name="CantDerezInventoryError">Envanter hatasından ötürü nesne oluşturulması geri alınamıyor.</notification>
	<notification name="CantCreateRequestedInv">Talep edilen envanter oluşturulamadı.</notification>
	<notification name="CantCreateRequestedInvFolder">Talep edilen envanter klasörü oluşturulamadı.</notification>
	<notification name="CantCreateInventory">Bu envanter oluşturulamadı.</notification>
	<notification name="CantCreateLandmark">Yer imi oluşturulamıyor.</notification>
	<notification name="CantCreateOutfit">Dış görünüm şu anda oluşturulamıyor. Bir dakika sonra tekrar deneyin.</notification>
	<notification name="InventoryNotForSale">Envanter satılık değil.</notification>
	<notification name="CantFindInvItem">Envanter öğesi bulunamıyor.</notification>
	<notification name="CantFindObject">Nesne bulunamıyor.</notification>
	<notification name="CantTransfterMoneyRegionDisabled">Nesnelere para transferleri bölgede şu anda devre dışı bırakılmış durumda.</notification>
	<notification name="CantPayNoAgent">Kime ödeme yapılacağı belirlenemedi.</notification>
	<notification name="CantDonateToPublicObjects">Kamusal nesnelere L$ veremezsiniz.</notification>
	<notification name="InventoryCreationInWorldObjectFailed">Dünya içerisindeki nesnede envater oluşturma başarısız oldu.</notification>
	<notification name="UserBalanceOrLandUsageError">Dahili bir hata nedeniyle görüntüleyicinizi gerektiği gibi güncelleyemedik.  Görüntüleyicinizde gösterilen L$ bakiyesi veya parsel tutarı sunucular üzerinde gerçekteki bakiyenizi yansıtmayabilir.</notification>
	<notification name="LargePrimAgentIntersect">Başka oyuncularla kesişen büyük primler oluşturulamaz.  Öbür oyuncular hareket ettiğinde lütfen tekrar deneyin.</notification>
	<notification name="PreferenceChatClearLog">
		Bu, geçmiş sohbetlerin günlüklerini ve bu dosyanın tüm yedeklerini silecektir.
		<usetemplate ignoretext="Ben geçmiş sohbetlerin günlüğünü silmeden önce doğrula." name="okcancelignore" notext="İptal" yestext="Tamam"/>
	</notification>
	<notification name="PreferenceChatDeleteTranscripts">
		Bu, tüm geçmiş sohbetlerin dökümlerini silecektir. Geçmiş sohbetlerin listesi bundan etkilenmez. [FOLDER] klasöründe .txt ve txt.backup uzantısına sahip tüm dosyalar silinecektir.
		<usetemplate ignoretext="Ben dökümleri silmeden önce doğrulama iste." name="okcancelignore" notext="İptal" yestext="Tamam"/>
	</notification>
	<notification name="PreferenceChatPathChanged">
		Dosyalar taşınamıyor. Önceki yol geri yüklendi.
		<usetemplate ignoretext="Dosyalar taşınamıyor. Önceki yol geri yüklendi." name="okignore" yestext="Tamam"/>
	</notification>
	<notification name="DefaultObjectPermissions">
		Varsayılan nesne izinleri kaydedilirken bir sorun oluştu: [REASON].  Varsayılan izinleri kaydetmeyi lütfen daha sonra tekrar deneyin.
		<usetemplate name="okbutton" yestext="Tamam"/>
	</notification>
	<notification name="ChatHistoryIsBusyAlert">
		Sohbet geçmişi dosyası önceki işlemi gerçekleştirmekle meşgul. Lütfen bir kaç dakika sonra tekrar deneyin veya başka bir kişiyle sohbet etmeyi deneyin.
		<usetemplate name="okbutton" yestext="Tamam"/>
	</notification>
</notifications><|MERGE_RESOLUTION|>--- conflicted
+++ resolved
@@ -549,19 +549,11 @@
 	<notification name="DisplaySettingsNoShaders">Grafik sürücüleri başlatılırken [APP_NAME] uygulaması kilitlendi.
 Sık görülen bazı sürücü hatalarından kaçınmak için Grafik Kalitesi Düşük olarak ayarlanacak. Bu işlem bazı grafik özelliklerini devre dışı bırakacak.
 Grafik kartı sürücülerinizi güncellemenizi öneririz.
-<<<<<<< HEAD
-Grafik Kalitesi, Tercihler &gt; Grafikler sekmesinden yükseltilebilir.
-	</notification>
-	<notification name="RegionNoTerraforming">
-		[REGION] bölgesi yer şekillendirmeye izin vermiyor.
-	</notification>
+Grafik Kalitesi, Tercihler &gt; Grafikler sekmesinden yükseltilebilir.</notification>
+	<notification name="RegionNoTerraforming">[REGION] bölgesi yer şekillendirmeye izin vermiyor.</notification>
 	<notification name="ParcelNoTerraforming">
 		[PARCEL] parseli üzerinde yer şekillendirmesi yapma izniniz bulunmuyor.
 	</notification>
-=======
-Grafik Kalitesi, Tercihler &gt; Grafikler sekmesinden yükseltilebilir.</notification>
-	<notification name="RegionNoTerraforming">[REGION] bölgesi yer şekillendirmeye izin vermiyor.</notification>
->>>>>>> 02757fc9
 	<notification name="CannotCopyWarning">
 		Aşağıdaki öğeleri kopyalamak için gerekli izne sahip değilsiniz:
 [ITEMS]
@@ -2558,31 +2550,15 @@
 Lütfen ağ ve güvenlik duvarı ayarlarınızı kontrol edin.
 		<usetemplate name="okbutton" yestext="Tamam"/>
 	</notification>
-<<<<<<< HEAD
-	<notification name="AvatarRezLeftNotification">
-		( [EXISTENCE] saniyedir hayatta )
-&apos;[NAME]&apos; adlı avatar tam olarak yüklenmiş bir şekilde ayrıldı.
-	</notification>
-	<notification name="AvatarRezSelfBakedTextureUploadNotification">
-		( [EXISTENCE] saniyedir hayatta )
- &apos;[BODYREGION]&apos; için [RESOLUTION] çözünürlükte kaydedilmiş bir dokuyu [TIME] saniye sonra karşıya yüklediniz.
-	</notification>
-	<notification name="AvatarRezSelfBakedTextureUpdateNotification">
-		( [EXISTENCE] saniyedir hayatta )
- &apos;[BODYREGION]&apos; için [RESOLUTION] çözünürlükte kaydedilmiş bir dokuyu [TIME] saniye sonra yerel olarak güncellediniz.
-	</notification>
-	<notification name="CannotUploadTexture">
-		Doku karşıya yüklenemiyor.
-[REASON]
-	</notification>
-=======
 	<notification name="AvatarRezLeftNotification">( [EXISTENCE] saniyedir hayatta )
 &apos;[NAME]&apos; adlı avatar tam olarak yüklenmiş bir şekilde ayrıldı.</notification>
 	<notification name="AvatarRezSelfBakedTextureUploadNotification">( [EXISTENCE] saniyedir hayatta )
  &apos;[BODYREGION]&apos; için [RESOLUTION] çözünürlükte kaydedilmiş bir dokuyu [TIME] saniye sonra karşıya yüklediniz.</notification>
 	<notification name="AvatarRezSelfBakedTextureUpdateNotification">( [EXISTENCE] saniyedir hayatta )
  &apos;[BODYREGION]&apos; için [RESOLUTION] çözünürlükte kaydedilmiş bir dokuyu [TIME] saniye sonra yerel olarak güncellediniz.</notification>
->>>>>>> 02757fc9
+	<notification name="CannotUploadTexture">
+		Doku karşıya yüklenemiyor.
+[REASON]</notification>
 	<notification name="LivePreviewUnavailable">
 		Kopyalanamaz ve/veya aktarılamaz olduğu için bu dokunun bir önizlemesini görüntüleyemiyoruz.
 		<usetemplate ignoretext="Kopyalanamayan ve/veya aktarılamayan dokular için Canlı Önizleme modu mevcut olmayınca beni uyar" name="okignore" yestext="Tamam"/>
