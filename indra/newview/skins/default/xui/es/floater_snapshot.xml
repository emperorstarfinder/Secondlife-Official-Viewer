--- conflicted
+++ resolved
@@ -4,21 +4,9 @@
 		Destino de la foto
 	</text>
 	<radio_group label="Tipo de la foto" name="snapshot_type_radio">
-<<<<<<< HEAD
-		<radio_item name="postcard">
-			Enviar por correo electrónico
-		</radio_item>
-		<radio_item name="texture">
-			Guardarla en su inventario ([AMOUNT] L$)
-		</radio_item>
-		<radio_item name="local">
-			Guardarla en su disco duro
-		</radio_item>
-=======
 		<radio_item name="postcard" label="Enviar por correo electrónico" />
 		<radio_item name="texture" label="Guardarla en su inventario ([AMOUNT] L$)" />
 		<radio_item name="local" label="Guardarla en su disco duro" />
->>>>>>> fcaa1ad4
 	</radio_group>
 	<text name="file_size_label">
 		Tamaño del archivo: [SIZE] KB
@@ -68,13 +56,8 @@
 		<combo_box.item name="JPEG" label="JPEG"/>
 		<combo_box.item name="BMP" label="BMP"/>
 	</combo_box>
-<<<<<<< HEAD
-	<spinner label="Ancho" name="snapshot_width"/>
-	<spinner label="Alto" name="snapshot_height"/>
-=======
 	<spinner label="Ancho" name="snapshot_width" label_width="41" width="101"/>
 	<spinner label="Alto" name="snapshot_height" label_width="30" width="90" left="121"/>
->>>>>>> fcaa1ad4
 	<check_box label="Mantener las proporciones" name="keep_aspect_check"/>
 	<slider label="Calidad de la imagen" name="image_quality_slider"/>
 	<text name="layer_type_label">
@@ -86,17 +69,10 @@
 		<combo_box.item name="ObjectMattes" label="Bandas negras"/>
 	</combo_box>
 	<check_box label="Incluir la interfaz en la foto" name="ui_check"/>
-<<<<<<< HEAD
-	<check_box label="Incluir los HUD en la foto" name="hud_check"/>
-	<check_box label="Mantenerla abierta tras guardarla" name="keep_open_check"/>
-	<check_box label="Congelar la toma (vista previa en pantalla completa)" name="freeze_frame_check"/>
-	<check_box label="Actualizar automáticamente" name="auto_snapshot_check"/>
-=======
 	<check_box bottom_delta="-17" label="Incluir los HUD en la foto" name="hud_check"/>
 	<check_box bottom_delta="-17" label="Mantenerla abierta tras guardarla" name="keep_open_check"/>
 	<check_box bottom_delta="-17" label="Congelar la toma &#10;(vista previa en pantalla completa)" name="freeze_frame_check"/>
 	<check_box bottom_delta="-29" label="Actualizar automáticamente" name="auto_snapshot_check"/>
->>>>>>> fcaa1ad4
 	<string name="unknown">
 		desconocido
 	</string>
