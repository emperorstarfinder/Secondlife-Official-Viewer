<?xml version="1.0" encoding="utf-8" standalone="yes"?>
<panel label="Región" name="General">
	<text name="region_text_lbl">
		Región:
	</text>
	<text name="region_text">
		desconocida
	</text>
	<text name="version_channel_text_lbl">
		Versión:
	</text>
	<text name="version_channel_text">
		desconocida
	</text>
<<<<<<< HEAD
=======
	<text name="region_type_lbl">
		Tipo:
	</text>
	<text name="region_type">
		desconocido
	</text>
>>>>>>> fcaa1ad4
	<check_box label="No permitir modificar el terreno" name="block_terraform_check"/>
	<button label="?" name="terraform_help"/>
	<check_box label="Prohibir volar" name="block_fly_check"/>
	<button label="?" name="fly_help"/>
	<check_box label="Permitir el daño" name="allow_damage_check"/>
	<button label="?" name="damage_help"/>
	<check_box label="Impedir los &apos;empujones&apos;" name="restrict_pushobject"/>
	<button label="?" name="restrict_pushobject_help"/>
	<check_box label="Permitir la reventa del terreno" name="allow_land_resell_check"/>
	<button label="?" name="land_resell_help"/>
	<check_box label="Permitir unir/dividir el terreno" name="allow_parcel_changes_check"/>
	<button label="?" name="parcel_changes_help"/>
	<check_box label="Bloquear el mostrar el terreno en la búsqueda." name="block_parcel_search_check" tool_tip="Permitir que la gente vea esta región y sus parcelas en los resultados de la búsqueda."/>
	<button label="?" name="parcel_search_help"/>
	<spinner label="Nº máximo de avatares" name="agent_limit_spin"/>
	<button label="?" name="agent_limit_help"/>
	<spinner label="Plus de objetos" name="object_bonus_spin"/>
	<button label="?" name="object_bonus_help"/>
	<text label="Calificación" name="access_text">
		Calificación:
	</text>
<<<<<<< HEAD




=======
	<combo_box label="&apos;Mature&apos;" name="access_combo">
		<combo_item name="Adult">
			&apos;Adult&apos;
		</combo_item>
		<combo_item name="Mature">
			&apos;Mature&apos;
		</combo_item>
		<combo_item name="PG">
			&apos;PG&apos;
		</combo_item>
	</combo_box>
>>>>>>> fcaa1ad4
	<button label="?" name="access_help"/>
	<button label="Aplicar" name="apply_btn"/>
	<button label="Teleportar a su Base a un usuario..." name="kick_btn"/>
	<button label="Teleportar a su Base a todos los usuarios..." name="kick_all_btn"/>
	<button label="Enviar un mensaje a toda la región..." name="im_btn"/>
	<button label="Administrar el Punto de Teleporte..." name="manage_telehub_btn"/>
</panel><|MERGE_RESOLUTION|>--- conflicted
+++ resolved
@@ -12,15 +12,12 @@
 	<text name="version_channel_text">
 		desconocida
 	</text>
-<<<<<<< HEAD
-=======
 	<text name="region_type_lbl">
 		Tipo:
 	</text>
 	<text name="region_type">
 		desconocido
 	</text>
->>>>>>> fcaa1ad4
 	<check_box label="No permitir modificar el terreno" name="block_terraform_check"/>
 	<button label="?" name="terraform_help"/>
 	<check_box label="Prohibir volar" name="block_fly_check"/>
@@ -42,12 +39,6 @@
 	<text label="Calificación" name="access_text">
 		Calificación:
 	</text>
-<<<<<<< HEAD
-
-
-
-
-=======
 	<combo_box label="&apos;Mature&apos;" name="access_combo">
 		<combo_item name="Adult">
 			&apos;Adult&apos;
@@ -59,7 +50,6 @@
 			&apos;PG&apos;
 		</combo_item>
 	</combo_box>
->>>>>>> fcaa1ad4
 	<button label="?" name="access_help"/>
 	<button label="Aplicar" name="apply_btn"/>
 	<button label="Teleportar a su Base a un usuario..." name="kick_btn"/>
