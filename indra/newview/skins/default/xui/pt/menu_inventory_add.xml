<?xml version="1.0" encoding="utf-8" standalone="yes"?>
<menu name="menu_inventory_add">
	<menu label="Upload" name="upload">
		<menu_item_call label="Imagem (L$[COST])..." name="Upload Image"/>
		<menu_item_call label="Som (L$[COST])..." name="Upload Sound"/>
		<menu_item_call label="Animação (L$[COST])..." name="Upload Animation"/>
		<menu_item_call label="Modelar..." name="Upload Model"/>
<<<<<<< HEAD
		<menu_item_call label="Volume (L$[COST] per file)..." name="Bulk Upload"/>
=======
		<menu_item_call label="Assistente de modelagem..." name="Upload Model Wizard"/>
		<menu_item_call label="Volume..." name="Bulk Upload"/>
		<menu_item_call label="Autorizações de upload padrão" name="perm prefs"/>
>>>>>>> 328329fc
	</menu>
	<menu_item_call label="Nova pasta" name="New Folder"/>
	<menu_item_call label="Novo script" name="New Script"/>
	<menu_item_call label="Nova anotação" name="New Note"/>
	<menu_item_call label="Novo gesto" name="New Gesture"/>
	<menu label="Novas roupas" name="New Clothes">
		<menu_item_call label="Nova camisa" name="New Shirt"/>
		<menu_item_call label="Novas calças" name="New Pants"/>
		<menu_item_call label="Novos sapatos" name="New Shoes"/>
		<menu_item_call label="Novas meias" name="New Socks"/>
		<menu_item_call label="Nova blusa" name="New Jacket"/>
		<menu_item_call label="Nova saia" name="New Skirt"/>
		<menu_item_call label="Novas luvas" name="New Gloves"/>
		<menu_item_call label="Nova camiseta" name="New Undershirt"/>
		<menu_item_call label="Novas roupa de baixo" name="New Underpants"/>
		<menu_item_call label="Novo alpha" name="New Alpha"/>
		<menu_item_call label="Nova tatuagem" name="New Tattoo"/>
		<menu_item_call label="Novo universal" name="New Universal"/>
		<menu_item_call label="Novo físico" name="New Physics"/>
	</menu>
	<menu label="Nova parte do corpo" name="New Body Parts">
		<menu_item_call label="Nova forma" name="New Shape"/>
		<menu_item_call label="Nova pele" name="New Skin"/>
		<menu_item_call label="Novo cabelo" name="New Hair"/>
		<menu_item_call label="Novos olhos" name="New Eyes"/>
	</menu>
	<menu label="Novas configurações" name="New Settings">
		<menu_item_call label="Novo céu" name="New Sky"/>
		<menu_item_call label="Nova água" name="New Water"/>
		<menu_item_call label="Novo ciclo de dias" name="New Day Cycle"/>
	</menu>
</menu><|MERGE_RESOLUTION|>--- conflicted
+++ resolved
@@ -5,13 +5,7 @@
 		<menu_item_call label="Som (L$[COST])..." name="Upload Sound"/>
 		<menu_item_call label="Animação (L$[COST])..." name="Upload Animation"/>
 		<menu_item_call label="Modelar..." name="Upload Model"/>
-<<<<<<< HEAD
-		<menu_item_call label="Volume (L$[COST] per file)..." name="Bulk Upload"/>
-=======
-		<menu_item_call label="Assistente de modelagem..." name="Upload Model Wizard"/>
 		<menu_item_call label="Volume..." name="Bulk Upload"/>
-		<menu_item_call label="Autorizações de upload padrão" name="perm prefs"/>
->>>>>>> 328329fc
 	</menu>
 	<menu_item_call label="Nova pasta" name="New Folder"/>
 	<menu_item_call label="Novo script" name="New Script"/>
