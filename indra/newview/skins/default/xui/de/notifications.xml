--- conflicted
+++ resolved
@@ -1,2647 +1,2635 @@
-<?xml version="1.0" encoding="utf-8"?>
-<notifications>
-	<global name="skipnexttime">
-		Nicht mehr anzeigen
-	</global>
-	<global name="alwayschoose">
-		Diese Option immer auswählen
-	</global>
-	<global name="implicitclosebutton">
-		Schließen
-	</global>
-	<template name="okbutton">
-		<form>
-			<button name="OK" text="$yestext"/>
-		</form>
-	</template>
-	<template name="okignore"/>
-	<template name="okcancelbuttons">
-		<form>
-			<button name="Cancel" text="$notext"/>
-		</form>
-	</template>
-	<template name="okcancelignore"/>
-	<template name="okhelpbuttons">
-		<form>
-			<button name="Help" text="$helptext"/>
-		</form>
-	</template>
-	<template name="yesnocancelbuttons">
-		<form>
-			<button name="Yes" text="$yestext"/>
-			<button name="No" text="$notext"/>
-		</form>
-	</template>
-	<notification functor="GenericAcknowledge" label="Unbekannter Warnhinweis" name="MissingAlert">
-		Ihre Version von [APP_NAME] kann den gerade empfangenen Warnhinweis nicht anzeigen.  Bitte vergewissern Sie sich, dass Sie den aktuellsten Viewer installiert haben.
-
-Fehlerdetails: Der Warnhinweis &apos;[_NAME]&apos; wurde in notifications.xml nicht gefunden.
-		<usetemplate name="okbutton" yestext="OK"/>
-	</notification>
-	<notification name="FloaterNotFound">
-		Floater-Fehler: Folgende Steuerelemente wurden nicht gefunden:
-
-[CONTROLS]
-		<usetemplate name="okbutton" yestext="OK"/>
-	</notification>
-	<notification name="TutorialNotFound">
-		Derzeit ist kein Tutorial verfügbar.
-		<usetemplate name="okbutton" yestext="OK"/>
-	</notification>
-	<notification name="GenericAlert">
-		[MESSAGE]
-	</notification>
-	<notification name="GenericAlertYesCancel">
-		[MESSAGE]
-		<usetemplate name="okcancelbuttons" notext="Abbrechen" yestext="Ja"/>
-	</notification>
-	<notification name="BadInstallation">
-		Beim Aktualisieren von [APP_NAME] ist ein Fehler aufgetreten.  Bitte [http://get.secondlife.com laden Sie die aktuellste Version des Viewers herunter].
-		<usetemplate name="okbutton" yestext="OK"/>
-	</notification>
-	<notification name="LoginFailedNoNetwork">
-		Eine Verbindung zum [SECOND_LIFE_GRID] konnte nicht hergestellt werden.
-&apos;[DIAGNOSTIC]&apos;
-Bitte vergewissern Sie sich, dass Ihre Internetverbindung funktioniert.
-		<usetemplate name="okbutton" yestext="OK"/>
-	</notification>
-	<notification name="MessageTemplateNotFound">
-		Meldungsvorlage [PATH] nicht gefunden.
-		<usetemplate name="okbutton" yestext="OK"/>
-	</notification>
-	<notification name="WearableSave">
-		Änderung an aktueller Kleidung/Körperteil speichern?
-		<usetemplate canceltext="Abbrechen" name="yesnocancelbuttons" notext="Nicht speichern" yestext="Speichern"/>
-	</notification>
-	<notification name="CompileQueueSaveText">
-		Der Text für ein Skript konnte aus folgendem Grund nicht hochgeladen werden: [REASON]. Bitte versuchen Sie es erneut.
-	</notification>
-	<notification name="CompileQueueSaveBytecode">
-		Eine kompiliertes Skript konnte aus folgendem Grund nicht hochgeladen werden: [REASON]. Bitte versuchen Sie es erneut.
-	</notification>
-	<notification name="WriteAnimationFail">
-		Fehler beim Schreiben von Animationsdaten.  Bitte versuchen Sie es erneut.
-	</notification>
-	<notification name="UploadAuctionSnapshotFail">
-		Eine Auktions-Screenshot konnte aus folgendem Grund nicht hochgeladen werden: [REASON]
-	</notification>
-	<notification name="UnableToViewContentsMoreThanOne">
-		Es kann nur jeweils der Inhalt von einem Objekt angezeigt werden.
-Wählen Sie ein einzelnes Objekt aus und versuchen Sie es erneut.
-	</notification>
-	<notification name="SaveClothingBodyChanges">
-		Änderung an Kleidung/Körperteilen speichern?
-		<usetemplate canceltext="Abbrechen" name="yesnocancelbuttons" notext="Nicht speichern" yestext="Alles speichern"/>
-	</notification>
-	<notification name="GrantModifyRights">
-		Die Gewährung von Änderungsrechten an andere Einwohner ermöglicht es diesen, JEDES BELIEBIGE Objekt zu ändern oder an sich zu nehmen, das Sie in der [SECOND_LIFE]-Welt besitzen. Seien Sie SEHR vorsichtig beim Erteilen dieser Erlaubnis.
-Möchten Sie [FIRST_NAME] [LAST_NAME] Änderungsrechte gewähren?
-		<usetemplate name="okcancelbuttons" notext="Nein" yestext="Ja"/>
-	</notification>
-	<notification name="GrantModifyRightsMultiple">
-		Die Gewährung von Änderungsrechten an andere Einwohner ermöglicht es diesen, JEDES BELIEBIGE Objekt zu ändern, das Sie in der [SECOND_LIFE]-Welt besitzen. Seien Sie SEHR vorsichtig beim Erteilen dieser Erlaubnis.
-Möchten Sie den ausgewählten Einwohnern Änderungsrechte gewähren?
-		<usetemplate name="okcancelbuttons" notext="Nein" yestext="Ja"/>
-	</notification>
-	<notification name="RevokeModifyRights">
-		Möchten Sie [FIRST_NAME] [LAST_NAME] die Änderungsrechte entziehen?
-		<usetemplate name="okcancelbuttons" notext="Nein" yestext="Ja"/>
-	</notification>
-	<notification name="RevokeModifyRightsMultiple">
-		Möchten Sie den ausgewählten Einwohnern die Änderungsrechte entziehen?
-		<usetemplate name="okcancelbuttons" notext="Nein" yestext="Ja"/>
-	</notification>
-	<notification name="UnableToCreateGroup">
-		Gruppe konnte nicht erstellt werden.
-[MESSAGE]
-		<usetemplate name="okbutton" yestext="OK"/>
-	</notification>
-	<notification name="PanelGroupApply">
-		[NEEDS_APPLY_MESSAGE]
-[WANT_APPLY_MESSAGE]
-		<usetemplate canceltext="Abbrechen" name="yesnocancelbuttons" notext="Änderungen verwerfen" yestext="Änderungen übernehmen"/>
-	</notification>
-	<notification name="MustSpecifyGroupNoticeSubject">
-		Geben Sie einen Betreff für die Gruppenmitteilung ein.
-		<usetemplate name="okbutton" yestext="OK"/>
-	</notification>
-	<notification name="AddGroupOwnerWarning">
-		Sie sind im Begriff, Gruppenmitgliedern die Rolle [ROLE_NAME] zuzuweisen.
-Diese Rolle kann Mitgliedern nicht mehr entzogen werden.
-Sie müssen die Rolle selbst niederlegen.
-Möchten Sie fortfahren?
-		<usetemplate ignoretext="Bestätigen, bevor ich einen neuen Gruppeneigentümer hinzufüge" name="okcancelignore" notext="Nein" yestext="Ja"/>
-	</notification>
-	<notification name="AssignDangerousActionWarning">
-		Sie sind im Begriff, der Rolle „[ROLE_NAME]“ die Fähigkeit „[ACTION_NAME]“ zuzuweisen.
-
- *ACHTUNG*
- Mitglieder in einer Rolle mit dieser Fähigkeit können sich selbst -
- und allen anderen Mitgliedern – Rollen zuweisen, die mehr Rechte
- beinhalten als sie derzeit haben, und damit nahezu
- Eigentümerrechte erreichen. Überlegen Sie sich, wem Sie diese Fähigkeit
- verleihen.
-
-Der Rolle „[ROLE_NAME]“ diese Fähigkeit zuweisen?
-		<usetemplate name="okcancelbuttons" notext="Nein" yestext="Ja"/>
-	</notification>
-	<notification name="AssignDangerousAbilityWarning">
-		Sie sind im Begriff, der Rolle „[ROLE_NAME]“ die Fähigkeit „[ACTION_NAME]“ zuzuweisen.
-
- *ACHTUNG*
- Mitglieder in einer Rolle mit dieser Fähigkeit können sich selbst -
- und allen anderen Mitgliedern – alle Fähigkeiten zuweisen und
- damit fast Eigentümerrechte erreichen.
-
-Der Rolle „[ROLE_NAME]“ diese Fähigkeit zuweisen?
-		<usetemplate name="okcancelbuttons" notext="Nein" yestext="Ja"/>
-	</notification>
-	<notification name="ClickUnimplemented">
-		Leider ist diese Funktion noch nicht implementiert.
-	</notification>
-	<notification name="JoinGroupCanAfford">
-		Der Beitritt zu dieser Gruppe kostet [COST] L$.
-Fortfahren?
-		<usetemplate name="okcancelbuttons" notext="Abbrechen" yestext="Beitreten"/>
-	</notification>
-	<notification name="JoinGroupCannotAfford">
-		Der Beitritt zu dieser Gruppe kostet [COST] L$.
-Sie haben nicht genug L$, um dieser Gruppe beizutreten.
-	</notification>
-	<notification name="CreateGroupCost">
-		Die Gründung dieser Gruppe kostet 100 L$.
-Gruppen müssen mehr als ein Mitglied haben oder sie werden gelöscht.
-Bitte laden Sie innerhalb von 48 Stunden Mitglieder in Ihre Gruppe ein.
-		<usetemplate canceltext="Abbrechen" name="okcancelbuttons" notext="Abbrechen" yestext="Gruppe für 100 L$ erstellen"/>
-	</notification>
-	<notification name="LandBuyPass">
-		Sie können dieses Land („[PARCEL_NAME]“) für [COST] L$
-[TIME] Stunden lang betreten.  Pass kaufen?
-		<usetemplate name="okcancelbuttons" notext="Abbrechen" yestext="OK"/>
-	</notification>
-	<notification name="SalePriceRestriction">
-		Der Verkaufspreis muss beim allgemeinen Verkauf über 0 L$ liegen.
-Wählen Sie eine bestimmte Person aus, wenn Sie für 0 L$ verkaufen.
-	</notification>
-	<notification name="ConfirmLandSaleChange">
-		Die ausgewählten [LAND_SIZE] qm Land werden zum Verkauf freigegeben.
-Der Verkaufspreis beträgt [SALE_PRICE] L$ und wird automatisch für den Verkauf an [NAME] autorisiert.
-		<usetemplate name="okcancelbuttons" notext="Abbrechen" yestext="OK"/>
-	</notification>
-	<notification name="ConfirmLandSaleToAnyoneChange">
-		ACHTUNG: Wenn Sie auf An jeden verkaufen klicken, kann jeder in [SECOND_LIFE] Ihr Land kaufen, auch Einwohner in anderen Regionen.
-
-Die ausgewählten [LAND_SIZE] m² Land werden zum Verkauf freigegeben.
-Der Verkaufspreis beträgt [SALE_PRICE] L$ und wird automatisch für den Verkauf an [NAME] autorisiert.
-		<usetemplate name="okcancelbuttons" notext="Abbrechen" yestext="OK"/>
-	</notification>
-	<notification name="ReturnObjectsDeededToGroup">
-		Möchten Sie alle Ihre Objekte auf dieser Parzelle, die der Gruppe „[NAME]“ gehören, zurück in das jeweilige Inventar ihrer vorherigen Eigentümer transferieren?
-
-*WARNUNG* Alle nicht transferierbaren Objekte, die der Gruppe übertragen wurden, werden dabei gelöscht!
-
-Objekte: [N]
-		<usetemplate name="okcancelbuttons" notext="Abbrechen" yestext="OK"/>
-	</notification>
-	<notification name="ReturnObjectsOwnedByUser">
-		Möchten Sie alle Objekte auf dieser Parzelle, die dem Einwohner „[NAME]“ gehören, in das jeweilige Inventar ihrer Eigentümer transferieren?
-
-Objekte: [N]
-		<usetemplate name="okcancelbuttons" notext="Abbrechen" yestext="OK"/>
-	</notification>
-	<notification name="ReturnObjectsOwnedBySelf">
-		Möchten Sie alle Objekte auf dieser Parzelle, die Ihnen gehören, zurück in Ihr Inventar transferieren?
-
-Objekte: [N]
-		<usetemplate name="okcancelbuttons" notext="Abbrechen" yestext="OK"/>
-	</notification>
-	<notification name="ReturnObjectsNotOwnedBySelf">
-		Möchten Sie alle Objekte auf dieser Parzelle, die NICHT Ihnen gehören, in das Inventar ihrer Eigentümer transferieren?
-Transferierbare Objekte, die an eine Gruppe übertragen wurden, werden ihren vorherigen Eigentümern zurückgegeben.
-
-*WARNUNG* Alle nicht transferierbaren Objekte, die der Gruppe übertragen wurden, werden dabei gelöscht!
-
-Objekte: [N]
-		<usetemplate name="okcancelbuttons" notext="Abbrechen" yestext="OK"/>
-	</notification>
-	<notification name="ReturnObjectsNotOwnedByUser">
-		Möchten Sie alle Objekte auf dieser Parzelle, die NICHT [NAME] gehören, in das Inventar ihrer Eigentümer transferieren?
-Transferierbare Objekte, die an eine Gruppe übertragen wurden, werden ihren vorherigen Eigentümern zurückgegeben.
-
-*WARNUNG* Alle nicht transferierbaren Objekte, die der Gruppe übertragen wurden, werden dabei gelöscht!
-
-Objekte: [N]
-		<usetemplate name="okcancelbuttons" notext="Abbrechen" yestext="OK"/>
-	</notification>
-	<notification name="ReturnAllTopObjects">
-		Möchten Sie alle aufgeführten Objekte ihren Eigentümern zurückgeben?
-		<usetemplate name="okcancelbuttons" notext="Abbrechen" yestext="OK"/>
-	</notification>
-	<notification name="DisableAllTopObjects">
-		Möchten Sie alle Objekte in dieser Region deaktivieren?
-		<usetemplate name="okcancelbuttons" notext="Abbrechen" yestext="OK"/>
-	</notification>
-	<notification name="ReturnObjectsNotOwnedByGroup">
-		Objekte auf dieser Parzelle, die von der Gruppe [NAME] nicht gemeinsam genutzt werden, an ihre Eigentümer zurückgeben?
-
-Objekte: [N]
-		<usetemplate name="okcancelbuttons" notext="Abbrechen" yestext="OK"/>
-	</notification>
-	<notification name="UnableToDisableOutsideScripts">
-		Skriptdeaktivierung nicht möglich.
-Für die gesamte Region ist Schaden aktiviert.
-Damit Waffen funktionieren, müssen Skripts erlaubt sein.
-	</notification>
-	<notification name="MultipleFacesSelected">
-<<<<<<< HEAD
-		Mehrere Flächen wurden ausgewählt.
-Wenn Sie fortfahren werden auf mehrere Flächen des Objekts unterschiedlichen Medien-Instanzen eingefügt.
-Um Medien nur auf einer Fläche einzufügen, wählen Sie &quot;Textur auswählen&quot; und klicken Sie auf die gewünschte Fläche des Objektes. Klicken Sie dann auf „Hinzufügen&quot;.
-		<usetemplate ignoretext="Medien werden auf mehreren ausgewählten Flächen eingefügt." name="okcancelignore" notext="Abbrechen" yestext="OK"/>
-=======
-		Momentan sind mehrere Seiten ausgewählt. Wenn Sie fortfahren, werden einzelne Medien auf mehreren Seiten des Objektes dargestellt. Um die Medien auf einer einzigen Seite darzustellen, wählen Sie Textur auswählen und klicken Sie auf die gewünschte Seite. Danach klicken Sie Hinzufügen.
-		<usetemplate ignoretext="Die Medien werden auf mehrere ausgewählte Seiten übertragen" name="okcancelignore" notext="Abbrechen" yestext="OK"/>
->>>>>>> 109b79e9
-	</notification>
-	<notification name="WhiteListInvalidatesHomeUrl">
-		Wenn Sie diesen Eintrag zur Whitelist hinzufügen, dann wird die URL, 
-die Sie für diese Medien-Instanz festgelegt haben, ungültig. Dies ist nicht zulässig.
-Der Eintrag kann nicht zur Whitelist hinzugefügt werden.
-		<usetemplate name="okbutton" yestext="OK"/>
-	</notification>
-	<notification name="MustBeInParcel">
-		Sie müssen auf einer Landparzelle stehen, um ihren Landepunkt festzulegen.
-	</notification>
-	<notification name="PromptRecipientEmail">
-		Bitte geben Sie für den/die Empfänger eine gültige Email-Adresse ein.
-	</notification>
-	<notification name="PromptSelfEmail">
-		Geben Sie Ihre E-Mail-Adresse ein.
-	</notification>
-	<notification name="PromptMissingSubjMsg">
-		Foto mit Standardbetreff bzw. -nachricht als E-Mail versenden?
-		<usetemplate name="okcancelbuttons" notext="Abbrechen" yestext="OK"/>
-	</notification>
-	<notification name="ErrorProcessingSnapshot">
-		Fehler beim Verarbeiten der Fotodaten
-	</notification>
-	<notification name="ErrorEncodingSnapshot">
-		Fehler beim Erstellen des Fotos!
-	</notification>
-	<notification name="ErrorUploadingPostcard">
-		Ein Foto konnte aus folgendem Grund nicht gesendet werden: [REASON]
-	</notification>
-	<notification name="ErrorUploadingReportScreenshot">
-		Ein Report-Screenshot konnte aus folgendem Grund nicht hochgeladen werden: [REASON]
-	</notification>
-	<notification name="MustAgreeToLogIn">
-		Bevor Sie sich in [SECOND_LIFE] anmelden können, müssen Sie den Nutzungsbedingungen zustimmen.
-	</notification>
-	<notification name="CouldNotPutOnOutfit">
-		Outfit konnte nicht angezogen werden.
-Der Outfit-Ordner enthält keine Kleidung, Körperteile oder Anhänge.
-	</notification>
-	<notification name="CannotWearTrash">
-		Kleider oder Körperteile im Papierkorb können nicht getragen werden
-	</notification>
-	<notification name="MaxAttachmentsOnOutfit">
-		Objekt konnte nicht angehängt werden.
-Überschreitet die maximale Anzahl an Objekten [MAX_ATTACHMENTS], die angehängt werden können. Bitte nehmen Sie zunächst ein anderes Objekt ab.
-	</notification>
-	<notification name="CannotWearInfoNotComplete">
-		Sie können das Objekt nicht anziehen, weil es noch nicht geladen wurde. Warten Sie kurz und versuchen Sie es dann noch einmal.
-	</notification>
-	<notification name="MustHaveAccountToLogIn">
-		Hoppla! Da fehlt noch etwas.
-Geben Sie bitte den Vor- und den Nachnamen Ihres Avatars ein.
-
-Sie benötigen ein Benutzerkonto, um [SECOND_LIFE] betreten zu können. Möchten Sie jetzt ein Benutzerkonto anlegen?
-		<url name="url">
-			https://join.secondlife.com/index.php?lang=de-DE
-		</url>
-		<usetemplate name="okcancelbuttons" notext="Erneut versuchen" yestext="Neues Benutzerkonto anlegen"/>
-	</notification>
-	<notification name="AddClassified">
-		Anzeigen werden im Suchverzeichnis im Abschnitt „Anzeigen&quot; und auf [http://secondlife.com/community/classifieds secondlife.com] für eine Woche angezeigt.
-Füllen Sie Ihre Anzeige aus und klicken Sie auf &apos;Veröffentlichen...&apos;, um sie zum Verzeichnis hinzuzufügen.
-Sie werden gebeten, einen Preis zu bezahlen, wenn Sie auf &apos;Veröffentlichen&apos; klicken.
-Wenn Sie mehr bezahlen, erscheint Ihre Anzeige weiter oben in der Liste, ebenso wenn ein Benutzer nach Ihren Suchbegriffen sucht.
-		<usetemplate ignoretext="So wird eine neue Anzeige erstellt" name="okcancelignore" notext="Abbrechen" yestext="OK"/>
-	</notification>
-	<notification name="DeleteClassified">
-		Anzeige „[NAME]“ löschen?
-Gebühren werden nicht rückerstattet.
-		<usetemplate name="okcancelbuttons" notext="Abbrechen" yestext="OK"/>
-	</notification>
-	<notification name="DeleteMedia">
-<<<<<<< HEAD
-		Sie haben die mit dieser Fläche verknüpften Medien ausgewählt, um diese zu löschen.
-Möchten Sie fortfahren?
-=======
-		Sie haben sich entschieden, die Medien auf dieser Seite zu löschen.
-Sind Sie sicher, dass Sie fortfahren wollen?
->>>>>>> 109b79e9
-		<usetemplate ignoretext="Bestätigen, bevor ich Medien von einem Objekt entferne." name="okcancelignore" notext="Nein" yestext="Ja"/>
-	</notification>
-	<notification name="ClassifiedSave">
-		Änderung an Anzeige [NAME] speichern?
-		<usetemplate canceltext="Abbrechen" name="yesnocancelbuttons" notext="Nicht speichern" yestext="Speichern"/>
-	</notification>
-	<notification name="DeleteAvatarPick">
-		Auswahl [PICK] löschen?
-		<usetemplate name="okcancelbuttons" notext="Abbrechen" yestext="OK"/>
-	</notification>
-	<notification name="PromptGoToEventsPage">
-		Zur [SECOND_LIFE] Events-Webseite?
-		<url name="url">
-			http://secondlife.com/events/?lang=de-DE
-		</url>
-		<usetemplate name="okcancelbuttons" notext="Abbrechen" yestext="OK"/>
-	</notification>
-	<notification name="SelectProposalToView">
-		Wählen Sie ein Angebot zur Ansicht.
-	</notification>
-	<notification name="SelectHistoryItemToView">
-		Wählen Sie ein Element zur Ansicht.
-	</notification>
-	<notification name="ResetShowNextTimeDialogs">
-		Möchten Sie alle Popups wieder aktivieren, die Sie zuvor auf „Nicht mehr anzeigen“ gesetzt haben?
-		<usetemplate name="okcancelbuttons" notext="Abbrechen" yestext="OK"/>
-	</notification>
-	<notification name="SkipShowNextTimeDialogs">
-		Möchten Sie alle Popups, die übersprungen werden können, deaktivieren?
-		<usetemplate name="okcancelbuttons" notext="Abbrechen" yestext="OK"/>
-	</notification>
-	<notification name="CacheWillClear">
-		Der Cache wird nach einem Neustart von [APP_NAME] geleert.
-	</notification>
-	<notification name="CacheWillBeMoved">
-		Der Cache wird nach einem Neustart von [APP_NAME] verschoben.
-Hinweis: Der Cache wird dabei gelöscht/geleert.
-	</notification>
-	<notification name="ChangeConnectionPort">
-		Die Port-Einstellungen werden nach einem Neustart von [APP_NAME] wirksam.
-	</notification>
-	<notification name="ChangeSkin">
-		Die neue Benutzeroberfläche wird nach einem Neustart von [APP_NAME] angezeigt.
-	</notification>
-	<notification name="GoToAuctionPage">
-		Zur [SECOND_LIFE]-Webseite, um Auktionen anzuzeigen oder ein Gebot abzugeben?
-		<url name="url">
-			http://secondlife.com/auctions/auction-detail.php?id=[AUCTION_ID]
-		</url>
-		<usetemplate name="okcancelbuttons" notext="Abbrechen" yestext="OK"/>
-	</notification>
-	<notification name="SaveChanges">
-		Änderungen speichern?
-		<usetemplate canceltext="Abbrechen" name="yesnocancelbuttons" notext="Nicht speichern" yestext="Speichern"/>
-	</notification>
-	<notification name="GestureSaveFailedTooManySteps">
-		Speichern der Geste fehlgeschlagen.
-Die Geste besteht aus zu vielen Schritten.
-Löschen Sie einige Schritte und versuchen Sie es erneut.
-	</notification>
-	<notification name="GestureSaveFailedTryAgain">
-		Speichern der Geste fehlgeschlagen.  Warten Sie kurz und versuchen Sie es dann noch einmal.
-	</notification>
-	<notification name="GestureSaveFailedObjectNotFound">
-		Geste konnte nicht gespeichert werden, da das Objekt oder das zugehörige Objektinventar nicht gefunden wurden.
-Das Objekt ist möglicherweise außer Reichweite oder wurde gelöscht.
-	</notification>
-	<notification name="GestureSaveFailedReason">
-		Eine Geste konnte aus folgendem Grund nicht gespeichert werden: [REASON].  Speichern Sie die Geste bitte später.
-	</notification>
-	<notification name="SaveNotecardFailObjectNotFound">
-		Notizkarte konnte nicht gespeichert werden, da das Objekt oder das zugehörige Objektinventar nicht gefunden wurden.
-Das Objekt ist möglicherweise außer Reichweite oder wurde gelöscht.
-	</notification>
-	<notification name="SaveNotecardFailReason">
-		Eine Notizkarte konnte aus folgendem Grund nicht gespeichert werden: [REASON].  Speichern Sie die Notizkarte bitte später.
-	</notification>
-	<notification name="ScriptCannotUndo">
-		Es konnten nicht alle Änderungen in Ihrer Skriptversion rückgängig gemacht werden.
-Möchten Sie die letzte gespeicherte Version vom Server laden?
-(**Warnung** Dieser Vorgang kann nicht rückgängig gemacht werden.)
-		<usetemplate name="okcancelbuttons" notext="Abbrechen" yestext="OK"/>
-	</notification>
-	<notification name="SaveScriptFailReason">
-		Ein Skript konnte aus folgendem Grund nicht gespeichert werden: [REASON].  Speichern Sie das Skript bitte später.
-	</notification>
-	<notification name="SaveScriptFailObjectNotFound">
-		Skript konnte nicht gespeichert werden, weil das zugehörige Objekt nicht gefunden wurde.
-Das Objekt ist möglicherweise außer Reichweite oder wurde gelöscht.
-	</notification>
-	<notification name="SaveBytecodeFailReason">
-		Ein kompiliertes Skript konnte aus folgendem Grund nicht gespeichert werden: [REASON].  Speichern Sie das Skript bitte später.
-	</notification>
-	<notification name="StartRegionEmpty">
-		Sie haben keine Start-Region festgelegt.
-Bitte geben Sie den Namen der Region im Feld „Startposition“ ein oder wählen Sie „Mein letzter Standort“ oder „Mein Heimatort“ als Startposition aus.
-		<usetemplate name="okbutton" yestext="OK"/>
-	</notification>
-	<notification name="CouldNotStartStopScript">
-		Skript konnte nicht gestartet oder beendet werden, weil das zugehörige Objekt nicht gefunden wurde.
-Das Objekt ist möglicherweise außer Reichweite oder wurde gelöscht.
-	</notification>
-	<notification name="CannotDownloadFile">
-		Dateidownload nicht möglich
-	</notification>
-	<notification name="CannotWriteFile">
-		Datei [[FILE]] kann nicht geschrieben werden
-	</notification>
-	<notification name="UnsupportedHardware">
-		Achtung: Ihr System erfüllt nicht die Mindestanforderungen von [APP_NAME]. Dies kann eine schlechte Darstellungsleistung in [APP_NAME] zur Folge haben. Bei nicht unterstützten Systemkonfigurationen kann Ihnen unsere [SUPPORT_SITE] leider nicht helfen.
-
-MINDESTANF.
-Die Seite [_URL] für weitere Informationen öffnen?
-		<url name="url" option="0">
-			http://secondlife.com/support/sysreqs.php?lang=de
-		</url>
-		<usetemplate ignoretext="Meine Hardware wird nicht unterstützt" name="okcancelignore" notext="Nein" yestext="Ja"/>
-	</notification>
-	<notification name="UnknownGPU">
-		Ihr System verwendet eine uns zurzeit unbekannte Grafikkarte.
-Dies passiert dann, wenn die neue Hardware noch nicht mit [APP_NAME] getestet wurde.  [APP_NAME] wird wahrscheinlich korrekt ausgeführt werden, jedoch sollten Sie Ihre Grafikeinstellungen anpassen, um eine bessere Darstellung zu erzielen.
-(Ich &gt; Einstellungen &gt; Grafik).
-		<form name="form">
-			<ignore name="ignore" text="Meine Grafikkarte konnte nicht identifiziert werden."/>
-		</form>
-	</notification>
-	<notification name="DisplaySettingsNoShaders">
-		[APP_NAME] ist bei der Initialisierung der Grafiktreiber abgestürzt.
-Die Grafikqualität wird auf Niedrig gesetzt, um einige typische Treiberfehler zu vermeiden. Einige Grafikfunktionen werden ausgeschaltet.
-Wir empfehlen die Aktualisierung Ihrer Grafikkartentreiber.
-Sie können die Grafikqualität unter Einstellungen &gt; Grafik wieder erhöhen.
-	</notification>
-	<notification name="RegionNoTerraforming">
-		Die Region [REGION] erlaubt kein Terraforming.
-	</notification>
-	<notification name="CannotCopyWarning">
-		Sie sind nicht berechtigt, dieses Objekt zu kopieren und verlieren es aus Ihrem Inventar, wenn Sie es weggeben. Möchten Sie dieses Objekt anbieten?
-		<usetemplate name="okcancelbuttons" notext="Nein" yestext="Ja"/>
-	</notification>
-	<notification name="CannotGiveItem">
-		Inventarobjekt kann nicht übergeben werden.
-	</notification>
-	<notification name="TransactionCancelled">
-		Transaktion abgebrochen.
-	</notification>
-	<notification name="TooManyItems">
-		Es können maximal 42 Objekte auf einmal in das Inventar transferiert werden.
-	</notification>
-	<notification name="NoItems">
-		Sie sind nicht berechtigt, die ausgewählten Objekte zu kopieren.
-	</notification>
-	<notification name="CannotCopyCountItems">
-		Sie sind nicht berechtigt, [COUNT] der ausgewählten Objekte zu kopieren. Diese Objekte werden aus Ihrem Inventar gelöscht.
-Möchten Sie diese Objekte weggeben?
-		<usetemplate name="okcancelbuttons" notext="Nein" yestext="Ja"/>
-	</notification>
-	<notification name="CannotGiveCategory">
-		Sie sind nicht berechtigt, den ausgewählten Ordner zu kopieren.
-	</notification>
-	<notification name="FreezeAvatar">
-		Diesen Avatar einfrieren?
-Der Avatar wird außer Gefecht gesetzt und kann sich nicht mehr bewegen, chatten oder mit der Welt interagieren.
-		<usetemplate canceltext="Abbrechen" name="yesnocancelbuttons" notext="Auftauen" yestext="Einfrieren"/>
-	</notification>
-	<notification name="FreezeAvatarFullname">
-		[AVATAR_NAME] einfrieren?
-Der Avatar wird außer Gefecht gesetzt und kann sich nicht mehr bewegen, chatten oder mit der Welt interagieren.
-		<usetemplate canceltext="Abbrechen" name="yesnocancelbuttons" notext="Auftauen" yestext="Einfrieren"/>
-	</notification>
-	<notification name="EjectAvatarFullname">
-		[AVATAR_NAME] von Ihrem Land werfen?
-		<usetemplate canceltext="Abbrechen" name="yesnocancelbuttons" notext="Ausschließen und Verbannen" yestext="Ausschließen"/>
-	</notification>
-	<notification name="EjectAvatarNoBan">
-		Diesen Avatar aus Ihrem Land werfen?
-		<usetemplate name="okcancelbuttons" notext="Abbrechen" yestext="Hinauswerfen"/>
-	</notification>
-	<notification name="EjectAvatarFullnameNoBan">
-		[AVATAR_NAME] aus Ihrem Land werfen?
-		<usetemplate name="okcancelbuttons" notext="Abbrechen" yestext="Hinauswerfen"/>
-	</notification>
-	<notification name="EjectAvatarFromGroup">
-		Sie haben [AVATAR_NAME] aus der Gruppe [GROUP_NAME] geworfen.
-	</notification>
-	<notification name="AcquireErrorTooManyObjects">
-		FEHLER: Zu viele Objekte ausgewählt.
-	</notification>
-	<notification name="AcquireErrorObjectSpan">
-		FEHLER: Die Objekte überspannen mehrere Regionen.
-Verschieben Sie alle betreffenden Objekte in dieselbe Region.
-	</notification>
-	<notification name="PromptGoToCurrencyPage">
-		[EXTRA]
-
-[_URL] für Informationen zum Kauf von L$ öffnen?
-		<url name="url">
-			http://secondlife.com/app/currency/?lang=de-DE
-		</url>
-		<usetemplate name="okcancelbuttons" notext="Abbrechen" yestext="OK"/>
-	</notification>
-	<notification name="UnableToLinkObjects">
-		Verknüpfung dieser [COUNT] Objekte nicht möglich.
-Sie können maximal [MAX] Objekte verknüpfen.
-	</notification>
-	<notification name="CannotLinkIncompleteSet">
-		Sie können nur vollständige Objektsätze verknüpfen und Sie müssen mehr als ein Objekt auswählen.
-	</notification>
-	<notification name="CannotLinkModify">
-		Verknüpfung nicht möglich, da Sie nicht alle Objekte bearbeiten dürfen.
-
-Stellen Sie sicher, dass kein Objekt gesperrt ist und alle Objekte Ihnen gehören.
-	</notification>
-	<notification name="CannotLinkDifferentOwners">
-		Verknüpfung nicht möglich, da nicht alle Objekte denselben Eigentümer haben.
-
-Stellen Sie sicher, dass alle ausgewählten Objekte Ihnen gehören.
-	</notification>
-	<notification name="NoFileExtension">
-		Kein Dateityp für Datei: „[FILE]“
-
-Vergewissern Sie sich, dass die Datei den richtigen Dateityp hat.
-	</notification>
-	<notification name="InvalidFileExtension">
-		Ungültige Datei-Endung [EXTENSION]
-Erwartet wurde [VALIDS]
-		<usetemplate name="okbutton" yestext="OK"/>
-	</notification>
-	<notification name="CannotUploadSoundFile">
-		Sounddatei konnte nicht hochgeladen werden:
-[FILE]
-	</notification>
-	<notification name="SoundFileNotRIFF">
-		Die Datei ist anscheinend keine RIFF WAVE-Datei:
-[FILE]
-	</notification>
-	<notification name="SoundFileNotPCM">
-		Die Datei ist anscheinend keine PCM WAVE-Audiodatei:
-[FILE]
-	</notification>
-	<notification name="SoundFileInvalidChannelCount">
-		Die Datei hat eine ungültige Anzahl Tonkanäle (muss Mono oder Stereo sein):
-[FILE]
-	</notification>
-	<notification name="SoundFileInvalidSampleRate">
-		Die Sample-Rate dieser Datei wird nicht unterstützt (muss 44,1 K sein):
-[FILE]
-	</notification>
-	<notification name="SoundFileInvalidWordSize">
-		Die Word-Größe dieser Datei wird nicht unterstützt (muss 8 oder 16 Bit sein):
-[FILE]
-	</notification>
-	<notification name="SoundFileInvalidHeader">
-		„Daten“-Chunk in WAV-Header nicht gefunden:
-[FILE]
-	</notification>
-	<notification name="SoundFileInvalidTooLong">
-		Audiodatei ist zu lang (max. 10 Sekunden):
-[FILE]
-	</notification>
-	<notification name="ProblemWithFile">
-		Problem mit Datei [FILE]:
-
-[ERROR]
-	</notification>
-	<notification name="CannotOpenTemporarySoundFile">
-		Temporäre komprimierte Sounddatei konnte nicht geöffnet werden: [FILE]
-	</notification>
-	<notification name="UnknownVorbisEncodeFailure">
-		Unbekannter Vorbis-Kodierungsfehler in: [FILE]
-	</notification>
-	<notification name="CannotEncodeFile">
-		Datei konnte nicht kodiert werden: [FILE]
-	</notification>
-	<notification name="CorruptResourceFile">
-		Ressourcendatei beschädigt: [FILE]
-	</notification>
-	<notification name="UnknownResourceFileVersion">
-		Unbekannte Linden-Ressourcenversion in Datei: [FILE]
-	</notification>
-	<notification name="UnableToCreateOutputFile">
-		Ausgabedatei konnte nicht erstellt werden: [FILE]
-	</notification>
-	<notification name="DoNotSupportBulkAnimationUpload">
-		Der Mehrfach-Upload von Animationsdateien wird zurzeit von [APP_NAME] nicht unterstützt.
-	</notification>
-	<notification name="CannotUploadReason">
-		Datei [FILE] kann aus folgendem Grund nicht hochgeladen werden: [REASON]
-Bitte versuchen Sie es erneut.
-	</notification>
-	<notification name="LandmarkCreated">
-		„[LANDMARK_NAME]“ wurde zum Ordner „[FOLDER_NAME]“ hinzugefügt.
-	</notification>
-	<notification name="CannotCreateLandmarkNotOwner">
-		Sie können hier keine Landmarke erstellen, da der Landeigentümer dies verboten hat.
-	</notification>
-	<notification name="CannotRecompileSelectObjectsNoScripts">
-		„Rekompilieren“ nicht möglich.
-Objekt mit Skript wählen.
-	</notification>
-	<notification name="CannotRecompileSelectObjectsNoPermission">
-		„Rekompilieren“ nicht möglich.
-
-Wählen Sie Objekte mit Skripts, die Sie bearbeiten dürfen.
-	</notification>
-	<notification name="CannotResetSelectObjectsNoScripts">
-		„Zurücksetzen“ nicht möglich.
-
-Wählen Sie Objekte mit Skripts.
-	</notification>
-	<notification name="CannotResetSelectObjectsNoPermission">
-		„Zurücksetzen“ nicht möglich.
-
-Wählen Sie Objekte mit Skripts, die Sie bearbeiten dürfen.
-	</notification>
-	<notification name="CannotOpenScriptObjectNoMod">
-		Das Skript im Objekt kann nicht geöffnet werden, da keine Änderungs-Berechtigungen vorliegen.
-	</notification>
-	<notification name="CannotSetRunningSelectObjectsNoScripts">
-		„Ausführen“ von Skripts nicht möglich.
-
-Wählen Sie Objekte mit Skripts.
-	</notification>
-	<notification name="CannotSetRunningNotSelectObjectsNoScripts">
-		„Deaktivieren“ von Skripts nicht möglich.
-
-Wählen Sie Objekte mit Skripts.
-	</notification>
-	<notification name="NoFrontmostFloater">
-		Kein vorderster Floater zum Speichern.
-	</notification>
-	<notification name="SeachFilteredOnShortWords">
-		Ihre Suchanfrage wurde geändert.
-Zu kurze Begriffe wurden entfernt.
-
-Ihre Suchanfrage: [FINALQUERY]
-	</notification>
-	<notification name="SeachFilteredOnShortWordsEmpty">
-		Ihre Suchbegriffe sind zu kurz.
-Es wurde keine Suche durchgeführt.
-	</notification>
-	<notification name="CouldNotTeleportReason">
-		Teleport fehlgeschlagen.
-[REASON]
-	</notification>
-	<notification name="invalid_tport">
-		Bei der Bearbeitung Ihrer Teleport-Anfrage ist ein Problem aufgetreten. Sie müssen sich zum Teleportieren eventuell neu anmelden.
-Falls diese Meldung weiterhin angezeigt wird, wenden Sie sich bitte an [SUPPORT_SITE].
-	</notification>
-	<notification name="invalid_region_handoff">
-		Bei der Bearbeitung Ihres Regionswechsels ist ein Problem aufgetreten. Sie müssen eventuell neu anmelden, um die Region wechseln zu können.
-Falls diese Meldung weiterhin angezeigt wird, wenden Sie sich bitte an [SUPPORT_SITE].
-	</notification>
-	<notification name="blocked_tport">
-		Teleportieren ist zurzeit leider nicht möglich. Versuchen Sie es später noch einmal.
-Wenn der Teleport dann immer noch nicht funktioniert, melden Sie sich bitte ab und wieder an.
-	</notification>
-	<notification name="nolandmark_tport">
-		Das System konnte das Landmarken-Ziel nicht finden.
-	</notification>
-	<notification name="timeout_tport">
-		Das System konnte keine Teleport-Verbindung herstellen.
-Versuchen Sie es später noch einmal.
-	</notification>
-	<notification name="noaccess_tport">
-		Sie haben leider keinen Zugang zu diesem Teleport-Ziel.
-	</notification>
-	<notification name="missing_attach_tport">
-		Ihre Anhänge sind noch nicht eingetroffen. Warten Sie kurz oder melden Sie sich ab und wieder an, bevor Sie einen neuen Teleport-Versuch unternehmen.
-	</notification>
-	<notification name="too_many_uploads_tport">
-		Die Asset-Warteschlange in dieser Region ist zurzeit überlastet.
-Ihre Teleport-Anfrage kann nicht sofort bearbeitet werden. Versuchen Sie es in einigen Minuten erneut oder besuchen Sie eine weniger überfüllte Region.
-	</notification>
-	<notification name="expired_tport">
-		Das System konnte Ihre Teleport-Anfrage nicht rechtzeitig bearbeiten. Versuchen Sie es in einigen Minuten erneut.
-	</notification>
-	<notification name="expired_region_handoff">
-		Das System konnte Ihre Anfrage zum Regionswechsel nicht rechtzeitig bearbeiten. Versuchen Sie es in einigen Minuten erneut.
-	</notification>
-	<notification name="no_host">
-		Teleport-Ziel wurde nicht gefunden. Das Ziel ist entweder im Moment nicht verfügbar oder existiert nicht mehr. Versuchen Sie es in einigen Minuten erneut.
-	</notification>
-	<notification name="no_inventory_host">
-		Das Inventarsystem ist zurzeit nicht verfügbar.
-	</notification>
-	<notification name="CannotSetLandOwnerNothingSelected">
-		Landeigentümer kann nicht festgelegt werden:
-Keine Parzelle ausgewählt.
-	</notification>
-	<notification name="CannotSetLandOwnerMultipleRegions">
-		Eine erzwungene Landübertragung ist nicht möglich, da die Auswahl mehrere Regionen umfasst. Wählen Sie ein kleineres Gebiet und versuchen Sie es erneut.
-	</notification>
-	<notification name="ForceOwnerAuctionWarning">
-		Diese Parzelle steht zur Auktion. Eine zwangsweise Eigentumsübertragung beendet die Auktion und verärgert womöglich Einwohner, die bereits ein Gebot abgegeben haben. Eigentumsübertragung erzwingen?
-		<usetemplate name="okcancelbuttons" notext="Abbrechen" yestext="OK"/>
-	</notification>
-	<notification name="CannotContentifyNothingSelected">
-		Inhaltsidentifizierung nicht möglich:
-Keine Parzelle ausgewählt.
-	</notification>
-	<notification name="CannotContentifyNoRegion">
-		Inhaltsidentifizierung nicht möglich:
-Keine Region ausgewählt.
-	</notification>
-	<notification name="CannotReleaseLandNothingSelected">
-		Land kann nicht aufgegeben werden:
-Keine Parzelle ausgewählt.
-	</notification>
-	<notification name="CannotReleaseLandNoRegion">
-		Land kann nicht aufgegeben werden:
-Region nicht gefunden.
-	</notification>
-	<notification name="CannotBuyLandNothingSelected">
-		Land kann nicht gekauft werden:
-Keine Parzelle ausgewählt.
-	</notification>
-	<notification name="CannotBuyLandNoRegion">
-		Land kann nicht gekauft werden:
-Kann die Region nicht finden, in der sich dieses Land befindet.
-	</notification>
-	<notification name="CannotCloseFloaterBuyLand">
-		Das Fenster Land kaufen kann nicht geschlossen werden, bevor [APP_NAME] den Preis für diese Transaktion eingeschätzt hat.
-	</notification>
-	<notification name="CannotDeedLandNothingSelected">
-		Land kann nicht übertragen werden:
-Keine Parzelle ausgewählt.
-	</notification>
-	<notification name="CannotDeedLandNoGroup">
-		Land kann nicht übertragen werden:
-Keine Gruppe ausgewählt.
-	</notification>
-	<notification name="CannotDeedLandNoRegion">
-		Land kann nicht übertragen werden:
-Kann die Region nicht finden, in der sich dieses Land befindet.
-	</notification>
-	<notification name="CannotDeedLandMultipleSelected">
-		Land kann nicht übertragen werden:
-Mehrere Parzellen ausgewählt.
-
-Wählen Sie eine einzelne Parzelle.
-	</notification>
-	<notification name="ParcelCanPlayMedia">
-		Dieser Ort kann Streaming-Medien abspielen.
-Streaming-Medien erfordern eine schnelle Internet-Verbindung.
-
-Streaming-Medien abspielen, wenn verfügbar?
-(Sie können diese Option später unter „Einstellungen“ &gt; „Audio &amp; Video“ ändern.)
-		<usetemplate name="okcancelbuttons" notext="Deaktivieren" yestext="Medien wiedergeben"/>
-	</notification>
-	<notification name="CannotDeedLandWaitingForServer">
-		Land kann nicht übertragen werden:
-Warte auf Server für Eigentümerinformationen.
-
-Bitte versuchen Sie es erneut.
-	</notification>
-	<notification name="CannotDeedLandNoTransfer">
-		Land kann nicht übertragen werden:
-Die Region [REGION] erlaubt keine Landübertragung.
-	</notification>
-	<notification name="CannotReleaseLandWatingForServer">
-		Land kann nicht aufgegeben werden:
-Server muss Parzelleninformation aktualisieren.
-
-Versuchen Sie es in einigen Sekunden erneut.
-	</notification>
-	<notification name="CannotReleaseLandSelected">
-		Land kann nicht aufgegeben werden:
-Die ausgewählten Parzellen gehören Ihnen nicht.
-
-Wählen Sie eine einzelne Parzelle.
-	</notification>
-	<notification name="CannotReleaseLandDontOwn">
-		Land kann nicht aufgegeben werden:
-Ihnen fehlt die Berechtigung zur Freigabe dieser Parzelle.
-Parzellen, die Ihnen gehören, werden grün dargestellt.
-	</notification>
-	<notification name="CannotReleaseLandRegionNotFound">
-		Land kann nicht aufgegeben werden:
-Kann die Region nicht finden, in der sich dieses Land befindet.
-	</notification>
-	<notification name="CannotReleaseLandNoTransfer">
-		Land kann nicht aufgegeben werden:
-Die Region [REGION] erlaubt keine Landübertragung.
-	</notification>
-	<notification name="CannotReleaseLandPartialSelection">
-		Land kann nicht aufgegeben werden:
-Zum Freigeben müssen Sie eine ganze Parzelle auswählen.
-
-Wählen Sie eine ganze Parzelle oder teilen Sie Ihre Parzelle.
-	</notification>
-	<notification name="ReleaseLandWarning">
-		Sie sind im Begriff, [AREA] qm Land aufzugeben.
-Wenn Sie diese Parzelle aufgeben, wird sie ohne L$-Erstattung von Ihrem Landbesitz entfernt.
-
-Dieses Land aufgeben?
-		<usetemplate name="okcancelbuttons" notext="Abbrechen" yestext="OK"/>
-	</notification>
-	<notification name="CannotDivideLandNothingSelected">
-		Land kann nicht aufgeteilt werden:
-
-Keine Parzellen ausgewählt.
-	</notification>
-	<notification name="CannotDivideLandPartialSelection">
-		Land kann nicht aufgeteilt werden:
-
-Sie haben eine ganze Parzelle ausgewählt.
-Wählen Sie einen Parzellenabschnitt aus.
-	</notification>
-	<notification name="LandDivideWarning">
-		Wenn Sie dieses Land teilen, wird diese Parzelle in zwei geteilt, jede mit ihren eigenen Einstellungen. Einige dieser Einstellungen werden aufgrund dieses Vorgangs zurückgesetzt.
-
-Land teilen?
-		<usetemplate name="okcancelbuttons" notext="Abbrechen" yestext="OK"/>
-	</notification>
-	<notification name="CannotDivideLandNoRegion">
-		Land kann nicht aufgeteilt werden:
-Kann die Region nicht finden, in der sich dieses Land befindet.
-	</notification>
-	<notification name="CannotJoinLandNoRegion">
-		Land kann nicht zusammengelegt werden:
-Kann die Region nicht finden, in der sich dieses Land befindet.
-	</notification>
-	<notification name="CannotJoinLandNothingSelected">
-		Land kann nicht zusammengelegt werden:
-Keine Parzellen ausgewählt.
-	</notification>
-	<notification name="CannotJoinLandEntireParcelSelected">
-		Land kann nicht zusammengelegt werden:
-Sie haben nur eine Parzelle ausgewählt.
-
-Wählen Sie Land auf beiden Parzellen aus.
-	</notification>
-	<notification name="CannotJoinLandSelection">
-		Land kann nicht zusammengelegt werden:
-Sie müssen mehrere Parzellen auswählen.
-
-Wählen Sie Land auf beiden Parzellen aus.
-	</notification>
-	<notification name="JoinLandWarning">
-		Beim Zusammenlegen entsteht aus den vom Auswahlrechteck
-erfassten Parzellen eine große Parzelle.
-Sie müssen der neuen Parzelle einen Namen geben und ihre Optionen festlegen.
-
-Land zusammenlegen?
-		<usetemplate name="okcancelbuttons" notext="Abbrechen" yestext="OK"/>
-	</notification>
-	<notification name="ConfirmNotecardSave">
-		Um das Objekt kopieren oder anzeigen zu können, müssen Sie zuerst diese Notizkarte speichern. Notizkarte speichern?
-		<usetemplate name="okcancelbuttons" notext="Abbrechen" yestext="OK"/>
-	</notification>
-	<notification name="ConfirmItemCopy">
-		Dieses Objekt in Ihr Inventar kopieren?
-		<usetemplate name="okcancelbuttons" notext="Abbrechen" yestext="Kopieren"/>
-	</notification>
-	<notification name="ResolutionSwitchFail">
-		Auflösung konnte nicht auf [RESX] x [RESY] gesetzt werden
-	</notification>
-	<notification name="ErrorUndefinedGrasses">
-		Fehler: Nicht definierte Gräser: [SPECIES]
-	</notification>
-	<notification name="ErrorUndefinedTrees">
-		Fehler: Nicht definierte Bäume: [SPECIES]
-	</notification>
-	<notification name="CannotSaveWearableOutOfSpace">
-		„[NAME]“ konnte nicht in Kleidungsdatei gespeichert werden.  Geben Sie Speicherplatz auf dem Computer frei und speichern Sie das Kleidungsstück erneut.
-	</notification>
-	<notification name="CannotSaveToAssetStore">
-		[NAME] kann nicht in Zentral-Asset-Speicher geladen werden.
-Dies ist ein temporärer Fehler. Bitte passen Sie das Kleidungsstück in einigen Minuten noch einmal an und speichern Sie es erneut.
-	</notification>
-	<notification name="YouHaveBeenLoggedOut">
-		Sie wurden von [SECOND_LIFE] abgemeldet:
-            [MESSAGE]
-Klicken Sie auf „IM &amp; Chat anzeigen“, um vorhandene Nachrichten und Chat weiterhin anzuzeigen. Um [APP_NAME] zu schließen, auf „Beenden“ klicken.
-		<usetemplate name="okcancelbuttons" notext="Beenden" yestext="IM &amp; Chat anzeigen"/>
-	</notification>
-	<notification name="OnlyOfficerCanBuyLand">
-		Landkauf für Gruppe nicht möglich:
-Sie sind nicht berechtigt, Land für die aktive Gruppe zu kaufen.
-	</notification>
-	<notification label="Freund hinzufügen" name="AddFriend">
-		Freunde können sich gegenseitig die Berechtigung erteilen, sich auf der Karte zu verfolgen und Online-Status Benachrichtigungen zu empfangen.
-
-[NAME] Freundschaft anbieten?
-		<usetemplate name="okcancelbuttons" notext="Abbrechen" yestext="OK"/>
-	</notification>
-	<notification label="Freund hinzufügen" name="AddFriendWithMessage">
-		Freunde können sich gegenseitig die Berechtigung erteilen, sich auf der Karte zu verfolgen und Online-Status Benachrichtigungen zu empfangen.
-
-[NAME] Freundschaft anbieten?
-		<form name="form">
-			<input name="message">
-				Wollen wir Freunde sein?
-			</input>
-			<button name="Offer" text="OK"/>
-			<button name="Cancel" text="Abbrechen"/>
-		</form>
-	</notification>
-	<notification name="RemoveFromFriends">
-		Möchten Sie [FIRST_NAME] [LAST_NAME] aus Ihrer Freundesliste entfernen?
-		<usetemplate name="okcancelbuttons" notext="Abbrechen" yestext="OK"/>
-	</notification>
-	<notification name="RemoveMultipleFromFriends">
-		Möchten Sie mehrere Freunde aus Ihrer Freundesliste entfernen?
-		<usetemplate name="okcancelbuttons" notext="Abbrechen" yestext="OK"/>
-	</notification>
-	<notification name="GodDeleteAllScriptedPublicObjectsByUser">
-		Möchten Sie alle geskripteten Objekte von
-** [AVATAR_NAME] **
-auf allen anderen Ländern in diesem Sim löschen?
-		<usetemplate name="okcancelbuttons" notext="Abbrechen" yestext="OK"/>
-	</notification>
-	<notification name="GodDeleteAllScriptedObjectsByUser">
-		Möchten Sie ALLE geskripteten Objekte von
-** [AVATAR_NAME] **
-auf ALLEN LÄNDERN in diesem Sim LÖSCHEN?
-		<usetemplate name="okcancelbuttons" notext="Abbrechen" yestext="OK"/>
-	</notification>
-	<notification name="GodDeleteAllObjectsByUser">
-		Möchten Sie ALLE Objekte (einschließlich geskriptete) von
-** [AVATAR_NAME] **
-auf ALLEN LÄNDERN in diesem Sim LÖSCHEN?
-		<usetemplate name="okcancelbuttons" notext="Abbrechen" yestext="OK"/>
-	</notification>
-	<notification name="BlankClassifiedName">
-		Geben Sie einen Namen für die Anzeige ein.
-	</notification>
-	<notification name="MinClassifiedPrice">
-		Der Mindestbetrag für die Listung ist [MIN_PRICE] L$.
-
-Geben sie einen höheren Betrag ein.
-	</notification>
-	<notification name="ConfirmObjectDeleteLock">
-		Mindestens ein ausgewähltes Objekt ist gesperrt.
-
-Möchten Sie diese Objekte löschen?
-		<usetemplate name="okcancelbuttons" notext="Abbrechen" yestext="OK"/>
-	</notification>
-	<notification name="ConfirmObjectDeleteNoCopy">
-		Mindestens ein ausgewähltes Objekt kann nicht kopiert werden.
-
-Möchten Sie diese Objekte löschen?
-		<usetemplate name="okcancelbuttons" notext="Abbrechen" yestext="OK"/>
-	</notification>
-	<notification name="ConfirmObjectDeleteNoOwn">
-		Mindestens eines der ausgewählten Objekt gehört nicht Ihnen.
-
-Möchten Sie diese Objekte löschen?
-		<usetemplate name="okcancelbuttons" notext="Abbrechen" yestext="OK"/>
-	</notification>
-	<notification name="ConfirmObjectDeleteLockNoCopy">
-		Mindestens ein Objekt ist gesperrt.
-Mindestens ein Objekt kann nicht kopiert werden.
-
-Möchten Sie diese Objekte löschen?
-		<usetemplate name="okcancelbuttons" notext="Abbrechen" yestext="OK"/>
-	</notification>
-	<notification name="ConfirmObjectDeleteLockNoOwn">
-		Mindestens ein Objekt ist gesperrt.
-Mindestens ein Objekt gehört nicht Ihnen.
-
-Möchten Sie diese Objekte löschen?
-		<usetemplate name="okcancelbuttons" notext="Abbrechen" yestext="OK"/>
-	</notification>
-	<notification name="ConfirmObjectDeleteNoCopyNoOwn">
-		Mindestens ein Objekt kann nicht kopiert werden.
-Mindestens ein Objekt gehört nicht Ihnen.
-
-Möchten Sie diese Objekte löschen?
-		<usetemplate name="okcancelbuttons" notext="Abbrechen" yestext="OK"/>
-	</notification>
-	<notification name="ConfirmObjectDeleteLockNoCopyNoOwn">
-		Mindestens ein Objekt ist gesperrt.
-Mindestens ein Objekt kann nicht kopiert werden.
-Mindestens ein Objekt gehört nicht Ihnen.
-
-Möchten Sie diese Objekte löschen?
-		<usetemplate name="okcancelbuttons" notext="Abbrechen" yestext="OK"/>
-	</notification>
-	<notification name="ConfirmObjectTakeLock">
-		Mindestens ein Objekt ist gesperrt.
-
-Möchten Sie diese Objekte nehmen?
-		<usetemplate name="okcancelbuttons" notext="Abbrechen" yestext="OK"/>
-	</notification>
-	<notification name="ConfirmObjectTakeNoOwn">
-		Nicht alle Objekte, die Sie aufgenommen haben, gehören Ihnen.
-Wenn Sie fortfahren, werden die Rechte für den nächsten Eigentümer angewandt und Sie können die Objekte möglicherweise nicht bearbeiten oder kopieren.
-
-Möchten Sie diese Objekte nehmen?
-		<usetemplate name="okcancelbuttons" notext="Abbrechen" yestext="OK"/>
-	</notification>
-	<notification name="ConfirmObjectTakeLockNoOwn">
-		Mindestens ein Objekt ist gesperrt.
-Nicht alle Objekte, die Sie aufgenommen haben, gehören Ihnen.
-Wenn Sie fortfahren, werden die Rechte für den nächsten Eigentümer abgefragt und Sie können die Objekte möglicherweise nicht bearbeiten oder kopieren.
-Die aktuelle Auswahl können Sie jedoch aufnehmen.
-
-Möchten Sie diese Objekte nehmen?
-		<usetemplate name="okcancelbuttons" notext="Abbrechen" yestext="OK"/>
-	</notification>
-	<notification name="CantBuyLandAcrossMultipleRegions">
-		Landkauf nicht möglich, da die Auswahl mehrere Regionen umfasst.
-
-Wählen Sie ein kleineres Gebiet und versuchen Sie es erneut.
-	</notification>
-	<notification name="DeedLandToGroup">
-		Die Schenkung dieser Parzelle setzt voraus, dass die Gruppe über ausreichende Landnutzungsrechte verfügt.
-Dem Eigentümer wird der Kaufpreis für das Land nicht rückerstattet. Bei Verkauf der übertragenen Parzelle wird der Erlös zwischen den Gruppenmitgliedern aufgeteilt.
-
-Der Gruppe „[GROUP_NAME]“
- [AREA] m² Land schenken?
-		<usetemplate name="okcancelbuttons" notext="Abbrechen" yestext="OK"/>
-	</notification>
-	<notification name="DeedLandToGroupWithContribution">
-		Die Schenkung dieser Parzelle setzt voraus, dass die Gruppe über ausreichende Landnutzungsrechte verfügt.
-Die Schenkung beinhaltet eine Landübertragung an die Gruppe von „[FIRST_NAME] [LAST_NAME]“.
-Dem Eigentümer wird der Kaufpreis für das Land nicht rückerstattet. Bei Verkauf der übertragenen Parzelle wird der Erlös zwischen den Gruppenmitgliedern aufgeteilt.
-
-Der Gruppe „[GROUP_NAME]“
- [AREA] m² Land schenken?
-		<usetemplate name="okcancelbuttons" notext="Abbrechen" yestext="OK"/>
-	</notification>
-	<notification name="DisplaySetToSafe">
-		Es wurden sichere Anzeige-Einstellungen gewählt, da die Option -safe verwendet wurde.
-	</notification>
-	<notification name="DisplaySetToRecommended">
-		Es wurden die für Ihre Systemkonfiguration empfohlenen Anzeige-Einstellungen gewählt.
-	</notification>
-	<notification name="ErrorMessage">
-		[ERROR_MESSAGE]
-	</notification>
-	<notification name="AvatarMovedDesired">
-		Ihr gewünschter Zielort ist zurzeit nicht verfügbar.
-Sie wurden zur nächstgelegenen Region teleportiert.
-	</notification>
-	<notification name="AvatarMovedLast">
-		Ihr letzter Standort ist zurzeit nicht verfügbar.
-Sie wurden zur nächstgelegenen Region teleportiert.
-	</notification>
-	<notification name="AvatarMovedHome">
-		Ihr Heimatort ist zurzeit nicht verfügbar.
-Sie wurden zur nächstgelegenen Region teleportiert.
-Sie müssen eventuell einen neuen Heimatort festlegen.
-	</notification>
-	<notification name="ClothingLoading">
-		Ihre Kleidung wird noch heruntergeladen.
-Sie können [SECOND_LIFE] normal verwenden. Andere Benutzer können Sie korrekt dargestellt sehen.
-		<form name="form">
-			<ignore name="ignore" text="Das Herunterladen der Kleidung dauert lange"/>
-		</form>
-	</notification>
-	<notification name="FirstRun">
-		Installation von [APP_NAME] vollständig abgeschlossen.
-
-Falls Sie [SECOND_LIFE] zum ersten Mal verwenden, müssen Sie zuerst ein Konto erstellen, bevor Sie sich anmelden können.
-Zurück zu [http://join.secondlife.com secondlife.com], um ein neues Konto zu erstellen?
-		<usetemplate name="okcancelbuttons" notext="Weiter" yestext="Neues Konto..."/>
-	</notification>
-	<notification name="LoginPacketNeverReceived">
-		Es gibt Probleme mit der Verbindung. Möglicherweise besteht ein Problem mit Ihrer Internetverbindung oder dem [SECOND_LIFE_GRID].
-
-Überprüfen Sie Ihre Internetverbindung und versuchen Sie es dann erneut, oder klicken Sie auf Hilfe, um zu [SUPPORT_SITE] zu gelangen, oder klicken Sie auf Teleportieren, um nach Hause zu teleportieren.
-		<url name="url">
-			http://de.secondlife.com/support/
-		</url>
-		<form name="form">
-			<button name="OK" text="OK"/>
-			<button name="Help" text="Hilfe"/>
-			<button name="Teleport" text="Teleportieren"/>
-		</form>
-	</notification>
-	<notification name="WelcomeChooseSex">
-		Ihr Avatar erscheint jeden Moment.
-
-Benutzen Sie die Pfeiltasten, um sich fortzubewegen.
-Drücken Sie F1 für Hilfe oder für weitere Informationen über [SECOND_LIFE].
-Bitte wählen Sie einen männlichen oder weiblichen Avatar.
-Sie können sich später noch umentscheiden.
-		<usetemplate name="okcancelbuttons" notext="Weiblich" yestext="Männlich"/>
-	</notification>
-	<notification name="NotEnoughCurrency">
-		[NAME] [PRICE] L$  Sie haben nicht genügend L$, um diese Aktion auszuführen.
-	</notification>
-	<notification name="GrantedModifyRights">
-		[NAME] hat Ihnen die Erlaubnis erteilt, ihre/seine Objekte zu bearbeiten.
-	</notification>
-	<notification name="RevokedModifyRights">
-		Ihnen wurden die Änderungsrechte für die Objekte von [NAME] entzogen.
-	</notification>
-	<notification name="FlushMapVisibilityCaches">
-		Der Kartencache dieser Region wird geleert.
-Diese Aktion ist nur beim Debugging sinnvoll.
-(Auf dem Produktionssystem warten Sie einfach 5 Minuten. Die Karten werden nach erneuter Anmeldung automatisch aktualisiert.)
-		<usetemplate name="okcancelbuttons" notext="Abbrechen" yestext="OK"/>
-	</notification>
-	<notification name="BuyOneObjectOnly">
-		Sie können jeweils nur ein Objekt kaufen.  Wählen Sie ein einzelnes Objekt aus und versuchen Sie es erneut.
-	</notification>
-	<notification name="OnlyCopyContentsOfSingleItem">
-		Es kann nur jeweils der Inhalt von einem Objekt kopiert werden.
-Wählen Sie ein einzelnes Objekt aus und versuchen Sie es erneut.
-		<usetemplate name="okcancelbuttons" notext="Abbrechen" yestext="OK"/>
-	</notification>
-	<notification name="KickUsersFromRegion">
-		Alle Einwohner in dieser Region nach Hause teleportieren?
-		<usetemplate name="okcancelbuttons" notext="Abbrechen" yestext="OK"/>
-	</notification>
-	<notification name="EstateObjectReturn">
-		Möchten Sie wirklich alle Objekte zurückgeben, die [USER_NAME] gehören?
-		<usetemplate name="okcancelbuttons" notext="Abbrechen" yestext="OK"/>
-	</notification>
-	<notification name="InvalidTerrainBitDepth">
-		Die Regionstexturen konnten nicht festgelegt werden:
-Die Terraintextur [TEXTURE_NUM] hat eine ungültige Bit-Tiefe [TEXTURE_BIT_DEPTH].
-
-Ersetzen Sie die Textur [TEXTURE_NUM] mit einer Bilddatei von maximal 512x512 und 24 Bit und klicken Sie dann erneut auf „Übernehmen“.
-	</notification>
-	<notification name="InvalidTerrainSize">
-		Die Regionstexturen konnten nicht festgelegt werden:
-Die Terraintextur [TEXTURE_NUM] ist mit [TEXTURE_SIZE_X]x[TEXTURE_SIZE_Y] zu groß.
-
-Ersetzen Sie die Textur [TEXTURE_NUM] mit einer Bilddatei von maximal 512x512 und 24 Bit und klicken Sie dann erneut auf „Übernehmen“.
-	</notification>
-	<notification name="RawUploadStarted">
-		Hochladen gestartet. Je nach Verbindungsgeschwindigkeit kann der Vorgang bis zu 2 Minuten dauern.
-	</notification>
-	<notification name="ConfirmBakeTerrain">
-		Möchten Sie das aktuelle Terrain formen, es zum Mittelpunkt der oberen und unteren Terraingrenzen und zum Standard des „Zurücksetzen“-Tools machen?
-		<usetemplate name="okcancelbuttons" notext="Abbrechen" yestext="OK"/>
-	</notification>
-	<notification name="MaxAllowedAgentOnRegion">
-		Es sind maximal [MAX_AGENTS] zulässige Einwohner erlaubt.
-	</notification>
-	<notification name="MaxBannedAgentsOnRegion">
-		Es sind maximal [MAX_BANNED] verbannte Einwohner erlaubt.
-	</notification>
-	<notification name="MaxAgentOnRegionBatch">
-		Fehler beim Versuch, [NUM_ADDED] Agenten hinzuzufügen:
-Überschreitet den Grenzwert [MAX_AGENTS] [LIST_TYPE] um [NUM_EXCESS].
-	</notification>
-	<notification name="MaxAllowedGroupsOnRegion">
-		Es sind maximal [MAX_GROUPS] zulässige Gruppen erlaubt.
-		<usetemplate name="okcancelbuttons" notext="Abbrechen" yestext="Formen"/>
-	</notification>
-	<notification name="MaxManagersOnRegion">
-		Es sind maximal [MAX_MANAGER]  verbannte Einwohner erlaub.
-	</notification>
-	<notification name="OwnerCanNotBeDenied">
-		Der Eigentümer des Grundstücks kann nicht zur Liste der „Verbannten Einwohner“ hinzugefügt werden.
-	</notification>
-	<notification name="CanNotChangeAppearanceUntilLoaded">
-		Das Aussehen lässt sich erst ändern, wenn Kleider und Form/Gestalt geladen sind.
-	</notification>
-	<notification name="ClassifiedMustBeAlphanumeric">
-		Der Name der Anzeige muss mit einem Buchstaben von A bis Z oder einer Ziffer beginnen.  Satzzeichen sind nicht erlaubt.
-	</notification>
-	<notification name="CantSetBuyObject">
-		„Objekt kaufen“ nicht möglich, da das Objekt nicht zum Verkauf freigegeben ist.
-Geben Sie das Objekt zum Verkauf frei und versuchen Sie es erneut.
-	</notification>
-	<notification name="FinishedRawDownload">
-		Raw-Terrain-Datei wurde heruntergeladen nach:
-[DOWNLOAD_PATH].
-	</notification>
-	<notification name="DownloadWindowsMandatory">
-		Eine neue Version von [SUPPORT_SITE] ist verfügbar.
-[MESSAGE]
-Sie müssen das Update herunterladen, um [APP_NAME] weiter verwenden zu können.
-		<usetemplate name="okcancelbuttons" notext="Beenden" yestext="Herunterladen"/>
-	</notification>
-	<notification name="DownloadWindows">
-		Eine neue Version von [APP_NAME] ist verfügbar.
-[MESSAGE]
-Dieses Update ist nicht erforderlich, für bessere Leistung und Stabilität sollte es jedoch installiert werden.
-		<usetemplate name="okcancelbuttons" notext="Weiter" yestext="Herunterladen"/>
-	</notification>
-	<notification name="DownloadWindowsReleaseForDownload">
-		Eine neue Version von [APP_NAME] ist verfügbar.
-[MESSAGE]
-Dieses Update ist nicht erforderlich, für bessere Leistung und Stabilität sollte es jedoch installiert werden.
-		<usetemplate name="okcancelbuttons" notext="Weiter" yestext="Herunterladen"/>
-	</notification>
-	<notification name="DownloadLinuxMandatory">
-		Eine neue Version von [SUPPORT_SITE] ist verfügbar.
-[MESSAGE]
-Sie müssen das Update herunterladen, um [APP_NAME] weiter verwenden zu können.
-		<usetemplate name="okcancelbuttons" notext="Beenden" yestext="Herunterladen"/>
-	</notification>
-	<notification name="DownloadLinux">
-		Eine neue Version von [APP_NAME] ist verfügbar.
-[MESSAGE]
-Dieses Update ist nicht erforderlich, für bessere Leistung und Stabilität sollte es jedoch installiert werden.
-		<usetemplate name="okcancelbuttons" notext="Weiter" yestext="Herunterladen"/>
-	</notification>
-	<notification name="DownloadLinuxReleaseForDownload">
-		Eine neue Version von [APP_NAME] ist verfügbar.
-[MESSAGE]
-Dieses Update ist nicht erforderlich, für bessere Leistung und Stabilität sollte es jedoch installiert werden.
-		<usetemplate name="okcancelbuttons" notext="Weiter" yestext="Herunterladen"/>
-	</notification>
-	<notification name="DownloadMacMandatory">
-		Eine neue Version von [SUPPORT_SITE] ist verfügbar.
-[MESSAGE]
-Sie müssen das Update herunterladen, um [APP_NAME] weiter verwenden zu können.
-
-In Ihren Anwendungsordner herunterladen?
-		<usetemplate name="okcancelbuttons" notext="Beenden" yestext="Herunterladen"/>
-	</notification>
-	<notification name="DownloadMac">
-		Eine neue Version von [APP_NAME] ist verfügbar.
-[MESSAGE]
-Dieses Update ist nicht erforderlich, für bessere Leistung und Stabilität sollte es jedoch installiert werden.
-
-In Ihren Anwendungsordner herunterladen?
-		<usetemplate name="okcancelbuttons" notext="Weiter" yestext="Herunterladen"/>
-	</notification>
-	<notification name="DownloadMacReleaseForDownload">
-		Eine neue Version von [APP_NAME] ist verfügbar.
-[MESSAGE]
-Dieses Update ist nicht erforderlich, für bessere Leistung und Stabilität sollte es jedoch installiert werden.
-
-In Ihren Anwendungsordner herunterladen?
-		<usetemplate name="okcancelbuttons" notext="Weiter" yestext="Herunterladen"/>
-	</notification>
-	<notification name="DeedObjectToGroup">
-		Bei Übertragung dieses Objekts erhält die Gruppe:
-* An das Objekt bezahlte L$
-		<usetemplate ignoretext="Bestätigen, bevor ich ein Objekt an eine Gruppe übertrage" name="okcancelignore" notext="Abbrechen" yestext="Übertragung"/>
-	</notification>
-	<notification name="WebLaunchExternalTarget">
-		Möchten Sie Ihren Internetbrowser öffnen, um diesen Inhalt anzuzeigen?
-		<usetemplate ignoretext="Meinen Browser starten, um eine Webseite anzuzeigen" name="okcancelignore" notext="Abbrechen" yestext="OK"/>
-	</notification>
-	<notification name="WebLaunchJoinNow">
-		Möchten Sie Ihre [http://secondlife.com/account/ Startseite] aufrufen, um Ihr Konto zu verwalten?
-		<usetemplate ignoretext="Meinen Browser starten, um mein Konto zu verwalten" name="okcancelignore" notext="Abbrechen" yestext="OK"/>
-	</notification>
-	<notification name="WebLaunchSecurityIssues">
-		Informieren Sie sich im [SECOND_LIFE] Wiki, wie man Sicherheitsprobleme richtig meldet.
-		<usetemplate ignoretext="Meinen Browser starten, um anzuzeigen, wie ein Sicherheitsproblem gemeldet werden soll" name="okcancelignore" notext="Abbrechen" yestext="OK"/>
-	</notification>
-	<notification name="WebLaunchQAWiki">
-		Besuchen Sie das [SECOND_LIFE] QA-Wiki.
-		<usetemplate ignoretext="Meinen Browser starten, um das QA-Wiki anzuzeigen" name="okcancelignore" notext="Abbrechen" yestext="OK"/>
-	</notification>
-	<notification name="WebLaunchPublicIssue">
-		Im [SECOND_LIFE] Allgemeine-Fragen-Tracker können Sie Fehler und andere Probleme melden.
-		<usetemplate ignoretext="Meinen Browser starten, um die Datenbank für Fehler und Verbesserungsvorschläge anzuzeigen" name="okcancelignore" notext="Abbrechen" yestext="Gehe zu Seite"/>
-	</notification>
-	<notification name="WebLaunchSupportWiki">
-		Im offiziellen Linden-Blog finden Sie die neuesten Nachrichten und Informationen.
-		<usetemplate ignoretext="Meinen Browser starten, um das Blog anzuzeigen" name="okcancelignore" notext="Abbrechen" yestext="OK"/>
-	</notification>
-	<notification name="WebLaunchLSLGuide">
-		Möchten Sie den Scripting Guide öffnen?
-		<usetemplate ignoretext="Meinen Browser starten, um den Scripting Guide anzuzeigen" name="okcancelignore" notext="Abbrechen" yestext="OK"/>
-	</notification>
-	<notification name="WebLaunchLSLWiki">
-		Möchten Sie das LSL-Portal besuchen?
-		<usetemplate ignoretext="Meinen Browser starten, um das LSL-Portal anzuzeigen" name="okcancelignore" notext="Abbrechen" yestext="Gehe zu Seite"/>
-	</notification>
-	<notification name="ReturnToOwner">
-		Möchten Sie die ausgewählten Objekte an ihre Eigentümer zurückgeben? Transferierbare übertragene Objekte werden ihren früheren Eigentümern zurückgegeben.
-
-*WARNUNG* Nicht transferierbare übertragene Objekte werden dabei gelöscht!
-		<usetemplate ignoretext="Bestätigen, bevor Objekte an Ihre Eigentümer zurückgegeben werden" name="okcancelignore" notext="Abbrechen" yestext="OK"/>
-	</notification>
-	<notification name="GroupLeaveConfirmMember">
-		Sie sind Mitglied der Gruppe [GROUP].
-Diese Gruppe verlassen?
-		<usetemplate name="okcancelbuttons" notext="Abbrechen" yestext="OK"/>
-	</notification>
-	<notification name="ConfirmKick">
-		Möchten Sie WIRKLICH alle Benutzer aus dem Grid werfen?
-		<usetemplate name="okcancelbuttons" notext="Abbrechen" yestext="Alle Benutzer hinauswerfen"/>
-	</notification>
-	<notification name="MuteLinden">
-		Lindens können nicht ignoriert werden.
-		<usetemplate name="okbutton" yestext="OK"/>
-	</notification>
-	<notification name="CannotStartAuctionAlreadyForSale">
-		Eine Parzelle, die bereits zum Verkauf freigegeben ist, kann nicht versteigert werden.  Deaktivieren Sie den Landverkauf, wenn Sie das Land zur Versteigerung freigeben möchten.
-	</notification>
-	<notification label="Objekt nach Name ignorieren ist fehlgeschlagen" name="MuteByNameFailed">
-		Dieser Name wird bereits ignoriert.
-		<usetemplate name="okbutton" yestext="OK"/>
-	</notification>
-	<notification name="RemoveItemWarn">
-		Diese Aktion ist zwar erlaubt, aber beim Löschen von Inhalten wird das Objekt beschädigt. Möchten Sie dieses Element löschen?
-		<usetemplate name="okcancelbuttons" notext="Abbrechen" yestext="OK"/>
-	</notification>
-	<notification name="CantOfferCallingCard">
-		Sie können gerade keine Visitenkarte übergeben. Warten Sie kurz und versuchen Sie es dann noch einmal.
-		<usetemplate name="okbutton" yestext="OK"/>
-	</notification>
-	<notification name="CantOfferFriendship">
-		Sie können gerade keine Freundschaft anbieten. Warten Sie kurz und versuchen Sie es dann noch einmal.
-		<usetemplate name="okbutton" yestext="OK"/>
-	</notification>
-	<notification name="BusyModeSet">
-		Beschäftigt-Modus ist aktiviert.
-Chat und Instant Messages werden ausgeblendet. Instant Messages (Sofortnachrichten) erhalten Ihre Beschäftigt-Antwort. Alle Teleport-Angebote werden abgelehnt. Alle Inventar-Angebote werden in Ihren Papierkorb geschoben.
-		<usetemplate ignoretext="Ich ändere meinen Status zu Beschäftigt" name="okignore" yestext="OK"/>
-	</notification>
-	<notification name="JoinedTooManyGroupsMember">
-		Sie haben die maximale Anzahl an Gruppen erreicht. Bitte verlassen Sie eine andere Gruppe, um dieser beitreten zu können oder lehnen Sie das Angebot ab.
-[NAME]  hat Sie eingeladen, einer Gruppe beizutreten.
-[INVITE]
-		<usetemplate name="okcancelbuttons" notext="Ablehnen" yestext="Beitreten"/>
-	</notification>
-	<notification name="KickUser">
-		Beim Hinauswerfen dieses Benutzers welche Meldung anzeigen?
-		<form name="form">
-			<input name="message">
-				Sie wurden von einem Administrator abgemeldet.
-			</input>
-			<button name="OK" text="OK"/>
-			<button name="Cancel" text="Abbrechen"/>
-		</form>
-	</notification>
-	<notification name="KickAllUsers">
-		Beim Hinauswerfen aller Personen vom Grid welche Meldung anzeigen?
-		<form name="form">
-			<input name="message">
-				Sie wurden von einem Administrator abgemeldet.
-			</input>
-			<button name="OK" text="OK"/>
-			<button name="Cancel" text="Abbrechen"/>
-		</form>
-	</notification>
-	<notification name="FreezeUser">
-		Beim Einfrieren dieses Benutzers welche Meldung anzeigen?
-		<form name="form">
-			<input name="message">
-				Sie wurden eingefroren. Bewegen oder Chatten ist nicht mehr möglich. Ein Administrator wird sich über IM an Sie wenden
-			</input>
-			<button name="OK" text="OK"/>
-			<button name="Cancel" text="Abbrechen"/>
-		</form>
-	</notification>
-	<notification name="UnFreezeUser">
-		Beim Auftauen dieses Benutzers welche Meldung anzeigen?
-		<form name="form">
-			<input name="message">
-				Sie sind nicht mehr eingefroren.
-			</input>
-			<button name="OK" text="OK"/>
-			<button name="Cancel" text="Abbrechen"/>
-		</form>
-	</notification>
-	<notification name="OfferTeleport">
-		Teleport an Ihre Position mit der folgenden Meldung anbieten?
-		<form name="form">
-			<input name="message">
-				Triff mich in [REGION]
-			</input>
-			<button name="OK" text="OK"/>
-			<button name="Cancel" text="Abbrechen"/>
-		</form>
-	</notification>
-	<notification name="OfferTeleportFromGod">
-		Benutzer an Ihrem Standort herbeirufen?
-		<form name="form">
-			<input name="message">
-				Triff mich in [REGION]
-			</input>
-			<button name="OK" text="OK"/>
-			<button name="Cancel" text="Abbrechen"/>
-		</form>
-	</notification>
-	<notification name="TeleportFromLandmark">
-		Möchten Sie sich wirklich teleportieren?
-		<usetemplate ignoretext="Bestätigen, dass ich zu einer Landmarke teleportieren möchte" name="okcancelignore" notext="Abbrechen" yestext="Teleportieren"/>
-	</notification>
-	<notification name="TeleportToPick">
-		Nach [PICK] teleportieren?
-		<usetemplate ignoretext="Bestätigen, dass ich zu einer Position in Auswahl teleportieren möchte" name="okcancelignore" notext="Abbrechen" yestext="Teleportieren"/>
-	</notification>
-	<notification name="TeleportToClassified">
-		Zu [CLASSIFIED] teleportieren?
-		<usetemplate ignoretext="Bestätigen, dass ich zu einer Position in Anzeigen teleportieren möchte." name="okcancelignore" notext="Abbrechen" yestext="Teleportieren"/>
-	</notification>
-	<notification label="Nachricht an alle auf diesem Grundstück" name="MessageEstate">
-		Geben Sie eine kurze Nachricht ein, die an jede Person auf Ihrem Grundstück gesendet wird.
-		<form name="form">
-			<input name="message"/>
-			<button name="OK" text="OK"/>
-			<button name="Cancel" text="Abbrechen"/>
-		</form>
-	</notification>
-	<notification label="Linden-Grundstück ändern" name="ChangeLindenEstate">
-		Sie sind im Begriff, ein Grundstück in Linden-Besitz (Mainland, Teen-Raster, Orientierung usw.) zu verändern.
-
-Dies ist ÄUSSERST GEFÄHRLICH, da es grundlegende Auswirkungen auf das Benutzererlebnis hat.  Auf dem Mainland werden tausende Regionen geändert, was den Spaceserver stark belastet.
-
-Fortfahren?
-		<usetemplate name="okcancelbuttons" notext="Abbrechen" yestext="OK"/>
-	</notification>
-	<notification label="Zugang zu Linden-Grundstück ändern" name="ChangeLindenAccess">
-		Sie sind im Begriff, die Zugangsliste für ein Grundstück in Linden-Besitz (Mainland, Teen-Raster, Orientierung usw.) zu verändern.
-
-Dies ist GEFÄHRLICH und sollte nur erfolgen, um Objekte/L$ per Hack in und aus dem Raster zu entfernen.
-Tausende Regionen werden verändert und der Spaceserver wird dadurch stark belastet.
-		<usetemplate name="okcancelbuttons" notext="Abbrechen" yestext="OK"/>
-	</notification>
-	<notification label="Grundstück wählen" name="EstateAllowedAgentAdd">
-		Nur für dieses Grundstück oder für alle [ALL_ESTATES] zur Erlaubnisliste hinzufügen?
-		<usetemplate canceltext="Abbrechen" name="yesnocancelbuttons" notext="Alle Grundstücke" yestext="Dieses Grundstück"/>
-	</notification>
-	<notification label="Grundstück wählen" name="EstateAllowedAgentRemove">
-		Nur für dieses Grundstück oder für alle [ALL_ESTATES] von Erlaubnisliste entfernen?
-		<usetemplate canceltext="Abbrechen" name="yesnocancelbuttons" notext="Alle Grundstücke" yestext="Dieses Grundstück"/>
-	</notification>
-	<notification label="Grundstück wählen" name="EstateAllowedGroupAdd">
-		Nur für dieses Grundstück oder für alle [ALL_ESTATES] zur Gruppen-Erlaubnisliste hinzufügen?
-		<usetemplate canceltext="Abbrechen" name="yesnocancelbuttons" notext="Alle Grundstücke" yestext="Dieses Grundstück"/>
-	</notification>
-	<notification label="Grundstück wählen" name="EstateAllowedGroupRemove">
-		Nur für dieses Grundstück oder für alle [ALL_ESTATES] von Gruppen-Erlaubnisliste entfernen?
-		<usetemplate canceltext="Abbrechen" name="yesnocancelbuttons" notext="Alle Grundstücke" yestext="Dieses Grundstück"/>
-	</notification>
-	<notification label="Grundstück wählen" name="EstateBannedAgentAdd">
-		Zugang nur für dieses Grundstück oder für [ALL_ESTATES] verweigern?
-		<usetemplate canceltext="Abbrechen" name="yesnocancelbuttons" notext="Alle Grundstücke" yestext="Dieses Grundstück"/>
-	</notification>
-	<notification label="Grundstück wählen" name="EstateBannedAgentRemove">
-		Einwohner nur für dieses Grundstück oder für alle [ALL_ESTATES] von der Bannliste entfernen?
-		<usetemplate canceltext="Abbrechen" name="yesnocancelbuttons" notext="Alle Grundstücke" yestext="Dieses Grundstück"/>
-	</notification>
-	<notification label="Grundstück wählen" name="EstateManagerAdd">
-		Verwalter nur für dieses Grundstück oder für [ALL_ESTATES] festlegen?
-		<usetemplate canceltext="Abbrechen" name="yesnocancelbuttons" notext="Alle Grundstücke" yestext="Dieses Grundstück"/>
-	</notification>
-	<notification label="Grundstück wählen" name="EstateManagerRemove">
-		Verwalter nur für dieses Grundstück oder für [ALL_ESTATES] entfernen?
-		<usetemplate canceltext="Abbrechen" name="yesnocancelbuttons" notext="Alle Grundstücke" yestext="Dieses Grundstück"/>
-	</notification>
-	<notification label="Rauswurf bestätigen" name="EstateKickUser">
-		Benutzer [EVIL_USER] von diesem Grundstück werfen?
-		<usetemplate name="okcancelbuttons" notext="Abbrechen" yestext="OK"/>
-	</notification>
-	<notification name="EstateChangeCovenant">
-		Möchten Sie den Grundstücksvertrag wirklich ändern?
-		<usetemplate name="okcancelbuttons" notext="Abbrechen" yestext="OK"/>
-	</notification>
-	<notification name="RegionEntryAccessBlocked">
-		Sie dürfen diese Region aufgrund Ihrer Alterseinstufung nicht betreten. Der Grund hierfür ist möglicherweise, dass Sie nicht altersüberprüft sind.
-
-Bitte vergewissern Sie sich, dass Sie den aktuellsten Viewer installiert haben und besuchen Sie unsere Knowledgebase, um mehr über Regionen mit dieser Altereinstufung zu erfahren.
-		<usetemplate name="okbutton" yestext="OK"/>
-	</notification>
-	<notification name="RegionEntryAccessBlocked_KB">
-		Sie dürfen diese Region aufgrund Ihrer Alterseinstufung nicht betreten.
-
-Möchten Sie unsere Knowledgebase besuchen, um mehr Informationen über Altereinstufung zu erhalten?
-		<url name="url">
-			http://wiki.secondlife.com/wiki/Linden_Lab_Official:Maturity_ratings:_an_overview/de
-		</url>
-		<usetemplate ignoretext="Ich kann diese Region aufgrund der Alterseinstufung nicht betreten" name="okcancelignore" notext="Schließen" yestext="Zur Knowledgbase"/>
-	</notification>
-	<notification name="RegionEntryAccessBlocked_Notify">
-		Aufgrund Ihrer Alterseinstufung dürfen Sie diese Region nicht betreten.
-	</notification>
-	<notification name="RegionEntryAccessBlocked_Change">
-		Sie dürfen diese Region aufgrund der Einstellung Ihrer Alterseinstufung nicht betreten.
-
-Klicken Sie auf „Einstellung ändern“, um Ihre Einstellung für Altereinstufung sofort zu ändern und Zugang zu erhalten. Sie können ab sofort [REGIONMATURITY]-Inhalt suchen und auf diesen zugreifen. Falls Sie diese Einstellung später rückgängig machen möchten, gehen Sie zu Bearbeiten &gt; Einstellungen &gt; Allgemein.
-		<form name="form">
-			<button name="OK" text="Einstellung ändern"/>
-			<button name="Cancel" text="Schließen"/>
-			<ignore name="ignore" text="Meine Alterseinstufung lässt nicht zu, dass ich eine Region betrete."/>
-		</form>
-	</notification>
-	<notification name="LandClaimAccessBlocked">
-		Sie haben aufgrund Ihrer Alterseinstufung keinen Anspruch auf dieses Land. Der Grund hierfür ist möglicherweise, dass Sie nicht altersüberprüft sind.
-
-Bitte vergewissern Sie sich, dass Sie den aktuellsten Viewer installiert haben und besuchen Sie unsere Knowledgebase, um mehr über Regionen mit dieser Altereinstufung zu erfahren.
-		<usetemplate name="okbutton" yestext="OK"/>
-	</notification>
-	<notification name="LandClaimAccessBlocked_KB">
-		Sie haben aufgrund Ihrer Alterseinstufung keinen Anspruch auf dieses Land.
-
-Möchten Sie unsere Knowledgebase besuchen, um mehr Informationen über Altereinstufung zu erhalten?
-		<url name="url">
-			http://wiki.secondlife.com/wiki/Linden_Lab_Official:Maturity_ratings:_an_overview/de
-		</url>
-		<usetemplate ignoretext="Ich habe aufgrund der Alterseinstufung keinen Anspruch auf dieses Land" name="okcancelignore" notext="Schließen" yestext="Zur Knowledgbase"/>
-	</notification>
-	<notification name="LandClaimAccessBlocked_Notify">
-		Sie haben aufgrund Ihrer Alterseinstufung keinen Anspruch auf dieses Land.
-	</notification>
-	<notification name="LandClaimAccessBlocked_Change">
-		Sie haben aufgrund der Einstellung Ihrer Alterseinstufung keinen Anspruch auf dieses Land.
-
-Klicken Sie auf „Einstellung ändern“, um Ihre Einstellung für Altereinstufung sofort zu ändern und Zugang zu erhalten. Sie können ab sofort [REGIONMATURITY]-Inhalt suchen und auf diesen zugreifen. Falls Sie diese Einstellung später rückgängig machen möchten, gehen Sie zu Bearbeiten &gt; Einstellungen &gt; Allgemein.
-		<usetemplate ignoretext="Meine Alterseinstufung lässt nicht zu, dass ich auf Land Anspruch erhebe" name="okcancelignore" notext="Schließen" yestext="Einstellung ändern"/>
-	</notification>
-	<notification name="LandBuyAccessBlocked">
-		Sie können aufgrund Ihrer Alterseinstufung dieses Land nicht kaufen. Der Grund hierfür ist möglicherweise, dass Sie nicht altersüberprüft sind.
-
-Bitte vergewissern Sie sich, dass Sie den aktuellsten Viewer installiert haben und besuchen Sie unsere Knowledgebase, um mehr über Regionen mit dieser Altereinstufung zu erfahren.
-		<usetemplate name="okbutton" yestext="OK"/>
-	</notification>
-	<notification name="LandBuyAccessBlocked_KB">
-		Sie können aufgrund Ihrer Alterseinstufung dieses Land nicht kaufen.
-
-Möchten Sie unsere Knowledgebase besuchen, um mehr Informationen über Altereinstufung zu erhalten?
-		<url name="url">
-			http://wiki.secondlife.com/wiki/Linden_Lab_Official:Maturity_ratings:_an_overview/de
-		</url>
-		<usetemplate ignoretext="Ich kann aufgrund der Alterseinstufung dieses Land nicht kaufen" name="okcancelignore" notext="Schließen" yestext="Zur Knowledgbase"/>
-	</notification>
-	<notification name="LandBuyAccessBlocked_Notify">
-		Sie können aufgrund Ihrer Alterseinstufung dieses Land nicht kaufen.
-	</notification>
-	<notification name="LandBuyAccessBlocked_Change">
-		Sie können aufgrund Ihrer Einstellung für Alterseinstufung dieses Land nicht kaufen.
-
-Klicken Sie auf „Einstellung ändern“, um Ihre Einstellung für Altereinstufung sofort zu ändern und Zugang zu erhalten. Sie können ab sofort [REGIONMATURITY]-Inhalt suchen und auf diesen zugreifen. Falls Sie diese Einstellung später rückgängig machen möchten, gehen Sie zu Bearbeiten &gt; Einstellungen &gt; Allgemein.
-		<usetemplate ignoretext="Meine Alterseinstufung lässt nicht zu, dass ich Land kaufe" name="okcancelignore" notext="Schließen" yestext="Einstellung ändern"/>
-	</notification>
-	<notification name="TooManyPrimsSelected">
-		Zu viele Prims wurden ausgewählt.  Bitte wählen Sie höchstens [MAX_PRIM_COUNT] Prims aus und versuchen Sie es erneut.
-		<usetemplate name="okbutton" yestext="OK"/>
-	</notification>
-	<notification name="ProblemImportingEstateCovenant">
-		Problem beim Import des Grundstückvertrags.
-		<usetemplate name="okbutton" yestext="OK"/>
-	</notification>
-	<notification name="ProblemAddingEstateManager">
-		Es gibt Probleme beim Hinzufügen eines neuen Grundstücksverwalters.  Bei mindestens einem Grundstück ist die Verwalterliste voll.
-	</notification>
-	<notification name="ProblemAddingEstateGeneric">
-		Problem beim Hinzufügen zu dieser Grundstücksliste.  Bei mindestens einem Grundstück ist die Liste voll.
-	</notification>
-	<notification name="UnableToLoadNotecardAsset">
-		Notizkarten-Asset konnte nicht geladen werden.
-		<usetemplate name="okbutton" yestext="OK"/>
-	</notification>
-	<notification name="NotAllowedToViewNotecard">
-		Unzureichende Rechte, um die mit der angeforderten Asset-ID verbundene Notizkarte anzuzeigen.
-		<usetemplate name="okbutton" yestext="OK"/>
-	</notification>
-	<notification name="MissingNotecardAssetID">
-		Asset-ID für Notizkarte fehlt in Datenbank.
-		<usetemplate name="okbutton" yestext="OK"/>
-	</notification>
-	<notification name="PublishClassified">
-		Hinweis: Anzeigengebühren werden nicht zurückerstattet.
-
-Anzeige für [AMOUNT] L$ veröffentlichen?
-		<usetemplate name="okcancelbuttons" notext="Abbrechen" yestext="OK"/>
-	</notification>
-	<notification name="SetClassifiedMature">
-		Enthält diese Anzeige Mature-Inhalte?
-		<usetemplate canceltext="Abbrechen" name="yesnocancelbuttons" notext="Nein" yestext="Ja"/>
-	</notification>
-	<notification name="SetGroupMature">
-		Beschäftigt sich diese Gruppe mit Mature-Inhalten?
-		<usetemplate canceltext="Abbrechen" name="yesnocancelbuttons" notext="Nein" yestext="Ja"/>
-	</notification>
-	<notification label="Neustart bestätigen" name="ConfirmRestart">
-		Möchten Sie diese Region in 2 Minuten neu starten?
-		<usetemplate name="okcancelbuttons" notext="Abbrechen" yestext="OK"/>
-	</notification>
-	<notification label="Nachricht an alle in dieser Region" name="MessageRegion">
-		Geben Sie eine kurze Nachricht ein, die an jede Person in dieser Region gesendet wird.
-		<form name="form">
-			<input name="message"/>
-			<button name="OK" text="OK"/>
-			<button name="Cancel" text="Abbrechen"/>
-		</form>
-	</notification>
-	<notification label="Alterseinstufung der Region ändern" name="RegionMaturityChange">
-		Die Alterseinstufung dieser Region wurde aktualisiert.
-Es kann eine Weile dauern, bis sich die Änderung auf die Karte auswirkt.
-	</notification>
-	<notification label="Falsche Voice-Version" name="VoiceVersionMismatch">
-		Diese Version von [APP_NAME] ist mit der Voice-Chat-Funktion in dieser Region nicht kompatibel. Damit Voice-Chat funktioniert, müssen Sie [APP_NAME] aktualisieren.
-	</notification>
-	<notification label="Objekte können nicht gekauft werden" name="BuyObjectOneOwner">
-		Objekte können nicht von mehreren Eigentümern gleichzeitig gekauft werden.
-Wählen Sie ein einzelnes Objekt aus und versuchen Sie es erneut.
-	</notification>
-	<notification label="Inhalte können nicht gekauft werden" name="BuyContentsOneOnly">
-		Inhalte können jeweils nur für ein Objekt gekauft werden.
-Wählen Sie ein einzelnes Objekt aus und versuchen Sie es erneut.
-	</notification>
-	<notification label="Inhalte können nicht gekauft werden" name="BuyContentsOneOwner">
-		Objekte können nicht von mehreren Eigentümern gleichzeitig gekauft werden.
-Wählen Sie ein einzelnes Objekt aus und versuchen Sie es erneut.
-	</notification>
-	<notification name="BuyOriginal">
-		Von [OWNER] Originalobjekt für [PRICE] L$ kaufen?
-Sie werden der Eigentümer dieses Objekts.
-Sie können das Objekt:
- Bearbeiten: [MODIFYPERM]
- Kopieren: [COPYPERM]
- Verkaufen oder weggeben: [RESELLPERM]
-		<usetemplate name="okcancelbuttons" notext="Abbrechen" yestext="OK"/>
-	</notification>
-	<notification name="BuyOriginalNoOwner">
-		Originalobjekt für [PRICE] L$ kaufen?
-Sie werden der Eigentümer dieses Objekts.
-Sie können das Objekt:
- Bearbeiten: [MODIFYPERM]
- Kopieren: [COPYPERM]
- Verkaufen oder weggeben: [RESELLPERM]
-		<usetemplate name="okcancelbuttons" notext="Abbrechen" yestext="OK"/>
-	</notification>
-	<notification name="BuyCopy">
-		Von [OWNER] Kopie für [PRICE] L$ kaufen?
-Das Objekt wird in Ihr Inventar kopiert.
-Sie können das Objekt:
- Bearbeiten: [MODIFYPERM]
- Kopieren: [COPYPERM]
- Verkaufen oder weggeben: [RESELLPERM]
-		<usetemplate name="okcancelbuttons" notext="Abbrechen" yestext="OK"/>
-	</notification>
-	<notification name="BuyCopyNoOwner">
-		Kopie für [PRICE] L$ kaufen?
-Das Objekt wird in Ihr Inventar kopiert.
-Sie können das Objekt:
- Bearbeiten: [MODIFYPERM]
- Kopieren: [COPYPERM]
- Verkaufen oder weggeben: [RESELLPERM]
-		<usetemplate name="okcancelbuttons" notext="Abbrechen" yestext="OK"/>
-	</notification>
-	<notification name="BuyContents">
-		Von [OWNER] Inhalte für [PRICE] L$ kaufen?
-Die Inhalte werden in Ihr Inventar kopiert.
-		<usetemplate name="okcancelbuttons" notext="Abbrechen" yestext="OK"/>
-	</notification>
-	<notification name="BuyContentsNoOwner">
-		Inhalte für [PRICE] L$ kaufen?
-Die Inhalte werden in Ihr Inventar kopiert.
-		<usetemplate name="okcancelbuttons" notext="Abbrechen" yestext="OK"/>
-	</notification>
-	<notification name="ConfirmPurchase">
-		Transaktion:
-[ACTION]
-
-Möchten Sie diesen Kauf fortsetzen?
-		<usetemplate name="okcancelbuttons" notext="Abbrechen" yestext="OK"/>
-	</notification>
-	<notification name="ConfirmPurchasePassword">
-		Transaktion:
-[ACTION]
-
-Möchten Sie diesen Kauf fortsetzen?
-Geben Sie Ihr Kennwort erneut ein und klicken Sie auf OK.
-		<form name="form">
-			<input name="message"/>
-			<button name="ConfirmPurchase" text="OK"/>
-			<button name="Cancel" text="Abbrechen"/>
-		</form>
-	</notification>
-	<notification name="SetPickLocation">
-		Hinweis:
-Sie haben die Position dieser Auswahl aktualisiert, aber die anderen Daten behalten ihre ursprünglichen Werte.
-		<usetemplate name="okbutton" yestext="OK"/>
-	</notification>
-	<notification name="MoveInventoryFromObject">
-		Sie haben „nicht kopierfähige“ Inventarobjekte ausgewählt.
-Diese Objekte werden nicht kopiert, sondern in Ihr Inventar verschoben.
-
-Inventarobjekt(e) verschieben?
-		<usetemplate ignoretext="Warnhinweis anzeigen, bevor ich nicht kopierbare Artikel aus einem Objekt verschiebe" name="okcancelignore" notext="Abbrechen" yestext="OK"/>
-	</notification>
-	<notification name="MoveInventoryFromScriptedObject">
-		Sie haben „nicht kopierfähige“ Inventarobjekte ausgewählt.  Diese Objekte werden nicht kopiert, sondern in Ihr Inventar verschoben.
-Da es sich um ein geskriptetes Objekt handelt, geht die Skriptfunktion beim Verschieben in das Inventar möglicherweise verloren.
-
-Inventarobjekt(e) verschieben?
-		<usetemplate ignoretext="Warnhinweis anzeigen, bevor ich nicht-kopierbare Artikel verschiebe, die ein geskriptetes Objekt beschädigen können" name="okcancelignore" notext="Abbrechen" yestext="OK"/>
-	</notification>
-	<notification name="ClickActionNotPayable">
-		Achtung: Die Klickaktion „Objekt bezahlen&quot; wurde eingestellt. Diese funktioniert jedoch nicht, wenn ein Skript mit einer Geldtransaktion () hinzugefügt wird.
-		<form name="form">
-			<ignore name="ignore" text="I habe die Aktion „Objekt bezahlen&quot; eingestellt, während ich ein Objekt gebaut habe, dass kein Geld()-Skript enthält."/>
-		</form>
-	</notification>
-	<notification name="OpenObjectCannotCopy">
-		Sie haben keine Berechtigung zum Kopieren von Elementen in diesem Objekt.
-	</notification>
-	<notification name="WebLaunchAccountHistory">
-		Möchten Sie Ihre [http://secondlife.com/account/ Startseite] aufrufen, um Ihre Konto-Statistik anzuzeigen?
-		<usetemplate ignoretext="Meinen Browser starten, um meine Konto-Statistik anzuzeigen" name="okcancelignore" notext="Abbrechen" yestext="Gehe zu Seite"/>
-	</notification>
-	<notification name="ConfirmQuit">
-		Wirklich beenden?
-		<usetemplate ignoretext="Bestätigen, bevor Sitzung beendet wird" name="okcancelignore" notext="Nicht beenden" yestext="Beenden"/>
-	</notification>
-	<notification name="HelpReportAbuseEmailLL">
-		Mit dieser Funktion können Sie Verstöße gegen die [http://secondlife.com/corporate/tos.php Servicebedingungen (EN)] and [http://secondlife.com/corporate/cs.php Community-Standards] melden.
-
-Alle gemeldeten Verstöße werden bearbeitet. Sie können auf der Seite [http://secondlife.com/support/incidentreport.php Verstoßmeldungen] nachverfolgen, welche Verstoßmeldungen bearbeitet wurden.
-	</notification>
-	<notification name="HelpReportAbuseEmailEO">
-		WICHTIG: Diese Meldung wird an den Eigentümer der Region gesendet, in der Sie sich gerade befinden, nicht an Linden Lab.
-
-Als besonderen Service für Einwohner und Besucher übernimmt der Eigentümer dieser Region die Bearbeitung aller anfallenden Meldungen. Von diesem Standort aus eingereichte Meldungen werden nicht von Linden Lab bearbeitet.
-
-Der Eigentümer der Region bearbeitet Meldungen auf Grundlage der Richtlinien, die im für diese Region geltenden Grundstücksvertrag festgelegt sind.
-(Den Vertrag können Sie unter  &apos;Welt &apos;  &gt;  &apos;Land-Info &apos; einsehen.)
-
-Die Klärung des gemeldeten Verstoßes bezieht sich nur auf diese Region. Der Zugang für Einwohner zu anderen Bereichen von [SECOND_LIFE] wird durch das Resultat dieser Meldung nicht beeinträchtigt. Nur Linden Lab kann den Zugang zu [SECOND_LIFE] beschränken.
-	</notification>
-	<notification name="HelpReportAbuseSelectCategory">
-		Wählen Sie eine Missbrauchskategorie aus.
-Die Angabe einer Kategorie hilft uns bei der Bearbeitung des Berichts.
-	</notification>
-	<notification name="HelpReportAbuseAbuserNameEmpty">
-		Geben Sie den Namen des Täters ein.
-Eine genaue Angabe hilft uns, Fälle von Missbrauch zu ahnden.
-	</notification>
-	<notification name="HelpReportAbuseAbuserLocationEmpty">
-		Bitte geben Sie den Ort an, an dem der Missbrauch stattgefunden hat.
-Eine genaue Angabe hilft uns, Fälle von Missbrauch zu ahnden.
-	</notification>
-	<notification name="HelpReportAbuseSummaryEmpty">
-		Bitte geben Sie eine Zusammenfassung des Vorfalls ein.
-Eine genaue Zusammenfassung hilft uns, Fälle von Missbrauch zu ahnden.
-	</notification>
-	<notification name="HelpReportAbuseDetailsEmpty">
-		Bitte geben Sie eine ausführliche Beschreibung des Vorfalls ein.
-Eine möglichst genaue Beschreibung mit Namen und Einzelheiten hilft uns, Fälle von Missbrauch zu ahnden.
-	</notification>
-	<notification name="HelpReportAbuseContainsCopyright">
-		Sehr geehrte(r) Einwohner(in),
-
-Sie melden eine Urheberrechtsverletzung. Sind Sie wirklich sicher, dass Sie eine Verletzung des Urheberrechts melden möchten?
-
-1. Missbrauch melden. Wenn Sie der Meinung sind, ein Einwohner nutzt das Berechtigungssystem von [SECOND_LIFE] auf unerlaubte Weise zu seinem Vorteil aus, indem er zum Beispiel einen CopyBot oder ähnliche Kopiertools verwendet und damit eine Urheberrechtsverletzung begeht, können Sie diesen Missbrauch melden. Das Missbrauchsteam untersucht gemeldete Verstöße gegen die  [SECOND_LIFE] [http://secondlife.com/corporate/tos.php Servicebedingungen] oder [http://secondlife.com/corporate/cs.php Community-Standards] und verhängt entsprechende Maßnahmen. Das Missbrauchsteam ist jedoch nicht dafür zuständig, Inhalte aus der  [SECOND_LIFE]-Welt zu entfernen und reagiert auch nicht auf entsprechende Anfragen.
-
-2. Der DMCA oder das Entfernen von Inhalten. Sie können das Entfernen von Inhalten aus  [SECOND_LIFE] beantragen. Dazu MÜSSEN Sie eine Urheberrechtsverletzung gemäß den in unserer DMCA-Richtlinie unter  [http://secondlife.com/corporate/dmca.php] dargelegten Anweisungen einreichen.
-
-Wenn Sie mit der Missbrauchmeldung jetzt fortfahren möchten, schließen Sie bitte dieses Fenster und senden Sie Ihren Bericht ein.  Möglicherweise müssen Sie Kategorie „CopyBot oder Berechtigungs-Exploit“ auswählen.
-
-Vielen Dank,
-
-Linden Lab
-	</notification>
-	<notification name="FailedRequirementsCheck">
-		Die folgenden erforderlichen Komponenten fehlen in [FLOATER]:
-[COMPONENTS]
-	</notification>
-	<notification label="Vorhandenen Anhang ersetzen" name="ReplaceAttachment">
-		An dieser Körperstelle ist bereits ein Objekt angebracht.
-Möchten Sie es mit dem ausgewählten Objekt ersetzen?
-		<form name="form">
-			<ignore name="ignore" save_option="true" text="Einen bestehenden Anhang mit dem ausgewählten Artikel ersetzen"/>
-			<button ignore="Automatisch ersetzen" name="Yes" text="OK"/>
-			<button ignore="Nie ersetzen" name="No" text="Abbrechen"/>
-		</form>
-	</notification>
-	<notification label="Beschäftigt-Modus-Warnung" name="BusyModePay">
-		Sie sind im Beschäftigt-Modus, sodass Sie im Austausch für diese Zahlung keine Objekte erhalten können.
-
-Möchten Sie den Bechäftigt-Modus verlassen, bevor Sie diese Transaktion abschließen?
-		<form name="form">
-			<ignore name="ignore" save_option="true" text="Ich bin im Begriff eine Person oder ein Objekt zu bezahlen, während ich im Modus Beschäftigt bin."/>
-			<button ignore="Beschäftigt-Modus immer deaktivieren" name="Yes" text="OK"/>
-			<button ignore="Beschäftigt-Modus aktiviert lassen" name="No" text="Abbrechen"/>
-		</form>
-	</notification>
-	<notification name="ConfirmDeleteProtectedCategory">
-		Der Ordner „[FOLDERNAME]“ ist ein Systemordner. Das Löschen von Systemordnern kann zu instabiler Leistung führen.  Möchten Sie fortfahren?
-		<usetemplate ignoretext="Bestätigen, bevor ich einen Systemordner lösche." name="okcancelignore" notext="Abbrechen" yestext="OK"/>
-	</notification>
-	<notification name="ConfirmEmptyTrash">
-		Sind Sie sicher, dass Sie den Inhalt Ihres Papierkorbs löschen möchten?
-		<usetemplate ignoretext="Bestätigen, bevor der Ordner Papierkorb im Inventar geleert wird" name="okcancelignore" notext="Abbrechen" yestext="OK"/>
-	</notification>
-	<notification name="ConfirmClearBrowserCache">
-		Sind Sie sicher, dass Sie Ihren Reise-, Internet- und Suchverlauf löschen möchten?
-		<usetemplate name="okcancelbuttons" notext="Abbrechen" yestext="OK"/>
-	</notification>
-	<notification name="ConfirmClearCookies">
-		Sind Sie sicher, dass Sie Ihre Cookies löschen möchten?
-		<usetemplate name="okcancelbuttons" notext="Abbrechen" yestext="Ja"/>
-	</notification>
-	<notification name="ConfirmClearMediaUrlList">
-		Die Liste mit gespeicherten URLs wirklich löschen?
-		<usetemplate name="okcancelbuttons" notext="Abbrechen" yestext="Ja"/>
-	</notification>
-	<notification name="ConfirmEmptyLostAndFound">
-		Sind Sie sicher, dass Sie den Inhalt Ihres Ordners Fundbüro löschen möchten?
-		<usetemplate ignoretext="Bestätigen, bevor der Ordner Fundbüro im Inventar geleert wird" name="okcancelignore" notext="Nein" yestext="Ja"/>
-	</notification>
-	<notification name="CopySLURL">
-		Die folgende SLurl wurde in die Zwischenablage kopiert:
- [SLURL]
-
-Von einer Webseite zu diesem Formular linken, um anderen leichten Zugang zu dieser Position zu ermöglichen. Oder versuchen Sie es selbst: kopieren Sie die SLurl in die Adressleiste eines Webbrowsers.
-		<form name="form">
-			<ignore name="ignore" text="Slurl wurde in meine Zwischenablage kopiert"/>
-		</form>
-	</notification>
-	<notification name="WLSavePresetAlert">
-		Die gespeicherte Voreinstellung überschreiben?
-		<usetemplate name="okcancelbuttons" notext="Nein" yestext="Ja"/>
-	</notification>
-	<notification name="WLDeletePresetAlert">
-		[SKY] löschen?
-		<usetemplate name="okcancelbuttons" notext="Nein" yestext="Ja"/>
-	</notification>
-	<notification name="WLNoEditDefault">
-		Standardvoreinstellungen können nicht bearbeitet oder gelöscht werden.
-	</notification>
-	<notification name="WLMissingSky">
-		Diese Tageszyklusdatei verweist auf eine fehlende Himmel-Datei: [SKY].
-	</notification>
-	<notification name="PPSaveEffectAlert">
-		Post-Processing-Effekt bereits vorhanden. Möchten Sie ihn überschreiben?
-		<usetemplate name="okcancelbuttons" notext="Nein" yestext="Ja"/>
-	</notification>
-	<notification name="NewSkyPreset">
-		Wählen Sie einen Namen für den neuen Himmel.
-		<form name="form">
-			<input name="message">
-				Neue Voreinstellung
-			</input>
-			<button name="OK" text="OK"/>
-			<button name="Cancel" text="Abbrechen"/>
-		</form>
-	</notification>
-	<notification name="ExistsSkyPresetAlert">
-		Voreinstellung bereits vorhanden!
-	</notification>
-	<notification name="NewWaterPreset">
-		Wählen Sie einen Namen für die neue Wasservoreinstellung.
-		<form name="form">
-			<input name="message">
-				Neue Voreinstellung
-			</input>
-			<button name="OK" text="OK"/>
-			<button name="Cancel" text="Abbrechen"/>
-		</form>
-	</notification>
-	<notification name="ExistsWaterPresetAlert">
-		Voreinstellung bereits vorhanden!
-	</notification>
-	<notification name="WaterNoEditDefault">
-		Standardvoreinstellungen können nicht bearbeitet oder gelöscht werden.
-	</notification>
-	<notification name="ChatterBoxSessionStartError">
-		Neue Chat-Sitzung mit [RECIPIENT] konnte nicht gestartet werden.
-[REASON]
-		<usetemplate name="okbutton" yestext="OK"/>
-	</notification>
-	<notification name="ChatterBoxSessionEventError">
-		[EVENT]
-[REASON]
-		<usetemplate name="okbutton" yestext="OK"/>
-	</notification>
-	<notification name="ForceCloseChatterBoxSession">
-		Ihre Chat-Sitzung mit [NAME] muss beendet werden.
-[REASON]
-		<usetemplate name="okbutton" yestext="OK"/>
-	</notification>
-	<notification name="Cannot_Purchase_an_Attachment">
-		Sie können kein Objekt kaufen, während es angehängt ist.
-	</notification>
-	<notification label="Info zur Abfrage der Abbucherlaubnis" name="DebitPermissionDetails">
-		Wenn Sie dieser Anfrage zustimmen, erhält das Skript die Erlaubnis, regelmäßig Linden-Dollar (L$) von Ihrem Konto abzubuchen. Diese Erlaubnis kann nur zurückgezogen werden, wenn der Eigentümer das Objekt löscht oder die Skripts in dem Objekt zurücksetzt.
-		<usetemplate name="okbutton" yestext="OK"/>
-	</notification>
-	<notification name="AutoWearNewClothing">
-		Möchten Sie das neu erstellte Kleidungsstück automatisch anziehen?
-		<usetemplate ignoretext="Die Kleidung, die während dem Bearbeiten meines Aussehens erstellt wird, sofort anziehen" name="okcancelignore" notext="Nein" yestext="Ja"/>
-	</notification>
-	<notification name="NotAgeVerified">
-		Sie müssen altersüberprüft sein, um diesen Bereich betreten zu können.  Möchten Sie auf der [SECOND_LIFE]-Webseite Ihr Alter verifizieren lassen?
-
-[_URL]
-		<url name="url" option="0">
-			https://secondlife.com/account/verification.php?lang=de
-		</url>
-		<usetemplate ignoretext="Ich habe mein Alter nicht verifizieren lassen" name="okcancelignore" notext="Nein" yestext="Ja"/>
-	</notification>
-	<notification name="Cannot enter parcel: no payment info on file">
-		Um diesen Bereich besuchen zu können, müssen Ihre Zahlungsinformationen gespeichert sein.  Möchten Sie diese Einstellung auf der [SECOND_LIFE]-Webseite einrichten?
-
-[_URL]
-		<url name="url" option="0">
-			https://secondlife.com/account/index.php?lang=de
-		</url>
-		<usetemplate ignoretext="Meine Zahlungsinformation ist nicht gespeichert" name="okcancelignore" notext="Nein" yestext="Ja"/>
-	</notification>
-	<notification name="MissingString">
-		Der String „[STRING_NAME]“ fehlt in strings.xml
-	</notification>
-	<notification name="SystemMessageTip">
-		[MESSAGE]
-	</notification>
-	<notification name="Cancelled">
-		Abgebrochen
-	</notification>
-	<notification name="CancelledSit">
-		Sitzen beendet
-	</notification>
-	<notification name="CancelledAttach">
-		Anhängen abgebrochen
-	</notification>
-	<notification name="ReplacedMissingWearable">
-		Fehlende(s) Kleidung/Körperteil mit Standard ersetzt.
-	</notification>
-	<notification name="GroupNotice">
-		Betreff: [SUBJECT], Nachricht: [MESSAGE]
-	</notification>
-	<notification name="FriendOnline">
-		[FIRST] [LAST] ist online
-	</notification>
-	<notification name="FriendOffline">
-		[FIRST] [LAST] ist offline
-	</notification>
-	<notification name="AddSelfFriend">
-		Obwohl Sie ein sehr netter Mensch sind, können Sie sich nicht selbst als Freund hinzufügen.
-	</notification>
-	<notification name="UploadingAuctionSnapshot">
-		In-Welt- und Website-Fotos werden hochgeladen...
-(Dauert ca. 5 Minuten.)
-	</notification>
-	<notification name="UploadPayment">
-		Sie haben für das Hochladen [AMOUNT] L$ bezahlt.
-	</notification>
-	<notification name="UploadWebSnapshotDone">
-		Das Website-Foto wurde hochgeladen.
-	</notification>
-	<notification name="UploadSnapshotDone">
-		In-Welt-Foto hochgeladen
-	</notification>
-	<notification name="TerrainDownloaded">
-		Terrain.raw heruntergeladen
-	</notification>
-	<notification name="GestureMissing">
-		Hmm. Geste [NAME] fehlt in Datenbank.
-	</notification>
-	<notification name="UnableToLoadGesture">
-		Geste [NAME] konnte nicht geladen werden.
-Bitte versuchen Sie es erneut.
-	</notification>
-	<notification name="LandmarkMissing">
-		Landmarke fehlt in Datenbank.
-	</notification>
-	<notification name="UnableToLoadLandmark">
-		Landmarke konnte nicht geladen werden.  Bitte versuchen Sie es erneut.
-	</notification>
-	<notification name="CapsKeyOn">
-		Die Umschalttaste ist aktiv.
-Dies kann die Eingabe Ihres Passworts beeinflussen.
-	</notification>
-	<notification name="NotecardMissing">
-		Notizkarte fehlt in Datenbank.
-	</notification>
-	<notification name="NotecardNoPermissions">
-		Ihnen fehlt die Berechtigung zur Anzeige dieser Notizkarte.
-	</notification>
-	<notification name="RezItemNoPermissions">
-		Keine Berechtigung zum Rezzen von Objekten.
-	</notification>
-	<notification name="UnableToLoadNotecard">
-		Notizkarten-Asset konnte nicht geladen werden.
-	</notification>
-	<notification name="ScriptMissing">
-		Skript fehlt in Datenbank.
-	</notification>
-	<notification name="ScriptNoPermissions">
-		Unzureichende Rechte zur Anzeige des Skripts.
-	</notification>
-	<notification name="UnableToLoadScript">
-		Skript konnte nicht geladen werden.  Bitte versuchen Sie es erneut.
-	</notification>
-	<notification name="IncompleteInventory">
-		Die von Ihnen angebotenen Inhalte sind noch nicht vollständig lokal verfügbar. Warten Sie kurz und wiederholen Sie dann das Angebot.
-	</notification>
-	<notification name="CannotModifyProtectedCategories">
-		Geschützte Kategorien können nicht geändert werden.
-	</notification>
-	<notification name="CannotRemoveProtectedCategories">
-		Geschützte Kategorien können nicht entfernt werden.
-	</notification>
-	<notification name="OfferedCard">
-		Sie haben [FIRST] [LAST] eine Visitenkarte angeboten.
-	</notification>
-	<notification name="UnableToBuyWhileDownloading">
-		Kauf nicht möglich. Objektdaten werden noch geladen.
-Bitte versuchen Sie es erneut.
-	</notification>
-	<notification name="UnableToLinkWhileDownloading">
-		Verknüpfung nicht möglich. Objektdaten werden noch geladen.
-Bitte versuchen Sie es erneut.
-	</notification>
-	<notification name="CannotBuyObjectsFromDifferentOwners">
-		Sie können nur von einem Eigentümer auf einmal Objekte kaufen.
-Wählen Sie ein einzelnes Objekt aus.
-	</notification>
-	<notification name="ObjectNotForSale">
-		Dieses Objekt wird nicht verkauft.
-	</notification>
-	<notification name="EnteringGodMode">
-		Gott-Modus aktiviert, Level [LEVEL]
-	</notification>
-	<notification name="LeavingGodMode">
-		Gott-Modus wird nun de-aktiviert, Level [LEVEL]
-	</notification>
-	<notification name="CopyFailed">
-		Ihnen fehlt die Berechtigung zum Kopieren.
-	</notification>
-	<notification name="InventoryAccepted">
-		[NAME] hat Ihr Inventarangebot erhalten.
-	</notification>
-	<notification name="InventoryDeclined">
-		[NAME] hat Ihr Inventarangebot abgelehnt.
-	</notification>
-	<notification name="ObjectMessage">
-		[NAME]: [MESSAGE]
-	</notification>
-	<notification name="CallingCardAccepted">
-		Ihre Visitenkarte wurde akzeptiert.
-	</notification>
-	<notification name="CallingCardDeclined">
-		Ihre Visitenkarte wurde abgelehnt.
-	</notification>
-	<notification name="TeleportToLandmark">
-		Sie können an Positionen wie „[NAME]“ teleportieren, wenn Sie rechts in Ihrem Bildschirm die Tafel „Orte“ öffnen und dann die Registerkarte „Landmarken“ auswählen.
-Klicken Sie auf eine Landmarke, um diese auszuwählen. Klicken Sie anschließend auf „Teleport“ unten in der Konsole.
-(Sie können auch auf die Landmarke doppelt klicken oder mit rechts auf die Landmarke klicken und dann „Teleport“ auswählen).
-	</notification>
-	<notification name="TeleportToPerson">
-		Sie können Einwohner wie „[NAME]“ kontaktieren, wenn Sie die Tafel „Leute“ auf der rechten Seite Ihres Bildschirms öffnen.
-Wählen Sie den Einwohner aus der Liste aus und klicken Sie unten auf „IM“.
-(Sie können auch auf den Namen doppelt klicken oder mit rechts auf den Namen klicken und dann „IM“ auswählen).
-	</notification>
-	<notification name="CantSelectLandFromMultipleRegions">
-		Land kann nicht über Servergrenzen hinweg ausgewählt werden.
-Wählen Sie eine kleinere Landfläche.
-	</notification>
-	<notification name="SearchWordBanned">
-		Einige Begriffe in Ihrer Suchanfrage wurden ausgeschlossen, aufgrund von in den Community Standards definierten Inhaltsbeschränkungen.
-	</notification>
-	<notification name="NoContentToSearch">
-		Bitte wählen Sie mindestens eine Inhaltsart für die Suche aus (PG, Mature oder Adult).
-	</notification>
-	<notification name="GroupVote">
-		[NAME] hat eine Abstimmung vorgeschlagen über:
-[MESSAGE]
-		<form name="form">
-			<button name="VoteNow" text="Abstimmen"/>
-			<button name="Later" text="Später"/>
-		</form>
-	</notification>
-	<notification name="SystemMessage">
-		[MESSAGE]
-	</notification>
-	<notification name="EventNotification">
-		Event-Benachrichtigung:
-
-[NAME]
-[DATE]
-		<form name="form">
-			<button name="Teleport" text="Teleportieren"/>
-			<button name="Description" text="Beschreibung"/>
-			<button name="Cancel" text="Abbrechen"/>
-		</form>
-	</notification>
-	<notification name="TransferObjectsHighlighted">
-		Alle Objekte auf dieser Parzelle, die an den Käufer der Parzelle übertragen werden, sind jetzt markiert.
-
-* Übertragene Bäume und Gräser sind nicht markiert.
-		<form name="form">
-			<button name="Done" text="Fertig"/>
-		</form>
-	</notification>
-	<notification name="DeactivatedGesturesTrigger">
-		Gesten mit demselben Trigger wurden deaktiviert:
-[NAMES]
-	</notification>
-	<notification name="NoQuickTime">
-		AppleQuickTime ist auf Ihrem System anscheinend nicht installiert.
-Laden Sie QuickTime von der [http://www.apple.com/quicktime QuickTime-Webseite]  herunter, um auf Parzellen, die diese Funktion unterstützen, Streaming-Inhalte wiederzugeben.
-	</notification>
-	<notification name="NoPlugin">
-		Es wurde kein Medien-Plugin gefunden, das &quot;[MIME_TYPE]&quot; ausführen kann.  Medien dieses Dateityps sind nicht verfügbar.
-	</notification>
-	<notification name="MediaPluginFailed">
-		Bei folgendem Plugin ist ein Fehler aufgetreten:
-    [PLUGIN]
-
-Bitte installieren Sie das Plugin erneut. Falls weiterhin Problem auftreten, kontaktieren Sie bitte den Hersteller.
-		<form name="form">
-			<ignore name="ignore" text="Ein Plugin kann nicht ausgeführt werden"/>
-		</form>
-	</notification>
-	<notification name="OwnedObjectsReturned">
-		Ihre Objekte auf der ausgewählten Parzelle wurden in Ihr Inventar transferiert.
-	</notification>
-	<notification name="OtherObjectsReturned">
-		Die Objekte von [FIRST] [LAST] auf dieser Parzelle wurden in das Inventar dieser Person transferiert.
-	</notification>
-	<notification name="OtherObjectsReturned2">
-		Die Objekte von [FIRST] [LAST] auf dieser
-Parzelle von „[NAME]“ wurden an ihren Eigentümer zurückgegeben.
-	</notification>
-	<notification name="GroupObjectsReturned">
-		Die mit der Gruppe [GROUPNAME] gemeinsam genutzten Objekte auf dieser Parzelle wurden in das Inventar ihrer Eigentümer transferiert.
-Transferierbare übertragene Objekte wurden an ihre früheren Eigentümer zurückgegeben.
-Nicht transferierbare an die Gruppe übertragene Objekte wurden gelöscht.
-	</notification>
-	<notification name="UnOwnedObjectsReturned">
-		Alle Objekte auf der ausgewählten Parzelle, die NICHT Ihnen gehören, wurden ihren Eigentümern zurückgegeben.
-	</notification>
-	<notification name="ServerObjectMessage">
-		Nachricht von [NAME]:
-[MSG]
-		<usetemplate name="okcancelbuttons" notext="OK" yestext="Untersuchen"/>
-	</notification>
-	<notification name="NotSafe">
-		Auf diesem Land ist Schaden aktiviert.
-Verletzungen sind möglich. Wenn Sie sterben, werden Sie zu Ihrem Heimatstandort teleportiert.
-	</notification>
-	<notification name="NoFly">
-		In diesem Bereich ist das Fliegen deaktiviert.
-Fliegen ist hier nicht möglich.
-	</notification>
-	<notification name="PushRestricted">
-		In diesem Bereich ist Stoßen nicht erlaubt. Sie können keine anderen Personen stoßen, außer Ihnen gehört das Land.
-	</notification>
-	<notification name="NoVoice">
-		In diesem Bereich ist Voice deaktiviert. Sie werden niemanden sprechen hören.
-	</notification>
-	<notification name="NoBuild">
-		In diesem Bereich ist das Bauen deaktiviert. Sie können keine Objekte bauen oder rezzen.
-	</notification>
-	<notification name="ScriptsStopped">
-		Ein Administrator hat die Skriptausführung in dieser Region vorübergehend deaktiviert.
-	</notification>
-	<notification name="ScriptsNotRunning">
-		In dieser Region werden keine Skipts ausgeführt.
-	</notification>
-	<notification name="NoOutsideScripts">
-		Auf diesem Land sind externe Skripts deaktiviert
-
-Hier funktionieren nur Skripts, die dem Landeigentümer gehören.
-	</notification>
-	<notification name="ClaimPublicLand">
-		Öffentliches Land kann nur in der Region in Besitz genommen werden, in der Sie sich befinden.
-	</notification>
-	<notification name="RegionTPAccessBlocked">
-		Sie dürfen diese Region aufgrund Ihrer Alterseinstufung nicht betreten. Sie müssen eventuell eine Altersüberprüfung vornehmen und/oder den aktuellsten Viewer installieren.
-
-Bitte besuchen Sie unsere Knowledgebase, um mehr Details über Zugang zu Regionen mit dieser Alterseinstufung zu erhalten.
-	</notification>
-	<notification name="URBannedFromRegion">
-		Sie dürfen diese Region nicht betreten.
-	</notification>
-	<notification name="NoTeenGridAccess">
-		Ihr Konto kann keine Verbindung zu dieser Teen Grid-Region herstellen.
-	</notification>
-	<notification name="ImproperPaymentStatus">
-		Die für den Zutritt zu dieser Region erforderlichen Zahlungsinformationen liegen nicht vor.
-	</notification>
-	<notification name="MustGetAgeRgion">
-		Sie müssen alterüberprüft sein, um diese Region betreten zu können.
-	</notification>
-	<notification name="MustGetAgeParcel">
-		Sie müssen alterüberprüft sein, um diese Parzelle betreten zu können.
-	</notification>
-	<notification name="NoDestRegion">
-		Keine Zielregion gefunden.
-	</notification>
-	<notification name="NotAllowedInDest">
-		Der Zutritt wurde Ihnen verweigert.
-	</notification>
-	<notification name="RegionParcelBan">
-		Diese Parzelle ist abgesperrt und kann nicht überquert werden. Versuchen Sie einen anderen Weg.
-	</notification>
-	<notification name="TelehubRedirect">
-		Sie wurden zu einem Telehub umgeleitet.
-	</notification>
-	<notification name="CouldntTPCloser">
-		Ein Teleport näher am Ziel ist leider nicht möglich.
-	</notification>
-	<notification name="TPCancelled">
-		Teleport abgebrochen.
-	</notification>
-	<notification name="FullRegionTryAgain">
-		Die Region, die Sie betreten möchten, ist im Moment voll.
-Versuchen Sie es in einigen Minuten erneut.
-	</notification>
-	<notification name="GeneralFailure">
-		Allgemeiner Fehler.
-	</notification>
-	<notification name="RoutedWrongRegion">
-		In falsche Region umgeleitet.  Bitte versuchen Sie es erneut.
-	</notification>
-	<notification name="NoValidAgentID">
-		Keine gültige Agent ID.
-	</notification>
-	<notification name="NoValidSession">
-		Keine gültige Sitzungs-ID.
-	</notification>
-	<notification name="NoValidCircuit">
-		Kein gültiger Verbindungscode.
-	</notification>
-	<notification name="NoValidTimestamp">
-		Kein gültiger Zeitstempel.
-	</notification>
-	<notification name="NoPendingConnection">
-		Verbindung kann nicht hergestellt werden.
-	</notification>
-	<notification name="InternalUsherError">
-		Interner Fehler beim Versuch, Verbindung mit Agent Usher herzustellen.
-	</notification>
-	<notification name="NoGoodTPDestination">
-		In dieser Region konnte kein gültiges Teleportziel gefunden werden.
-	</notification>
-	<notification name="InternalErrorRegionResolver">
-		Interner Fehler bei Teleport.
-	</notification>
-	<notification name="NoValidLanding">
-		Ein gültiger Landpunkt konnte nicht gefunden werden.
-	</notification>
-	<notification name="NoValidParcel">
-		Es konnte keine gültige Parzelle gefunden werden.
-	</notification>
-	<notification name="ObjectGiveItem">
-		Ein Objekt namens [OBJECTFROMNAME] von [NAME_SLURL] hat Ihnen folgendes übergeben [OBJECTTYPE]:
-[ITEM_SLURL]
-		<form name="form">
-			<button name="Keep" text="Behalten"/>
-			<button name="Discard" text="Verwerfen"/>
-			<button name="Mute" text="Ignorieren"/>
-		</form>
-	</notification>
-	<notification name="ObjectGiveItemUnknownUser">
-		Ein Objekt namens [OBJECTFROMNAME] von (einem unbekannten Einwohner) hat Ihnen folgendes übergeben [OBJECTTYPE]:
-[ITEM_SLURL]
-		<form name="form">
-			<button name="Keep" text="Behalten"/>
-			<button name="Discard" text="Verwerfen"/>
-			<button name="Mute" text="Ignorieren"/>
-		</form>
-	</notification>
-	<notification name="UserGiveItem">
-		[NAME_SLURL] hat Ihnen folgendes [OBJECTTYPE]:
-[ITEM_SLURL]
-		<form name="form">
-			<button name="Keep" text="Behalten"/>
-			<button name="Show" text="Anzeigen"/>
-			<button name="Discard" text="Verwerfen"/>
-		</form>
-	</notification>
-	<notification name="GodMessage">
-		[NAME]
-
-[MESSAGE]
-	</notification>
-	<notification name="JoinGroup">
-		[MESSAGE]
-		<form name="form">
-			<button name="Join" text="Beitreten"/>
-			<button name="Decline" text="Ablehnen"/>
-			<button name="Info" text="Info"/>
-		</form>
-	</notification>
-	<notification name="TeleportOffered">
-		[NAME] hat Ihnen einen Teleport an seine/ihre Position angeboten:
-
-[MESSAGE]
-		<form name="form">
-			<button name="Teleport" text="Teleportieren"/>
-			<button name="Cancel" text="Abbrechen"/>
-		</form>
-	</notification>
-	<notification name="GotoURL">
-		[MESSAGE]
-[URL]
-		<form name="form">
-			<button name="Later" text="Später"/>
-			<button name="GoNow..." text="Jetzt gehen..."/>
-		</form>
-	</notification>
-	<notification name="OfferFriendship">
-		[NAME] bietet Ihnen die Freundschaft an.
-
-[MESSAGE]
-
-(Standardmäßig werden Sie gegenseitig ihren Online-Status sehen können.)
-		<form name="form">
-			<button name="Accept" text="Akzeptieren"/>
-			<button name="Decline" text="Ablehnen"/>
-		</form>
-	</notification>
-	<notification name="OfferFriendshipNoMessage">
-		[NAME] bietet Ihnen die Freundschaft an.
-
-(Sie werden dadurch den gegenseitigen Online-Status sehen können.)
-		<form name="form">
-			<button name="Accept" text="Akzeptieren"/>
-			<button name="Decline" text="Ablehnen"/>
-		</form>
-	</notification>
-	<notification name="FriendshipAccepted">
-		[NAME] hat Ihr Freundschaftsangebot akzeptiert.
-	</notification>
-	<notification name="FriendshipDeclined">
-		[NAME] hat Ihr Freundschaftsangebot abgelehnt.
-	</notification>
-	<notification name="OfferCallingCard">
-		[FIRST] [LAST] bietet Ihnen eine Visitenkarte an.
-Dies erstellt ein Lesezeichen in Ihrem Inventar, damit Sie diesen Einwohner jederzeit über IM erreichen.
-		<form name="form">
-			<button name="Accept" text="Akzeptieren"/>
-			<button name="Decline" text="Ablehnen"/>
-		</form>
-	</notification>
-	<notification name="RegionRestartMinutes">
-		Diese Region wird in [Minuten] neu gestartet.
-Wenn Sie in dieser Region bleiben, werden Sie abgemeldet.
-	</notification>
-	<notification name="RegionRestartSeconds">
-		Diese Region wird in [SECONDS] neu gestartet.
-Wenn Sie in dieser Region bleiben, werden Sie abgemeldet.
-	</notification>
-	<notification name="LoadWebPage">
-		Webseite [URL] laden?
-
-[MESSAGE]
-
-Von Objekt: [OBJECTNAME], Eigentümer: [NAME]?
-		<form name="form">
-			<button name="Gotopage" text="Zur Seite"/>
-			<button name="Cancel" text="Abbrechen"/>
-		</form>
-	</notification>
-	<notification name="FailedToFindWearableUnnamed">
-		[TYPE] nicht in Datenbank.
-	</notification>
-	<notification name="FailedToFindWearable">
-		[TYPE] namens [DESC] nicht in Datenbank.
-	</notification>
-	<notification name="InvalidWearable">
-		Dieser Artikel verwendet eine Funktion, die Ihr Viewer nicht unterstützt. Bitte aktualisieren Sie Ihre Version von [APP_NAME], um dieses Objekt anziehen zu können.
-	</notification>
-	<notification name="ScriptQuestion">
-		Das Objekt „[OBJECTNAME]“, Eigentum von „[NAME]“, möchte:
-
-[QUESTIONS]
-Ist das OK?
-		<form name="form">
-			<button name="Yes" text="Ja"/>
-			<button name="No" text="Nein"/>
-			<button name="Mute" text="Ignorieren"/>
-		</form>
-	</notification>
-	<notification name="ScriptQuestionCaution">
-		Ein Objekt namens „[OBJECTNAME]“ des Eigentümers „[NAME]“ möchte:
-
-[QUESTIONS]
-Wenn Sie diesem Objekt und seinem Ersteller nicht vertrauen, sollten Sie diese Anfrage ablehnen.
-
-Anfrage gestatten?
-		<form name="form">
-			<button name="Grant" text="Gewähren"/>
-			<button name="Deny" text="Verweigern"/>
-			<button name="Details" text="Info..."/>
-		</form>
-	</notification>
-	<notification name="ScriptDialog">
-		[FIRST] [LAST]s „[TITLE]“
-[MESSAGE]
-		<form name="form">
-			<button name="Ignore" text="Ignorieren"/>
-		</form>
-	</notification>
-	<notification name="ScriptDialogGroup">
-		[GROUPNAME]s „[TITLE]“
-[MESSAGE]
-		<form name="form">
-			<button name="Ignore" text="Ignorieren"/>
-		</form>
-	</notification>
-	<notification name="ScriptToast">
-		[FIRST] [LAST]s &apos;[TITLE]&apos; fordert Eingaben vom Benutzer an.
-		<form name="form">
-			<button name="Open" text="Dialog öffnen"/>
-			<button name="Ignore" text="Ignorieren"/>
-			<button name="Block" text="Ignorieren"/>
-		</form>
-	</notification>
-	<notification name="FirstBalanceIncrease">
-		Sie haben gerade [AMOUNT] L$ erhalten.
-Ihr Kontostand wird oben rechts angezeigt.
-	</notification>
-	<notification name="FirstBalanceDecrease">
-		Sie haben gerade [AMOUNT] L$ bezahlt.
-Ihr Kontostand wird oben rechts angezeigt.
-	</notification>
-	<notification name="BuyLindenDollarSuccess">
-		Vielen Dank für Ihre Zahlung.
-
-Ihr L$-Kontostand wird aktualisiert, sobald die Bearbeitung abgeschlossen ist. Falls die Bearbeitung länger als 20 min dauert, ist es möglich, dass Ihre Transaktion abgebrochen wird. In diesem Fall wird der Kaufbetrag in US$ auf Ihrem Konto gutgeschrieben.
-
-Der Zahlungsstatus kann auf Ihrer [http://secondlife.com/account/ Startseite] unter Transaktionsübersicht überprüft werden.
-	</notification>
-	<notification name="FirstSit">
-		Sie sitzen.
-Verwenden Sie die Pfeiltasten (oder AWSD-Tasten), um sich umzusehen.
-Um aufzustehen, klicken Sie auf die Schaltfläche „Aufstehen“.
-	</notification>
-	<notification name="FirstMap">
-		Klicken Sie auf die Karte und bewegen Sie die Maus, um sich auf der Karte umzusehen.
-Zum Teleportieren doppelklicken.
-Nutzen Sie die Optionen rechts, um Objekte, Einwohner oder Events anzuzeigen und einen anderen Hintergrund auszuwählen.
-	</notification>
-	<notification name="FirstBuild">
-		Sie haben die Bauwerkzeuge geöffnet. Jedes Objekt, dass Sie sehen wurde mit diesen Werkzeugen gebaut.
-	</notification>
-	<notification name="FirstTeleport">
-		Sie können nur zu bestimmten Bereichen in dieser Region teleportieren. Der Pfeil deutet zu Ihrem Ziel hin. Klicken Sie auf den Pfeil, um diesen auszublenden.
-	</notification>
-	<notification name="FirstOverrideKeys">
-		Ihre Bewegungstasten werden jetzt von einem Objekt gesteuert.
-Probieren Sie die Pfeil- oder WASD-Tasten aus.
-Manche Objekte (wie Waffen) müssen per Mouselook gesteuert werden.
-Drücken Sie dazu „M“.
-	</notification>
-	<notification name="FirstAppearance">
-		Sie bearbeiten gerade Ihr Aussehen.
-Verwenden Sie die Pfeiltasten, um sich umzusehen.
-Klicken Sie auf „Alles speichern“, wenn Sie fertig sind.
-	</notification>
-	<notification name="FirstInventory">
-		Dies ist Ihr Inventar. Es enthält Objekte, die Ihnen gehören.
-
-* Um etwas anzuziehen, ziehen Sie es mit der Maus auf Ihren Avatar.
-* Um etwas inworld zu rezzen, ziehen Sie das Objekt auf den Boden.
-* Zum Lesen einer Notizkarte klicken Sie sie doppelt an.
-	</notification>
-	<notification name="FirstSandbox">
-		Dies ist ein Sandkasten. Hier können Einwohner lernen, wie Objekte gebaut werden. 
-
-Objekte, die Sie hier bauen, werden gelöscht, nachdem Sie den Sandkasten verlassen. Vergessen Sie nicht, Ihr Werk mit einem Rechtsklick und der Auswahl „Nehmen“ in Ihrem Inventar zu speichern.
-	</notification>
-	<notification name="FirstFlexible">
-		Dieses Objekt ist flexibel. Flexible Objekte müssen die Eigenschaft „Phantom“ haben und dürfen nicht „physisch“ sein.
-	</notification>
-	<notification name="FirstDebugMenus">
-		Sie haben das Menü „Erweitert“ geöffnet.
-
-Um dieses Menü zu aktivieren bzw. deaktivieren:
-  Windows Strg+Alt+D
-  Mac &#8997;&#8984;D
-	</notification>
-	<notification name="FirstSculptedPrim">
-		Sie bearbeiten ein geformtes Primitiv. Geformte Primitive benötigen eine spezielle Textur, die ihre Form definiert.
-	</notification>
-	<notification name="MaxListSelectMessage">
-		Sie können maximal [MAX_SELECT] Objekte
-von der Liste auswählen.
-	</notification>
-	<notification name="VoiceInviteP2P">
-		[NAME] lädt Sie zu einem Voice-Chat ein.
-Klicken Sie auf  &apos;Akzeptieren &apos;, um dem Gespräch beizutreten, oder auf  &apos;Ablehnen &apos;, um die Einladung auszuschlagen. Klicken Sie auf Ignorieren, um diesen Anrufer zu ignorieren.
-		<form name="form">
-			<button name="Accept" text="Akzeptieren"/>
-			<button name="Decline" text="Ablehnen"/>
-			<button name="Mute" text="Ignorieren"/>
-		</form>
-	</notification>
-	<notification name="AutoUnmuteByIM">
-		[FIRST] [LAST] hat eine Benachrichtigung erhalten und wird nicht länger ignoriert.
-	</notification>
-	<notification name="AutoUnmuteByMoney">
-		[FIRST] [LAST] wurde bezahlt und wird nicht länger ignoriert.
-	</notification>
-	<notification name="AutoUnmuteByInventory">
-		[FIRST] [LAST] wurde Inventar angeboten und wird nicht länger ignoriert.
-	</notification>
-	<notification name="VoiceInviteGroup">
-		[NAME] ist einem Voice-Chat mit der Gruppe [GROUP] beigetreten.
-Klicken Sie auf  &apos;Akzeptieren &apos;, um dem Gespräch beizutreten, oder auf  &apos;Ablehnen &apos;, um die Einladung auszuschlagen. Klicken Sie auf Ignorieren, um diesen Anrufer zu ignorieren.
-		<form name="form">
-			<button name="Accept" text="Akzeptieren"/>
-			<button name="Decline" text="Ablehnen"/>
-			<button name="Mute" text="Ignorieren"/>
-		</form>
-	</notification>
-	<notification name="VoiceInviteAdHoc">
-		[NAME] ist einem Voice-Chat mit Konferenzschaltung beigetreten.
-Klicken Sie auf  &apos;Akzeptieren &apos;, um dem Gespräch beizutreten, oder auf  &apos;Ablehnen &apos;, um die Einladung auszuschlagen. Klicken Sie auf Ignorieren, um diesen Anrufer zu ignorieren.
-		<form name="form">
-			<button name="Accept" text="Akzeptieren"/>
-			<button name="Decline" text="Ablehnen"/>
-			<button name="Mute" text="Ignorieren"/>
-		</form>
-	</notification>
-	<notification name="InviteAdHoc">
-		[NAME] lädt Sie zu einem Konferenz-Chat ein.
-Klicken Sie auf  &apos;Akzeptieren &apos;, um dem Chat beizutreten, oder auf  &apos;Ablehnen &apos;, um die Einladung auszuschlagen. Klicken Sie auf Ignorieren, um diesen Anrufer zu ignorieren.
-		<form name="form">
-			<button name="Accept" text="Akzeptieren"/>
-			<button name="Decline" text="Ablehnen"/>
-			<button name="Mute" text="Ignorieren"/>
-		</form>
-	</notification>
-	<notification name="VoiceChannelFull">
-		Der Voice-Chat, dem Sie beitreten möchten, [VOICE_CHANNEL_NAME], hat seine maximale Teilnehmerzahl erreicht. Bitte versuchen Sie es erneut.
-	</notification>
-	<notification name="ProximalVoiceChannelFull">
-		Es tut uns Leid.  Dieses Gebiet hat seine maximale Kapazität für Voice-Gespräche erreicht.  Bitte versuchen Sie es in einem anderen Gebiet.
-	</notification>
-	<notification name="VoiceChannelDisconnected">
-		Die Verbindung zu [VOICE_CHANNEL_NAME] wurde abgebrochen.  Sie werden nun wieder mit dem Chat in Ihrer Nähe verbunden.
-	</notification>
-	<notification name="VoiceChannelDisconnectedP2P">
-		[VOICE_CHANNEL_NAME] hat den Anruf beendet.  Sie werden nun wieder mit dem Chat in Ihrer Nähe verbunden.
-	</notification>
-	<notification name="P2PCallDeclined">
-		[VOICE_CHANNEL_NAME] hat ihren Anruf abgelehnt.  Sie werden nun wieder mit dem Chat in Ihrer Nähe verbunden.
-	</notification>
-	<notification name="P2PCallNoAnswer">
-		[VOICE_CHANNEL_NAME] kann Ihren Anruf nicht entgegennehmen.  Sie werden nun wieder mit dem Chat in Ihrer Nähe verbunden.
-	</notification>
-	<notification name="VoiceChannelJoinFailed">
-		Verbindung zu [VOICE_CHANNEL_NAME] nicht möglich. Bitte versuchen Sie es später.  Sie werden nun wieder mit dem Chat in Ihrer Nähe verbunden.
-	</notification>
-	<notification name="VoiceLoginRetry">
-		Wir erstellen einen Voice-Kanal für Sie. Bitte warten Sie einen Moment.
-	</notification>
-	<notification name="Cannot enter parcel: not a group member">
-		Nur Mitglieder einer bestimmten Gruppe dürfen diesen Bereich betreten.
-	</notification>
-	<notification name="Cannot enter parcel: banned">
-		Zugang zur Parzelle verweigert. Sie wurden verbannt.
-	</notification>
-	<notification name="Cannot enter parcel: not on access list">
-		Zugang zur Parzelle verweigert. Sie stehen nicht auf der Zugangsliste.
-	</notification>
-	<notification name="VoiceNotAllowed">
-		Sie sind nicht berechtigt, einem Voice-Chat in [VOICE_CHANNEL_NAME] beizutreten.
-	</notification>
-	<notification name="VoiceCallGenericError">
-		Fehler beim Versuch, eine Voice-Chat-Verbindung zu [VOICE_CHANNEL_NAME] herzustellen.  Bitte versuchen Sie es erneut.
-	</notification>
-	<notification name="ServerVersionChanged">
-		Sie haben eine Region betreten, die eine andere Server-Version verwendet. Dies kann sich auf die Leistung auswirken. [[URL] Versionshinweise anzeigen.]
-	</notification>
-	<notification name="UnsupportedCommandSLURL">
-		Die SLurl, auf die Sie geklickt haben, wird nicht unterstützt.
-	</notification>
-	<notification name="IMToast">
-		[MESSAGE]
-		<form name="form">
-			<button name="respondbutton" text="Antworten"/>
-		</form>
-	</notification>
-	<notification name="AttachmentSaved">
-		Der Anhang wurde gespeichert.
-	</notification>
-	<notification name="UnableToFindHelpTopic">
-		Hilfethema für dieses Element wurde nicht gefunden.
-	</notification>
-	<notification name="ObjectMediaFailure">
-		Serverfehler: Medienaktualisierung oder Fehler
-&apos;[ERROR]&apos;
-		<usetemplate name="okbutton" yestext="OK"/>
-	</notification>
-	<notification name="ConfirmClearTeleportHistory">
-		Möchten Sie Ihren Teleport-Verlauf löschen?
-		<usetemplate name="okcancelbuttons" notext="Abbrechen" yestext="OK"/>
-	</notification>
-	<notification name="BottomTrayButtonCanNotBeShown">
-		Die ausgewählte Schaltfläche kann zur Zeit nicht angezeigt werden.
-Die Schaltfläche wird angezeigt, wenn genügend Platz vorhanden ist.
-	</notification>
-	<global name="UnsupportedCPU">
-		- Ihre CPU-Geschwindigkeit entspricht nicht den Mindestanforderungen.
-	</global>
-	<global name="UnsupportedGLRequirements">
-		Ihr Computer entspricht nicht den Hardwareanforderungen von [APP_NAME]. [APP_NAME] setzt eine OpenGL-Grafikkarte mit Multitextur-Unterstützung voraus. Falls Ihre Grafikkarte diese Funktion unterstützt, installieren Sie die neuesten Treiber sowie die aktuellen Service Packs und Patches für Ihr Betriebssystem.
-
-Sollte das Problem fortbestehen, finden Sie weitere Hilfestellung unter [SUPPORT_SITE].
-	</global>
-	<global name="UnsupportedCPUAmount">
-		796
-	</global>
-	<global name="UnsupportedRAMAmount">
-		510
-	</global>
-	<global name="UnsupportedGPU">
-		- Ihre Grafikkarte entspricht nicht den Mindestanforderungen.
-	</global>
-	<global name="UnsupportedRAM">
-		- Ihr Arbeitsspeicher entspricht nicht den Mindestanforderungen.
-	</global>
-	<global name="You can only set your &apos;Home Location&apos; on your land or at a mainland Infohub.">
-		Wenn Sie ein Stück Land besitzen, können Sie dies als Ihren Heimatort festlegen.
-Ansonsten können Sie auf der Karte nachsehen und dort Ort suchen, die als „Infohub“ gekennzeichnet sind.
-	</global>
-</notifications>
+<?xml version="1.0" encoding="utf-8"?>
+<notifications>
+	<global name="skipnexttime">
+		Nicht mehr anzeigen
+	</global>
+	<global name="alwayschoose">
+		Diese Option immer auswählen
+	</global>
+	<global name="implicitclosebutton">
+		Schließen
+	</global>
+	<template name="okbutton">
+		<form>
+			<button name="OK" text="$yestext"/>
+		</form>
+	</template>
+	<template name="okignore"/>
+	<template name="okcancelbuttons">
+		<form>
+			<button name="Cancel" text="$notext"/>
+		</form>
+	</template>
+	<template name="okcancelignore"/>
+	<template name="okhelpbuttons">
+		<form>
+			<button name="Help" text="$helptext"/>
+		</form>
+	</template>
+	<template name="yesnocancelbuttons">
+		<form>
+			<button name="Yes" text="$yestext"/>
+			<button name="No" text="$notext"/>
+		</form>
+	</template>
+	<notification functor="GenericAcknowledge" label="Unbekannter Warnhinweis" name="MissingAlert">
+		Ihre Version von [APP_NAME] kann den gerade empfangenen Warnhinweis nicht anzeigen.  Bitte vergewissern Sie sich, dass Sie den aktuellsten Viewer installiert haben.
+
+Fehlerdetails: Der Warnhinweis &apos;[_NAME]&apos; wurde in notifications.xml nicht gefunden.
+		<usetemplate name="okbutton" yestext="OK"/>
+	</notification>
+	<notification name="FloaterNotFound">
+		Floater-Fehler: Folgende Steuerelemente wurden nicht gefunden:
+
+[CONTROLS]
+		<usetemplate name="okbutton" yestext="OK"/>
+	</notification>
+	<notification name="TutorialNotFound">
+		Derzeit ist kein Tutorial verfügbar.
+		<usetemplate name="okbutton" yestext="OK"/>
+	</notification>
+	<notification name="GenericAlert">
+		[MESSAGE]
+	</notification>
+	<notification name="GenericAlertYesCancel">
+		[MESSAGE]
+		<usetemplate name="okcancelbuttons" notext="Abbrechen" yestext="Ja"/>
+	</notification>
+	<notification name="BadInstallation">
+		Beim Aktualisieren von [APP_NAME] ist ein Fehler aufgetreten.  Bitte [http://get.secondlife.com laden Sie die aktuellste Version des Viewers herunter].
+		<usetemplate name="okbutton" yestext="OK"/>
+	</notification>
+	<notification name="LoginFailedNoNetwork">
+		Eine Verbindung zum [SECOND_LIFE_GRID] konnte nicht hergestellt werden.
+&apos;[DIAGNOSTIC]&apos;
+Bitte vergewissern Sie sich, dass Ihre Internetverbindung funktioniert.
+		<usetemplate name="okbutton" yestext="OK"/>
+	</notification>
+	<notification name="MessageTemplateNotFound">
+		Meldungsvorlage [PATH] nicht gefunden.
+		<usetemplate name="okbutton" yestext="OK"/>
+	</notification>
+	<notification name="WearableSave">
+		Änderung an aktueller Kleidung/Körperteil speichern?
+		<usetemplate canceltext="Abbrechen" name="yesnocancelbuttons" notext="Nicht speichern" yestext="Speichern"/>
+	</notification>
+	<notification name="CompileQueueSaveText">
+		Der Text für ein Skript konnte aus folgendem Grund nicht hochgeladen werden: [REASON]. Bitte versuchen Sie es erneut.
+	</notification>
+	<notification name="CompileQueueSaveBytecode">
+		Eine kompiliertes Skript konnte aus folgendem Grund nicht hochgeladen werden: [REASON]. Bitte versuchen Sie es erneut.
+	</notification>
+	<notification name="WriteAnimationFail">
+		Fehler beim Schreiben von Animationsdaten.  Bitte versuchen Sie es erneut.
+	</notification>
+	<notification name="UploadAuctionSnapshotFail">
+		Eine Auktions-Screenshot konnte aus folgendem Grund nicht hochgeladen werden: [REASON]
+	</notification>
+	<notification name="UnableToViewContentsMoreThanOne">
+		Es kann nur jeweils der Inhalt von einem Objekt angezeigt werden.
+Wählen Sie ein einzelnes Objekt aus und versuchen Sie es erneut.
+	</notification>
+	<notification name="SaveClothingBodyChanges">
+		Änderung an Kleidung/Körperteilen speichern?
+		<usetemplate canceltext="Abbrechen" name="yesnocancelbuttons" notext="Nicht speichern" yestext="Alles speichern"/>
+	</notification>
+	<notification name="GrantModifyRights">
+		Die Gewährung von Änderungsrechten an andere Einwohner ermöglicht es diesen, JEDES BELIEBIGE Objekt zu ändern oder an sich zu nehmen, das Sie in der [SECOND_LIFE]-Welt besitzen. Seien Sie SEHR vorsichtig beim Erteilen dieser Erlaubnis.
+Möchten Sie [FIRST_NAME] [LAST_NAME] Änderungsrechte gewähren?
+		<usetemplate name="okcancelbuttons" notext="Nein" yestext="Ja"/>
+	</notification>
+	<notification name="GrantModifyRightsMultiple">
+		Die Gewährung von Änderungsrechten an andere Einwohner ermöglicht es diesen, JEDES BELIEBIGE Objekt zu ändern, das Sie in der [SECOND_LIFE]-Welt besitzen. Seien Sie SEHR vorsichtig beim Erteilen dieser Erlaubnis.
+Möchten Sie den ausgewählten Einwohnern Änderungsrechte gewähren?
+		<usetemplate name="okcancelbuttons" notext="Nein" yestext="Ja"/>
+	</notification>
+	<notification name="RevokeModifyRights">
+		Möchten Sie [FIRST_NAME] [LAST_NAME] die Änderungsrechte entziehen?
+		<usetemplate name="okcancelbuttons" notext="Nein" yestext="Ja"/>
+	</notification>
+	<notification name="RevokeModifyRightsMultiple">
+		Möchten Sie den ausgewählten Einwohnern die Änderungsrechte entziehen?
+		<usetemplate name="okcancelbuttons" notext="Nein" yestext="Ja"/>
+	</notification>
+	<notification name="UnableToCreateGroup">
+		Gruppe konnte nicht erstellt werden.
+[MESSAGE]
+		<usetemplate name="okbutton" yestext="OK"/>
+	</notification>
+	<notification name="PanelGroupApply">
+		[NEEDS_APPLY_MESSAGE]
+[WANT_APPLY_MESSAGE]
+		<usetemplate canceltext="Abbrechen" name="yesnocancelbuttons" notext="Änderungen verwerfen" yestext="Änderungen übernehmen"/>
+	</notification>
+	<notification name="MustSpecifyGroupNoticeSubject">
+		Geben Sie einen Betreff für die Gruppenmitteilung ein.
+		<usetemplate name="okbutton" yestext="OK"/>
+	</notification>
+	<notification name="AddGroupOwnerWarning">
+		Sie sind im Begriff, Gruppenmitgliedern die Rolle [ROLE_NAME] zuzuweisen.
+Diese Rolle kann Mitgliedern nicht mehr entzogen werden.
+Sie müssen die Rolle selbst niederlegen.
+Möchten Sie fortfahren?
+		<usetemplate ignoretext="Bestätigen, bevor ich einen neuen Gruppeneigentümer hinzufüge" name="okcancelignore" notext="Nein" yestext="Ja"/>
+	</notification>
+	<notification name="AssignDangerousActionWarning">
+		Sie sind im Begriff, der Rolle „[ROLE_NAME]“ die Fähigkeit „[ACTION_NAME]“ zuzuweisen.
+
+ *ACHTUNG*
+ Mitglieder in einer Rolle mit dieser Fähigkeit können sich selbst -
+ und allen anderen Mitgliedern – Rollen zuweisen, die mehr Rechte
+ beinhalten als sie derzeit haben, und damit nahezu
+ Eigentümerrechte erreichen. Überlegen Sie sich, wem Sie diese Fähigkeit
+ verleihen.
+
+Der Rolle „[ROLE_NAME]“ diese Fähigkeit zuweisen?
+		<usetemplate name="okcancelbuttons" notext="Nein" yestext="Ja"/>
+	</notification>
+	<notification name="AssignDangerousAbilityWarning">
+		Sie sind im Begriff, der Rolle „[ROLE_NAME]“ die Fähigkeit „[ACTION_NAME]“ zuzuweisen.
+
+ *ACHTUNG*
+ Mitglieder in einer Rolle mit dieser Fähigkeit können sich selbst -
+ und allen anderen Mitgliedern – alle Fähigkeiten zuweisen und
+ damit fast Eigentümerrechte erreichen.
+
+Der Rolle „[ROLE_NAME]“ diese Fähigkeit zuweisen?
+		<usetemplate name="okcancelbuttons" notext="Nein" yestext="Ja"/>
+	</notification>
+	<notification name="ClickUnimplemented">
+		Leider ist diese Funktion noch nicht implementiert.
+	</notification>
+	<notification name="JoinGroupCanAfford">
+		Der Beitritt zu dieser Gruppe kostet [COST] L$.
+Fortfahren?
+		<usetemplate name="okcancelbuttons" notext="Abbrechen" yestext="Beitreten"/>
+	</notification>
+	<notification name="JoinGroupCannotAfford">
+		Der Beitritt zu dieser Gruppe kostet [COST] L$.
+Sie haben nicht genug L$, um dieser Gruppe beizutreten.
+	</notification>
+	<notification name="CreateGroupCost">
+		Die Gründung dieser Gruppe kostet 100 L$.
+Gruppen müssen mehr als ein Mitglied haben oder sie werden gelöscht.
+Bitte laden Sie innerhalb von 48 Stunden Mitglieder in Ihre Gruppe ein.
+		<usetemplate canceltext="Abbrechen" name="okcancelbuttons" notext="Abbrechen" yestext="Gruppe für 100 L$ erstellen"/>
+	</notification>
+	<notification name="LandBuyPass">
+		Sie können dieses Land („[PARCEL_NAME]“) für [COST] L$
+[TIME] Stunden lang betreten.  Pass kaufen?
+		<usetemplate name="okcancelbuttons" notext="Abbrechen" yestext="OK"/>
+	</notification>
+	<notification name="SalePriceRestriction">
+		Der Verkaufspreis muss beim allgemeinen Verkauf über 0 L$ liegen.
+Wählen Sie eine bestimmte Person aus, wenn Sie für 0 L$ verkaufen.
+	</notification>
+	<notification name="ConfirmLandSaleChange">
+		Die ausgewählten [LAND_SIZE] qm Land werden zum Verkauf freigegeben.
+Der Verkaufspreis beträgt [SALE_PRICE] L$ und wird automatisch für den Verkauf an [NAME] autorisiert.
+		<usetemplate name="okcancelbuttons" notext="Abbrechen" yestext="OK"/>
+	</notification>
+	<notification name="ConfirmLandSaleToAnyoneChange">
+		ACHTUNG: Wenn Sie auf An jeden verkaufen klicken, kann jeder in [SECOND_LIFE] Ihr Land kaufen, auch Einwohner in anderen Regionen.
+
+Die ausgewählten [LAND_SIZE] m² Land werden zum Verkauf freigegeben.
+Der Verkaufspreis beträgt [SALE_PRICE] L$ und wird automatisch für den Verkauf an [NAME] autorisiert.
+		<usetemplate name="okcancelbuttons" notext="Abbrechen" yestext="OK"/>
+	</notification>
+	<notification name="ReturnObjectsDeededToGroup">
+		Möchten Sie alle Ihre Objekte auf dieser Parzelle, die der Gruppe „[NAME]“ gehören, zurück in das jeweilige Inventar ihrer vorherigen Eigentümer transferieren?
+
+*WARNUNG* Alle nicht transferierbaren Objekte, die der Gruppe übertragen wurden, werden dabei gelöscht!
+
+Objekte: [N]
+		<usetemplate name="okcancelbuttons" notext="Abbrechen" yestext="OK"/>
+	</notification>
+	<notification name="ReturnObjectsOwnedByUser">
+		Möchten Sie alle Objekte auf dieser Parzelle, die dem Einwohner „[NAME]“ gehören, in das jeweilige Inventar ihrer Eigentümer transferieren?
+
+Objekte: [N]
+		<usetemplate name="okcancelbuttons" notext="Abbrechen" yestext="OK"/>
+	</notification>
+	<notification name="ReturnObjectsOwnedBySelf">
+		Möchten Sie alle Objekte auf dieser Parzelle, die Ihnen gehören, zurück in Ihr Inventar transferieren?
+
+Objekte: [N]
+		<usetemplate name="okcancelbuttons" notext="Abbrechen" yestext="OK"/>
+	</notification>
+	<notification name="ReturnObjectsNotOwnedBySelf">
+		Möchten Sie alle Objekte auf dieser Parzelle, die NICHT Ihnen gehören, in das Inventar ihrer Eigentümer transferieren?
+Transferierbare Objekte, die an eine Gruppe übertragen wurden, werden ihren vorherigen Eigentümern zurückgegeben.
+
+*WARNUNG* Alle nicht transferierbaren Objekte, die der Gruppe übertragen wurden, werden dabei gelöscht!
+
+Objekte: [N]
+		<usetemplate name="okcancelbuttons" notext="Abbrechen" yestext="OK"/>
+	</notification>
+	<notification name="ReturnObjectsNotOwnedByUser">
+		Möchten Sie alle Objekte auf dieser Parzelle, die NICHT [NAME] gehören, in das Inventar ihrer Eigentümer transferieren?
+Transferierbare Objekte, die an eine Gruppe übertragen wurden, werden ihren vorherigen Eigentümern zurückgegeben.
+
+*WARNUNG* Alle nicht transferierbaren Objekte, die der Gruppe übertragen wurden, werden dabei gelöscht!
+
+Objekte: [N]
+		<usetemplate name="okcancelbuttons" notext="Abbrechen" yestext="OK"/>
+	</notification>
+	<notification name="ReturnAllTopObjects">
+		Möchten Sie alle aufgeführten Objekte ihren Eigentümern zurückgeben?
+		<usetemplate name="okcancelbuttons" notext="Abbrechen" yestext="OK"/>
+	</notification>
+	<notification name="DisableAllTopObjects">
+		Möchten Sie alle Objekte in dieser Region deaktivieren?
+		<usetemplate name="okcancelbuttons" notext="Abbrechen" yestext="OK"/>
+	</notification>
+	<notification name="ReturnObjectsNotOwnedByGroup">
+		Objekte auf dieser Parzelle, die von der Gruppe [NAME] nicht gemeinsam genutzt werden, an ihre Eigentümer zurückgeben?
+
+Objekte: [N]
+		<usetemplate name="okcancelbuttons" notext="Abbrechen" yestext="OK"/>
+	</notification>
+	<notification name="UnableToDisableOutsideScripts">
+		Skriptdeaktivierung nicht möglich.
+Für die gesamte Region ist Schaden aktiviert.
+Damit Waffen funktionieren, müssen Skripts erlaubt sein.
+	</notification>
+	<notification name="MultipleFacesSelected">
+		Momentan sind mehrere Seiten ausgewählt. Wenn Sie fortfahren, werden einzelne Medien auf mehreren Seiten des Objektes dargestellt. Um die Medien auf einer einzigen Seite darzustellen, wählen Sie Textur auswählen und klicken Sie auf die gewünschte Seite. Danach klicken Sie Hinzufügen.
+		<usetemplate ignoretext="Die Medien werden auf mehrere ausgewählte Seiten übertragen" name="okcancelignore" notext="Abbrechen" yestext="OK"/>
+	</notification>
+	<notification name="WhiteListInvalidatesHomeUrl">
+		Wenn Sie diesen Eintrag zur Whitelist hinzufügen, dann wird die URL, 
+die Sie für diese Medien-Instanz festgelegt haben, ungültig. Dies ist nicht zulässig.
+Der Eintrag kann nicht zur Whitelist hinzugefügt werden.
+		<usetemplate name="okbutton" yestext="OK"/>
+	</notification>
+	<notification name="MustBeInParcel">
+		Sie müssen auf einer Landparzelle stehen, um ihren Landepunkt festzulegen.
+	</notification>
+	<notification name="PromptRecipientEmail">
+		Bitte geben Sie für den/die Empfänger eine gültige Email-Adresse ein.
+	</notification>
+	<notification name="PromptSelfEmail">
+		Geben Sie Ihre E-Mail-Adresse ein.
+	</notification>
+	<notification name="PromptMissingSubjMsg">
+		Foto mit Standardbetreff bzw. -nachricht als E-Mail versenden?
+		<usetemplate name="okcancelbuttons" notext="Abbrechen" yestext="OK"/>
+	</notification>
+	<notification name="ErrorProcessingSnapshot">
+		Fehler beim Verarbeiten der Fotodaten
+	</notification>
+	<notification name="ErrorEncodingSnapshot">
+		Fehler beim Erstellen des Fotos!
+	</notification>
+	<notification name="ErrorUploadingPostcard">
+		Ein Foto konnte aus folgendem Grund nicht gesendet werden: [REASON]
+	</notification>
+	<notification name="ErrorUploadingReportScreenshot">
+		Ein Report-Screenshot konnte aus folgendem Grund nicht hochgeladen werden: [REASON]
+	</notification>
+	<notification name="MustAgreeToLogIn">
+		Bevor Sie sich in [SECOND_LIFE] anmelden können, müssen Sie den Nutzungsbedingungen zustimmen.
+	</notification>
+	<notification name="CouldNotPutOnOutfit">
+		Outfit konnte nicht angezogen werden.
+Der Outfit-Ordner enthält keine Kleidung, Körperteile oder Anhänge.
+	</notification>
+	<notification name="CannotWearTrash">
+		Kleider oder Körperteile im Papierkorb können nicht getragen werden
+	</notification>
+	<notification name="MaxAttachmentsOnOutfit">
+		Objekt konnte nicht angehängt werden.
+Überschreitet die maximale Anzahl an Objekten [MAX_ATTACHMENTS], die angehängt werden können. Bitte nehmen Sie zunächst ein anderes Objekt ab.
+	</notification>
+	<notification name="CannotWearInfoNotComplete">
+		Sie können das Objekt nicht anziehen, weil es noch nicht geladen wurde. Warten Sie kurz und versuchen Sie es dann noch einmal.
+	</notification>
+	<notification name="MustHaveAccountToLogIn">
+		Hoppla! Da fehlt noch etwas.
+Geben Sie bitte den Vor- und den Nachnamen Ihres Avatars ein.
+
+Sie benötigen ein Benutzerkonto, um [SECOND_LIFE] betreten zu können. Möchten Sie jetzt ein Benutzerkonto anlegen?
+		<url name="url">
+			https://join.secondlife.com/index.php?lang=de-DE
+		</url>
+		<usetemplate name="okcancelbuttons" notext="Erneut versuchen" yestext="Neues Benutzerkonto anlegen"/>
+	</notification>
+	<notification name="AddClassified">
+		Anzeigen werden im Suchverzeichnis im Abschnitt „Anzeigen&quot; und auf [http://secondlife.com/community/classifieds secondlife.com] für eine Woche angezeigt.
+Füllen Sie Ihre Anzeige aus und klicken Sie auf &apos;Veröffentlichen...&apos;, um sie zum Verzeichnis hinzuzufügen.
+Sie werden gebeten, einen Preis zu bezahlen, wenn Sie auf &apos;Veröffentlichen&apos; klicken.
+Wenn Sie mehr bezahlen, erscheint Ihre Anzeige weiter oben in der Liste, ebenso wenn ein Benutzer nach Ihren Suchbegriffen sucht.
+		<usetemplate ignoretext="So wird eine neue Anzeige erstellt" name="okcancelignore" notext="Abbrechen" yestext="OK"/>
+	</notification>
+	<notification name="DeleteClassified">
+		Anzeige „[NAME]“ löschen?
+Gebühren werden nicht rückerstattet.
+		<usetemplate name="okcancelbuttons" notext="Abbrechen" yestext="OK"/>
+	</notification>
+	<notification name="DeleteMedia">
+		Sie haben sich entschieden, die Medien auf dieser Seite zu löschen.
+Sind Sie sicher, dass Sie fortfahren wollen?
+		<usetemplate ignoretext="Bestätigen, bevor ich Medien von einem Objekt entferne." name="okcancelignore" notext="Nein" yestext="Ja"/>
+	</notification>
+	<notification name="ClassifiedSave">
+		Änderung an Anzeige [NAME] speichern?
+		<usetemplate canceltext="Abbrechen" name="yesnocancelbuttons" notext="Nicht speichern" yestext="Speichern"/>
+	</notification>
+	<notification name="DeleteAvatarPick">
+		Auswahl [PICK] löschen?
+		<usetemplate name="okcancelbuttons" notext="Abbrechen" yestext="OK"/>
+	</notification>
+	<notification name="PromptGoToEventsPage">
+		Zur [SECOND_LIFE] Events-Webseite?
+		<url name="url">
+			http://secondlife.com/events/?lang=de-DE
+		</url>
+		<usetemplate name="okcancelbuttons" notext="Abbrechen" yestext="OK"/>
+	</notification>
+	<notification name="SelectProposalToView">
+		Wählen Sie ein Angebot zur Ansicht.
+	</notification>
+	<notification name="SelectHistoryItemToView">
+		Wählen Sie ein Element zur Ansicht.
+	</notification>
+	<notification name="ResetShowNextTimeDialogs">
+		Möchten Sie alle Popups wieder aktivieren, die Sie zuvor auf „Nicht mehr anzeigen“ gesetzt haben?
+		<usetemplate name="okcancelbuttons" notext="Abbrechen" yestext="OK"/>
+	</notification>
+	<notification name="SkipShowNextTimeDialogs">
+		Möchten Sie alle Popups, die übersprungen werden können, deaktivieren?
+		<usetemplate name="okcancelbuttons" notext="Abbrechen" yestext="OK"/>
+	</notification>
+	<notification name="CacheWillClear">
+		Der Cache wird nach einem Neustart von [APP_NAME] geleert.
+	</notification>
+	<notification name="CacheWillBeMoved">
+		Der Cache wird nach einem Neustart von [APP_NAME] verschoben.
+Hinweis: Der Cache wird dabei gelöscht/geleert.
+	</notification>
+	<notification name="ChangeConnectionPort">
+		Die Port-Einstellungen werden nach einem Neustart von [APP_NAME] wirksam.
+	</notification>
+	<notification name="ChangeSkin">
+		Die neue Benutzeroberfläche wird nach einem Neustart von [APP_NAME] angezeigt.
+	</notification>
+	<notification name="GoToAuctionPage">
+		Zur [SECOND_LIFE]-Webseite, um Auktionen anzuzeigen oder ein Gebot abzugeben?
+		<url name="url">
+			http://secondlife.com/auctions/auction-detail.php?id=[AUCTION_ID]
+		</url>
+		<usetemplate name="okcancelbuttons" notext="Abbrechen" yestext="OK"/>
+	</notification>
+	<notification name="SaveChanges">
+		Änderungen speichern?
+		<usetemplate canceltext="Abbrechen" name="yesnocancelbuttons" notext="Nicht speichern" yestext="Speichern"/>
+	</notification>
+	<notification name="GestureSaveFailedTooManySteps">
+		Speichern der Geste fehlgeschlagen.
+Die Geste besteht aus zu vielen Schritten.
+Löschen Sie einige Schritte und versuchen Sie es erneut.
+	</notification>
+	<notification name="GestureSaveFailedTryAgain">
+		Speichern der Geste fehlgeschlagen.  Warten Sie kurz und versuchen Sie es dann noch einmal.
+	</notification>
+	<notification name="GestureSaveFailedObjectNotFound">
+		Geste konnte nicht gespeichert werden, da das Objekt oder das zugehörige Objektinventar nicht gefunden wurden.
+Das Objekt ist möglicherweise außer Reichweite oder wurde gelöscht.
+	</notification>
+	<notification name="GestureSaveFailedReason">
+		Eine Geste konnte aus folgendem Grund nicht gespeichert werden: [REASON].  Speichern Sie die Geste bitte später.
+	</notification>
+	<notification name="SaveNotecardFailObjectNotFound">
+		Notizkarte konnte nicht gespeichert werden, da das Objekt oder das zugehörige Objektinventar nicht gefunden wurden.
+Das Objekt ist möglicherweise außer Reichweite oder wurde gelöscht.
+	</notification>
+	<notification name="SaveNotecardFailReason">
+		Eine Notizkarte konnte aus folgendem Grund nicht gespeichert werden: [REASON].  Speichern Sie die Notizkarte bitte später.
+	</notification>
+	<notification name="ScriptCannotUndo">
+		Es konnten nicht alle Änderungen in Ihrer Skriptversion rückgängig gemacht werden.
+Möchten Sie die letzte gespeicherte Version vom Server laden?
+(**Warnung** Dieser Vorgang kann nicht rückgängig gemacht werden.)
+		<usetemplate name="okcancelbuttons" notext="Abbrechen" yestext="OK"/>
+	</notification>
+	<notification name="SaveScriptFailReason">
+		Ein Skript konnte aus folgendem Grund nicht gespeichert werden: [REASON].  Speichern Sie das Skript bitte später.
+	</notification>
+	<notification name="SaveScriptFailObjectNotFound">
+		Skript konnte nicht gespeichert werden, weil das zugehörige Objekt nicht gefunden wurde.
+Das Objekt ist möglicherweise außer Reichweite oder wurde gelöscht.
+	</notification>
+	<notification name="SaveBytecodeFailReason">
+		Ein kompiliertes Skript konnte aus folgendem Grund nicht gespeichert werden: [REASON].  Speichern Sie das Skript bitte später.
+	</notification>
+	<notification name="StartRegionEmpty">
+		Sie haben keine Start-Region festgelegt.
+Bitte geben Sie den Namen der Region im Feld „Startposition“ ein oder wählen Sie „Mein letzter Standort“ oder „Mein Heimatort“ als Startposition aus.
+		<usetemplate name="okbutton" yestext="OK"/>
+	</notification>
+	<notification name="CouldNotStartStopScript">
+		Skript konnte nicht gestartet oder beendet werden, weil das zugehörige Objekt nicht gefunden wurde.
+Das Objekt ist möglicherweise außer Reichweite oder wurde gelöscht.
+	</notification>
+	<notification name="CannotDownloadFile">
+		Dateidownload nicht möglich
+	</notification>
+	<notification name="CannotWriteFile">
+		Datei [[FILE]] kann nicht geschrieben werden
+	</notification>
+	<notification name="UnsupportedHardware">
+		Achtung: Ihr System erfüllt nicht die Mindestanforderungen von [APP_NAME]. Dies kann eine schlechte Darstellungsleistung in [APP_NAME] zur Folge haben. Bei nicht unterstützten Systemkonfigurationen kann Ihnen unsere [SUPPORT_SITE] leider nicht helfen.
+
+MINDESTANF.
+Die Seite [_URL] für weitere Informationen öffnen?
+		<url name="url" option="0">
+			http://secondlife.com/support/sysreqs.php?lang=de
+		</url>
+		<usetemplate ignoretext="Meine Hardware wird nicht unterstützt" name="okcancelignore" notext="Nein" yestext="Ja"/>
+	</notification>
+	<notification name="UnknownGPU">
+		Ihr System verwendet eine uns zurzeit unbekannte Grafikkarte.
+Dies passiert dann, wenn die neue Hardware noch nicht mit [APP_NAME] getestet wurde.  [APP_NAME] wird wahrscheinlich korrekt ausgeführt werden, jedoch sollten Sie Ihre Grafikeinstellungen anpassen, um eine bessere Darstellung zu erzielen.
+(Ich &gt; Einstellungen &gt; Grafik).
+		<form name="form">
+			<ignore name="ignore" text="Meine Grafikkarte konnte nicht identifiziert werden."/>
+		</form>
+	</notification>
+	<notification name="DisplaySettingsNoShaders">
+		[APP_NAME] ist bei der Initialisierung der Grafiktreiber abgestürzt.
+Die Grafikqualität wird auf Niedrig gesetzt, um einige typische Treiberfehler zu vermeiden. Einige Grafikfunktionen werden ausgeschaltet.
+Wir empfehlen die Aktualisierung Ihrer Grafikkartentreiber.
+Sie können die Grafikqualität unter Einstellungen &gt; Grafik wieder erhöhen.
+	</notification>
+	<notification name="RegionNoTerraforming">
+		Die Region [REGION] erlaubt kein Terraforming.
+	</notification>
+	<notification name="CannotCopyWarning">
+		Sie sind nicht berechtigt, dieses Objekt zu kopieren und verlieren es aus Ihrem Inventar, wenn Sie es weggeben. Möchten Sie dieses Objekt anbieten?
+		<usetemplate name="okcancelbuttons" notext="Nein" yestext="Ja"/>
+	</notification>
+	<notification name="CannotGiveItem">
+		Inventarobjekt kann nicht übergeben werden.
+	</notification>
+	<notification name="TransactionCancelled">
+		Transaktion abgebrochen.
+	</notification>
+	<notification name="TooManyItems">
+		Es können maximal 42 Objekte auf einmal in das Inventar transferiert werden.
+	</notification>
+	<notification name="NoItems">
+		Sie sind nicht berechtigt, die ausgewählten Objekte zu kopieren.
+	</notification>
+	<notification name="CannotCopyCountItems">
+		Sie sind nicht berechtigt, [COUNT] der ausgewählten Objekte zu kopieren. Diese Objekte werden aus Ihrem Inventar gelöscht.
+Möchten Sie diese Objekte weggeben?
+		<usetemplate name="okcancelbuttons" notext="Nein" yestext="Ja"/>
+	</notification>
+	<notification name="CannotGiveCategory">
+		Sie sind nicht berechtigt, den ausgewählten Ordner zu kopieren.
+	</notification>
+	<notification name="FreezeAvatar">
+		Diesen Avatar einfrieren?
+Der Avatar wird außer Gefecht gesetzt und kann sich nicht mehr bewegen, chatten oder mit der Welt interagieren.
+		<usetemplate canceltext="Abbrechen" name="yesnocancelbuttons" notext="Auftauen" yestext="Einfrieren"/>
+	</notification>
+	<notification name="FreezeAvatarFullname">
+		[AVATAR_NAME] einfrieren?
+Der Avatar wird außer Gefecht gesetzt und kann sich nicht mehr bewegen, chatten oder mit der Welt interagieren.
+		<usetemplate canceltext="Abbrechen" name="yesnocancelbuttons" notext="Auftauen" yestext="Einfrieren"/>
+	</notification>
+	<notification name="EjectAvatarFullname">
+		[AVATAR_NAME] von Ihrem Land werfen?
+		<usetemplate canceltext="Abbrechen" name="yesnocancelbuttons" notext="Ausschließen und Verbannen" yestext="Ausschließen"/>
+	</notification>
+	<notification name="EjectAvatarNoBan">
+		Diesen Avatar aus Ihrem Land werfen?
+		<usetemplate name="okcancelbuttons" notext="Abbrechen" yestext="Hinauswerfen"/>
+	</notification>
+	<notification name="EjectAvatarFullnameNoBan">
+		[AVATAR_NAME] aus Ihrem Land werfen?
+		<usetemplate name="okcancelbuttons" notext="Abbrechen" yestext="Hinauswerfen"/>
+	</notification>
+	<notification name="EjectAvatarFromGroup">
+		Sie haben [AVATAR_NAME] aus der Gruppe [GROUP_NAME] geworfen.
+	</notification>
+	<notification name="AcquireErrorTooManyObjects">
+		FEHLER: Zu viele Objekte ausgewählt.
+	</notification>
+	<notification name="AcquireErrorObjectSpan">
+		FEHLER: Die Objekte überspannen mehrere Regionen.
+Verschieben Sie alle betreffenden Objekte in dieselbe Region.
+	</notification>
+	<notification name="PromptGoToCurrencyPage">
+		[EXTRA]
+
+[_URL] für Informationen zum Kauf von L$ öffnen?
+		<url name="url">
+			http://secondlife.com/app/currency/?lang=de-DE
+		</url>
+		<usetemplate name="okcancelbuttons" notext="Abbrechen" yestext="OK"/>
+	</notification>
+	<notification name="UnableToLinkObjects">
+		Verknüpfung dieser [COUNT] Objekte nicht möglich.
+Sie können maximal [MAX] Objekte verknüpfen.
+	</notification>
+	<notification name="CannotLinkIncompleteSet">
+		Sie können nur vollständige Objektsätze verknüpfen und Sie müssen mehr als ein Objekt auswählen.
+	</notification>
+	<notification name="CannotLinkModify">
+		Verknüpfung nicht möglich, da Sie nicht alle Objekte bearbeiten dürfen.
+
+Stellen Sie sicher, dass kein Objekt gesperrt ist und alle Objekte Ihnen gehören.
+	</notification>
+	<notification name="CannotLinkDifferentOwners">
+		Verknüpfung nicht möglich, da nicht alle Objekte denselben Eigentümer haben.
+
+Stellen Sie sicher, dass alle ausgewählten Objekte Ihnen gehören.
+	</notification>
+	<notification name="NoFileExtension">
+		Kein Dateityp für Datei: „[FILE]“
+
+Vergewissern Sie sich, dass die Datei den richtigen Dateityp hat.
+	</notification>
+	<notification name="InvalidFileExtension">
+		Ungültige Datei-Endung [EXTENSION]
+Erwartet wurde [VALIDS]
+		<usetemplate name="okbutton" yestext="OK"/>
+	</notification>
+	<notification name="CannotUploadSoundFile">
+		Sounddatei konnte nicht hochgeladen werden:
+[FILE]
+	</notification>
+	<notification name="SoundFileNotRIFF">
+		Die Datei ist anscheinend keine RIFF WAVE-Datei:
+[FILE]
+	</notification>
+	<notification name="SoundFileNotPCM">
+		Die Datei ist anscheinend keine PCM WAVE-Audiodatei:
+[FILE]
+	</notification>
+	<notification name="SoundFileInvalidChannelCount">
+		Die Datei hat eine ungültige Anzahl Tonkanäle (muss Mono oder Stereo sein):
+[FILE]
+	</notification>
+	<notification name="SoundFileInvalidSampleRate">
+		Die Sample-Rate dieser Datei wird nicht unterstützt (muss 44,1 K sein):
+[FILE]
+	</notification>
+	<notification name="SoundFileInvalidWordSize">
+		Die Word-Größe dieser Datei wird nicht unterstützt (muss 8 oder 16 Bit sein):
+[FILE]
+	</notification>
+	<notification name="SoundFileInvalidHeader">
+		„Daten“-Chunk in WAV-Header nicht gefunden:
+[FILE]
+	</notification>
+	<notification name="SoundFileInvalidTooLong">
+		Audiodatei ist zu lang (max. 10 Sekunden):
+[FILE]
+	</notification>
+	<notification name="ProblemWithFile">
+		Problem mit Datei [FILE]:
+
+[ERROR]
+	</notification>
+	<notification name="CannotOpenTemporarySoundFile">
+		Temporäre komprimierte Sounddatei konnte nicht geöffnet werden: [FILE]
+	</notification>
+	<notification name="UnknownVorbisEncodeFailure">
+		Unbekannter Vorbis-Kodierungsfehler in: [FILE]
+	</notification>
+	<notification name="CannotEncodeFile">
+		Datei konnte nicht kodiert werden: [FILE]
+	</notification>
+	<notification name="CorruptResourceFile">
+		Ressourcendatei beschädigt: [FILE]
+	</notification>
+	<notification name="UnknownResourceFileVersion">
+		Unbekannte Linden-Ressourcenversion in Datei: [FILE]
+	</notification>
+	<notification name="UnableToCreateOutputFile">
+		Ausgabedatei konnte nicht erstellt werden: [FILE]
+	</notification>
+	<notification name="DoNotSupportBulkAnimationUpload">
+		Der Mehrfach-Upload von Animationsdateien wird zurzeit von [APP_NAME] nicht unterstützt.
+	</notification>
+	<notification name="CannotUploadReason">
+		Datei [FILE] kann aus folgendem Grund nicht hochgeladen werden: [REASON]
+Bitte versuchen Sie es erneut.
+	</notification>
+	<notification name="LandmarkCreated">
+		„[LANDMARK_NAME]“ wurde zum Ordner „[FOLDER_NAME]“ hinzugefügt.
+	</notification>
+	<notification name="CannotCreateLandmarkNotOwner">
+		Sie können hier keine Landmarke erstellen, da der Landeigentümer dies verboten hat.
+	</notification>
+	<notification name="CannotRecompileSelectObjectsNoScripts">
+		„Rekompilieren“ nicht möglich.
+Objekt mit Skript wählen.
+	</notification>
+	<notification name="CannotRecompileSelectObjectsNoPermission">
+		„Rekompilieren“ nicht möglich.
+
+Wählen Sie Objekte mit Skripts, die Sie bearbeiten dürfen.
+	</notification>
+	<notification name="CannotResetSelectObjectsNoScripts">
+		„Zurücksetzen“ nicht möglich.
+
+Wählen Sie Objekte mit Skripts.
+	</notification>
+	<notification name="CannotResetSelectObjectsNoPermission">
+		„Zurücksetzen“ nicht möglich.
+
+Wählen Sie Objekte mit Skripts, die Sie bearbeiten dürfen.
+	</notification>
+	<notification name="CannotOpenScriptObjectNoMod">
+		Das Skript im Objekt kann nicht geöffnet werden, da keine Änderungs-Berechtigungen vorliegen.
+	</notification>
+	<notification name="CannotSetRunningSelectObjectsNoScripts">
+		„Ausführen“ von Skripts nicht möglich.
+
+Wählen Sie Objekte mit Skripts.
+	</notification>
+	<notification name="CannotSetRunningNotSelectObjectsNoScripts">
+		„Deaktivieren“ von Skripts nicht möglich.
+
+Wählen Sie Objekte mit Skripts.
+	</notification>
+	<notification name="NoFrontmostFloater">
+		Kein vorderster Floater zum Speichern.
+	</notification>
+	<notification name="SeachFilteredOnShortWords">
+		Ihre Suchanfrage wurde geändert.
+Zu kurze Begriffe wurden entfernt.
+
+Ihre Suchanfrage: [FINALQUERY]
+	</notification>
+	<notification name="SeachFilteredOnShortWordsEmpty">
+		Ihre Suchbegriffe sind zu kurz.
+Es wurde keine Suche durchgeführt.
+	</notification>
+	<notification name="CouldNotTeleportReason">
+		Teleport fehlgeschlagen.
+[REASON]
+	</notification>
+	<notification name="invalid_tport">
+		Bei der Bearbeitung Ihrer Teleport-Anfrage ist ein Problem aufgetreten. Sie müssen sich zum Teleportieren eventuell neu anmelden.
+Falls diese Meldung weiterhin angezeigt wird, wenden Sie sich bitte an [SUPPORT_SITE].
+	</notification>
+	<notification name="invalid_region_handoff">
+		Bei der Bearbeitung Ihres Regionswechsels ist ein Problem aufgetreten. Sie müssen eventuell neu anmelden, um die Region wechseln zu können.
+Falls diese Meldung weiterhin angezeigt wird, wenden Sie sich bitte an [SUPPORT_SITE].
+	</notification>
+	<notification name="blocked_tport">
+		Teleportieren ist zurzeit leider nicht möglich. Versuchen Sie es später noch einmal.
+Wenn der Teleport dann immer noch nicht funktioniert, melden Sie sich bitte ab und wieder an.
+	</notification>
+	<notification name="nolandmark_tport">
+		Das System konnte das Landmarken-Ziel nicht finden.
+	</notification>
+	<notification name="timeout_tport">
+		Das System konnte keine Teleport-Verbindung herstellen.
+Versuchen Sie es später noch einmal.
+	</notification>
+	<notification name="noaccess_tport">
+		Sie haben leider keinen Zugang zu diesem Teleport-Ziel.
+	</notification>
+	<notification name="missing_attach_tport">
+		Ihre Anhänge sind noch nicht eingetroffen. Warten Sie kurz oder melden Sie sich ab und wieder an, bevor Sie einen neuen Teleport-Versuch unternehmen.
+	</notification>
+	<notification name="too_many_uploads_tport">
+		Die Asset-Warteschlange in dieser Region ist zurzeit überlastet.
+Ihre Teleport-Anfrage kann nicht sofort bearbeitet werden. Versuchen Sie es in einigen Minuten erneut oder besuchen Sie eine weniger überfüllte Region.
+	</notification>
+	<notification name="expired_tport">
+		Das System konnte Ihre Teleport-Anfrage nicht rechtzeitig bearbeiten. Versuchen Sie es in einigen Minuten erneut.
+	</notification>
+	<notification name="expired_region_handoff">
+		Das System konnte Ihre Anfrage zum Regionswechsel nicht rechtzeitig bearbeiten. Versuchen Sie es in einigen Minuten erneut.
+	</notification>
+	<notification name="no_host">
+		Teleport-Ziel wurde nicht gefunden. Das Ziel ist entweder im Moment nicht verfügbar oder existiert nicht mehr. Versuchen Sie es in einigen Minuten erneut.
+	</notification>
+	<notification name="no_inventory_host">
+		Das Inventarsystem ist zurzeit nicht verfügbar.
+	</notification>
+	<notification name="CannotSetLandOwnerNothingSelected">
+		Landeigentümer kann nicht festgelegt werden:
+Keine Parzelle ausgewählt.
+	</notification>
+	<notification name="CannotSetLandOwnerMultipleRegions">
+		Eine erzwungene Landübertragung ist nicht möglich, da die Auswahl mehrere Regionen umfasst. Wählen Sie ein kleineres Gebiet und versuchen Sie es erneut.
+	</notification>
+	<notification name="ForceOwnerAuctionWarning">
+		Diese Parzelle steht zur Auktion. Eine zwangsweise Eigentumsübertragung beendet die Auktion und verärgert womöglich Einwohner, die bereits ein Gebot abgegeben haben. Eigentumsübertragung erzwingen?
+		<usetemplate name="okcancelbuttons" notext="Abbrechen" yestext="OK"/>
+	</notification>
+	<notification name="CannotContentifyNothingSelected">
+		Inhaltsidentifizierung nicht möglich:
+Keine Parzelle ausgewählt.
+	</notification>
+	<notification name="CannotContentifyNoRegion">
+		Inhaltsidentifizierung nicht möglich:
+Keine Region ausgewählt.
+	</notification>
+	<notification name="CannotReleaseLandNothingSelected">
+		Land kann nicht aufgegeben werden:
+Keine Parzelle ausgewählt.
+	</notification>
+	<notification name="CannotReleaseLandNoRegion">
+		Land kann nicht aufgegeben werden:
+Region nicht gefunden.
+	</notification>
+	<notification name="CannotBuyLandNothingSelected">
+		Land kann nicht gekauft werden:
+Keine Parzelle ausgewählt.
+	</notification>
+	<notification name="CannotBuyLandNoRegion">
+		Land kann nicht gekauft werden:
+Kann die Region nicht finden, in der sich dieses Land befindet.
+	</notification>
+	<notification name="CannotCloseFloaterBuyLand">
+		Das Fenster Land kaufen kann nicht geschlossen werden, bevor [APP_NAME] den Preis für diese Transaktion eingeschätzt hat.
+	</notification>
+	<notification name="CannotDeedLandNothingSelected">
+		Land kann nicht übertragen werden:
+Keine Parzelle ausgewählt.
+	</notification>
+	<notification name="CannotDeedLandNoGroup">
+		Land kann nicht übertragen werden:
+Keine Gruppe ausgewählt.
+	</notification>
+	<notification name="CannotDeedLandNoRegion">
+		Land kann nicht übertragen werden:
+Kann die Region nicht finden, in der sich dieses Land befindet.
+	</notification>
+	<notification name="CannotDeedLandMultipleSelected">
+		Land kann nicht übertragen werden:
+Mehrere Parzellen ausgewählt.
+
+Wählen Sie eine einzelne Parzelle.
+	</notification>
+	<notification name="ParcelCanPlayMedia">
+		Dieser Ort kann Streaming-Medien abspielen.
+Streaming-Medien erfordern eine schnelle Internet-Verbindung.
+
+Streaming-Medien abspielen, wenn verfügbar?
+(Sie können diese Option später unter „Einstellungen“ &gt; „Audio &amp; Video“ ändern.)
+		<usetemplate name="okcancelbuttons" notext="Deaktivieren" yestext="Medien wiedergeben"/>
+	</notification>
+	<notification name="CannotDeedLandWaitingForServer">
+		Land kann nicht übertragen werden:
+Warte auf Server für Eigentümerinformationen.
+
+Bitte versuchen Sie es erneut.
+	</notification>
+	<notification name="CannotDeedLandNoTransfer">
+		Land kann nicht übertragen werden:
+Die Region [REGION] erlaubt keine Landübertragung.
+	</notification>
+	<notification name="CannotReleaseLandWatingForServer">
+		Land kann nicht aufgegeben werden:
+Server muss Parzelleninformation aktualisieren.
+
+Versuchen Sie es in einigen Sekunden erneut.
+	</notification>
+	<notification name="CannotReleaseLandSelected">
+		Land kann nicht aufgegeben werden:
+Die ausgewählten Parzellen gehören Ihnen nicht.
+
+Wählen Sie eine einzelne Parzelle.
+	</notification>
+	<notification name="CannotReleaseLandDontOwn">
+		Land kann nicht aufgegeben werden:
+Ihnen fehlt die Berechtigung zur Freigabe dieser Parzelle.
+Parzellen, die Ihnen gehören, werden grün dargestellt.
+	</notification>
+	<notification name="CannotReleaseLandRegionNotFound">
+		Land kann nicht aufgegeben werden:
+Kann die Region nicht finden, in der sich dieses Land befindet.
+	</notification>
+	<notification name="CannotReleaseLandNoTransfer">
+		Land kann nicht aufgegeben werden:
+Die Region [REGION] erlaubt keine Landübertragung.
+	</notification>
+	<notification name="CannotReleaseLandPartialSelection">
+		Land kann nicht aufgegeben werden:
+Zum Freigeben müssen Sie eine ganze Parzelle auswählen.
+
+Wählen Sie eine ganze Parzelle oder teilen Sie Ihre Parzelle.
+	</notification>
+	<notification name="ReleaseLandWarning">
+		Sie sind im Begriff, [AREA] qm Land aufzugeben.
+Wenn Sie diese Parzelle aufgeben, wird sie ohne L$-Erstattung von Ihrem Landbesitz entfernt.
+
+Dieses Land aufgeben?
+		<usetemplate name="okcancelbuttons" notext="Abbrechen" yestext="OK"/>
+	</notification>
+	<notification name="CannotDivideLandNothingSelected">
+		Land kann nicht aufgeteilt werden:
+
+Keine Parzellen ausgewählt.
+	</notification>
+	<notification name="CannotDivideLandPartialSelection">
+		Land kann nicht aufgeteilt werden:
+
+Sie haben eine ganze Parzelle ausgewählt.
+Wählen Sie einen Parzellenabschnitt aus.
+	</notification>
+	<notification name="LandDivideWarning">
+		Wenn Sie dieses Land teilen, wird diese Parzelle in zwei geteilt, jede mit ihren eigenen Einstellungen. Einige dieser Einstellungen werden aufgrund dieses Vorgangs zurückgesetzt.
+
+Land teilen?
+		<usetemplate name="okcancelbuttons" notext="Abbrechen" yestext="OK"/>
+	</notification>
+	<notification name="CannotDivideLandNoRegion">
+		Land kann nicht aufgeteilt werden:
+Kann die Region nicht finden, in der sich dieses Land befindet.
+	</notification>
+	<notification name="CannotJoinLandNoRegion">
+		Land kann nicht zusammengelegt werden:
+Kann die Region nicht finden, in der sich dieses Land befindet.
+	</notification>
+	<notification name="CannotJoinLandNothingSelected">
+		Land kann nicht zusammengelegt werden:
+Keine Parzellen ausgewählt.
+	</notification>
+	<notification name="CannotJoinLandEntireParcelSelected">
+		Land kann nicht zusammengelegt werden:
+Sie haben nur eine Parzelle ausgewählt.
+
+Wählen Sie Land auf beiden Parzellen aus.
+	</notification>
+	<notification name="CannotJoinLandSelection">
+		Land kann nicht zusammengelegt werden:
+Sie müssen mehrere Parzellen auswählen.
+
+Wählen Sie Land auf beiden Parzellen aus.
+	</notification>
+	<notification name="JoinLandWarning">
+		Beim Zusammenlegen entsteht aus den vom Auswahlrechteck
+erfassten Parzellen eine große Parzelle.
+Sie müssen der neuen Parzelle einen Namen geben und ihre Optionen festlegen.
+
+Land zusammenlegen?
+		<usetemplate name="okcancelbuttons" notext="Abbrechen" yestext="OK"/>
+	</notification>
+	<notification name="ConfirmNotecardSave">
+		Um das Objekt kopieren oder anzeigen zu können, müssen Sie zuerst diese Notizkarte speichern. Notizkarte speichern?
+		<usetemplate name="okcancelbuttons" notext="Abbrechen" yestext="OK"/>
+	</notification>
+	<notification name="ConfirmItemCopy">
+		Dieses Objekt in Ihr Inventar kopieren?
+		<usetemplate name="okcancelbuttons" notext="Abbrechen" yestext="Kopieren"/>
+	</notification>
+	<notification name="ResolutionSwitchFail">
+		Auflösung konnte nicht auf [RESX] x [RESY] gesetzt werden
+	</notification>
+	<notification name="ErrorUndefinedGrasses">
+		Fehler: Nicht definierte Gräser: [SPECIES]
+	</notification>
+	<notification name="ErrorUndefinedTrees">
+		Fehler: Nicht definierte Bäume: [SPECIES]
+	</notification>
+	<notification name="CannotSaveWearableOutOfSpace">
+		„[NAME]“ konnte nicht in Kleidungsdatei gespeichert werden.  Geben Sie Speicherplatz auf dem Computer frei und speichern Sie das Kleidungsstück erneut.
+	</notification>
+	<notification name="CannotSaveToAssetStore">
+		[NAME] kann nicht in Zentral-Asset-Speicher geladen werden.
+Dies ist ein temporärer Fehler. Bitte passen Sie das Kleidungsstück in einigen Minuten noch einmal an und speichern Sie es erneut.
+	</notification>
+	<notification name="YouHaveBeenLoggedOut">
+		Sie wurden von [SECOND_LIFE] abgemeldet:
+            [MESSAGE]
+Klicken Sie auf „IM &amp; Chat anzeigen“, um vorhandene Nachrichten und Chat weiterhin anzuzeigen. Um [APP_NAME] zu schließen, auf „Beenden“ klicken.
+		<usetemplate name="okcancelbuttons" notext="Beenden" yestext="IM &amp; Chat anzeigen"/>
+	</notification>
+	<notification name="OnlyOfficerCanBuyLand">
+		Landkauf für Gruppe nicht möglich:
+Sie sind nicht berechtigt, Land für die aktive Gruppe zu kaufen.
+	</notification>
+	<notification label="Freund hinzufügen" name="AddFriend">
+		Freunde können sich gegenseitig die Berechtigung erteilen, sich auf der Karte zu verfolgen und Online-Status Benachrichtigungen zu empfangen.
+
+[NAME] Freundschaft anbieten?
+		<usetemplate name="okcancelbuttons" notext="Abbrechen" yestext="OK"/>
+	</notification>
+	<notification label="Freund hinzufügen" name="AddFriendWithMessage">
+		Freunde können sich gegenseitig die Berechtigung erteilen, sich auf der Karte zu verfolgen und Online-Status Benachrichtigungen zu empfangen.
+
+[NAME] Freundschaft anbieten?
+		<form name="form">
+			<input name="message">
+				Wollen wir Freunde sein?
+			</input>
+			<button name="Offer" text="OK"/>
+			<button name="Cancel" text="Abbrechen"/>
+		</form>
+	</notification>
+	<notification name="RemoveFromFriends">
+		Möchten Sie [FIRST_NAME] [LAST_NAME] aus Ihrer Freundesliste entfernen?
+		<usetemplate name="okcancelbuttons" notext="Abbrechen" yestext="OK"/>
+	</notification>
+	<notification name="RemoveMultipleFromFriends">
+		Möchten Sie mehrere Freunde aus Ihrer Freundesliste entfernen?
+		<usetemplate name="okcancelbuttons" notext="Abbrechen" yestext="OK"/>
+	</notification>
+	<notification name="GodDeleteAllScriptedPublicObjectsByUser">
+		Möchten Sie alle geskripteten Objekte von
+** [AVATAR_NAME] **
+auf allen anderen Ländern in diesem Sim löschen?
+		<usetemplate name="okcancelbuttons" notext="Abbrechen" yestext="OK"/>
+	</notification>
+	<notification name="GodDeleteAllScriptedObjectsByUser">
+		Möchten Sie ALLE geskripteten Objekte von
+** [AVATAR_NAME] **
+auf ALLEN LÄNDERN in diesem Sim LÖSCHEN?
+		<usetemplate name="okcancelbuttons" notext="Abbrechen" yestext="OK"/>
+	</notification>
+	<notification name="GodDeleteAllObjectsByUser">
+		Möchten Sie ALLE Objekte (einschließlich geskriptete) von
+** [AVATAR_NAME] **
+auf ALLEN LÄNDERN in diesem Sim LÖSCHEN?
+		<usetemplate name="okcancelbuttons" notext="Abbrechen" yestext="OK"/>
+	</notification>
+	<notification name="BlankClassifiedName">
+		Geben Sie einen Namen für die Anzeige ein.
+	</notification>
+	<notification name="MinClassifiedPrice">
+		Der Mindestbetrag für die Listung ist [MIN_PRICE] L$.
+
+Geben sie einen höheren Betrag ein.
+	</notification>
+	<notification name="ConfirmObjectDeleteLock">
+		Mindestens ein ausgewähltes Objekt ist gesperrt.
+
+Möchten Sie diese Objekte löschen?
+		<usetemplate name="okcancelbuttons" notext="Abbrechen" yestext="OK"/>
+	</notification>
+	<notification name="ConfirmObjectDeleteNoCopy">
+		Mindestens ein ausgewähltes Objekt kann nicht kopiert werden.
+
+Möchten Sie diese Objekte löschen?
+		<usetemplate name="okcancelbuttons" notext="Abbrechen" yestext="OK"/>
+	</notification>
+	<notification name="ConfirmObjectDeleteNoOwn">
+		Mindestens eines der ausgewählten Objekt gehört nicht Ihnen.
+
+Möchten Sie diese Objekte löschen?
+		<usetemplate name="okcancelbuttons" notext="Abbrechen" yestext="OK"/>
+	</notification>
+	<notification name="ConfirmObjectDeleteLockNoCopy">
+		Mindestens ein Objekt ist gesperrt.
+Mindestens ein Objekt kann nicht kopiert werden.
+
+Möchten Sie diese Objekte löschen?
+		<usetemplate name="okcancelbuttons" notext="Abbrechen" yestext="OK"/>
+	</notification>
+	<notification name="ConfirmObjectDeleteLockNoOwn">
+		Mindestens ein Objekt ist gesperrt.
+Mindestens ein Objekt gehört nicht Ihnen.
+
+Möchten Sie diese Objekte löschen?
+		<usetemplate name="okcancelbuttons" notext="Abbrechen" yestext="OK"/>
+	</notification>
+	<notification name="ConfirmObjectDeleteNoCopyNoOwn">
+		Mindestens ein Objekt kann nicht kopiert werden.
+Mindestens ein Objekt gehört nicht Ihnen.
+
+Möchten Sie diese Objekte löschen?
+		<usetemplate name="okcancelbuttons" notext="Abbrechen" yestext="OK"/>
+	</notification>
+	<notification name="ConfirmObjectDeleteLockNoCopyNoOwn">
+		Mindestens ein Objekt ist gesperrt.
+Mindestens ein Objekt kann nicht kopiert werden.
+Mindestens ein Objekt gehört nicht Ihnen.
+
+Möchten Sie diese Objekte löschen?
+		<usetemplate name="okcancelbuttons" notext="Abbrechen" yestext="OK"/>
+	</notification>
+	<notification name="ConfirmObjectTakeLock">
+		Mindestens ein Objekt ist gesperrt.
+
+Möchten Sie diese Objekte nehmen?
+		<usetemplate name="okcancelbuttons" notext="Abbrechen" yestext="OK"/>
+	</notification>
+	<notification name="ConfirmObjectTakeNoOwn">
+		Nicht alle Objekte, die Sie aufgenommen haben, gehören Ihnen.
+Wenn Sie fortfahren, werden die Rechte für den nächsten Eigentümer angewandt und Sie können die Objekte möglicherweise nicht bearbeiten oder kopieren.
+
+Möchten Sie diese Objekte nehmen?
+		<usetemplate name="okcancelbuttons" notext="Abbrechen" yestext="OK"/>
+	</notification>
+	<notification name="ConfirmObjectTakeLockNoOwn">
+		Mindestens ein Objekt ist gesperrt.
+Nicht alle Objekte, die Sie aufgenommen haben, gehören Ihnen.
+Wenn Sie fortfahren, werden die Rechte für den nächsten Eigentümer abgefragt und Sie können die Objekte möglicherweise nicht bearbeiten oder kopieren.
+Die aktuelle Auswahl können Sie jedoch aufnehmen.
+
+Möchten Sie diese Objekte nehmen?
+		<usetemplate name="okcancelbuttons" notext="Abbrechen" yestext="OK"/>
+	</notification>
+	<notification name="CantBuyLandAcrossMultipleRegions">
+		Landkauf nicht möglich, da die Auswahl mehrere Regionen umfasst.
+
+Wählen Sie ein kleineres Gebiet und versuchen Sie es erneut.
+	</notification>
+	<notification name="DeedLandToGroup">
+		Die Schenkung dieser Parzelle setzt voraus, dass die Gruppe über ausreichende Landnutzungsrechte verfügt.
+Dem Eigentümer wird der Kaufpreis für das Land nicht rückerstattet. Bei Verkauf der übertragenen Parzelle wird der Erlös zwischen den Gruppenmitgliedern aufgeteilt.
+
+Der Gruppe „[GROUP_NAME]“
+ [AREA] m² Land schenken?
+		<usetemplate name="okcancelbuttons" notext="Abbrechen" yestext="OK"/>
+	</notification>
+	<notification name="DeedLandToGroupWithContribution">
+		Die Schenkung dieser Parzelle setzt voraus, dass die Gruppe über ausreichende Landnutzungsrechte verfügt.
+Die Schenkung beinhaltet eine Landübertragung an die Gruppe von „[FIRST_NAME] [LAST_NAME]“.
+Dem Eigentümer wird der Kaufpreis für das Land nicht rückerstattet. Bei Verkauf der übertragenen Parzelle wird der Erlös zwischen den Gruppenmitgliedern aufgeteilt.
+
+Der Gruppe „[GROUP_NAME]“
+ [AREA] m² Land schenken?
+		<usetemplate name="okcancelbuttons" notext="Abbrechen" yestext="OK"/>
+	</notification>
+	<notification name="DisplaySetToSafe">
+		Es wurden sichere Anzeige-Einstellungen gewählt, da die Option -safe verwendet wurde.
+	</notification>
+	<notification name="DisplaySetToRecommended">
+		Es wurden die für Ihre Systemkonfiguration empfohlenen Anzeige-Einstellungen gewählt.
+	</notification>
+	<notification name="ErrorMessage">
+		[ERROR_MESSAGE]
+	</notification>
+	<notification name="AvatarMovedDesired">
+		Ihr gewünschter Zielort ist zurzeit nicht verfügbar.
+Sie wurden zur nächstgelegenen Region teleportiert.
+	</notification>
+	<notification name="AvatarMovedLast">
+		Ihr letzter Standort ist zurzeit nicht verfügbar.
+Sie wurden zur nächstgelegenen Region teleportiert.
+	</notification>
+	<notification name="AvatarMovedHome">
+		Ihr Heimatort ist zurzeit nicht verfügbar.
+Sie wurden zur nächstgelegenen Region teleportiert.
+Sie müssen eventuell einen neuen Heimatort festlegen.
+	</notification>
+	<notification name="ClothingLoading">
+		Ihre Kleidung wird noch heruntergeladen.
+Sie können [SECOND_LIFE] normal verwenden. Andere Benutzer können Sie korrekt dargestellt sehen.
+		<form name="form">
+			<ignore name="ignore" text="Das Herunterladen der Kleidung dauert lange"/>
+		</form>
+	</notification>
+	<notification name="FirstRun">
+		Installation von [APP_NAME] vollständig abgeschlossen.
+
+Falls Sie [SECOND_LIFE] zum ersten Mal verwenden, müssen Sie zuerst ein Konto erstellen, bevor Sie sich anmelden können.
+Zurück zu [http://join.secondlife.com secondlife.com], um ein neues Konto zu erstellen?
+		<usetemplate name="okcancelbuttons" notext="Weiter" yestext="Neues Konto..."/>
+	</notification>
+	<notification name="LoginPacketNeverReceived">
+		Es gibt Probleme mit der Verbindung. Möglicherweise besteht ein Problem mit Ihrer Internetverbindung oder dem [SECOND_LIFE_GRID].
+
+Überprüfen Sie Ihre Internetverbindung und versuchen Sie es dann erneut, oder klicken Sie auf Hilfe, um zu [SUPPORT_SITE] zu gelangen, oder klicken Sie auf Teleportieren, um nach Hause zu teleportieren.
+		<url name="url">
+			http://de.secondlife.com/support/
+		</url>
+		<form name="form">
+			<button name="OK" text="OK"/>
+			<button name="Help" text="Hilfe"/>
+			<button name="Teleport" text="Teleportieren"/>
+		</form>
+	</notification>
+	<notification name="WelcomeChooseSex">
+		Ihr Avatar erscheint jeden Moment.
+
+Benutzen Sie die Pfeiltasten, um sich fortzubewegen.
+Drücken Sie F1 für Hilfe oder für weitere Informationen über [SECOND_LIFE].
+Bitte wählen Sie einen männlichen oder weiblichen Avatar.
+Sie können sich später noch umentscheiden.
+		<usetemplate name="okcancelbuttons" notext="Weiblich" yestext="Männlich"/>
+	</notification>
+	<notification name="NotEnoughCurrency">
+		[NAME] [PRICE] L$  Sie haben nicht genügend L$, um diese Aktion auszuführen.
+	</notification>
+	<notification name="GrantedModifyRights">
+		[NAME] hat Ihnen die Erlaubnis erteilt, ihre/seine Objekte zu bearbeiten.
+	</notification>
+	<notification name="RevokedModifyRights">
+		Ihnen wurden die Änderungsrechte für die Objekte von [NAME] entzogen.
+	</notification>
+	<notification name="FlushMapVisibilityCaches">
+		Der Kartencache dieser Region wird geleert.
+Diese Aktion ist nur beim Debugging sinnvoll.
+(Auf dem Produktionssystem warten Sie einfach 5 Minuten. Die Karten werden nach erneuter Anmeldung automatisch aktualisiert.)
+		<usetemplate name="okcancelbuttons" notext="Abbrechen" yestext="OK"/>
+	</notification>
+	<notification name="BuyOneObjectOnly">
+		Sie können jeweils nur ein Objekt kaufen.  Wählen Sie ein einzelnes Objekt aus und versuchen Sie es erneut.
+	</notification>
+	<notification name="OnlyCopyContentsOfSingleItem">
+		Es kann nur jeweils der Inhalt von einem Objekt kopiert werden.
+Wählen Sie ein einzelnes Objekt aus und versuchen Sie es erneut.
+		<usetemplate name="okcancelbuttons" notext="Abbrechen" yestext="OK"/>
+	</notification>
+	<notification name="KickUsersFromRegion">
+		Alle Einwohner in dieser Region nach Hause teleportieren?
+		<usetemplate name="okcancelbuttons" notext="Abbrechen" yestext="OK"/>
+	</notification>
+	<notification name="EstateObjectReturn">
+		Möchten Sie wirklich alle Objekte zurückgeben, die [USER_NAME] gehören?
+		<usetemplate name="okcancelbuttons" notext="Abbrechen" yestext="OK"/>
+	</notification>
+	<notification name="InvalidTerrainBitDepth">
+		Die Regionstexturen konnten nicht festgelegt werden:
+Die Terraintextur [TEXTURE_NUM] hat eine ungültige Bit-Tiefe [TEXTURE_BIT_DEPTH].
+
+Ersetzen Sie die Textur [TEXTURE_NUM] mit einer Bilddatei von maximal 512x512 und 24 Bit und klicken Sie dann erneut auf „Übernehmen“.
+	</notification>
+	<notification name="InvalidTerrainSize">
+		Die Regionstexturen konnten nicht festgelegt werden:
+Die Terraintextur [TEXTURE_NUM] ist mit [TEXTURE_SIZE_X]x[TEXTURE_SIZE_Y] zu groß.
+
+Ersetzen Sie die Textur [TEXTURE_NUM] mit einer Bilddatei von maximal 512x512 und 24 Bit und klicken Sie dann erneut auf „Übernehmen“.
+	</notification>
+	<notification name="RawUploadStarted">
+		Hochladen gestartet. Je nach Verbindungsgeschwindigkeit kann der Vorgang bis zu 2 Minuten dauern.
+	</notification>
+	<notification name="ConfirmBakeTerrain">
+		Möchten Sie das aktuelle Terrain formen, es zum Mittelpunkt der oberen und unteren Terraingrenzen und zum Standard des „Zurücksetzen“-Tools machen?
+		<usetemplate name="okcancelbuttons" notext="Abbrechen" yestext="OK"/>
+	</notification>
+	<notification name="MaxAllowedAgentOnRegion">
+		Es sind maximal [MAX_AGENTS] zulässige Einwohner erlaubt.
+	</notification>
+	<notification name="MaxBannedAgentsOnRegion">
+		Es sind maximal [MAX_BANNED] verbannte Einwohner erlaubt.
+	</notification>
+	<notification name="MaxAgentOnRegionBatch">
+		Fehler beim Versuch, [NUM_ADDED] Agenten hinzuzufügen:
+Überschreitet den Grenzwert [MAX_AGENTS] [LIST_TYPE] um [NUM_EXCESS].
+	</notification>
+	<notification name="MaxAllowedGroupsOnRegion">
+		Es sind maximal [MAX_GROUPS] zulässige Gruppen erlaubt.
+		<usetemplate name="okcancelbuttons" notext="Abbrechen" yestext="Formen"/>
+	</notification>
+	<notification name="MaxManagersOnRegion">
+		Es sind maximal [MAX_MANAGER]  verbannte Einwohner erlaub.
+	</notification>
+	<notification name="OwnerCanNotBeDenied">
+		Der Eigentümer des Grundstücks kann nicht zur Liste der „Verbannten Einwohner“ hinzugefügt werden.
+	</notification>
+	<notification name="CanNotChangeAppearanceUntilLoaded">
+		Das Aussehen lässt sich erst ändern, wenn Kleider und Form/Gestalt geladen sind.
+	</notification>
+	<notification name="ClassifiedMustBeAlphanumeric">
+		Der Name der Anzeige muss mit einem Buchstaben von A bis Z oder einer Ziffer beginnen.  Satzzeichen sind nicht erlaubt.
+	</notification>
+	<notification name="CantSetBuyObject">
+		„Objekt kaufen“ nicht möglich, da das Objekt nicht zum Verkauf freigegeben ist.
+Geben Sie das Objekt zum Verkauf frei und versuchen Sie es erneut.
+	</notification>
+	<notification name="FinishedRawDownload">
+		Raw-Terrain-Datei wurde heruntergeladen nach:
+[DOWNLOAD_PATH].
+	</notification>
+	<notification name="DownloadWindowsMandatory">
+		Eine neue Version von [SUPPORT_SITE] ist verfügbar.
+[MESSAGE]
+Sie müssen das Update herunterladen, um [APP_NAME] weiter verwenden zu können.
+		<usetemplate name="okcancelbuttons" notext="Beenden" yestext="Herunterladen"/>
+	</notification>
+	<notification name="DownloadWindows">
+		Eine neue Version von [APP_NAME] ist verfügbar.
+[MESSAGE]
+Dieses Update ist nicht erforderlich, für bessere Leistung und Stabilität sollte es jedoch installiert werden.
+		<usetemplate name="okcancelbuttons" notext="Weiter" yestext="Herunterladen"/>
+	</notification>
+	<notification name="DownloadWindowsReleaseForDownload">
+		Eine neue Version von [APP_NAME] ist verfügbar.
+[MESSAGE]
+Dieses Update ist nicht erforderlich, für bessere Leistung und Stabilität sollte es jedoch installiert werden.
+		<usetemplate name="okcancelbuttons" notext="Weiter" yestext="Herunterladen"/>
+	</notification>
+	<notification name="DownloadLinuxMandatory">
+		Eine neue Version von [SUPPORT_SITE] ist verfügbar.
+[MESSAGE]
+Sie müssen das Update herunterladen, um [APP_NAME] weiter verwenden zu können.
+		<usetemplate name="okcancelbuttons" notext="Beenden" yestext="Herunterladen"/>
+	</notification>
+	<notification name="DownloadLinux">
+		Eine neue Version von [APP_NAME] ist verfügbar.
+[MESSAGE]
+Dieses Update ist nicht erforderlich, für bessere Leistung und Stabilität sollte es jedoch installiert werden.
+		<usetemplate name="okcancelbuttons" notext="Weiter" yestext="Herunterladen"/>
+	</notification>
+	<notification name="DownloadLinuxReleaseForDownload">
+		Eine neue Version von [APP_NAME] ist verfügbar.
+[MESSAGE]
+Dieses Update ist nicht erforderlich, für bessere Leistung und Stabilität sollte es jedoch installiert werden.
+		<usetemplate name="okcancelbuttons" notext="Weiter" yestext="Herunterladen"/>
+	</notification>
+	<notification name="DownloadMacMandatory">
+		Eine neue Version von [SUPPORT_SITE] ist verfügbar.
+[MESSAGE]
+Sie müssen das Update herunterladen, um [APP_NAME] weiter verwenden zu können.
+
+In Ihren Anwendungsordner herunterladen?
+		<usetemplate name="okcancelbuttons" notext="Beenden" yestext="Herunterladen"/>
+	</notification>
+	<notification name="DownloadMac">
+		Eine neue Version von [APP_NAME] ist verfügbar.
+[MESSAGE]
+Dieses Update ist nicht erforderlich, für bessere Leistung und Stabilität sollte es jedoch installiert werden.
+
+In Ihren Anwendungsordner herunterladen?
+		<usetemplate name="okcancelbuttons" notext="Weiter" yestext="Herunterladen"/>
+	</notification>
+	<notification name="DownloadMacReleaseForDownload">
+		Eine neue Version von [APP_NAME] ist verfügbar.
+[MESSAGE]
+Dieses Update ist nicht erforderlich, für bessere Leistung und Stabilität sollte es jedoch installiert werden.
+
+In Ihren Anwendungsordner herunterladen?
+		<usetemplate name="okcancelbuttons" notext="Weiter" yestext="Herunterladen"/>
+	</notification>
+	<notification name="DeedObjectToGroup">
+		Bei Übertragung dieses Objekts erhält die Gruppe:
+* An das Objekt bezahlte L$
+		<usetemplate ignoretext="Bestätigen, bevor ich ein Objekt an eine Gruppe übertrage" name="okcancelignore" notext="Abbrechen" yestext="Übertragung"/>
+	</notification>
+	<notification name="WebLaunchExternalTarget">
+		Möchten Sie Ihren Internetbrowser öffnen, um diesen Inhalt anzuzeigen?
+		<usetemplate ignoretext="Meinen Browser starten, um eine Webseite anzuzeigen" name="okcancelignore" notext="Abbrechen" yestext="OK"/>
+	</notification>
+	<notification name="WebLaunchJoinNow">
+		Möchten Sie Ihre [http://secondlife.com/account/ Startseite] aufrufen, um Ihr Konto zu verwalten?
+		<usetemplate ignoretext="Meinen Browser starten, um mein Konto zu verwalten" name="okcancelignore" notext="Abbrechen" yestext="OK"/>
+	</notification>
+	<notification name="WebLaunchSecurityIssues">
+		Informieren Sie sich im [SECOND_LIFE] Wiki, wie man Sicherheitsprobleme richtig meldet.
+		<usetemplate ignoretext="Meinen Browser starten, um anzuzeigen, wie ein Sicherheitsproblem gemeldet werden soll" name="okcancelignore" notext="Abbrechen" yestext="OK"/>
+	</notification>
+	<notification name="WebLaunchQAWiki">
+		Besuchen Sie das [SECOND_LIFE] QA-Wiki.
+		<usetemplate ignoretext="Meinen Browser starten, um das QA-Wiki anzuzeigen" name="okcancelignore" notext="Abbrechen" yestext="OK"/>
+	</notification>
+	<notification name="WebLaunchPublicIssue">
+		Im [SECOND_LIFE] Allgemeine-Fragen-Tracker können Sie Fehler und andere Probleme melden.
+		<usetemplate ignoretext="Meinen Browser starten, um die Datenbank für Fehler und Verbesserungsvorschläge anzuzeigen" name="okcancelignore" notext="Abbrechen" yestext="Gehe zu Seite"/>
+	</notification>
+	<notification name="WebLaunchSupportWiki">
+		Im offiziellen Linden-Blog finden Sie die neuesten Nachrichten und Informationen.
+		<usetemplate ignoretext="Meinen Browser starten, um das Blog anzuzeigen" name="okcancelignore" notext="Abbrechen" yestext="OK"/>
+	</notification>
+	<notification name="WebLaunchLSLGuide">
+		Möchten Sie den Scripting Guide öffnen?
+		<usetemplate ignoretext="Meinen Browser starten, um den Scripting Guide anzuzeigen" name="okcancelignore" notext="Abbrechen" yestext="OK"/>
+	</notification>
+	<notification name="WebLaunchLSLWiki">
+		Möchten Sie das LSL-Portal besuchen?
+		<usetemplate ignoretext="Meinen Browser starten, um das LSL-Portal anzuzeigen" name="okcancelignore" notext="Abbrechen" yestext="Gehe zu Seite"/>
+	</notification>
+	<notification name="ReturnToOwner">
+		Möchten Sie die ausgewählten Objekte an ihre Eigentümer zurückgeben? Transferierbare übertragene Objekte werden ihren früheren Eigentümern zurückgegeben.
+
+*WARNUNG* Nicht transferierbare übertragene Objekte werden dabei gelöscht!
+		<usetemplate ignoretext="Bestätigen, bevor Objekte an Ihre Eigentümer zurückgegeben werden" name="okcancelignore" notext="Abbrechen" yestext="OK"/>
+	</notification>
+	<notification name="GroupLeaveConfirmMember">
+		Sie sind Mitglied der Gruppe [GROUP].
+Diese Gruppe verlassen?
+		<usetemplate name="okcancelbuttons" notext="Abbrechen" yestext="OK"/>
+	</notification>
+	<notification name="ConfirmKick">
+		Möchten Sie WIRKLICH alle Benutzer aus dem Grid werfen?
+		<usetemplate name="okcancelbuttons" notext="Abbrechen" yestext="Alle Benutzer hinauswerfen"/>
+	</notification>
+	<notification name="MuteLinden">
+		Lindens können nicht ignoriert werden.
+		<usetemplate name="okbutton" yestext="OK"/>
+	</notification>
+	<notification name="CannotStartAuctionAlreadyForSale">
+		Eine Parzelle, die bereits zum Verkauf freigegeben ist, kann nicht versteigert werden.  Deaktivieren Sie den Landverkauf, wenn Sie das Land zur Versteigerung freigeben möchten.
+	</notification>
+	<notification label="Objekt nach Name ignorieren ist fehlgeschlagen" name="MuteByNameFailed">
+		Dieser Name wird bereits ignoriert.
+		<usetemplate name="okbutton" yestext="OK"/>
+	</notification>
+	<notification name="RemoveItemWarn">
+		Diese Aktion ist zwar erlaubt, aber beim Löschen von Inhalten wird das Objekt beschädigt. Möchten Sie dieses Element löschen?
+		<usetemplate name="okcancelbuttons" notext="Abbrechen" yestext="OK"/>
+	</notification>
+	<notification name="CantOfferCallingCard">
+		Sie können gerade keine Visitenkarte übergeben. Warten Sie kurz und versuchen Sie es dann noch einmal.
+		<usetemplate name="okbutton" yestext="OK"/>
+	</notification>
+	<notification name="CantOfferFriendship">
+		Sie können gerade keine Freundschaft anbieten. Warten Sie kurz und versuchen Sie es dann noch einmal.
+		<usetemplate name="okbutton" yestext="OK"/>
+	</notification>
+	<notification name="BusyModeSet">
+		Beschäftigt-Modus ist aktiviert.
+Chat und Instant Messages werden ausgeblendet. Instant Messages (Sofortnachrichten) erhalten Ihre Beschäftigt-Antwort. Alle Teleport-Angebote werden abgelehnt. Alle Inventar-Angebote werden in Ihren Papierkorb geschoben.
+		<usetemplate ignoretext="Ich ändere meinen Status zu Beschäftigt" name="okignore" yestext="OK"/>
+	</notification>
+	<notification name="JoinedTooManyGroupsMember">
+		Sie haben die maximale Anzahl an Gruppen erreicht. Bitte verlassen Sie eine andere Gruppe, um dieser beitreten zu können oder lehnen Sie das Angebot ab.
+[NAME]  hat Sie eingeladen, einer Gruppe beizutreten.
+[INVITE]
+		<usetemplate name="okcancelbuttons" notext="Ablehnen" yestext="Beitreten"/>
+	</notification>
+	<notification name="KickUser">
+		Beim Hinauswerfen dieses Benutzers welche Meldung anzeigen?
+		<form name="form">
+			<input name="message">
+				Sie wurden von einem Administrator abgemeldet.
+			</input>
+			<button name="OK" text="OK"/>
+			<button name="Cancel" text="Abbrechen"/>
+		</form>
+	</notification>
+	<notification name="KickAllUsers">
+		Beim Hinauswerfen aller Personen vom Grid welche Meldung anzeigen?
+		<form name="form">
+			<input name="message">
+				Sie wurden von einem Administrator abgemeldet.
+			</input>
+			<button name="OK" text="OK"/>
+			<button name="Cancel" text="Abbrechen"/>
+		</form>
+	</notification>
+	<notification name="FreezeUser">
+		Beim Einfrieren dieses Benutzers welche Meldung anzeigen?
+		<form name="form">
+			<input name="message">
+				Sie wurden eingefroren. Bewegen oder Chatten ist nicht mehr möglich. Ein Administrator wird sich über IM an Sie wenden
+			</input>
+			<button name="OK" text="OK"/>
+			<button name="Cancel" text="Abbrechen"/>
+		</form>
+	</notification>
+	<notification name="UnFreezeUser">
+		Beim Auftauen dieses Benutzers welche Meldung anzeigen?
+		<form name="form">
+			<input name="message">
+				Sie sind nicht mehr eingefroren.
+			</input>
+			<button name="OK" text="OK"/>
+			<button name="Cancel" text="Abbrechen"/>
+		</form>
+	</notification>
+	<notification name="OfferTeleport">
+		Teleport an Ihre Position mit der folgenden Meldung anbieten?
+		<form name="form">
+			<input name="message">
+				Triff mich in [REGION]
+			</input>
+			<button name="OK" text="OK"/>
+			<button name="Cancel" text="Abbrechen"/>
+		</form>
+	</notification>
+	<notification name="OfferTeleportFromGod">
+		Benutzer an Ihrem Standort herbeirufen?
+		<form name="form">
+			<input name="message">
+				Triff mich in [REGION]
+			</input>
+			<button name="OK" text="OK"/>
+			<button name="Cancel" text="Abbrechen"/>
+		</form>
+	</notification>
+	<notification name="TeleportFromLandmark">
+		Möchten Sie sich wirklich teleportieren?
+		<usetemplate ignoretext="Bestätigen, dass ich zu einer Landmarke teleportieren möchte" name="okcancelignore" notext="Abbrechen" yestext="Teleportieren"/>
+	</notification>
+	<notification name="TeleportToPick">
+		Nach [PICK] teleportieren?
+		<usetemplate ignoretext="Bestätigen, dass ich zu einer Position in Auswahl teleportieren möchte" name="okcancelignore" notext="Abbrechen" yestext="Teleportieren"/>
+	</notification>
+	<notification name="TeleportToClassified">
+		Zu [CLASSIFIED] teleportieren?
+		<usetemplate ignoretext="Bestätigen, dass ich zu einer Position in Anzeigen teleportieren möchte." name="okcancelignore" notext="Abbrechen" yestext="Teleportieren"/>
+	</notification>
+	<notification label="Nachricht an alle auf diesem Grundstück" name="MessageEstate">
+		Geben Sie eine kurze Nachricht ein, die an jede Person auf Ihrem Grundstück gesendet wird.
+		<form name="form">
+			<input name="message"/>
+			<button name="OK" text="OK"/>
+			<button name="Cancel" text="Abbrechen"/>
+		</form>
+	</notification>
+	<notification label="Linden-Grundstück ändern" name="ChangeLindenEstate">
+		Sie sind im Begriff, ein Grundstück in Linden-Besitz (Mainland, Teen-Raster, Orientierung usw.) zu verändern.
+
+Dies ist ÄUSSERST GEFÄHRLICH, da es grundlegende Auswirkungen auf das Benutzererlebnis hat.  Auf dem Mainland werden tausende Regionen geändert, was den Spaceserver stark belastet.
+
+Fortfahren?
+		<usetemplate name="okcancelbuttons" notext="Abbrechen" yestext="OK"/>
+	</notification>
+	<notification label="Zugang zu Linden-Grundstück ändern" name="ChangeLindenAccess">
+		Sie sind im Begriff, die Zugangsliste für ein Grundstück in Linden-Besitz (Mainland, Teen-Raster, Orientierung usw.) zu verändern.
+
+Dies ist GEFÄHRLICH und sollte nur erfolgen, um Objekte/L$ per Hack in und aus dem Raster zu entfernen.
+Tausende Regionen werden verändert und der Spaceserver wird dadurch stark belastet.
+		<usetemplate name="okcancelbuttons" notext="Abbrechen" yestext="OK"/>
+	</notification>
+	<notification label="Grundstück wählen" name="EstateAllowedAgentAdd">
+		Nur für dieses Grundstück oder für alle [ALL_ESTATES] zur Erlaubnisliste hinzufügen?
+		<usetemplate canceltext="Abbrechen" name="yesnocancelbuttons" notext="Alle Grundstücke" yestext="Dieses Grundstück"/>
+	</notification>
+	<notification label="Grundstück wählen" name="EstateAllowedAgentRemove">
+		Nur für dieses Grundstück oder für alle [ALL_ESTATES] von Erlaubnisliste entfernen?
+		<usetemplate canceltext="Abbrechen" name="yesnocancelbuttons" notext="Alle Grundstücke" yestext="Dieses Grundstück"/>
+	</notification>
+	<notification label="Grundstück wählen" name="EstateAllowedGroupAdd">
+		Nur für dieses Grundstück oder für alle [ALL_ESTATES] zur Gruppen-Erlaubnisliste hinzufügen?
+		<usetemplate canceltext="Abbrechen" name="yesnocancelbuttons" notext="Alle Grundstücke" yestext="Dieses Grundstück"/>
+	</notification>
+	<notification label="Grundstück wählen" name="EstateAllowedGroupRemove">
+		Nur für dieses Grundstück oder für alle [ALL_ESTATES] von Gruppen-Erlaubnisliste entfernen?
+		<usetemplate canceltext="Abbrechen" name="yesnocancelbuttons" notext="Alle Grundstücke" yestext="Dieses Grundstück"/>
+	</notification>
+	<notification label="Grundstück wählen" name="EstateBannedAgentAdd">
+		Zugang nur für dieses Grundstück oder für [ALL_ESTATES] verweigern?
+		<usetemplate canceltext="Abbrechen" name="yesnocancelbuttons" notext="Alle Grundstücke" yestext="Dieses Grundstück"/>
+	</notification>
+	<notification label="Grundstück wählen" name="EstateBannedAgentRemove">
+		Einwohner nur für dieses Grundstück oder für alle [ALL_ESTATES] von der Bannliste entfernen?
+		<usetemplate canceltext="Abbrechen" name="yesnocancelbuttons" notext="Alle Grundstücke" yestext="Dieses Grundstück"/>
+	</notification>
+	<notification label="Grundstück wählen" name="EstateManagerAdd">
+		Verwalter nur für dieses Grundstück oder für [ALL_ESTATES] festlegen?
+		<usetemplate canceltext="Abbrechen" name="yesnocancelbuttons" notext="Alle Grundstücke" yestext="Dieses Grundstück"/>
+	</notification>
+	<notification label="Grundstück wählen" name="EstateManagerRemove">
+		Verwalter nur für dieses Grundstück oder für [ALL_ESTATES] entfernen?
+		<usetemplate canceltext="Abbrechen" name="yesnocancelbuttons" notext="Alle Grundstücke" yestext="Dieses Grundstück"/>
+	</notification>
+	<notification label="Rauswurf bestätigen" name="EstateKickUser">
+		Benutzer [EVIL_USER] von diesem Grundstück werfen?
+		<usetemplate name="okcancelbuttons" notext="Abbrechen" yestext="OK"/>
+	</notification>
+	<notification name="EstateChangeCovenant">
+		Möchten Sie den Grundstücksvertrag wirklich ändern?
+		<usetemplate name="okcancelbuttons" notext="Abbrechen" yestext="OK"/>
+	</notification>
+	<notification name="RegionEntryAccessBlocked">
+		Sie dürfen diese Region aufgrund Ihrer Alterseinstufung nicht betreten. Der Grund hierfür ist möglicherweise, dass Sie nicht altersüberprüft sind.
+
+Bitte vergewissern Sie sich, dass Sie den aktuellsten Viewer installiert haben und besuchen Sie unsere Knowledgebase, um mehr über Regionen mit dieser Altereinstufung zu erfahren.
+		<usetemplate name="okbutton" yestext="OK"/>
+	</notification>
+	<notification name="RegionEntryAccessBlocked_KB">
+		Sie dürfen diese Region aufgrund Ihrer Alterseinstufung nicht betreten.
+
+Möchten Sie unsere Knowledgebase besuchen, um mehr Informationen über Altereinstufung zu erhalten?
+		<url name="url">
+			http://wiki.secondlife.com/wiki/Linden_Lab_Official:Maturity_ratings:_an_overview/de
+		</url>
+		<usetemplate ignoretext="Ich kann diese Region aufgrund der Alterseinstufung nicht betreten" name="okcancelignore" notext="Schließen" yestext="Zur Knowledgbase"/>
+	</notification>
+	<notification name="RegionEntryAccessBlocked_Notify">
+		Aufgrund Ihrer Alterseinstufung dürfen Sie diese Region nicht betreten.
+	</notification>
+	<notification name="RegionEntryAccessBlocked_Change">
+		Sie dürfen diese Region aufgrund der Einstellung Ihrer Alterseinstufung nicht betreten.
+
+Klicken Sie auf „Einstellung ändern“, um Ihre Einstellung für Altereinstufung sofort zu ändern und Zugang zu erhalten. Sie können ab sofort [REGIONMATURITY]-Inhalt suchen und auf diesen zugreifen. Falls Sie diese Einstellung später rückgängig machen möchten, gehen Sie zu Bearbeiten &gt; Einstellungen &gt; Allgemein.
+		<form name="form">
+			<button name="OK" text="Einstellung ändern"/>
+			<button name="Cancel" text="Schließen"/>
+			<ignore name="ignore" text="Meine Alterseinstufung lässt nicht zu, dass ich eine Region betrete."/>
+		</form>
+	</notification>
+	<notification name="LandClaimAccessBlocked">
+		Sie haben aufgrund Ihrer Alterseinstufung keinen Anspruch auf dieses Land. Der Grund hierfür ist möglicherweise, dass Sie nicht altersüberprüft sind.
+
+Bitte vergewissern Sie sich, dass Sie den aktuellsten Viewer installiert haben und besuchen Sie unsere Knowledgebase, um mehr über Regionen mit dieser Altereinstufung zu erfahren.
+		<usetemplate name="okbutton" yestext="OK"/>
+	</notification>
+	<notification name="LandClaimAccessBlocked_KB">
+		Sie haben aufgrund Ihrer Alterseinstufung keinen Anspruch auf dieses Land.
+
+Möchten Sie unsere Knowledgebase besuchen, um mehr Informationen über Altereinstufung zu erhalten?
+		<url name="url">
+			http://wiki.secondlife.com/wiki/Linden_Lab_Official:Maturity_ratings:_an_overview/de
+		</url>
+		<usetemplate ignoretext="Ich habe aufgrund der Alterseinstufung keinen Anspruch auf dieses Land" name="okcancelignore" notext="Schließen" yestext="Zur Knowledgbase"/>
+	</notification>
+	<notification name="LandClaimAccessBlocked_Notify">
+		Sie haben aufgrund Ihrer Alterseinstufung keinen Anspruch auf dieses Land.
+	</notification>
+	<notification name="LandClaimAccessBlocked_Change">
+		Sie haben aufgrund der Einstellung Ihrer Alterseinstufung keinen Anspruch auf dieses Land.
+
+Klicken Sie auf „Einstellung ändern“, um Ihre Einstellung für Altereinstufung sofort zu ändern und Zugang zu erhalten. Sie können ab sofort [REGIONMATURITY]-Inhalt suchen und auf diesen zugreifen. Falls Sie diese Einstellung später rückgängig machen möchten, gehen Sie zu Bearbeiten &gt; Einstellungen &gt; Allgemein.
+		<usetemplate ignoretext="Meine Alterseinstufung lässt nicht zu, dass ich auf Land Anspruch erhebe" name="okcancelignore" notext="Schließen" yestext="Einstellung ändern"/>
+	</notification>
+	<notification name="LandBuyAccessBlocked">
+		Sie können aufgrund Ihrer Alterseinstufung dieses Land nicht kaufen. Der Grund hierfür ist möglicherweise, dass Sie nicht altersüberprüft sind.
+
+Bitte vergewissern Sie sich, dass Sie den aktuellsten Viewer installiert haben und besuchen Sie unsere Knowledgebase, um mehr über Regionen mit dieser Altereinstufung zu erfahren.
+		<usetemplate name="okbutton" yestext="OK"/>
+	</notification>
+	<notification name="LandBuyAccessBlocked_KB">
+		Sie können aufgrund Ihrer Alterseinstufung dieses Land nicht kaufen.
+
+Möchten Sie unsere Knowledgebase besuchen, um mehr Informationen über Altereinstufung zu erhalten?
+		<url name="url">
+			http://wiki.secondlife.com/wiki/Linden_Lab_Official:Maturity_ratings:_an_overview/de
+		</url>
+		<usetemplate ignoretext="Ich kann aufgrund der Alterseinstufung dieses Land nicht kaufen" name="okcancelignore" notext="Schließen" yestext="Zur Knowledgbase"/>
+	</notification>
+	<notification name="LandBuyAccessBlocked_Notify">
+		Sie können aufgrund Ihrer Alterseinstufung dieses Land nicht kaufen.
+	</notification>
+	<notification name="LandBuyAccessBlocked_Change">
+		Sie können aufgrund Ihrer Einstellung für Alterseinstufung dieses Land nicht kaufen.
+
+Klicken Sie auf „Einstellung ändern“, um Ihre Einstellung für Altereinstufung sofort zu ändern und Zugang zu erhalten. Sie können ab sofort [REGIONMATURITY]-Inhalt suchen und auf diesen zugreifen. Falls Sie diese Einstellung später rückgängig machen möchten, gehen Sie zu Bearbeiten &gt; Einstellungen &gt; Allgemein.
+		<usetemplate ignoretext="Meine Alterseinstufung lässt nicht zu, dass ich Land kaufe" name="okcancelignore" notext="Schließen" yestext="Einstellung ändern"/>
+	</notification>
+	<notification name="TooManyPrimsSelected">
+		Zu viele Prims wurden ausgewählt.  Bitte wählen Sie höchstens [MAX_PRIM_COUNT] Prims aus und versuchen Sie es erneut.
+		<usetemplate name="okbutton" yestext="OK"/>
+	</notification>
+	<notification name="ProblemImportingEstateCovenant">
+		Problem beim Import des Grundstückvertrags.
+		<usetemplate name="okbutton" yestext="OK"/>
+	</notification>
+	<notification name="ProblemAddingEstateManager">
+		Es gibt Probleme beim Hinzufügen eines neuen Grundstücksverwalters.  Bei mindestens einem Grundstück ist die Verwalterliste voll.
+	</notification>
+	<notification name="ProblemAddingEstateGeneric">
+		Problem beim Hinzufügen zu dieser Grundstücksliste.  Bei mindestens einem Grundstück ist die Liste voll.
+	</notification>
+	<notification name="UnableToLoadNotecardAsset">
+		Notizkarten-Asset konnte nicht geladen werden.
+		<usetemplate name="okbutton" yestext="OK"/>
+	</notification>
+	<notification name="NotAllowedToViewNotecard">
+		Unzureichende Rechte, um die mit der angeforderten Asset-ID verbundene Notizkarte anzuzeigen.
+		<usetemplate name="okbutton" yestext="OK"/>
+	</notification>
+	<notification name="MissingNotecardAssetID">
+		Asset-ID für Notizkarte fehlt in Datenbank.
+		<usetemplate name="okbutton" yestext="OK"/>
+	</notification>
+	<notification name="PublishClassified">
+		Hinweis: Anzeigengebühren werden nicht zurückerstattet.
+
+Anzeige für [AMOUNT] L$ veröffentlichen?
+		<usetemplate name="okcancelbuttons" notext="Abbrechen" yestext="OK"/>
+	</notification>
+	<notification name="SetClassifiedMature">
+		Enthält diese Anzeige Mature-Inhalte?
+		<usetemplate canceltext="Abbrechen" name="yesnocancelbuttons" notext="Nein" yestext="Ja"/>
+	</notification>
+	<notification name="SetGroupMature">
+		Beschäftigt sich diese Gruppe mit Mature-Inhalten?
+		<usetemplate canceltext="Abbrechen" name="yesnocancelbuttons" notext="Nein" yestext="Ja"/>
+	</notification>
+	<notification label="Neustart bestätigen" name="ConfirmRestart">
+		Möchten Sie diese Region in 2 Minuten neu starten?
+		<usetemplate name="okcancelbuttons" notext="Abbrechen" yestext="OK"/>
+	</notification>
+	<notification label="Nachricht an alle in dieser Region" name="MessageRegion">
+		Geben Sie eine kurze Nachricht ein, die an jede Person in dieser Region gesendet wird.
+		<form name="form">
+			<input name="message"/>
+			<button name="OK" text="OK"/>
+			<button name="Cancel" text="Abbrechen"/>
+		</form>
+	</notification>
+	<notification label="Alterseinstufung der Region ändern" name="RegionMaturityChange">
+		Die Alterseinstufung dieser Region wurde aktualisiert.
+Es kann eine Weile dauern, bis sich die Änderung auf die Karte auswirkt.
+	</notification>
+	<notification label="Falsche Voice-Version" name="VoiceVersionMismatch">
+		Diese Version von [APP_NAME] ist mit der Voice-Chat-Funktion in dieser Region nicht kompatibel. Damit Voice-Chat funktioniert, müssen Sie [APP_NAME] aktualisieren.
+	</notification>
+	<notification label="Objekte können nicht gekauft werden" name="BuyObjectOneOwner">
+		Objekte können nicht von mehreren Eigentümern gleichzeitig gekauft werden.
+Wählen Sie ein einzelnes Objekt aus und versuchen Sie es erneut.
+	</notification>
+	<notification label="Inhalte können nicht gekauft werden" name="BuyContentsOneOnly">
+		Inhalte können jeweils nur für ein Objekt gekauft werden.
+Wählen Sie ein einzelnes Objekt aus und versuchen Sie es erneut.
+	</notification>
+	<notification label="Inhalte können nicht gekauft werden" name="BuyContentsOneOwner">
+		Objekte können nicht von mehreren Eigentümern gleichzeitig gekauft werden.
+Wählen Sie ein einzelnes Objekt aus und versuchen Sie es erneut.
+	</notification>
+	<notification name="BuyOriginal">
+		Von [OWNER] Originalobjekt für [PRICE] L$ kaufen?
+Sie werden der Eigentümer dieses Objekts.
+Sie können das Objekt:
+ Bearbeiten: [MODIFYPERM]
+ Kopieren: [COPYPERM]
+ Verkaufen oder weggeben: [RESELLPERM]
+		<usetemplate name="okcancelbuttons" notext="Abbrechen" yestext="OK"/>
+	</notification>
+	<notification name="BuyOriginalNoOwner">
+		Originalobjekt für [PRICE] L$ kaufen?
+Sie werden der Eigentümer dieses Objekts.
+Sie können das Objekt:
+ Bearbeiten: [MODIFYPERM]
+ Kopieren: [COPYPERM]
+ Verkaufen oder weggeben: [RESELLPERM]
+		<usetemplate name="okcancelbuttons" notext="Abbrechen" yestext="OK"/>
+	</notification>
+	<notification name="BuyCopy">
+		Von [OWNER] Kopie für [PRICE] L$ kaufen?
+Das Objekt wird in Ihr Inventar kopiert.
+Sie können das Objekt:
+ Bearbeiten: [MODIFYPERM]
+ Kopieren: [COPYPERM]
+ Verkaufen oder weggeben: [RESELLPERM]
+		<usetemplate name="okcancelbuttons" notext="Abbrechen" yestext="OK"/>
+	</notification>
+	<notification name="BuyCopyNoOwner">
+		Kopie für [PRICE] L$ kaufen?
+Das Objekt wird in Ihr Inventar kopiert.
+Sie können das Objekt:
+ Bearbeiten: [MODIFYPERM]
+ Kopieren: [COPYPERM]
+ Verkaufen oder weggeben: [RESELLPERM]
+		<usetemplate name="okcancelbuttons" notext="Abbrechen" yestext="OK"/>
+	</notification>
+	<notification name="BuyContents">
+		Von [OWNER] Inhalte für [PRICE] L$ kaufen?
+Die Inhalte werden in Ihr Inventar kopiert.
+		<usetemplate name="okcancelbuttons" notext="Abbrechen" yestext="OK"/>
+	</notification>
+	<notification name="BuyContentsNoOwner">
+		Inhalte für [PRICE] L$ kaufen?
+Die Inhalte werden in Ihr Inventar kopiert.
+		<usetemplate name="okcancelbuttons" notext="Abbrechen" yestext="OK"/>
+	</notification>
+	<notification name="ConfirmPurchase">
+		Transaktion:
+[ACTION]
+
+Möchten Sie diesen Kauf fortsetzen?
+		<usetemplate name="okcancelbuttons" notext="Abbrechen" yestext="OK"/>
+	</notification>
+	<notification name="ConfirmPurchasePassword">
+		Transaktion:
+[ACTION]
+
+Möchten Sie diesen Kauf fortsetzen?
+Geben Sie Ihr Kennwort erneut ein und klicken Sie auf OK.
+		<form name="form">
+			<input name="message"/>
+			<button name="ConfirmPurchase" text="OK"/>
+			<button name="Cancel" text="Abbrechen"/>
+		</form>
+	</notification>
+	<notification name="SetPickLocation">
+		Hinweis:
+Sie haben die Position dieser Auswahl aktualisiert, aber die anderen Daten behalten ihre ursprünglichen Werte.
+		<usetemplate name="okbutton" yestext="OK"/>
+	</notification>
+	<notification name="MoveInventoryFromObject">
+		Sie haben „nicht kopierfähige“ Inventarobjekte ausgewählt.
+Diese Objekte werden nicht kopiert, sondern in Ihr Inventar verschoben.
+
+Inventarobjekt(e) verschieben?
+		<usetemplate ignoretext="Warnhinweis anzeigen, bevor ich nicht kopierbare Artikel aus einem Objekt verschiebe" name="okcancelignore" notext="Abbrechen" yestext="OK"/>
+	</notification>
+	<notification name="MoveInventoryFromScriptedObject">
+		Sie haben „nicht kopierfähige“ Inventarobjekte ausgewählt.  Diese Objekte werden nicht kopiert, sondern in Ihr Inventar verschoben.
+Da es sich um ein geskriptetes Objekt handelt, geht die Skriptfunktion beim Verschieben in das Inventar möglicherweise verloren.
+
+Inventarobjekt(e) verschieben?
+		<usetemplate ignoretext="Warnhinweis anzeigen, bevor ich nicht-kopierbare Artikel verschiebe, die ein geskriptetes Objekt beschädigen können" name="okcancelignore" notext="Abbrechen" yestext="OK"/>
+	</notification>
+	<notification name="ClickActionNotPayable">
+		Achtung: Die Klickaktion „Objekt bezahlen&quot; wurde eingestellt. Diese funktioniert jedoch nicht, wenn ein Skript mit einer Geldtransaktion () hinzugefügt wird.
+		<form name="form">
+			<ignore name="ignore" text="I habe die Aktion „Objekt bezahlen&quot; eingestellt, während ich ein Objekt gebaut habe, dass kein Geld()-Skript enthält."/>
+		</form>
+	</notification>
+	<notification name="OpenObjectCannotCopy">
+		Sie haben keine Berechtigung zum Kopieren von Elementen in diesem Objekt.
+	</notification>
+	<notification name="WebLaunchAccountHistory">
+		Möchten Sie Ihre [http://secondlife.com/account/ Startseite] aufrufen, um Ihre Konto-Statistik anzuzeigen?
+		<usetemplate ignoretext="Meinen Browser starten, um meine Konto-Statistik anzuzeigen" name="okcancelignore" notext="Abbrechen" yestext="Gehe zu Seite"/>
+	</notification>
+	<notification name="ConfirmQuit">
+		Wirklich beenden?
+		<usetemplate ignoretext="Bestätigen, bevor Sitzung beendet wird" name="okcancelignore" notext="Nicht beenden" yestext="Beenden"/>
+	</notification>
+	<notification name="HelpReportAbuseEmailLL">
+		Mit dieser Funktion können Sie Verstöße gegen die [http://secondlife.com/corporate/tos.php Servicebedingungen (EN)] and [http://secondlife.com/corporate/cs.php Community-Standards] melden.
+
+Alle gemeldeten Verstöße werden bearbeitet. Sie können auf der Seite [http://secondlife.com/support/incidentreport.php Verstoßmeldungen] nachverfolgen, welche Verstoßmeldungen bearbeitet wurden.
+	</notification>
+	<notification name="HelpReportAbuseEmailEO">
+		WICHTIG: Diese Meldung wird an den Eigentümer der Region gesendet, in der Sie sich gerade befinden, nicht an Linden Lab.
+
+Als besonderen Service für Einwohner und Besucher übernimmt der Eigentümer dieser Region die Bearbeitung aller anfallenden Meldungen. Von diesem Standort aus eingereichte Meldungen werden nicht von Linden Lab bearbeitet.
+
+Der Eigentümer der Region bearbeitet Meldungen auf Grundlage der Richtlinien, die im für diese Region geltenden Grundstücksvertrag festgelegt sind.
+(Den Vertrag können Sie unter  &apos;Welt &apos;  &gt;  &apos;Land-Info &apos; einsehen.)
+
+Die Klärung des gemeldeten Verstoßes bezieht sich nur auf diese Region. Der Zugang für Einwohner zu anderen Bereichen von [SECOND_LIFE] wird durch das Resultat dieser Meldung nicht beeinträchtigt. Nur Linden Lab kann den Zugang zu [SECOND_LIFE] beschränken.
+	</notification>
+	<notification name="HelpReportAbuseSelectCategory">
+		Wählen Sie eine Missbrauchskategorie aus.
+Die Angabe einer Kategorie hilft uns bei der Bearbeitung des Berichts.
+	</notification>
+	<notification name="HelpReportAbuseAbuserNameEmpty">
+		Geben Sie den Namen des Täters ein.
+Eine genaue Angabe hilft uns, Fälle von Missbrauch zu ahnden.
+	</notification>
+	<notification name="HelpReportAbuseAbuserLocationEmpty">
+		Bitte geben Sie den Ort an, an dem der Missbrauch stattgefunden hat.
+Eine genaue Angabe hilft uns, Fälle von Missbrauch zu ahnden.
+	</notification>
+	<notification name="HelpReportAbuseSummaryEmpty">
+		Bitte geben Sie eine Zusammenfassung des Vorfalls ein.
+Eine genaue Zusammenfassung hilft uns, Fälle von Missbrauch zu ahnden.
+	</notification>
+	<notification name="HelpReportAbuseDetailsEmpty">
+		Bitte geben Sie eine ausführliche Beschreibung des Vorfalls ein.
+Eine möglichst genaue Beschreibung mit Namen und Einzelheiten hilft uns, Fälle von Missbrauch zu ahnden.
+	</notification>
+	<notification name="HelpReportAbuseContainsCopyright">
+		Sehr geehrte(r) Einwohner(in),
+
+Sie melden eine Urheberrechtsverletzung. Sind Sie wirklich sicher, dass Sie eine Verletzung des Urheberrechts melden möchten?
+
+1. Missbrauch melden. Wenn Sie der Meinung sind, ein Einwohner nutzt das Berechtigungssystem von [SECOND_LIFE] auf unerlaubte Weise zu seinem Vorteil aus, indem er zum Beispiel einen CopyBot oder ähnliche Kopiertools verwendet und damit eine Urheberrechtsverletzung begeht, können Sie diesen Missbrauch melden. Das Missbrauchsteam untersucht gemeldete Verstöße gegen die  [SECOND_LIFE] [http://secondlife.com/corporate/tos.php Servicebedingungen] oder [http://secondlife.com/corporate/cs.php Community-Standards] und verhängt entsprechende Maßnahmen. Das Missbrauchsteam ist jedoch nicht dafür zuständig, Inhalte aus der  [SECOND_LIFE]-Welt zu entfernen und reagiert auch nicht auf entsprechende Anfragen.
+
+2. Der DMCA oder das Entfernen von Inhalten. Sie können das Entfernen von Inhalten aus  [SECOND_LIFE] beantragen. Dazu MÜSSEN Sie eine Urheberrechtsverletzung gemäß den in unserer DMCA-Richtlinie unter  [http://secondlife.com/corporate/dmca.php] dargelegten Anweisungen einreichen.
+
+Wenn Sie mit der Missbrauchmeldung jetzt fortfahren möchten, schließen Sie bitte dieses Fenster und senden Sie Ihren Bericht ein.  Möglicherweise müssen Sie Kategorie „CopyBot oder Berechtigungs-Exploit“ auswählen.
+
+Vielen Dank,
+
+Linden Lab
+	</notification>
+	<notification name="FailedRequirementsCheck">
+		Die folgenden erforderlichen Komponenten fehlen in [FLOATER]:
+[COMPONENTS]
+	</notification>
+	<notification label="Vorhandenen Anhang ersetzen" name="ReplaceAttachment">
+		An dieser Körperstelle ist bereits ein Objekt angebracht.
+Möchten Sie es mit dem ausgewählten Objekt ersetzen?
+		<form name="form">
+			<ignore name="ignore" save_option="true" text="Einen bestehenden Anhang mit dem ausgewählten Artikel ersetzen"/>
+			<button ignore="Automatisch ersetzen" name="Yes" text="OK"/>
+			<button ignore="Nie ersetzen" name="No" text="Abbrechen"/>
+		</form>
+	</notification>
+	<notification label="Beschäftigt-Modus-Warnung" name="BusyModePay">
+		Sie sind im Beschäftigt-Modus, sodass Sie im Austausch für diese Zahlung keine Objekte erhalten können.
+
+Möchten Sie den Bechäftigt-Modus verlassen, bevor Sie diese Transaktion abschließen?
+		<form name="form">
+			<ignore name="ignore" save_option="true" text="Ich bin im Begriff eine Person oder ein Objekt zu bezahlen, während ich im Modus Beschäftigt bin."/>
+			<button ignore="Beschäftigt-Modus immer deaktivieren" name="Yes" text="OK"/>
+			<button ignore="Beschäftigt-Modus aktiviert lassen" name="No" text="Abbrechen"/>
+		</form>
+	</notification>
+	<notification name="ConfirmDeleteProtectedCategory">
+		Der Ordner „[FOLDERNAME]“ ist ein Systemordner. Das Löschen von Systemordnern kann zu instabiler Leistung führen.  Möchten Sie fortfahren?
+		<usetemplate ignoretext="Bestätigen, bevor ich einen Systemordner lösche." name="okcancelignore" notext="Abbrechen" yestext="OK"/>
+	</notification>
+	<notification name="ConfirmEmptyTrash">
+		Sind Sie sicher, dass Sie den Inhalt Ihres Papierkorbs löschen möchten?
+		<usetemplate ignoretext="Bestätigen, bevor der Ordner Papierkorb im Inventar geleert wird" name="okcancelignore" notext="Abbrechen" yestext="OK"/>
+	</notification>
+	<notification name="ConfirmClearBrowserCache">
+		Sind Sie sicher, dass Sie Ihren Reise-, Internet- und Suchverlauf löschen möchten?
+		<usetemplate name="okcancelbuttons" notext="Abbrechen" yestext="OK"/>
+	</notification>
+	<notification name="ConfirmClearCookies">
+		Sind Sie sicher, dass Sie Ihre Cookies löschen möchten?
+		<usetemplate name="okcancelbuttons" notext="Abbrechen" yestext="Ja"/>
+	</notification>
+	<notification name="ConfirmClearMediaUrlList">
+		Die Liste mit gespeicherten URLs wirklich löschen?
+		<usetemplate name="okcancelbuttons" notext="Abbrechen" yestext="Ja"/>
+	</notification>
+	<notification name="ConfirmEmptyLostAndFound">
+		Sind Sie sicher, dass Sie den Inhalt Ihres Ordners Fundbüro löschen möchten?
+		<usetemplate ignoretext="Bestätigen, bevor der Ordner Fundbüro im Inventar geleert wird" name="okcancelignore" notext="Nein" yestext="Ja"/>
+	</notification>
+	<notification name="CopySLURL">
+		Die folgende SLurl wurde in die Zwischenablage kopiert:
+ [SLURL]
+
+Von einer Webseite zu diesem Formular linken, um anderen leichten Zugang zu dieser Position zu ermöglichen. Oder versuchen Sie es selbst: kopieren Sie die SLurl in die Adressleiste eines Webbrowsers.
+		<form name="form">
+			<ignore name="ignore" text="Slurl wurde in meine Zwischenablage kopiert"/>
+		</form>
+	</notification>
+	<notification name="WLSavePresetAlert">
+		Die gespeicherte Voreinstellung überschreiben?
+		<usetemplate name="okcancelbuttons" notext="Nein" yestext="Ja"/>
+	</notification>
+	<notification name="WLDeletePresetAlert">
+		[SKY] löschen?
+		<usetemplate name="okcancelbuttons" notext="Nein" yestext="Ja"/>
+	</notification>
+	<notification name="WLNoEditDefault">
+		Standardvoreinstellungen können nicht bearbeitet oder gelöscht werden.
+	</notification>
+	<notification name="WLMissingSky">
+		Diese Tageszyklusdatei verweist auf eine fehlende Himmel-Datei: [SKY].
+	</notification>
+	<notification name="PPSaveEffectAlert">
+		Post-Processing-Effekt bereits vorhanden. Möchten Sie ihn überschreiben?
+		<usetemplate name="okcancelbuttons" notext="Nein" yestext="Ja"/>
+	</notification>
+	<notification name="NewSkyPreset">
+		Wählen Sie einen Namen für den neuen Himmel.
+		<form name="form">
+			<input name="message">
+				Neue Voreinstellung
+			</input>
+			<button name="OK" text="OK"/>
+			<button name="Cancel" text="Abbrechen"/>
+		</form>
+	</notification>
+	<notification name="ExistsSkyPresetAlert">
+		Voreinstellung bereits vorhanden!
+	</notification>
+	<notification name="NewWaterPreset">
+		Wählen Sie einen Namen für die neue Wasservoreinstellung.
+		<form name="form">
+			<input name="message">
+				Neue Voreinstellung
+			</input>
+			<button name="OK" text="OK"/>
+			<button name="Cancel" text="Abbrechen"/>
+		</form>
+	</notification>
+	<notification name="ExistsWaterPresetAlert">
+		Voreinstellung bereits vorhanden!
+	</notification>
+	<notification name="WaterNoEditDefault">
+		Standardvoreinstellungen können nicht bearbeitet oder gelöscht werden.
+	</notification>
+	<notification name="ChatterBoxSessionStartError">
+		Neue Chat-Sitzung mit [RECIPIENT] konnte nicht gestartet werden.
+[REASON]
+		<usetemplate name="okbutton" yestext="OK"/>
+	</notification>
+	<notification name="ChatterBoxSessionEventError">
+		[EVENT]
+[REASON]
+		<usetemplate name="okbutton" yestext="OK"/>
+	</notification>
+	<notification name="ForceCloseChatterBoxSession">
+		Ihre Chat-Sitzung mit [NAME] muss beendet werden.
+[REASON]
+		<usetemplate name="okbutton" yestext="OK"/>
+	</notification>
+	<notification name="Cannot_Purchase_an_Attachment">
+		Sie können kein Objekt kaufen, während es angehängt ist.
+	</notification>
+	<notification label="Info zur Abfrage der Abbucherlaubnis" name="DebitPermissionDetails">
+		Wenn Sie dieser Anfrage zustimmen, erhält das Skript die Erlaubnis, regelmäßig Linden-Dollar (L$) von Ihrem Konto abzubuchen. Diese Erlaubnis kann nur zurückgezogen werden, wenn der Eigentümer das Objekt löscht oder die Skripts in dem Objekt zurücksetzt.
+		<usetemplate name="okbutton" yestext="OK"/>
+	</notification>
+	<notification name="AutoWearNewClothing">
+		Möchten Sie das neu erstellte Kleidungsstück automatisch anziehen?
+		<usetemplate ignoretext="Die Kleidung, die während dem Bearbeiten meines Aussehens erstellt wird, sofort anziehen" name="okcancelignore" notext="Nein" yestext="Ja"/>
+	</notification>
+	<notification name="NotAgeVerified">
+		Sie müssen altersüberprüft sein, um diesen Bereich betreten zu können.  Möchten Sie auf der [SECOND_LIFE]-Webseite Ihr Alter verifizieren lassen?
+
+[_URL]
+		<url name="url" option="0">
+			https://secondlife.com/account/verification.php?lang=de
+		</url>
+		<usetemplate ignoretext="Ich habe mein Alter nicht verifizieren lassen" name="okcancelignore" notext="Nein" yestext="Ja"/>
+	</notification>
+	<notification name="Cannot enter parcel: no payment info on file">
+		Um diesen Bereich besuchen zu können, müssen Ihre Zahlungsinformationen gespeichert sein.  Möchten Sie diese Einstellung auf der [SECOND_LIFE]-Webseite einrichten?
+
+[_URL]
+		<url name="url" option="0">
+			https://secondlife.com/account/index.php?lang=de
+		</url>
+		<usetemplate ignoretext="Meine Zahlungsinformation ist nicht gespeichert" name="okcancelignore" notext="Nein" yestext="Ja"/>
+	</notification>
+	<notification name="MissingString">
+		Der String „[STRING_NAME]“ fehlt in strings.xml
+	</notification>
+	<notification name="SystemMessageTip">
+		[MESSAGE]
+	</notification>
+	<notification name="Cancelled">
+		Abgebrochen
+	</notification>
+	<notification name="CancelledSit">
+		Sitzen beendet
+	</notification>
+	<notification name="CancelledAttach">
+		Anhängen abgebrochen
+	</notification>
+	<notification name="ReplacedMissingWearable">
+		Fehlende(s) Kleidung/Körperteil mit Standard ersetzt.
+	</notification>
+	<notification name="GroupNotice">
+		Betreff: [SUBJECT], Nachricht: [MESSAGE]
+	</notification>
+	<notification name="FriendOnline">
+		[FIRST] [LAST] ist online
+	</notification>
+	<notification name="FriendOffline">
+		[FIRST] [LAST] ist offline
+	</notification>
+	<notification name="AddSelfFriend">
+		Obwohl Sie ein sehr netter Mensch sind, können Sie sich nicht selbst als Freund hinzufügen.
+	</notification>
+	<notification name="UploadingAuctionSnapshot">
+		In-Welt- und Website-Fotos werden hochgeladen...
+(Dauert ca. 5 Minuten.)
+	</notification>
+	<notification name="UploadPayment">
+		Sie haben für das Hochladen [AMOUNT] L$ bezahlt.
+	</notification>
+	<notification name="UploadWebSnapshotDone">
+		Das Website-Foto wurde hochgeladen.
+	</notification>
+	<notification name="UploadSnapshotDone">
+		In-Welt-Foto hochgeladen
+	</notification>
+	<notification name="TerrainDownloaded">
+		Terrain.raw heruntergeladen
+	</notification>
+	<notification name="GestureMissing">
+		Hmm. Geste [NAME] fehlt in Datenbank.
+	</notification>
+	<notification name="UnableToLoadGesture">
+		Geste [NAME] konnte nicht geladen werden.
+Bitte versuchen Sie es erneut.
+	</notification>
+	<notification name="LandmarkMissing">
+		Landmarke fehlt in Datenbank.
+	</notification>
+	<notification name="UnableToLoadLandmark">
+		Landmarke konnte nicht geladen werden.  Bitte versuchen Sie es erneut.
+	</notification>
+	<notification name="CapsKeyOn">
+		Die Umschalttaste ist aktiv.
+Dies kann die Eingabe Ihres Passworts beeinflussen.
+	</notification>
+	<notification name="NotecardMissing">
+		Notizkarte fehlt in Datenbank.
+	</notification>
+	<notification name="NotecardNoPermissions">
+		Ihnen fehlt die Berechtigung zur Anzeige dieser Notizkarte.
+	</notification>
+	<notification name="RezItemNoPermissions">
+		Keine Berechtigung zum Rezzen von Objekten.
+	</notification>
+	<notification name="UnableToLoadNotecard">
+		Notizkarten-Asset konnte nicht geladen werden.
+	</notification>
+	<notification name="ScriptMissing">
+		Skript fehlt in Datenbank.
+	</notification>
+	<notification name="ScriptNoPermissions">
+		Unzureichende Rechte zur Anzeige des Skripts.
+	</notification>
+	<notification name="UnableToLoadScript">
+		Skript konnte nicht geladen werden.  Bitte versuchen Sie es erneut.
+	</notification>
+	<notification name="IncompleteInventory">
+		Die von Ihnen angebotenen Inhalte sind noch nicht vollständig lokal verfügbar. Warten Sie kurz und wiederholen Sie dann das Angebot.
+	</notification>
+	<notification name="CannotModifyProtectedCategories">
+		Geschützte Kategorien können nicht geändert werden.
+	</notification>
+	<notification name="CannotRemoveProtectedCategories">
+		Geschützte Kategorien können nicht entfernt werden.
+	</notification>
+	<notification name="OfferedCard">
+		Sie haben [FIRST] [LAST] eine Visitenkarte angeboten.
+	</notification>
+	<notification name="UnableToBuyWhileDownloading">
+		Kauf nicht möglich. Objektdaten werden noch geladen.
+Bitte versuchen Sie es erneut.
+	</notification>
+	<notification name="UnableToLinkWhileDownloading">
+		Verknüpfung nicht möglich. Objektdaten werden noch geladen.
+Bitte versuchen Sie es erneut.
+	</notification>
+	<notification name="CannotBuyObjectsFromDifferentOwners">
+		Sie können nur von einem Eigentümer auf einmal Objekte kaufen.
+Wählen Sie ein einzelnes Objekt aus.
+	</notification>
+	<notification name="ObjectNotForSale">
+		Dieses Objekt wird nicht verkauft.
+	</notification>
+	<notification name="EnteringGodMode">
+		Gott-Modus aktiviert, Level [LEVEL]
+	</notification>
+	<notification name="LeavingGodMode">
+		Gott-Modus wird nun de-aktiviert, Level [LEVEL]
+	</notification>
+	<notification name="CopyFailed">
+		Ihnen fehlt die Berechtigung zum Kopieren.
+	</notification>
+	<notification name="InventoryAccepted">
+		[NAME] hat Ihr Inventarangebot erhalten.
+	</notification>
+	<notification name="InventoryDeclined">
+		[NAME] hat Ihr Inventarangebot abgelehnt.
+	</notification>
+	<notification name="ObjectMessage">
+		[NAME]: [MESSAGE]
+	</notification>
+	<notification name="CallingCardAccepted">
+		Ihre Visitenkarte wurde akzeptiert.
+	</notification>
+	<notification name="CallingCardDeclined">
+		Ihre Visitenkarte wurde abgelehnt.
+	</notification>
+	<notification name="TeleportToLandmark">
+		Sie können an Positionen wie „[NAME]“ teleportieren, wenn Sie rechts in Ihrem Bildschirm die Tafel „Orte“ öffnen und dann die Registerkarte „Landmarken“ auswählen.
+Klicken Sie auf eine Landmarke, um diese auszuwählen. Klicken Sie anschließend auf „Teleport“ unten in der Konsole.
+(Sie können auch auf die Landmarke doppelt klicken oder mit rechts auf die Landmarke klicken und dann „Teleport“ auswählen).
+	</notification>
+	<notification name="TeleportToPerson">
+		Sie können Einwohner wie „[NAME]“ kontaktieren, wenn Sie die Tafel „Leute“ auf der rechten Seite Ihres Bildschirms öffnen.
+Wählen Sie den Einwohner aus der Liste aus und klicken Sie unten auf „IM“.
+(Sie können auch auf den Namen doppelt klicken oder mit rechts auf den Namen klicken und dann „IM“ auswählen).
+	</notification>
+	<notification name="CantSelectLandFromMultipleRegions">
+		Land kann nicht über Servergrenzen hinweg ausgewählt werden.
+Wählen Sie eine kleinere Landfläche.
+	</notification>
+	<notification name="SearchWordBanned">
+		Einige Begriffe in Ihrer Suchanfrage wurden ausgeschlossen, aufgrund von in den Community Standards definierten Inhaltsbeschränkungen.
+	</notification>
+	<notification name="NoContentToSearch">
+		Bitte wählen Sie mindestens eine Inhaltsart für die Suche aus (PG, Mature oder Adult).
+	</notification>
+	<notification name="GroupVote">
+		[NAME] hat eine Abstimmung vorgeschlagen über:
+[MESSAGE]
+		<form name="form">
+			<button name="VoteNow" text="Abstimmen"/>
+			<button name="Later" text="Später"/>
+		</form>
+	</notification>
+	<notification name="SystemMessage">
+		[MESSAGE]
+	</notification>
+	<notification name="EventNotification">
+		Event-Benachrichtigung:
+
+[NAME]
+[DATE]
+		<form name="form">
+			<button name="Teleport" text="Teleportieren"/>
+			<button name="Description" text="Beschreibung"/>
+			<button name="Cancel" text="Abbrechen"/>
+		</form>
+	</notification>
+	<notification name="TransferObjectsHighlighted">
+		Alle Objekte auf dieser Parzelle, die an den Käufer der Parzelle übertragen werden, sind jetzt markiert.
+
+* Übertragene Bäume und Gräser sind nicht markiert.
+		<form name="form">
+			<button name="Done" text="Fertig"/>
+		</form>
+	</notification>
+	<notification name="DeactivatedGesturesTrigger">
+		Gesten mit demselben Trigger wurden deaktiviert:
+[NAMES]
+	</notification>
+	<notification name="NoQuickTime">
+		AppleQuickTime ist auf Ihrem System anscheinend nicht installiert.
+Laden Sie QuickTime von der [http://www.apple.com/quicktime QuickTime-Webseite]  herunter, um auf Parzellen, die diese Funktion unterstützen, Streaming-Inhalte wiederzugeben.
+	</notification>
+	<notification name="NoPlugin">
+		Es wurde kein Medien-Plugin gefunden, das &quot;[MIME_TYPE]&quot; ausführen kann.  Medien dieses Dateityps sind nicht verfügbar.
+	</notification>
+	<notification name="MediaPluginFailed">
+		Bei folgendem Plugin ist ein Fehler aufgetreten:
+    [PLUGIN]
+
+Bitte installieren Sie das Plugin erneut. Falls weiterhin Problem auftreten, kontaktieren Sie bitte den Hersteller.
+		<form name="form">
+			<ignore name="ignore" text="Ein Plugin kann nicht ausgeführt werden"/>
+		</form>
+	</notification>
+	<notification name="OwnedObjectsReturned">
+		Ihre Objekte auf der ausgewählten Parzelle wurden in Ihr Inventar transferiert.
+	</notification>
+	<notification name="OtherObjectsReturned">
+		Die Objekte von [FIRST] [LAST] auf dieser Parzelle wurden in das Inventar dieser Person transferiert.
+	</notification>
+	<notification name="OtherObjectsReturned2">
+		Die Objekte von [FIRST] [LAST] auf dieser
+Parzelle von „[NAME]“ wurden an ihren Eigentümer zurückgegeben.
+	</notification>
+	<notification name="GroupObjectsReturned">
+		Die mit der Gruppe [GROUPNAME] gemeinsam genutzten Objekte auf dieser Parzelle wurden in das Inventar ihrer Eigentümer transferiert.
+Transferierbare übertragene Objekte wurden an ihre früheren Eigentümer zurückgegeben.
+Nicht transferierbare an die Gruppe übertragene Objekte wurden gelöscht.
+	</notification>
+	<notification name="UnOwnedObjectsReturned">
+		Alle Objekte auf der ausgewählten Parzelle, die NICHT Ihnen gehören, wurden ihren Eigentümern zurückgegeben.
+	</notification>
+	<notification name="ServerObjectMessage">
+		Nachricht von [NAME]:
+[MSG]
+		<usetemplate name="okcancelbuttons" notext="OK" yestext="Untersuchen"/>
+	</notification>
+	<notification name="NotSafe">
+		Auf diesem Land ist Schaden aktiviert.
+Verletzungen sind möglich. Wenn Sie sterben, werden Sie zu Ihrem Heimatstandort teleportiert.
+	</notification>
+	<notification name="NoFly">
+		In diesem Bereich ist das Fliegen deaktiviert.
+Fliegen ist hier nicht möglich.
+	</notification>
+	<notification name="PushRestricted">
+		In diesem Bereich ist Stoßen nicht erlaubt. Sie können keine anderen Personen stoßen, außer Ihnen gehört das Land.
+	</notification>
+	<notification name="NoVoice">
+		In diesem Bereich ist Voice deaktiviert. Sie werden niemanden sprechen hören.
+	</notification>
+	<notification name="NoBuild">
+		In diesem Bereich ist das Bauen deaktiviert. Sie können keine Objekte bauen oder rezzen.
+	</notification>
+	<notification name="ScriptsStopped">
+		Ein Administrator hat die Skriptausführung in dieser Region vorübergehend deaktiviert.
+	</notification>
+	<notification name="ScriptsNotRunning">
+		In dieser Region werden keine Skipts ausgeführt.
+	</notification>
+	<notification name="NoOutsideScripts">
+		Auf diesem Land sind externe Skripts deaktiviert
+
+Hier funktionieren nur Skripts, die dem Landeigentümer gehören.
+	</notification>
+	<notification name="ClaimPublicLand">
+		Öffentliches Land kann nur in der Region in Besitz genommen werden, in der Sie sich befinden.
+	</notification>
+	<notification name="RegionTPAccessBlocked">
+		Sie dürfen diese Region aufgrund Ihrer Alterseinstufung nicht betreten. Sie müssen eventuell eine Altersüberprüfung vornehmen und/oder den aktuellsten Viewer installieren.
+
+Bitte besuchen Sie unsere Knowledgebase, um mehr Details über Zugang zu Regionen mit dieser Alterseinstufung zu erhalten.
+	</notification>
+	<notification name="URBannedFromRegion">
+		Sie dürfen diese Region nicht betreten.
+	</notification>
+	<notification name="NoTeenGridAccess">
+		Ihr Konto kann keine Verbindung zu dieser Teen Grid-Region herstellen.
+	</notification>
+	<notification name="ImproperPaymentStatus">
+		Die für den Zutritt zu dieser Region erforderlichen Zahlungsinformationen liegen nicht vor.
+	</notification>
+	<notification name="MustGetAgeRgion">
+		Sie müssen alterüberprüft sein, um diese Region betreten zu können.
+	</notification>
+	<notification name="MustGetAgeParcel">
+		Sie müssen alterüberprüft sein, um diese Parzelle betreten zu können.
+	</notification>
+	<notification name="NoDestRegion">
+		Keine Zielregion gefunden.
+	</notification>
+	<notification name="NotAllowedInDest">
+		Der Zutritt wurde Ihnen verweigert.
+	</notification>
+	<notification name="RegionParcelBan">
+		Diese Parzelle ist abgesperrt und kann nicht überquert werden. Versuchen Sie einen anderen Weg.
+	</notification>
+	<notification name="TelehubRedirect">
+		Sie wurden zu einem Telehub umgeleitet.
+	</notification>
+	<notification name="CouldntTPCloser">
+		Ein Teleport näher am Ziel ist leider nicht möglich.
+	</notification>
+	<notification name="TPCancelled">
+		Teleport abgebrochen.
+	</notification>
+	<notification name="FullRegionTryAgain">
+		Die Region, die Sie betreten möchten, ist im Moment voll.
+Versuchen Sie es in einigen Minuten erneut.
+	</notification>
+	<notification name="GeneralFailure">
+		Allgemeiner Fehler.
+	</notification>
+	<notification name="RoutedWrongRegion">
+		In falsche Region umgeleitet.  Bitte versuchen Sie es erneut.
+	</notification>
+	<notification name="NoValidAgentID">
+		Keine gültige Agent ID.
+	</notification>
+	<notification name="NoValidSession">
+		Keine gültige Sitzungs-ID.
+	</notification>
+	<notification name="NoValidCircuit">
+		Kein gültiger Verbindungscode.
+	</notification>
+	<notification name="NoValidTimestamp">
+		Kein gültiger Zeitstempel.
+	</notification>
+	<notification name="NoPendingConnection">
+		Verbindung kann nicht hergestellt werden.
+	</notification>
+	<notification name="InternalUsherError">
+		Interner Fehler beim Versuch, Verbindung mit Agent Usher herzustellen.
+	</notification>
+	<notification name="NoGoodTPDestination">
+		In dieser Region konnte kein gültiges Teleportziel gefunden werden.
+	</notification>
+	<notification name="InternalErrorRegionResolver">
+		Interner Fehler bei Teleport.
+	</notification>
+	<notification name="NoValidLanding">
+		Ein gültiger Landpunkt konnte nicht gefunden werden.
+	</notification>
+	<notification name="NoValidParcel">
+		Es konnte keine gültige Parzelle gefunden werden.
+	</notification>
+	<notification name="ObjectGiveItem">
+		Ein Objekt namens [OBJECTFROMNAME] von [NAME_SLURL] hat Ihnen folgendes übergeben [OBJECTTYPE]:
+[ITEM_SLURL]
+		<form name="form">
+			<button name="Keep" text="Behalten"/>
+			<button name="Discard" text="Verwerfen"/>
+			<button name="Mute" text="Ignorieren"/>
+		</form>
+	</notification>
+	<notification name="ObjectGiveItemUnknownUser">
+		Ein Objekt namens [OBJECTFROMNAME] von (einem unbekannten Einwohner) hat Ihnen folgendes übergeben [OBJECTTYPE]:
+[ITEM_SLURL]
+		<form name="form">
+			<button name="Keep" text="Behalten"/>
+			<button name="Discard" text="Verwerfen"/>
+			<button name="Mute" text="Ignorieren"/>
+		</form>
+	</notification>
+	<notification name="UserGiveItem">
+		[NAME_SLURL] hat Ihnen folgendes [OBJECTTYPE]:
+[ITEM_SLURL]
+		<form name="form">
+			<button name="Keep" text="Behalten"/>
+			<button name="Show" text="Anzeigen"/>
+			<button name="Discard" text="Verwerfen"/>
+		</form>
+	</notification>
+	<notification name="GodMessage">
+		[NAME]
+
+[MESSAGE]
+	</notification>
+	<notification name="JoinGroup">
+		[MESSAGE]
+		<form name="form">
+			<button name="Join" text="Beitreten"/>
+			<button name="Decline" text="Ablehnen"/>
+			<button name="Info" text="Info"/>
+		</form>
+	</notification>
+	<notification name="TeleportOffered">
+		[NAME] hat Ihnen einen Teleport an seine/ihre Position angeboten:
+
+[MESSAGE]
+		<form name="form">
+			<button name="Teleport" text="Teleportieren"/>
+			<button name="Cancel" text="Abbrechen"/>
+		</form>
+	</notification>
+	<notification name="GotoURL">
+		[MESSAGE]
+[URL]
+		<form name="form">
+			<button name="Later" text="Später"/>
+			<button name="GoNow..." text="Jetzt gehen..."/>
+		</form>
+	</notification>
+	<notification name="OfferFriendship">
+		[NAME] bietet Ihnen die Freundschaft an.
+
+[MESSAGE]
+
+(Standardmäßig werden Sie gegenseitig ihren Online-Status sehen können.)
+		<form name="form">
+			<button name="Accept" text="Akzeptieren"/>
+			<button name="Decline" text="Ablehnen"/>
+		</form>
+	</notification>
+	<notification name="OfferFriendshipNoMessage">
+		[NAME] bietet Ihnen die Freundschaft an.
+
+(Sie werden dadurch den gegenseitigen Online-Status sehen können.)
+		<form name="form">
+			<button name="Accept" text="Akzeptieren"/>
+			<button name="Decline" text="Ablehnen"/>
+		</form>
+	</notification>
+	<notification name="FriendshipAccepted">
+		[NAME] hat Ihr Freundschaftsangebot akzeptiert.
+	</notification>
+	<notification name="FriendshipDeclined">
+		[NAME] hat Ihr Freundschaftsangebot abgelehnt.
+	</notification>
+	<notification name="OfferCallingCard">
+		[FIRST] [LAST] bietet Ihnen eine Visitenkarte an.
+Dies erstellt ein Lesezeichen in Ihrem Inventar, damit Sie diesen Einwohner jederzeit über IM erreichen.
+		<form name="form">
+			<button name="Accept" text="Akzeptieren"/>
+			<button name="Decline" text="Ablehnen"/>
+		</form>
+	</notification>
+	<notification name="RegionRestartMinutes">
+		Diese Region wird in [Minuten] neu gestartet.
+Wenn Sie in dieser Region bleiben, werden Sie abgemeldet.
+	</notification>
+	<notification name="RegionRestartSeconds">
+		Diese Region wird in [SECONDS] neu gestartet.
+Wenn Sie in dieser Region bleiben, werden Sie abgemeldet.
+	</notification>
+	<notification name="LoadWebPage">
+		Webseite [URL] laden?
+
+[MESSAGE]
+
+Von Objekt: [OBJECTNAME], Eigentümer: [NAME]?
+		<form name="form">
+			<button name="Gotopage" text="Zur Seite"/>
+			<button name="Cancel" text="Abbrechen"/>
+		</form>
+	</notification>
+	<notification name="FailedToFindWearableUnnamed">
+		[TYPE] nicht in Datenbank.
+	</notification>
+	<notification name="FailedToFindWearable">
+		[TYPE] namens [DESC] nicht in Datenbank.
+	</notification>
+	<notification name="InvalidWearable">
+		Dieser Artikel verwendet eine Funktion, die Ihr Viewer nicht unterstützt. Bitte aktualisieren Sie Ihre Version von [APP_NAME], um dieses Objekt anziehen zu können.
+	</notification>
+	<notification name="ScriptQuestion">
+		Das Objekt „[OBJECTNAME]“, Eigentum von „[NAME]“, möchte:
+
+[QUESTIONS]
+Ist das OK?
+		<form name="form">
+			<button name="Yes" text="Ja"/>
+			<button name="No" text="Nein"/>
+			<button name="Mute" text="Ignorieren"/>
+		</form>
+	</notification>
+	<notification name="ScriptQuestionCaution">
+		Ein Objekt namens „[OBJECTNAME]“ des Eigentümers „[NAME]“ möchte:
+
+[QUESTIONS]
+Wenn Sie diesem Objekt und seinem Ersteller nicht vertrauen, sollten Sie diese Anfrage ablehnen.
+
+Anfrage gestatten?
+		<form name="form">
+			<button name="Grant" text="Gewähren"/>
+			<button name="Deny" text="Verweigern"/>
+			<button name="Details" text="Info..."/>
+		</form>
+	</notification>
+	<notification name="ScriptDialog">
+		[FIRST] [LAST]s „[TITLE]“
+[MESSAGE]
+		<form name="form">
+			<button name="Ignore" text="Ignorieren"/>
+		</form>
+	</notification>
+	<notification name="ScriptDialogGroup">
+		[GROUPNAME]s „[TITLE]“
+[MESSAGE]
+		<form name="form">
+			<button name="Ignore" text="Ignorieren"/>
+		</form>
+	</notification>
+	<notification name="ScriptToast">
+		[FIRST] [LAST]s &apos;[TITLE]&apos; fordert Eingaben vom Benutzer an.
+		<form name="form">
+			<button name="Open" text="Dialog öffnen"/>
+			<button name="Ignore" text="Ignorieren"/>
+			<button name="Block" text="Ignorieren"/>
+		</form>
+	</notification>
+	<notification name="FirstBalanceIncrease">
+		Sie haben gerade [AMOUNT] L$ erhalten.
+Ihr Kontostand wird oben rechts angezeigt.
+	</notification>
+	<notification name="FirstBalanceDecrease">
+		Sie haben gerade [AMOUNT] L$ bezahlt.
+Ihr Kontostand wird oben rechts angezeigt.
+	</notification>
+	<notification name="BuyLindenDollarSuccess">
+		Vielen Dank für Ihre Zahlung.
+
+Ihr L$-Kontostand wird aktualisiert, sobald die Bearbeitung abgeschlossen ist. Falls die Bearbeitung länger als 20 min dauert, ist es möglich, dass Ihre Transaktion abgebrochen wird. In diesem Fall wird der Kaufbetrag in US$ auf Ihrem Konto gutgeschrieben.
+
+Der Zahlungsstatus kann auf Ihrer [http://secondlife.com/account/ Startseite] unter Transaktionsübersicht überprüft werden.
+	</notification>
+	<notification name="FirstSit">
+		Sie sitzen.
+Verwenden Sie die Pfeiltasten (oder AWSD-Tasten), um sich umzusehen.
+Um aufzustehen, klicken Sie auf die Schaltfläche „Aufstehen“.
+	</notification>
+	<notification name="FirstMap">
+		Klicken Sie auf die Karte und bewegen Sie die Maus, um sich auf der Karte umzusehen.
+Zum Teleportieren doppelklicken.
+Nutzen Sie die Optionen rechts, um Objekte, Einwohner oder Events anzuzeigen und einen anderen Hintergrund auszuwählen.
+	</notification>
+	<notification name="FirstBuild">
+		Sie haben die Bauwerkzeuge geöffnet. Jedes Objekt, dass Sie sehen wurde mit diesen Werkzeugen gebaut.
+	</notification>
+	<notification name="FirstTeleport">
+		Sie können nur zu bestimmten Bereichen in dieser Region teleportieren. Der Pfeil deutet zu Ihrem Ziel hin. Klicken Sie auf den Pfeil, um diesen auszublenden.
+	</notification>
+	<notification name="FirstOverrideKeys">
+		Ihre Bewegungstasten werden jetzt von einem Objekt gesteuert.
+Probieren Sie die Pfeil- oder WASD-Tasten aus.
+Manche Objekte (wie Waffen) müssen per Mouselook gesteuert werden.
+Drücken Sie dazu „M“.
+	</notification>
+	<notification name="FirstAppearance">
+		Sie bearbeiten gerade Ihr Aussehen.
+Verwenden Sie die Pfeiltasten, um sich umzusehen.
+Klicken Sie auf „Alles speichern“, wenn Sie fertig sind.
+	</notification>
+	<notification name="FirstInventory">
+		Dies ist Ihr Inventar. Es enthält Objekte, die Ihnen gehören.
+
+* Um etwas anzuziehen, ziehen Sie es mit der Maus auf Ihren Avatar.
+* Um etwas inworld zu rezzen, ziehen Sie das Objekt auf den Boden.
+* Zum Lesen einer Notizkarte klicken Sie sie doppelt an.
+	</notification>
+	<notification name="FirstSandbox">
+		Dies ist ein Sandkasten. Hier können Einwohner lernen, wie Objekte gebaut werden. 
+
+Objekte, die Sie hier bauen, werden gelöscht, nachdem Sie den Sandkasten verlassen. Vergessen Sie nicht, Ihr Werk mit einem Rechtsklick und der Auswahl „Nehmen“ in Ihrem Inventar zu speichern.
+	</notification>
+	<notification name="FirstFlexible">
+		Dieses Objekt ist flexibel. Flexible Objekte müssen die Eigenschaft „Phantom“ haben und dürfen nicht „physisch“ sein.
+	</notification>
+	<notification name="FirstDebugMenus">
+		Sie haben das Menü „Erweitert“ geöffnet.
+
+Um dieses Menü zu aktivieren bzw. deaktivieren:
+  Windows Strg+Alt+D
+  Mac &#8997;&#8984;D
+	</notification>
+	<notification name="FirstSculptedPrim">
+		Sie bearbeiten ein geformtes Primitiv. Geformte Primitive benötigen eine spezielle Textur, die ihre Form definiert.
+	</notification>
+	<notification name="MaxListSelectMessage">
+		Sie können maximal [MAX_SELECT] Objekte
+von der Liste auswählen.
+	</notification>
+	<notification name="VoiceInviteP2P">
+		[NAME] lädt Sie zu einem Voice-Chat ein.
+Klicken Sie auf  &apos;Akzeptieren &apos;, um dem Gespräch beizutreten, oder auf  &apos;Ablehnen &apos;, um die Einladung auszuschlagen. Klicken Sie auf Ignorieren, um diesen Anrufer zu ignorieren.
+		<form name="form">
+			<button name="Accept" text="Akzeptieren"/>
+			<button name="Decline" text="Ablehnen"/>
+			<button name="Mute" text="Ignorieren"/>
+		</form>
+	</notification>
+	<notification name="AutoUnmuteByIM">
+		[FIRST] [LAST] hat eine Benachrichtigung erhalten und wird nicht länger ignoriert.
+	</notification>
+	<notification name="AutoUnmuteByMoney">
+		[FIRST] [LAST] wurde bezahlt und wird nicht länger ignoriert.
+	</notification>
+	<notification name="AutoUnmuteByInventory">
+		[FIRST] [LAST] wurde Inventar angeboten und wird nicht länger ignoriert.
+	</notification>
+	<notification name="VoiceInviteGroup">
+		[NAME] ist einem Voice-Chat mit der Gruppe [GROUP] beigetreten.
+Klicken Sie auf  &apos;Akzeptieren &apos;, um dem Gespräch beizutreten, oder auf  &apos;Ablehnen &apos;, um die Einladung auszuschlagen. Klicken Sie auf Ignorieren, um diesen Anrufer zu ignorieren.
+		<form name="form">
+			<button name="Accept" text="Akzeptieren"/>
+			<button name="Decline" text="Ablehnen"/>
+			<button name="Mute" text="Ignorieren"/>
+		</form>
+	</notification>
+	<notification name="VoiceInviteAdHoc">
+		[NAME] ist einem Voice-Chat mit Konferenzschaltung beigetreten.
+Klicken Sie auf  &apos;Akzeptieren &apos;, um dem Gespräch beizutreten, oder auf  &apos;Ablehnen &apos;, um die Einladung auszuschlagen. Klicken Sie auf Ignorieren, um diesen Anrufer zu ignorieren.
+		<form name="form">
+			<button name="Accept" text="Akzeptieren"/>
+			<button name="Decline" text="Ablehnen"/>
+			<button name="Mute" text="Ignorieren"/>
+		</form>
+	</notification>
+	<notification name="InviteAdHoc">
+		[NAME] lädt Sie zu einem Konferenz-Chat ein.
+Klicken Sie auf  &apos;Akzeptieren &apos;, um dem Chat beizutreten, oder auf  &apos;Ablehnen &apos;, um die Einladung auszuschlagen. Klicken Sie auf Ignorieren, um diesen Anrufer zu ignorieren.
+		<form name="form">
+			<button name="Accept" text="Akzeptieren"/>
+			<button name="Decline" text="Ablehnen"/>
+			<button name="Mute" text="Ignorieren"/>
+		</form>
+	</notification>
+	<notification name="VoiceChannelFull">
+		Der Voice-Chat, dem Sie beitreten möchten, [VOICE_CHANNEL_NAME], hat seine maximale Teilnehmerzahl erreicht. Bitte versuchen Sie es erneut.
+	</notification>
+	<notification name="ProximalVoiceChannelFull">
+		Es tut uns Leid.  Dieses Gebiet hat seine maximale Kapazität für Voice-Gespräche erreicht.  Bitte versuchen Sie es in einem anderen Gebiet.
+	</notification>
+	<notification name="VoiceChannelDisconnected">
+		Die Verbindung zu [VOICE_CHANNEL_NAME] wurde abgebrochen.  Sie werden nun wieder mit dem Chat in Ihrer Nähe verbunden.
+	</notification>
+	<notification name="VoiceChannelDisconnectedP2P">
+		[VOICE_CHANNEL_NAME] hat den Anruf beendet.  Sie werden nun wieder mit dem Chat in Ihrer Nähe verbunden.
+	</notification>
+	<notification name="P2PCallDeclined">
+		[VOICE_CHANNEL_NAME] hat ihren Anruf abgelehnt.  Sie werden nun wieder mit dem Chat in Ihrer Nähe verbunden.
+	</notification>
+	<notification name="P2PCallNoAnswer">
+		[VOICE_CHANNEL_NAME] kann Ihren Anruf nicht entgegennehmen.  Sie werden nun wieder mit dem Chat in Ihrer Nähe verbunden.
+	</notification>
+	<notification name="VoiceChannelJoinFailed">
+		Verbindung zu [VOICE_CHANNEL_NAME] nicht möglich. Bitte versuchen Sie es später.  Sie werden nun wieder mit dem Chat in Ihrer Nähe verbunden.
+	</notification>
+	<notification name="VoiceLoginRetry">
+		Wir erstellen einen Voice-Kanal für Sie. Bitte warten Sie einen Moment.
+	</notification>
+	<notification name="Cannot enter parcel: not a group member">
+		Nur Mitglieder einer bestimmten Gruppe dürfen diesen Bereich betreten.
+	</notification>
+	<notification name="Cannot enter parcel: banned">
+		Zugang zur Parzelle verweigert. Sie wurden verbannt.
+	</notification>
+	<notification name="Cannot enter parcel: not on access list">
+		Zugang zur Parzelle verweigert. Sie stehen nicht auf der Zugangsliste.
+	</notification>
+	<notification name="VoiceNotAllowed">
+		Sie sind nicht berechtigt, einem Voice-Chat in [VOICE_CHANNEL_NAME] beizutreten.
+	</notification>
+	<notification name="VoiceCallGenericError">
+		Fehler beim Versuch, eine Voice-Chat-Verbindung zu [VOICE_CHANNEL_NAME] herzustellen.  Bitte versuchen Sie es erneut.
+	</notification>
+	<notification name="ServerVersionChanged">
+		Sie haben eine Region betreten, die eine andere Server-Version verwendet. Dies kann sich auf die Leistung auswirken. [[URL] Versionshinweise anzeigen.]
+	</notification>
+	<notification name="UnsupportedCommandSLURL">
+		Die SLurl, auf die Sie geklickt haben, wird nicht unterstützt.
+	</notification>
+	<notification name="IMToast">
+		[MESSAGE]
+		<form name="form">
+			<button name="respondbutton" text="Antworten"/>
+		</form>
+	</notification>
+	<notification name="AttachmentSaved">
+		Der Anhang wurde gespeichert.
+	</notification>
+	<notification name="UnableToFindHelpTopic">
+		Hilfethema für dieses Element wurde nicht gefunden.
+	</notification>
+	<notification name="ObjectMediaFailure">
+		Serverfehler: Medienaktualisierung oder Fehler
+&apos;[ERROR]&apos;
+		<usetemplate name="okbutton" yestext="OK"/>
+	</notification>
+	<notification name="ConfirmClearTeleportHistory">
+		Möchten Sie Ihren Teleport-Verlauf löschen?
+		<usetemplate name="okcancelbuttons" notext="Abbrechen" yestext="OK"/>
+	</notification>
+	<notification name="BottomTrayButtonCanNotBeShown">
+		Die ausgewählte Schaltfläche kann zur Zeit nicht angezeigt werden.
+Die Schaltfläche wird angezeigt, wenn genügend Platz vorhanden ist.
+	</notification>
+	<global name="UnsupportedCPU">
+		- Ihre CPU-Geschwindigkeit entspricht nicht den Mindestanforderungen.
+	</global>
+	<global name="UnsupportedGLRequirements">
+		Ihr Computer entspricht nicht den Hardwareanforderungen von [APP_NAME]. [APP_NAME] setzt eine OpenGL-Grafikkarte mit Multitextur-Unterstützung voraus. Falls Ihre Grafikkarte diese Funktion unterstützt, installieren Sie die neuesten Treiber sowie die aktuellen Service Packs und Patches für Ihr Betriebssystem.
+
+Sollte das Problem fortbestehen, finden Sie weitere Hilfestellung unter [SUPPORT_SITE].
+	</global>
+	<global name="UnsupportedCPUAmount">
+		796
+	</global>
+	<global name="UnsupportedRAMAmount">
+		510
+	</global>
+	<global name="UnsupportedGPU">
+		- Ihre Grafikkarte entspricht nicht den Mindestanforderungen.
+	</global>
+	<global name="UnsupportedRAM">
+		- Ihr Arbeitsspeicher entspricht nicht den Mindestanforderungen.
+	</global>
+	<global name="You can only set your &apos;Home Location&apos; on your land or at a mainland Infohub.">
+		Wenn Sie ein Stück Land besitzen, können Sie dies als Ihren Heimatort festlegen.
+Ansonsten können Sie auf der Karte nachsehen und dort Ort suchen, die als „Infohub“ gekennzeichnet sind.
+	</global>
+</notifications>