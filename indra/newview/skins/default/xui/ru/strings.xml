--- conflicted
+++ resolved
@@ -4252,11 +4252,7 @@
 		Женщина – ух ты!
 	</string>
 	<string name="/bow">
-<<<<<<< HEAD
-		/поклониться
-=======
 		/поклон
->>>>>>> 3704b852
 	</string>
 	<string name="/clap">
 		/хлопнуть
