<?xml version="1.0" encoding="utf-8" standalone="yes" ?>
<panel name="status">
<<<<<<< HEAD
	<panel.string name="packet_loss_tooltip">
		Utracone pakiety
	</panel.string>
	<panel.string name="bandwidth_tooltip">
		Przepustowość
	</panel.string>
	<panel.string name="time">
		[hour, datetime, slt]:[min, datetime, slt] [timezone,datetime, slt]
	</panel.string>
	<panel.string name="buycurrencylabel">
		[AMT] L$
	</panel.string>
	<panel name="balance_bg">
		<text name="balance" tool_tip="Kliknij aby odświeżyć saldo L$" />
		<button label="Kup L$" name="buyL" tool_tip="Kliknij aby kupić więcej L$" />
		<button label="Sklep" name="goShop" tool_tip="Otwórz witrynę Second Life Marketplace" />
	</panel>
	<text name="TimeText" tool_tip="Obecny czas (Pacyficzny)" />
	<button name="media_toggle_btn" tool_tip="Odtwórz/Zatrzymaj wszystkie media (Muzyka, Wideo, WWW)" />
=======
	<panel.string name="StatBarDaysOfWeek">Niedziela:Poniedziałek:Wtorek:Środa:Czwartek:Piątek:Sobota</panel.string>
	<panel.string name="StatBarMonthsOfYear">Styczeń:Luty:Marzec:Kwiecień:Maj:Czerwiec:Lipiec:Styczeń:Wrzesień:Październik:Listopad:Grudzień</panel.string>
	<panel.string name="packet_loss_tooltip">Utracone pakiety</panel.string>
	<panel.string name="bandwidth_tooltip">Przepustowość</panel.string>
	<panel.string name="time">[hour12, datetime, slt]:[min, datetime, slt] [ampm, datetime, slt] [timezone,datetime, slt]</panel.string>
	<panel.string name="timeTooltip">[weekday, datetime, slt], [day, datetime, slt] [month, datetime, slt] [year, datetime, slt]</panel.string>
	<panel.string name="buycurrencylabel">L$ [AMT]</panel.string>
	<panel name="balance_bg">
		<text name="balance" tool_tip="Kliknij aby odświeżyć bilans L$" value="L$??"/>
		<button label="Kup L$" name="buyL" tool_tip="Kliknij aby kupić więcej L$"/>
	</panel>
	<text name="TimeText" tool_tip="Obecny czas (Pacyficzny)">24:00 AM PST</text>
	<button name="media_toggle_btn" tool_tip="Start/Stop wszystkie media (Muzyka, Video, WWW)"/>
	<button name="volume_btn" tool_tip="Regulacja głośności"/>
>>>>>>> 310ec101
</panel><|MERGE_RESOLUTION|>--- conflicted
+++ resolved
@@ -1,26 +1,5 @@
 <?xml version="1.0" encoding="utf-8" standalone="yes" ?>
 <panel name="status">
-<<<<<<< HEAD
-	<panel.string name="packet_loss_tooltip">
-		Utracone pakiety
-	</panel.string>
-	<panel.string name="bandwidth_tooltip">
-		Przepustowość
-	</panel.string>
-	<panel.string name="time">
-		[hour, datetime, slt]:[min, datetime, slt] [timezone,datetime, slt]
-	</panel.string>
-	<panel.string name="buycurrencylabel">
-		[AMT] L$
-	</panel.string>
-	<panel name="balance_bg">
-		<text name="balance" tool_tip="Kliknij aby odświeżyć saldo L$" />
-		<button label="Kup L$" name="buyL" tool_tip="Kliknij aby kupić więcej L$" />
-		<button label="Sklep" name="goShop" tool_tip="Otwórz witrynę Second Life Marketplace" />
-	</panel>
-	<text name="TimeText" tool_tip="Obecny czas (Pacyficzny)" />
-	<button name="media_toggle_btn" tool_tip="Odtwórz/Zatrzymaj wszystkie media (Muzyka, Wideo, WWW)" />
-=======
 	<panel.string name="StatBarDaysOfWeek">Niedziela:Poniedziałek:Wtorek:Środa:Czwartek:Piątek:Sobota</panel.string>
 	<panel.string name="StatBarMonthsOfYear">Styczeń:Luty:Marzec:Kwiecień:Maj:Czerwiec:Lipiec:Styczeń:Wrzesień:Październik:Listopad:Grudzień</panel.string>
 	<panel.string name="packet_loss_tooltip">Utracone pakiety</panel.string>
@@ -30,10 +9,8 @@
 	<panel.string name="buycurrencylabel">L$ [AMT]</panel.string>
 	<panel name="balance_bg">
 		<text name="balance" tool_tip="Kliknij aby odświeżyć bilans L$" value="L$??"/>
-		<button label="Kup L$" name="buyL" tool_tip="Kliknij aby kupić więcej L$"/>
+		<button label="Kup L$" name="buyL" tool_tip="Kliknij aby kupić więcej L$" />
+		<button label="Sklep" name="goShop" tool_tip="Otwórz witrynę Second Life Marketplace" />
 	</panel>
 	<text name="TimeText" tool_tip="Obecny czas (Pacyficzny)">24:00 AM PST</text>
-	<button name="media_toggle_btn" tool_tip="Start/Stop wszystkie media (Muzyka, Video, WWW)"/>
-	<button name="volume_btn" tool_tip="Regulacja głośności"/>
->>>>>>> 310ec101
 </panel>