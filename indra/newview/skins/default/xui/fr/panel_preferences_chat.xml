<?xml version="1.0" encoding="utf-8" standalone="yes"?>
<panel label="Chat écrit" name="chat">
	<text name="font_size">
		Taille de la police :
	</text>
	<radio_group name="chat_font_size">
		<radio_item label="Petite" name="radio" value="0"/>
		<radio_item label="Moyenne" name="radio2" value="1"/>
		<radio_item label="Grande" name="radio3" value="2"/>
	</radio_group>
	<check_box initial_value="true" label="Jouer l&apos;animation clavier quand vous écrivez" name="play_typing_animation"/>
	<check_box label="M&apos;envoyer les IM par e-mail une fois déconnecté" name="send_im_to_email"/>
	<check_box label="Activer l&apos;historique des chats et des IM en texte brut" name="plain_text_chat_history"/>
	<check_box label="Bulles de chat" name="bubble_text_chat"/>
	<text name="show_ims_in_label">
		Afficher les IM dans :
	</text>
	<text name="requires_restart_label">
		(redémarrage requis)
	</text>
	<radio_group name="chat_window" tool_tip="Afficher vos messages instantanés dans plusieurs fenêtres ou dans une seule fenêtre avec plusieurs onglets (redémarrage requis)">
		<radio_item label="Plusieurs fenêtres" name="radio" value="0"/>
		<radio_item label="Onglets" name="radio2" value="1"/>
	</radio_group>
	<text name="disable_toast_label">
		Activer les popups de chat entrant :
	</text>
	<check_box label="Chats de groupe" name="EnableGroupChatPopups" tool_tip="Cocher cette case pour qu&apos;un popup s&apos;affiche à réception d&apos;un message de chat de groupe."/>
	<check_box label="Chats IM" name="EnableIMChatPopups" tool_tip="Cocher cette case pour qu&apos;un popup s&apos;affiche à réception d&apos;un message instantané."/>
	<spinner label="Durée de vie du popup Chat près de moi :" name="nearby_toasts_lifetime"/>
	<spinner label="Disparition progressive du popup Chat près de moi :" name="nearby_toasts_fadingtime"/>
	<check_box name="translate_chat_checkbox"/>
<<<<<<< HEAD
	<text name="translate_chb_label" >Utiliser la traduction automatique lors des chats (fournie par Google)</text>
=======
	<text name="translate_chb_label">
		Utiliser la traduction automatique lors des chats (fournie par Google)
	</text>
>>>>>>> 4bfb0694
	<text name="translate_language_text">
		Traduire le chat en :
	</text>
	<combo_box name="translate_language_combobox">
		<combo_box.item label="Choix par défaut" name="System Default Language"/>
		<combo_box.item label="English (Anglais)" name="English"/>
		<combo_box.item label="Dansk (Danois)" name="Danish"/>
		<combo_box.item label="Deutsch (Allemand)" name="German"/>
		<combo_box.item label="Español (Espagnol)" name="Spanish"/>
		<combo_box.item label="Français" name="French"/>
		<combo_box.item label="Italiano (Italien)" name="Italian"/>
		<combo_box.item label="Magyar (Hongrois)" name="Hungarian"/>
		<combo_box.item label="Nederlands (Néerlandais)" name="Dutch"/>
		<combo_box.item label="Polski (Polonais)" name="Polish"/>
		<combo_box.item label="Português (Portugais)" name="Portugese"/>
		<combo_box.item label="Русский (Russe)" name="Russian"/>
		<combo_box.item label="Türkçe (Turc)" name="Turkish"/>
		<combo_box.item label="Українська (Ukrainien)" name="Ukrainian"/>
		<combo_box.item label="中文 (简体) (Chinois)" name="Chinese"/>
		<combo_box.item label="日本語 (Japonais)" name="Japanese"/>
		<combo_box.item label="한국어 (Coréen)" name="Korean"/>
	</combo_box>
</panel><|MERGE_RESOLUTION|>--- conflicted
+++ resolved
@@ -30,13 +30,9 @@
 	<spinner label="Durée de vie du popup Chat près de moi :" name="nearby_toasts_lifetime"/>
 	<spinner label="Disparition progressive du popup Chat près de moi :" name="nearby_toasts_fadingtime"/>
 	<check_box name="translate_chat_checkbox"/>
-<<<<<<< HEAD
-	<text name="translate_chb_label" >Utiliser la traduction automatique lors des chats (fournie par Google)</text>
-=======
 	<text name="translate_chb_label">
 		Utiliser la traduction automatique lors des chats (fournie par Google)
 	</text>
->>>>>>> 4bfb0694
 	<text name="translate_language_text">
 		Traduire le chat en :
 	</text>
