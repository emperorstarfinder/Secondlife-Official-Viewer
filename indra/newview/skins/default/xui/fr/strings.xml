<?xml version="1.0" encoding="utf-8" standalone="yes"?>
<!-- This file contains strings that used to be hardcoded in the source.
     It is only for those strings which do not belong in a floater.
     For example, the strings used in avatar chat bubbles, and strings
     that are returned from one component and may appear in many places-->
<strings>
	<string name="SECOND_LIFE">
		Second Life
	</string>
	<string name="APP_NAME">
		Second Life
	</string>
	<string name="CAPITALIZED_APP_NAME">
		SECOND LIFE
	</string>
	<string name="SECOND_LIFE_GRID">
		Grille de Second Life
	</string>
	<string name="SUPPORT_SITE">
		Portail Assistance Second Life
	</string>
	<string name="StartupDetectingHardware">
		Détection du matériel...
	</string>
	<string name="StartupLoading">
		Chargement de [APP_NAME]...
	</string>
	<string name="StartupClearingCache">
		Vidage du cache...
	</string>
	<string name="StartupInitializingTextureCache">
		Initialisation du cache des textures...
	</string>
	<string name="StartupInitializingVFS">
		Initialisation VFS...
	</string>
	<string name="StartupRequireDriverUpdate">
		Échec d&apos;initialisation des graphiques. Veuillez mettre votre pilote graphique à jour.
	</string>
	<string name="ProgressRestoring">
		Restauration...
	</string>
	<string name="ProgressChangingResolution">
		Changement de la résolution...
	</string>
	<string name="Fullbright">
		Fullbright (Legacy)
	</string>
	<string name="LoginInProgress">
		La connexion à [APP_NAME] apparaît peut-être comme étant gelée. Veuillez patienter.
	</string>
	<string name="LoginInProgressNoFrozen">
		Connexion...
	</string>
	<string name="LoginAuthenticating">
		Authentification en cours
	</string>
	<string name="LoginMaintenance">
		Maintenance du compte en cours…
	</string>
	<string name="LoginAttempt">
		La tentative de connexion précédente a échoué. Connexion, esssai [NUMBER]
	</string>
	<string name="LoginPrecaching">
		Monde en cours de chargement…
	</string>
	<string name="LoginInitializingBrowser">
		Navigateur Web incorporé en cours d&apos;initialisation…
	</string>
	<string name="LoginInitializingMultimedia">
		Multimédia en cours d&apos;initialisation…
	</string>
	<string name="LoginInitializingFonts">
		Chargement des polices en cours...
	</string>
	<string name="LoginVerifyingCache">
		Fichiers du cache en cours de vérification (peut prendre 60-90 s)...
	</string>
	<string name="LoginProcessingResponse">
		Réponse en cours de traitement…
	</string>
	<string name="LoginInitializingWorld">
		Monde en cours d&apos;initialisation…
	</string>
	<string name="LoginDecodingImages">
		Décodage des images en cours...
	</string>
	<string name="LoginInitializingQuicktime">
		Quicktime en cours d&apos;initialisation
	</string>
	<string name="LoginQuicktimeNotFound">
		Quicktime introuvable, impossible de procéder à l&apos;initialisation.
	</string>
	<string name="LoginQuicktimeOK">
		Initialisation de Quicktime réussie.
	</string>
	<string name="LoginRequestSeedCapGrant">
		Capacités de la région demandées...
	</string>
	<string name="LoginRetrySeedCapGrant">
		Capacités de la région demandées... Tentative n° [NUMBER].
	</string>
	<string name="LoginWaitingForRegionHandshake">
		Liaison avec la région en cours de création...
	</string>
	<string name="LoginConnectingToRegion">
		Connexion avec la région en cours...
	</string>
	<string name="LoginDownloadingClothing">
		Habits en cours de téléchargement...
	</string>
	<string name="InvalidCertificate">
		Certificat non valide ou corrompu renvoyé par le serveur. Contactez l&apos;administrateur de la grille.
	</string>
	<string name="CertInvalidHostname">
		Nom d&apos;hôte non valide utilisé pour accéder au serveur. Vérifiez votre nom d&apos;hôte de grille ou SLURL.
	</string>
	<string name="CertExpired">
		Il semble que le certificat renvoyé par la grille ait expiré.  Vérifiez votre horloge système ou contactez l&apos;administrateur de la grille.
	</string>
	<string name="CertKeyUsage">
		Impossible d&apos;utiliser le certificat renvoyé par le serveur pour SSL. Contactez l&apos;administrateur de la grille.
	</string>
	<string name="CertBasicConstraints">
		Certificats trop nombreux dans la chaîne des certificats du serveur. Contactez l&apos;administrateur de la grille.
	</string>
	<string name="CertInvalidSignature">
		Impossible de vérifier la signature de certificat renvoyée par le serveur de la grille.  Contactez l&apos;administrateur de la grille.
	</string>
	<string name="LoginFailedNoNetwork">
		Erreur réseau : impossible d&apos;établir la connexion. Veuillez vérifier votre connexion réseau.
	</string>
	<string name="LoginFailed">
		Échec de la connexion.
	</string>
	<string name="Quit">
		Quitter
	</string>
	<string name="create_account_url">
		http://join.secondlife.com/index.php?lang=fr-FR
	</string>
	<string name="LoginFailedViewerNotPermitted">
		Le client que vous utilisez ne permet plus d&apos;accéder à Second Life. Téléchargez un nouveau client à la page suivante :
http://secondlife.com/download

Pour plus d&apos;informations, consultez la page FAQ ci-dessous :
http://secondlife.com/viewer-access-faq
	</string>
	<string name="LoginIntermediateOptionalUpdateAvailable">
		Mise à jour facultative du client disponible : [VERSION]
	</string>
	<string name="LoginFailedRequiredUpdate">
		Mise à jour du client requise : [VERSION]
	</string>
	<string name="LoginFailedAlreadyLoggedIn">
		L&apos;agent est déjà connecté.
	</string>
	<string name="LoginFailedAuthenticationFailed">
		Désolé ! La connexion a échoué.
Veuillez vérifier que les éléments ci-dessous ont été correctement saisis :
    * Nom d&apos;utilisateur (par exemple, bobsmith12 ou steller.sunshine)
    * Mot de passe
Assurez-vous également que la touche Verr. maj n&apos;est pas activée.
	</string>
	<string name="LoginFailedPasswordChanged">
		Votre mot de passe a été modifié pour des raisons de sécurité.
Veuillez accéder à votre compte à la page http://secondlife.com/password
et répondre à la question de sécurité afin de réinitialiser votre mot de passe.
Nous vous prions de nous excuser pour la gêne occasionnée.
	</string>
	<string name="LoginFailedPasswordReset">
		Vous allez devoir réinitialiser votre mot de passe suite à quelques changements effectués sur notre système.
Pour cela, accédez à votre compte à la page http://secondlife.com/password
et répondez à la question de sécurité. Votre mot de passe sera réinitialisé.
Nous vous prions de nous excuser pour la gêne occasionnée.
	</string>
	<string name="LoginFailedEmployeesOnly">
		Second Life est temporairement fermé pour des raisons de maintenance.
Seuls les employés peuvent actuellement y accéder.
Consultez la page www.secondlife.com/status pour plus d&apos;informations.
	</string>
	<string name="LoginFailedPremiumOnly">
		Les connexions à Second Life sont temporairement limitées afin de s&apos;assurer que l&apos;expérience des utilisateurs présents dans le monde virtuel soit optimale.
	 	
Les personnes disposant de comptes gratuits ne pourront pas accéder à Second Life pendant ce temps afin de permettre à celles qui ont payé pour pouvoir utiliser Second Life puissent le faire.
	</string>
	<string name="LoginFailedComputerProhibited">
		Impossible d&apos;accéder à Second Life depuis cet ordinateur.
Si vous pensez qu&apos;il s&apos;agit d&apos;une erreur, contactez
l&apos;Assistance à l&apos;adresse suivante : support@secondlife.com.
	</string>
	<string name="LoginFailedAcountSuspended">
		Votre compte est inaccessible jusqu&apos;à
[TIME], heure du Pacifique.
	</string>
	<string name="LoginFailedAccountDisabled">
		Nous n&apos;avons pas réussi à traiter votre demande.
Pour obtenir de l&apos;aide, veuillez contacter l&apos;Assistance Second Life à la page suivante : http://secondlife.com/support.
Si vous ne parvenez pas à changer de mot de passe, veuillez appeler le (866) 476-9763.
	</string>
	<string name="LoginFailedTransformError">
		Incohérence des données lors de la connexion.
Veuillez contacter support@secondlife.com.
	</string>
	<string name="LoginFailedAccountMaintenance">
		Des opérations de maintenance mineures sont actuellement effectuées sur votre compte.
Votre compte est inaccessible jusqu&apos;à
[TIME], heure du Pacifique.
Si vous pensez qu&apos;il s&apos;agit d&apos;une erreur, contactez l&apos;Assistance à l&apos;adresse suivante : support@secondlife.com
	</string>
	<string name="LoginFailedPendingLogoutFault">
		Le simulateur a renvoyé une erreur en réponse à la demande de déconnexion.
	</string>
	<string name="LoginFailedPendingLogout">
		Le système est en train de vous déconnecter.
Votre compte sera indisponible jusqu&apos;à
[TIME], heure du Pacifique.
	</string>
	<string name="LoginFailedUnableToCreateSession">
		Impossible de créer de session valide.
	</string>
	<string name="LoginFailedUnableToConnectToSimulator">
		Impossible de se connecter à un simulateur.
	</string>
	<string name="LoginFailedRestrictedHours">
		Votre compte permet uniquement d&apos;accéder à Second Life
entre [START] et [END], heure du Pacifique.
Veuillez réessayer au cours de la période indiquée.
Si vous pensez qu&apos;il s&apos;agit d&apos;une erreur, contactez l&apos;Assistance à l&apos;adresse suivante : support@secondlife.com
	</string>
	<string name="LoginFailedIncorrectParameters">
		Paramètres incorrects.
Si vous pensez qu&apos;il s&apos;agit d&apos;une erreur, contactez l&apos;Assistance à l&apos;adresse suivante : support@secondlife.com
	</string>
	<string name="LoginFailedFirstNameNotAlphanumeric">
		Le paramètre Prénom doit être alphanumérique.
Si vous pensez qu&apos;il s&apos;agit d&apos;une erreur, contactez l&apos;Assistance à l&apos;adresse suivante : support@secondlife.com
	</string>
	<string name="LoginFailedLastNameNotAlphanumeric">
		Le paramètre Nom doit être alphanumérique.
Si vous pensez qu&apos;il s&apos;agit d&apos;une erreur, contactez l&apos;Assistance à l&apos;adresse suivante : support@secondlife.com
	</string>
	<string name="LogoutFailedRegionGoingOffline">
		La région est en train d&apos;être mise hors ligne.
Veuillez réessayer de vous connecter dans une minute.
	</string>
	<string name="LogoutFailedAgentNotInRegion">
		Agent absent de la région.
Veuillez réessayer de vous connecter dans une minute.
	</string>
	<string name="LogoutFailedPendingLogin">
		Une autre session était en cours d&apos;ouverture au sein de la région.
Veuillez réessayer de vous connecter dans une minute.
	</string>
	<string name="LogoutFailedLoggingOut">
		La session précédente était en cours de fermeture au sein de la région.
Veuillez réessayer de vous connecter dans une minute.
	</string>
	<string name="LogoutFailedStillLoggingOut">
		Fermeture de la session précédente toujours en cours pour la région.
Veuillez réessayer de vous connecter dans une minute.
	</string>
	<string name="LogoutSucceeded">
		Dernière session fermée au sein de la région.
Veuillez réessayer de vous connecter dans une minute.
	</string>
	<string name="LogoutFailedLogoutBegun">
		Processus de déconnexion commencé pour la région.
Veuillez réessayer de vous connecter dans une minute.
	</string>
	<string name="LoginFailedLoggingOutSession">
		Le système a commencé à fermer votre dernière session.
Veuillez réessayer de vous connecter dans une minute.
	</string>
	<string name="AgentLostConnection">
		Il y a peut-être des problèmes techniques dans cette région.  Veuillez vérifier votre connexion Internet.
	</string>
	<string name="SavingSettings">
		Enregistrement des paramètres...
	</string>
	<string name="LoggingOut">
		Déconnexion...
	</string>
	<string name="ShuttingDown">
		Arrêt en cours...
	</string>
	<string name="YouHaveBeenDisconnected">
		Vous avez été déconnecté de la région où vous étiez.
	</string>
	<string name="SentToInvalidRegion">
		Vous avez été transféré vers une région non valide.
	</string>
	<string name="TestingDisconnect">
		Test de déconnexion du client
	</string>
	<string name="TooltipPerson">
		Personne
	</string>
	<string name="TooltipNoName">
		(pas de nom)
	</string>
	<string name="TooltipOwner">
		Propriétaire :
	</string>
	<string name="TooltipPublic">
		Public
	</string>
	<string name="TooltipIsGroup">
		(Groupe)
	</string>
	<string name="TooltipForSaleL$">
		À vendre : [AMOUNT] L$
	</string>
	<string name="TooltipFlagGroupBuild">
		Contruction de groupe
	</string>
	<string name="TooltipFlagNoBuild">
		Pas de construction
	</string>
	<string name="TooltipFlagNoEdit">
		Contruction de groupe
	</string>
	<string name="TooltipFlagNotSafe">
		Non sécurisé
	</string>
	<string name="TooltipFlagNoFly">
		Interdiction de voler
	</string>
	<string name="TooltipFlagGroupScripts">
		Scripts de groupe
	</string>
	<string name="TooltipFlagNoScripts">
		Pas de scripts
	</string>
	<string name="TooltipLand">
		Terrain :
	</string>
	<string name="TooltipMustSingleDrop">
		Impossible de faire glisser plus d&apos;un objet ici
	</string>
	<string name="TooltipPrice" value="[AMOUNT] L$ :"/>
	<string name="TooltipOutboxNoTransfer">
		Impossible de vendre ou de transférer un ou plusieurs de ces objets à un autre utilisateur.
	</string>
	<string name="TooltipOutboxWorn">
		Vous portez un ou plusieurs de ces objets. Retirez-les de votre avatar, puis réessayez de les déplacer.
	</string>
	<string name="TooltipOutboxFolderLevels">
		Trop de niveaux de sous-dossiers dans ce dossier. Réorganisez-le de sorte qu&apos;un maximum de 4 niveaux soit utilisé (dossier racine contenant A contenant B contenant C).
	</string>
	<string name="TooltipOutboxTooManyObjects">
		Ce dossier contient plus de 200 objets. Regroupez une partie des articles dans un paquet afin de réduire le nombre d&apos;objets.
	</string>
	<string name="TooltipHttpUrl">
		Cliquez pour afficher cette page web
	</string>
	<string name="TooltipSLURL">
		Cliquez pour en savoir plus sur cet endroit
	</string>
	<string name="TooltipAgentUrl">
		Cliquez pour afficher le profil de ce résident
	</string>
	<string name="TooltipAgentInspect">
		En savoir plus sur ce résident
	</string>
	<string name="TooltipAgentMute">
		Cliquer pour ignorer ce résident
	</string>
	<string name="TooltipAgentUnmute">
		Cliquer pour ne plus ignorer ce résident
	</string>
	<string name="TooltipAgentIM">
		Cliquer pour envoyer un IM à ce résident
	</string>
	<string name="TooltipAgentPay">
		Cliquer pour payer ce résident
	</string>
	<string name="TooltipAgentOfferTeleport">
		Cliquer pour proposer une téléportation à ce résident
	</string>
	<string name="TooltipAgentRequestFriend">
		Cliquer pour demander à ce résident d&apos;être votre ami
	</string>
	<string name="TooltipGroupUrl">
		Cliquez pour afficher la description de ce groupe
	</string>
	<string name="TooltipEventUrl">
		Cliquez pour afficher la description de cet événement
	</string>
	<string name="TooltipClassifiedUrl">
		Cliquez pour afficher cette petite annonce
	</string>
	<string name="TooltipParcelUrl">
		Cliquez pour afficher la description de cette parcelle
	</string>
	<string name="TooltipTeleportUrl">
		Cliquez pour vous téléporter à cet endroit
	</string>
	<string name="TooltipObjectIMUrl">
		Cliquez pour afficher la description de cet objet
	</string>
	<string name="TooltipMapUrl">
		Cliquez pour voir cet emplacement sur la carte
	</string>
	<string name="TooltipSLAPP">
		Cliquez pour exécuter la commande secondlife://
	</string>
	<string name="CurrentURL" value=" URL actuelle : [CurrentURL]"/>
	<string name="SLurlLabelTeleport">
		Me téléporter vers
	</string>
	<string name="SLurlLabelShowOnMap">
		Afficher la carte pour
	</string>
	<string name="SLappAgentMute">
		Ignorer
	</string>
	<string name="SLappAgentUnmute">
		Ne plus ignorer
	</string>
	<string name="SLappAgentIM">
		IM
	</string>
	<string name="SLappAgentPay">
		Payer
	</string>
	<string name="SLappAgentOfferTeleport">
		Proposer une téléportation à
	</string>
	<string name="SLappAgentRequestFriend">
		Demande d&apos;amitié
	</string>
	<string name="BUTTON_CLOSE_DARWIN">
		Fermer (⌘W)
	</string>
	<string name="BUTTON_CLOSE_WIN">
		Fermer (Ctrl+W)
	</string>
	<string name="BUTTON_CLOSE_CHROME">
		Fermer
	</string>
	<string name="BUTTON_RESTORE">
		Restaurer
	</string>
	<string name="BUTTON_MINIMIZE">
		Minimiser
	</string>
	<string name="BUTTON_TEAR_OFF">
		Réduire
	</string>
	<string name="BUTTON_DOCK">
		Attacher
	</string>
	<string name="BUTTON_HELP">
		Afficher l&apos;aide
	</string>
	<string name="Searching">
		Recherche...
	</string>
	<string name="NoneFound">
		Aucun résultat.
	</string>
	<string name="RetrievingData">
		En cours d&apos;extraction...
	</string>
	<string name="ReleaseNotes">
		Notes de version
	</string>
	<string name="RELEASE_NOTES_BASE_URL">
		http://wiki.secondlife.com/wiki/Release_Notes/
	</string>
	<string name="LoadingData">
		Chargement...
	</string>
	<string name="AvatarNameNobody">
		(personne)
	</string>
	<string name="AvatarNameWaiting">
		(en attente)
	</string>
	<string name="AvatarNameMultiple">
		(multiple)
	</string>
	<string name="GroupNameNone">
		(aucun)
	</string>
	<string name="AvalineCaller">
		Appelant Avaline [ORDER]
	</string>
	<string name="AssetErrorNone">
		Aucune erreur
	</string>
	<string name="AssetErrorRequestFailed">
		Requête de l&apos;actif : échec
	</string>
	<string name="AssetErrorNonexistentFile">
		Requête de l&apos;actif : fichier inexistant
	</string>
	<string name="AssetErrorNotInDatabase">
		Requête de l&apos;actif : actif introuvable dans la base de données
	</string>
	<string name="AssetErrorEOF">
		Fin du ficher
	</string>
	<string name="AssetErrorCannotOpenFile">
		Impossible d&apos;ouvrir le fichier
	</string>
	<string name="AssetErrorFileNotFound">
		Fichier introuvable
	</string>
	<string name="AssetErrorTCPTimeout">
		Délai d&apos;attente du transfert du fichier dépassé
	</string>
	<string name="AssetErrorCircuitGone">
		Disparition du circuit
	</string>
	<string name="AssetErrorPriceMismatch">
		Il y a une différence de prix entre le client et le serveur
	</string>
	<string name="AssetErrorUnknownStatus">
		Statut inconnu
	</string>
	<string name="texture">
		texture
	</string>
	<string name="sound">
		son
	</string>
	<string name="calling card">
		carte de visite
	</string>
	<string name="landmark">
		repère
	</string>
	<string name="legacy script">
		script (ancienne version)
	</string>
	<string name="clothing">
		habits
	</string>
	<string name="object">
		objet
	</string>
	<string name="note card">
		note
	</string>
	<string name="folder">
		dossier
	</string>
	<string name="root">
		racine
	</string>
	<string name="lsl2 script">
		script LSL2
	</string>
	<string name="lsl bytecode">
		bytecode LSL
	</string>
	<string name="tga texture">
		texture tga
	</string>
	<string name="body part">
		partie du corps
	</string>
	<string name="snapshot">
		photo
	</string>
	<string name="lost and found">
		Objets trouvés
	</string>
	<string name="targa image">
		image targa
	</string>
	<string name="trash">
		Corbeille
	</string>
	<string name="jpeg image">
		image jpeg
	</string>
	<string name="animation">
		animation
	</string>
	<string name="gesture">
		geste
	</string>
	<string name="simstate">
		simstate
	</string>
	<string name="favorite">
		favori
	</string>
	<string name="symbolic link">
		lien
	</string>
	<string name="symbolic folder link">
		lien du dossier
	</string>
	<string name="mesh">
		maillage
	</string>
	<string name="AvatarEditingAppearance">
		(Apparence en cours de modification)
	</string>
	<string name="AvatarAway">
		Absent
	</string>
	<string name="AvatarBusy">
		Occupé
	</string>
	<string name="AvatarMuted">
		Bloqué(e)
	</string>
	<string name="anim_express_afraid">
		Effrayé
	</string>
	<string name="anim_express_anger">
		En colère
	</string>
	<string name="anim_away">
		Absent
	</string>
	<string name="anim_backflip">
		Salto arrière
	</string>
	<string name="anim_express_laugh">
		Rire en se tenant le ventre
	</string>
	<string name="anim_express_toothsmile">
		Grand sourire
	</string>
	<string name="anim_blowkiss">
		Envoyer un baiser
	</string>
	<string name="anim_express_bored">
		Bailler d&apos;ennui
	</string>
	<string name="anim_bow">
		S&apos;incliner
	</string>
	<string name="anim_clap">
		Applaudir
	</string>
	<string name="anim_courtbow">
		Révérence de cour
	</string>
	<string name="anim_express_cry">
		Pleurer
	</string>
	<string name="anim_dance1">
		Danse 1
	</string>
	<string name="anim_dance2">
		Danse 2
	</string>
	<string name="anim_dance3">
		Danse 3
	</string>
	<string name="anim_dance4">
		Danse 4
	</string>
	<string name="anim_dance5">
		Danse 5
	</string>
	<string name="anim_dance6">
		Danse 6
	</string>
	<string name="anim_dance7">
		Danse 7
	</string>
	<string name="anim_dance8">
		Danse 8
	</string>
	<string name="anim_express_disdain">
		Mépris
	</string>
	<string name="anim_drink">
		Boire
	</string>
	<string name="anim_express_embarrased">
		Gêne
	</string>
	<string name="anim_angry_fingerwag">
		Désapprobation
	</string>
	<string name="anim_fist_pump">
		Victoire
	</string>
	<string name="anim_yoga_float">
		Yoga
	</string>
	<string name="anim_express_frown">
		Froncer les sourcils
	</string>
	<string name="anim_impatient">
		Impatient
	</string>
	<string name="anim_jumpforjoy">
		Sauter de joie
	</string>
	<string name="anim_kissmybutt">
		Va te faire voir !
	</string>
	<string name="anim_express_kiss">
		Envoyer un baiser
	</string>
	<string name="anim_laugh_short">
		Rire
	</string>
	<string name="anim_musclebeach">
		Montrer ses muscles
	</string>
	<string name="anim_no_unhappy">
		Non (mécontent)
	</string>
	<string name="anim_no_head">
		Non
	</string>
	<string name="anim_nyanya">
		Na na na na nère
	</string>
	<string name="anim_punch_onetwo">
		Gauche-droite
	</string>
	<string name="anim_express_open_mouth">
		Bouche ouverte
	</string>
	<string name="anim_peace">
		Paix
	</string>
	<string name="anim_point_you">
		Montrer quelqu&apos;un du doigt
	</string>
	<string name="anim_point_me">
		Se montrer du doigt
	</string>
	<string name="anim_punch_l">
		Gauche
	</string>
	<string name="anim_punch_r">
		Droite
	</string>
	<string name="anim_rps_countdown">
		Compter (pierre-papier-ciseaux)
	</string>
	<string name="anim_rps_paper">
		Papier (pierre-papier-ciseaux)
	</string>
	<string name="anim_rps_rock">
		Pierre (pierre-papier-ciseaux)
	</string>
	<string name="anim_rps_scissors">
		Ciseaux (pierre-papier-ciseaux)
	</string>
	<string name="anim_express_repulsed">
		Dégoût
	</string>
	<string name="anim_kick_roundhouse_r">
		Coup de pied circulaire
	</string>
	<string name="anim_express_sad">
		Triste
	</string>
	<string name="anim_salute">
		Salut
	</string>
	<string name="anim_shout">
		Crier
	</string>
	<string name="anim_express_shrug">
		Hausser les épaules
	</string>
	<string name="anim_express_smile">
		Sourire
	</string>
	<string name="anim_smoke_idle">
		Fumer, immobile
	</string>
	<string name="anim_smoke_inhale">
		Fumer, prendre une bouffée
	</string>
	<string name="anim_smoke_throw_down">
		Fumer, jeter son mégot
	</string>
	<string name="anim_express_surprise">
		Surprise
	</string>
	<string name="anim_sword_strike_r">
		Coup d&apos;épée
	</string>
	<string name="anim_angry_tantrum">
		Caprice
	</string>
	<string name="anim_express_tongue_out">
		Tirer la langue
	</string>
	<string name="anim_hello">
		Faire signe
	</string>
	<string name="anim_whisper">
		Chuchoter
	</string>
	<string name="anim_whistle">
		Siffler
	</string>
	<string name="anim_express_wink">
		Clin d&apos;œil
	</string>
	<string name="anim_wink_hollywood">
		Clin d&apos;œil (Hollywood)
	</string>
	<string name="anim_express_worry">
		Soucis
	</string>
	<string name="anim_yes_happy">
		Oui (Joie)
	</string>
	<string name="anim_yes_head">
		Oui
	</string>
	<string name="texture_loading">
		Chargement...
	</string>
	<string name="worldmap_offline">
		Hors ligne
	</string>
	<string name="worldmap_item_tooltip_format">
		[AREA] m² [PRICE] L$
	</string>
	<string name="worldmap_results_none_found">
		Aucun résultat.
	</string>
	<string name="Ok">
		OK
	</string>
	<string name="Premature end of file">
		Fichier incomplet
	</string>
	<string name="ST_NO_JOINT">
		Impossible de trouver ROOT ou JOINT.
	</string>
	<string name="whisper">
		chuchote :
	</string>
	<string name="shout">
		crie :
	</string>
	<string name="ringing">
		Connexion au chat vocal du Monde en cours…
	</string>
	<string name="connected">
		Connecté(e)
	</string>
	<string name="unavailable">
		Voix non disponible à l&apos;endroit où vous êtes
	</string>
	<string name="hang_up">
		Déconnecté du chat vocal
	</string>
	<string name="reconnect_nearby">
		Vous allez maintenant être reconnecté(e) au chat vocal près de vous.
	</string>
	<string name="ScriptQuestionCautionChatGranted">
		&apos;[OBJECTNAME]&apos;, un objet appartenant à [OWNERNAME], situé dans [REGIONNAME] à [REGIONPOS], a reçu le droit de : [PERMISSIONS].
	</string>
	<string name="ScriptQuestionCautionChatDenied">
		&apos;[OBJECTNAME]&apos;, un objet appartenant à [OWNERNAME], situé dans [REGIONNAME] à [REGIONPOS], n&apos;a pas reçu le droit de : [PERMISSIONS].
	</string>
	<string name="ScriptTakeMoney">
		Débiter vos Linden dollars (L$)
	</string>
	<string name="ActOnControlInputs">
		Utiliser vos touches de commandes
	</string>
	<string name="RemapControlInputs">
		Reconfigurer vos touches de commandes
	</string>
	<string name="AnimateYourAvatar">
		Animer votre avatar
	</string>
	<string name="AttachToYourAvatar">
		Attacher à votre avatar
	</string>
	<string name="ReleaseOwnership">
		Passer l&apos;objet dans le domaine public (sans propriétaire)
	</string>
	<string name="LinkAndDelink">
		Lier et délier d&apos;autres objets
	</string>
	<string name="AddAndRemoveJoints">
		Créer et supprimer des liens avec d&apos;autres objets
	</string>
	<string name="ChangePermissions">
		Modifier ses droits
	</string>
	<string name="TrackYourCamera">
		Suivre votre caméra
	</string>
	<string name="ControlYourCamera">
		Contrôler votre caméra
	</string>
	<string name="NotConnected">
		Pas connecté(e)
	</string>
	<string name="SIM_ACCESS_PG">
		Général
	</string>
	<string name="SIM_ACCESS_MATURE">
		Modéré
	</string>
	<string name="SIM_ACCESS_ADULT">
		Adulte
	</string>
	<string name="SIM_ACCESS_DOWN">
		Hors ligne
	</string>
	<string name="SIM_ACCESS_MIN">
		Inconnu
	</string>
	<string name="land_type_unknown">
		(inconnu)
	</string>
	<string name="Estate / Full Region">
		Domaine / Région entière
	</string>
	<string name="Estate / Homestead">
		Domaine / Homestead
	</string>
	<string name="Mainland / Homestead">
		Continent / Homestead
	</string>
	<string name="Mainland / Full Region">
		Continent / Région entière
	</string>
	<string name="all_files">
		Tous fichiers
	</string>
	<string name="sound_files">
		Sons
	</string>
	<string name="animation_files">
		Animations
	</string>
	<string name="image_files">
		Images
	</string>
	<string name="save_file_verb">
		Enregistrer
	</string>
	<string name="load_file_verb">
		Charger
	</string>
	<string name="targa_image_files">
		Images Targa
	</string>
	<string name="bitmap_image_files">
		Images Bitmap
	</string>
	<string name="avi_movie_file">
		Fichier de film AVI
	</string>
	<string name="xaf_animation_file">
		Fichier d&apos;animation XAF
	</string>
	<string name="xml_file">
		Fichier XML
	</string>
	<string name="raw_file">
		Fichier RAW
	</string>
	<string name="compressed_image_files">
		Images compressées
	</string>
	<string name="load_files">
		Charger des fichiers
	</string>
	<string name="choose_the_directory">
		Choisir le répertoire
	</string>
	<string name="AvatarSetNotAway">
		Présent
	</string>
	<string name="AvatarSetAway">
		Absent
	</string>
	<string name="AvatarSetNotBusy">
		Pas occupé
	</string>
	<string name="AvatarSetBusy">
		Occupé
	</string>
	<string name="shape">
		Silhouette
	</string>
	<string name="skin">
		Peau
	</string>
	<string name="hair">
		Cheveux
	</string>
	<string name="eyes">
		Yeux
	</string>
	<string name="shirt">
		Chemise
	</string>
	<string name="pants">
		Pantalon
	</string>
	<string name="shoes">
		Chaussures
	</string>
	<string name="socks">
		Chaussettes
	</string>
	<string name="jacket">
		Veste
	</string>
	<string name="gloves">
		Gants
	</string>
	<string name="undershirt">
		Débardeur
	</string>
	<string name="underpants">
		Caleçon
	</string>
	<string name="skirt">
		Jupe
	</string>
	<string name="alpha">
		Alpha
	</string>
	<string name="tattoo">
		Tatouage
	</string>
	<string name="physics">
		Propriétés physiques
	</string>
	<string name="invalid">
		non valide
	</string>
	<string name="none">
		aucun
	</string>
	<string name="shirt_not_worn">
		Chemise non portée
	</string>
	<string name="pants_not_worn">
		Pantalon non porté
	</string>
	<string name="shoes_not_worn">
		Chaussures non portées
	</string>
	<string name="socks_not_worn">
		Chaussettes non portées
	</string>
	<string name="jacket_not_worn">
		Veste non portée
	</string>
	<string name="gloves_not_worn">
		Gants non portés
	</string>
	<string name="undershirt_not_worn">
		Débardeur non porté
	</string>
	<string name="underpants_not_worn">
		Caleçon non porté
	</string>
	<string name="skirt_not_worn">
		Jupe non portée
	</string>
	<string name="alpha_not_worn">
		Alpha non porté
	</string>
	<string name="tattoo_not_worn">
		Tatouage non porté
	</string>
	<string name="physics_not_worn">
		Propriétés physiques non portées
	</string>
	<string name="invalid_not_worn">
		non valide
	</string>
	<string name="create_new_shape">
		Créer une nouvelle silhouette
	</string>
	<string name="create_new_skin">
		Créer une nouvelle peau
	</string>
	<string name="create_new_hair">
		Créer de nouveaux cheveux
	</string>
	<string name="create_new_eyes">
		Créer de nouveaux yeux
	</string>
	<string name="create_new_shirt">
		Créer une nouvelle chemise
	</string>
	<string name="create_new_pants">
		Créer un nouveau pantalon
	</string>
	<string name="create_new_shoes">
		Créer de nouvelles chaussures
	</string>
	<string name="create_new_socks">
		Créer de nouvelles chaussettes
	</string>
	<string name="create_new_jacket">
		Créer une nouvelle veste
	</string>
	<string name="create_new_gloves">
		Créer de nouveaux gants
	</string>
	<string name="create_new_undershirt">
		Créer un nouveau débardeur
	</string>
	<string name="create_new_underpants">
		Créer un nouveau caleçon
	</string>
	<string name="create_new_skirt">
		Créer une nouvelle jupe
	</string>
	<string name="create_new_alpha">
		Créer un nouvel alpha
	</string>
	<string name="create_new_tattoo">
		Créer un nouveau tatouage
	</string>
	<string name="create_new_physics">
		Créer de nouvelles propriétés physiques
	</string>
	<string name="create_new_invalid">
		non valide
	</string>
	<string name="NewWearable">
		Nouv. [WEARABLE_ITEM]
	</string>
	<string name="next">
		Suivant
	</string>
	<string name="ok">
		OK
	</string>
	<string name="GroupNotifyGroupNotice">
		Note au groupe
	</string>
	<string name="GroupNotifyGroupNotices">
		Notices au groupe
	</string>
	<string name="GroupNotifySentBy">
		Envoyée par
	</string>
	<string name="GroupNotifyAttached">
		Pièce(s) jointe(s) :
	</string>
	<string name="GroupNotifyViewPastNotices">
		Consultez les notices précédentes ou choisissez de ne plus recevoir ces messages ici.
	</string>
	<string name="GroupNotifyOpenAttachment">
		Ouvrir pièce jointe
	</string>
	<string name="GroupNotifySaveAttachment">
		Enregistrer la pièce jointe
	</string>
	<string name="TeleportOffer">
		Offre de téléportation
	</string>
	<string name="StartUpNotifications">
		De nouvelles notifications sont arrivées en votre absence.
	</string>
	<string name="OverflowInfoChannelString">
		Vous avez %d notification(s) supplémentaire(s)
	</string>
	<string name="BodyPartsRightArm">
		Bras droit
	</string>
	<string name="BodyPartsHead">
		Tête
	</string>
	<string name="BodyPartsLeftArm">
		Bras gauche
	</string>
	<string name="BodyPartsLeftLeg">
		Jambe gauche
	</string>
	<string name="BodyPartsTorso">
		Torse
	</string>
	<string name="BodyPartsRightLeg">
		Jambe droite
	</string>
	<string name="GraphicsQualityLow">
		Faible
	</string>
	<string name="GraphicsQualityMid">
		Moyen
	</string>
	<string name="GraphicsQualityHigh">
		Élevé
	</string>
	<string name="LeaveMouselook">
		Appuyez sur ESC pour quitter la vue subjective
	</string>
	<string name="InventoryNoMatchingItems">
		Vous n&apos;avez pas trouvé ce que vous cherchiez ? Essayez [secondlife:///app/search/all/[SEARCH_TERM] Rechercher].
	</string>
	<string name="PlacesNoMatchingItems">
		Vous n&apos;avez pas trouvé ce que vous cherchiez ? Essayez [secondlife:///app/search/places/[SEARCH_TERM] Rechercher].
	</string>
	<string name="FavoritesNoMatchingItems">
		Faites glisser un repère ici pour l&apos;ajouter à vos Favoris.
	</string>
	<string name="InventoryNoTexture">
		Vous n&apos;avez pas de copie de cette texture dans votre inventaire
	</string>
	<string name="InventoryInboxNoItems">
		Ici seront livrés les articles achetés sur la Place du marché.
	</string>
	<string name="MarketplaceURL">
		http://marketplace.[DOMAIN_NAME]
	</string>
	<string name="MarketplaceURL_CreateStore">
		http://marketplace.[DOMAIN_NAME]/create_store
	</string>
	<string name="MarketplaceURL_LearnMore">
		http://marketplace.[DOMAIN_NAME]/learn_more
	</string>
	<string name="InventoryOutboxCreationErrorTitle">
		Configuration incorrecte de votre boîte d&apos;envoi vendeur
	</string>
	<string name="InventoryOutboxCreationErrorTooltip">
		Erreur de configuration de la boîte d&apos;envoi vendeur
	</string>
	<string name="InventoryOutboxCreationError">
		Veuillez contacter le service clientèle pour résoudre le problème.
	</string>
	<string name="InventoryOutboxNotMerchantTitle">
		Tout le monde peut vendre des articles sur la Place du marché
	</string>
	<string name="InventoryOutboxNotMerchantTooltip">
		Devenez vendeur !
	</string>
	<string name="InventoryOutboxNotMerchant">
		[[MARKETPLACE_URL] La Place du marché Second Life] comprend plus d&apos;un million de produits virtuels à vendre, tous créés par des résidents. Vous aussi pouvez vendre les articles que vous créez, ainsi que certains articles que vous avez achetés. Le processus est simple et la configuration gratuite. [[LEARN_MORE_URL] En savoir plus] ou [[CREATE_STORE_URL] créer une boutique] sur la Place du marché pour démarrer
	</string>
	<string name="InventoryOutboxNoItemsTitle">
		Un nouveau moyen d&apos;envoyer des articles sur la Place du marché
	</string>
	<string name="InventoryOutboxNoItemsTooltip">
		Glisser-déposer des articles ici afin de les préparer à la vente sur la Place du marché.
	</string>
	<string name="InventoryOutboxNoItems">
		Faites glisser les articles ou dossiers d&apos;articles à vendre dans cette zone. Une copie de l&apos;article s&apos;affiche, sans que votre inventaire ne soit modifié, sauf si vous avez fait glisser un article pour lequel la copie est interdite. Une fois prêt à envoyer les articles vers la Place du marché, cliquez sur le bouton Charger. Les articles disparaissent de ce dossier lorsqu&apos;ils ont été déplacés vers l&apos;inventaire de la Place du marché.
	</string>
	<string name="Marketplace Error None">
		Aucune erreur
	</string>
	<string name="Marketplace Error Not Merchant">
		Erreur : avant d&apos;envoyer des articles vers la Place du marché, vous devez vous configurer comme vendeur (gratuit).
	</string>
	<string name="Marketplace Error Empty Folder">
		Erreur : ce dossier est vide.
	</string>
	<string name="Marketplace Error Unassociated Products">
		Erreur : le chargement de cet article a échoué en raison d&apos;un nombre trop important d&apos;articles non associés à des produits au niveau de votre compte de vendeur. Pour résoudre ce problème, connectez-vous au site Web de la Place du marché et réduisez le nombre d&apos;articles non associés.
	</string>
	<string name="Marketplace Error Object Limit">
		Erreur : cet article contient trop d&apos;objets. Pour résoudre le problème, regroupez des objets dans des paquets afin de réduire le nombre total à moins de 200.
	</string>
	<string name="Marketplace Error Folder Depth">
		Erreur : trop de niveaux de dossiers imbriqués concernant cet article. Réorganisez le tout afin qu&apos;un maximum de 3 niveaux soit utilisé.
	</string>
	<string name="Marketplace Error Unsellable Item">
		Erreur : cet article ne peut pas être vendu sur la Place du marché.
	</string>
	<string name="Marketplace Error Internal Import">
		Erreur : un problème est survenu concernant cet article. Veuillez réessayer ultérieurement.
<<<<<<< HEAD
=======
	</string>
	<string name="Open landmarks">
		Ouvrir les repères
>>>>>>> d2af1ae8
	</string>
	<string name="no_transfer" value=" (pas de transfert)"/>
	<string name="no_modify" value=" (pas de modification)"/>
	<string name="no_copy" value=" (pas de copie)"/>
	<string name="worn" value=" (porté)"/>
	<string name="link" value=" (lien)"/>
	<string name="broken_link" value=" (broken_link)"/>
	<string name="LoadingContents">
		chargement des contenus en cours...
	</string>
	<string name="NoContents">
		Aucun contenu
	</string>
	<string name="WornOnAttachmentPoint" value=" (porté sur [ATTACHMENT_POINT])"/>
	<string name="ActiveGesture" value="[GESLABEL] (actif)"/>
	<string name="PermYes">
		Oui
	</string>
	<string name="PermNo">
		Non
	</string>
	<string name="Chat Message" value="Chat :"/>
	<string name="Sound" value=" Son :"/>
	<string name="Wait" value=" --- Attendre :"/>
	<string name="AnimFlagStop" value=" Arrêter l&apos;animation :"/>
	<string name="AnimFlagStart" value=" Lancer l&apos;animation :"/>
	<string name="Wave" value=" Faire signe"/>
	<string name="GestureActionNone" value="À choisir"/>
	<string name="HelloAvatar" value=" Bonjour, avatar !"/>
	<string name="ViewAllGestures" value="  Tout afficher &gt;&gt;"/>
	<string name="GetMoreGestures" value="Plus &gt;&gt;"/>
	<string name="Animations" value=" Animations,"/>
	<string name="Calling Cards" value=" Cartes de visite,"/>
	<string name="Clothing" value=" Habits,"/>
	<string name="Gestures" value=" Gestes,"/>
	<string name="Landmarks" value=" Repères,"/>
	<string name="Notecards" value=" Notes,"/>
	<string name="Objects" value=" Objets,"/>
	<string name="Scripts" value=" Scripts,"/>
	<string name="Sounds" value=" Sons,"/>
	<string name="Textures" value=" Textures,"/>
	<string name="Snapshots" value=" Photos,"/>
	<string name="No Filters" value="Non "/>
	<string name="Since Logoff" value="depuis la déconnexion"/>
	<string name="InvFolder My Inventory">
		Mon inventaire
	</string>
	<string name="InvFolder Library">
		Bibliothèque
	</string>
	<string name="InvFolder Textures">
		Textures
	</string>
	<string name="InvFolder Sounds">
		Sons
	</string>
	<string name="InvFolder Calling Cards">
		Cartes de visite
	</string>
	<string name="InvFolder Landmarks">
		Repères
	</string>
	<string name="InvFolder Scripts">
		Scripts
	</string>
	<string name="InvFolder Clothing">
		Habits
	</string>
	<string name="InvFolder Objects">
		Objets
	</string>
	<string name="InvFolder Notecards">
		Notes
	</string>
	<string name="InvFolder New Folder">
		Nouveau dossier
	</string>
	<string name="InvFolder Inventory">
		Inventaire
	</string>
	<string name="InvFolder Uncompressed Images">
		Images non compressées
	</string>
	<string name="InvFolder Body Parts">
		Parties du corps
	</string>
	<string name="InvFolder Trash">
		Corbeille
	</string>
	<string name="InvFolder Photo Album">
		Albums photo
	</string>
	<string name="InvFolder Lost And Found">
		Objets trouvés
	</string>
	<string name="InvFolder Uncompressed Sounds">
		Sons non compressés
	</string>
	<string name="InvFolder Animations">
		Animations
	</string>
	<string name="InvFolder Gestures">
		Gestes
	</string>
	<string name="InvFolder Favorite">
		Mes Favoris
	</string>
	<string name="InvFolder favorite">
		Mes Favoris
	</string>
	<string name="InvFolder Current Outfit">
		Tenue actuelle
	</string>
	<string name="InvFolder Initial Outfits">
		Tenues initiales
	</string>
	<string name="InvFolder My Outfits">
		Mes tenues
	</string>
	<string name="InvFolder Accessories">
		Accessoires
	</string>
	<string name="InvFolder Meshes">
		Maillages
	</string>
	<string name="InvFolder Friends">
		Amis
	</string>
	<string name="InvFolder All">
		Tout
	</string>
	<string name="no_attachments">
		Aucun élément attaché porté
	</string>
	<string name="Buy">
		Acheter
	</string>
	<string name="BuyforL$">
		Acheter des L$
	</string>
	<string name="Stone">
		Pierre
	</string>
	<string name="Metal">
		Métal
	</string>
	<string name="Glass">
		Verre
	</string>
	<string name="Wood">
		Bois
	</string>
	<string name="Flesh">
		Chair
	</string>
	<string name="Plastic">
		Plastique
	</string>
	<string name="Rubber">
		Caoutchouc
	</string>
	<string name="Light">
		Léger
	</string>
	<string name="KBShift">
		Maj-
	</string>
	<string name="KBCtrl">
		Ctrl
	</string>
	<string name="Chest">
		Poitrine
	</string>
	<string name="Skull">
		Crâne
	</string>
	<string name="Left Shoulder">
		Épaule gauche
	</string>
	<string name="Right Shoulder">
		Épaule droite
	</string>
	<string name="Left Hand">
		Main gauche
	</string>
	<string name="Right Hand">
		Main droite
	</string>
	<string name="Left Foot">
		Pied gauche
	</string>
	<string name="Right Foot">
		Pied droit
	</string>
	<string name="Spine">
		Colonne
	</string>
	<string name="Pelvis">
		Bassin
	</string>
	<string name="Mouth">
		Bouche
	</string>
	<string name="Chin">
		Menton
	</string>
	<string name="Left Ear">
		Oreille gauche
	</string>
	<string name="Right Ear">
		Oreille droite
	</string>
	<string name="Left Eyeball">
		Globe oculaire gauche
	</string>
	<string name="Right Eyeball">
		Globe oculaire droit
	</string>
	<string name="Nose">
		Nez
	</string>
	<string name="R Upper Arm">
		Bras D
	</string>
	<string name="R Forearm">
		Avant-bras D
	</string>
	<string name="L Upper Arm">
		Bras G
	</string>
	<string name="L Forearm">
		Avant-bras G
	</string>
	<string name="Right Hip">
		Hanche droite
	</string>
	<string name="R Upper Leg">
		Cuisse D
	</string>
	<string name="R Lower Leg">
		Jambe D
	</string>
	<string name="Left Hip">
		Hanche gauche
	</string>
	<string name="L Upper Leg">
		Cuisse G
	</string>
	<string name="L Lower Leg">
		Jambe G
	</string>
	<string name="Stomach">
		Estomac
	</string>
	<string name="Left Pec">
		Pectoral gauche
	</string>
	<string name="Right Pec">
		Pectoral droit
	</string>
	<string name="Invalid Attachment">
		Point d&apos;attache non valide
	</string>
	<string name="YearsMonthsOld">
		[AGEYEARS] [AGEMONTHS]
	</string>
	<string name="YearsOld">
		[AGEYEARS]
	</string>
	<string name="MonthsOld">
		[AGEMONTHS]
	</string>
	<string name="WeeksOld">
		[AGEWEEKS]
	</string>
	<string name="DaysOld">
		[AGEDAYS]
	</string>
	<string name="TodayOld">
		Inscrit aujourd&apos;hui
	</string>
	<string name="AgeYearsA">
		[COUNT] an
	</string>
	<string name="AgeYearsB">
		[COUNT] ans
	</string>
	<string name="AgeYearsC">
		[COUNT] ans
	</string>
	<string name="AgeMonthsA">
		[COUNT] mois
	</string>
	<string name="AgeMonthsB">
		[COUNT] mois
	</string>
	<string name="AgeMonthsC">
		[COUNT] mois
	</string>
	<string name="AgeWeeksA">
		[COUNT] semaine
	</string>
	<string name="AgeWeeksB">
		[COUNT] semaines
	</string>
	<string name="AgeWeeksC">
		[COUNT] semaines
	</string>
	<string name="AgeDaysA">
		[COUNT] jour
	</string>
	<string name="AgeDaysB">
		[COUNT] jours
	</string>
	<string name="AgeDaysC">
		[COUNT] jours
	</string>
	<string name="GroupMembersA">
		[COUNT] membre
	</string>
	<string name="GroupMembersB">
		[COUNT] membres
	</string>
	<string name="GroupMembersC">
		[COUNT] membres
	</string>
	<string name="AcctTypeResident">
		Résident
	</string>
	<string name="AcctTypeTrial">
		Essai
	</string>
	<string name="AcctTypeCharterMember">
		Membre originaire
	</string>
	<string name="AcctTypeEmployee">
		Employé(e) de Linden Lab
	</string>
	<string name="PaymentInfoUsed">
		Infos de paiement utilisées
	</string>
	<string name="PaymentInfoOnFile">
		Infos de paiement enregistrées
	</string>
	<string name="NoPaymentInfoOnFile">
		Aucune info de paiement enregistrée
	</string>
	<string name="AgeVerified">
		Personne dont l&apos;âge a été vérifié
	</string>
	<string name="NotAgeVerified">
		Personne dont l&apos;âge n&apos;a pas été vérifié
	</string>
	<string name="Center 2">
		Centre 2
	</string>
	<string name="Top Right">
		En haut à droite
	</string>
	<string name="Top">
		En haut
	</string>
	<string name="Top Left">
		En haut à gauche
	</string>
	<string name="Center">
		Centre
	</string>
	<string name="Bottom Left">
		En bas à gauche
	</string>
	<string name="Bottom">
		Bas
	</string>
	<string name="Bottom Right">
		En bas à droite
	</string>
	<string name="CompileQueueDownloadedCompiling">
		Téléchargé, compilation en cours
	</string>
	<string name="CompileQueueScriptNotFound">
		Script introuvable sur le serveur.
	</string>
	<string name="CompileQueueProblemDownloading">
		Problème lors du téléchargement
	</string>
	<string name="CompileQueueInsufficientPermDownload">
		Droits insuffisants pour télécharger un script.
	</string>
	<string name="CompileQueueInsufficientPermFor">
		Droits insuffisants pour
	</string>
	<string name="CompileQueueUnknownFailure">
		Échec du téléchargement, erreur inconnue
	</string>
	<string name="CompileQueueTitle">
		Recompilation - progrès
	</string>
	<string name="CompileQueueStart">
		recompiler
	</string>
	<string name="ResetQueueTitle">
		Réinitialiser les progrès
	</string>
	<string name="ResetQueueStart">
		réinitialiser
	</string>
	<string name="RunQueueTitle">
		Lancer
	</string>
	<string name="RunQueueStart">
		lancer
	</string>
	<string name="NotRunQueueTitle">
		Arrêter
	</string>
	<string name="NotRunQueueStart">
		arrêter
	</string>
	<string name="CompileSuccessful">
		Compilation réussie !
	</string>
	<string name="CompileSuccessfulSaving">
		Compilation réussie, enregistrement en cours...
	</string>
	<string name="SaveComplete">
		Enregistrement terminé.
	</string>
	<string name="ObjectOutOfRange">
		Script (objet hors de portée)
	</string>
	<string name="GodToolsObjectOwnedBy">
		Objet [OBJECT] appartenant à [OWNER]
	</string>
	<string name="GroupsNone">
		aucun
	</string>
	<string name="Group" value=" (groupe)"/>
	<string name="Unknown">
		(Inconnu)
	</string>
	<string name="SummaryForTheWeek" value="Récapitulatif de la semaine, début le "/>
	<string name="NextStipendDay" value=". Prochaine prime le "/>
	<string name="GroupPlanningDate">
		[day,datetime,utc]/[mthnum,datetime,utc]/[year,datetime,utc]
	</string>
	<string name="GroupIndividualShare" value="                      Groupe    Part individuelle"/>
	<string name="GroupColumn" value="Groupe"/>
	<string name="Balance">
		Solde
	</string>
	<string name="Credits">
		Crédits
	</string>
	<string name="Debits">
		Débits
	</string>
	<string name="Total">
		Total
	</string>
	<string name="NoGroupDataFound">
		Aucune donnée trouvée pour le groupe
	</string>
	<string name="IMParentEstate">
		domaine parent
	</string>
	<string name="IMMainland">
		continent
	</string>
	<string name="IMTeen">
		teen
	</string>
	<string name="Anyone">
		n&apos;importe qui
	</string>
	<string name="RegionInfoError">
		erreur
	</string>
	<string name="RegionInfoAllEstatesOwnedBy">
		tous les domaines appartenant à [OWNER]
	</string>
	<string name="RegionInfoAllEstatesYouOwn">
		tous les domaines vous appartenant
	</string>
	<string name="RegionInfoAllEstatesYouManage">
		tous les domaines que vous gérez pour [OWNER]
	</string>
	<string name="RegionInfoAllowedResidents">
		Résidents autorisés : ([ALLOWEDAGENTS], max. [MAXACCESS])
	</string>
	<string name="RegionInfoAllowedGroups">
		Groupes autorisés : ([ALLOWEDGROUPS], max. [MAXACCESS])
	</string>
	<string name="ScriptLimitsParcelScriptMemory">
		Mémoire des scripts de parcelles
	</string>
	<string name="ScriptLimitsParcelsOwned">
		Parcelles répertoriées : [PARCELS]
	</string>
	<string name="ScriptLimitsMemoryUsed">
		Mémoire utilisée : [COUNT] Ko sur [MAX] ; [AVAILABLE] Ko disponibles
	</string>
	<string name="ScriptLimitsMemoryUsedSimple">
		Mémoire utilisée : [COUNT] Ko
	</string>
	<string name="ScriptLimitsParcelScriptURLs">
		URL des scripts de parcelles
	</string>
	<string name="ScriptLimitsURLsUsed">
		URL utilisées : [COUNT] sur [MAX] ; [AVAILABLE] disponible(s)
	</string>
	<string name="ScriptLimitsURLsUsedSimple">
		URL utilisées : [COUNT]
	</string>
	<string name="ScriptLimitsRequestError">
		Une erreur est survenue pendant la requête d&apos;informations.
	</string>
	<string name="ScriptLimitsRequestNoParcelSelected">
		Aucune parcelle sélectionnée
	</string>
	<string name="ScriptLimitsRequestWrongRegion">
		Erreur : les informations de script ne sont disponibles que dans votre région actuelle.
	</string>
	<string name="ScriptLimitsRequestWaiting">
		Extraction des informations en cours...
	</string>
	<string name="ScriptLimitsRequestDontOwnParcel">
		Vous n&apos;avez pas le droit d&apos;examiner cette parcelle.
	</string>
	<string name="SITTING_ON">
		Assis(e) dessus
	</string>
	<string name="ATTACH_CHEST">
		Poitrine
	</string>
	<string name="ATTACH_HEAD">
		Tête
	</string>
	<string name="ATTACH_LSHOULDER">
		Épaule gauche
	</string>
	<string name="ATTACH_RSHOULDER">
		Épaule droite
	</string>
	<string name="ATTACH_LHAND">
		Main gauche
	</string>
	<string name="ATTACH_RHAND">
		Main droite
	</string>
	<string name="ATTACH_LFOOT">
		Pied gauche
	</string>
	<string name="ATTACH_RFOOT">
		Pied droit
	</string>
	<string name="ATTACH_BACK">
		Précédent
	</string>
	<string name="ATTACH_PELVIS">
		Bassin
	</string>
	<string name="ATTACH_MOUTH">
		Bouche
	</string>
	<string name="ATTACH_CHIN">
		Menton
	</string>
	<string name="ATTACH_LEAR">
		Oreille gauche
	</string>
	<string name="ATTACH_REAR">
		Oreille droite
	</string>
	<string name="ATTACH_LEYE">
		Œil gauche
	</string>
	<string name="ATTACH_REYE">
		Œil droit
	</string>
	<string name="ATTACH_NOSE">
		Nez
	</string>
	<string name="ATTACH_RUARM">
		Bras droit
	</string>
	<string name="ATTACH_RLARM">
		Avant-bras droit
	</string>
	<string name="ATTACH_LUARM">
		Bras gauche
	</string>
	<string name="ATTACH_LLARM">
		Avant-bras gauche
	</string>
	<string name="ATTACH_RHIP">
		Hanche droite
	</string>
	<string name="ATTACH_RULEG">
		Cuisse droite
	</string>
	<string name="ATTACH_RLLEG">
		Jambe droite
	</string>
	<string name="ATTACH_LHIP">
		Hanche gauche
	</string>
	<string name="ATTACH_LULEG">
		Cuisse gauche
	</string>
	<string name="ATTACH_LLLEG">
		Jambe gauche
	</string>
	<string name="ATTACH_BELLY">
		Ventre
	</string>
	<string name="ATTACH_RPEC">
		Pectoral droit
	</string>
	<string name="ATTACH_LPEC">
		Pectoral gauche
	</string>
	<string name="ATTACH_HUD_CENTER_2">
		HUD centre 2
	</string>
	<string name="ATTACH_HUD_TOP_RIGHT">
		HUD en haut à droite
	</string>
	<string name="ATTACH_HUD_TOP_CENTER">
		HUD en haut au centre
	</string>
	<string name="ATTACH_HUD_TOP_LEFT">
		HUD en haut à gauche
	</string>
	<string name="ATTACH_HUD_CENTER_1">
		HUD centre 1
	</string>
	<string name="ATTACH_HUD_BOTTOM_LEFT">
		HUD en bas à gauche
	</string>
	<string name="ATTACH_HUD_BOTTOM">
		HUD en bas
	</string>
	<string name="ATTACH_HUD_BOTTOM_RIGHT">
		HUD en bas à droite
	</string>
	<string name="CursorPos">
		Ligne [LINE], colonne [COLUMN]
	</string>
	<string name="PanelDirCountFound">
		[COUNT] trouvé(s)
	</string>
	<string name="PanelDirTimeStr">
		[hour12,datetime,slt]:[min,datetime,slt] [ampm,datetime,slt]
	</string>
	<string name="PanelDirEventsDateText">
		[mthnum,datetime,slt]/[day,datetime,slt]
	</string>
	<string name="PanelContentsTooltip">
		Contenu de l&apos;objet
	</string>
	<string name="PanelContentsNewScript">
		Nouveau script
	</string>
	<string name="BusyModeResponseDefault">
		Le résident auquel vous avez envoyé un message est en mode Occupé, ce qui signifie qu&apos;il a demandé à ne pas être dérangé.  Votre message restera affiché dans son panneau IM afin qu&apos;il puisse le lire ultérieurement.
	</string>
	<string name="MuteByName">
		(par nom)
	</string>
	<string name="MuteAgent">
		(résident)
	</string>
	<string name="MuteObject">
		(objet)
	</string>
	<string name="MuteGroup">
		(groupe)
	</string>
	<string name="MuteExternal">
		(externe)
	</string>
	<string name="RegionNoCovenant">
		Il n&apos;y a aucun règlement pour ce domaine.
	</string>
	<string name="RegionNoCovenantOtherOwner">
		Il n&apos;y a aucun règlement pour ce domaine. Le terrain sur ce domaine est vendu par le propriétaire, non par Linden Lab.  Pour en savoir plus, veuillez contacter le propriétaire.
	</string>
	<string name="covenant_last_modified" value="Dernière modification :"/>
	<string name="none_text" value=" (aucun)"/>
	<string name="never_text" value=" (jamais)"/>
	<string name="GroupOwned">
		Propriété du groupe
	</string>
	<string name="Public">
		Public
	</string>
	<string name="LocalSettings">
		Réglages locaux
	</string>
	<string name="RegionSettings">
		Réglages de la région
	</string>
	<string name="ClassifiedClicksTxt">
		Clics : [TELEPORT] téléportation, [MAP] carte, [PROFILE] profil
	</string>
	<string name="ClassifiedUpdateAfterPublish">
		(mise à jour après la publication)
	</string>
	<string name="NoPicksClassifiedsText">
		Vous n&apos;avez pas créé de favoris ni de petites annonces Cliquez sur le bouton Plus pour créer un favori ou une petite annonce.
	</string>
	<string name="NoAvatarPicksClassifiedsText">
		L&apos;utilisateur n&apos;a ni favoris ni petites annonces.
	</string>
	<string name="PicksClassifiedsLoadingText">
		Chargement...
	</string>
	<string name="MultiPreviewTitle">
		Prévisualiser
	</string>
	<string name="MultiPropertiesTitle">
		Propriétés
	</string>
	<string name="InvOfferAnObjectNamed">
		Un objet appelé
	</string>
	<string name="InvOfferOwnedByGroup">
		possédé par le groupe
	</string>
	<string name="InvOfferOwnedByUnknownGroup">
		possédé par un groupe inconnu
	</string>
	<string name="InvOfferOwnedBy">
		possédé par
	</string>
	<string name="InvOfferOwnedByUnknownUser">
		possédé par un résident inconnu
	</string>
	<string name="InvOfferGaveYou">
		vous a donné
	</string>
	<string name="InvOfferDecline">
		Vous refusez l&apos;offre [DESC] de &lt;nolink&gt;[NAME]&lt;/nolink&gt;.
	</string>
	<string name="GroupMoneyTotal">
		Total
	</string>
	<string name="GroupMoneyBought">
		acheté
	</string>
	<string name="GroupMoneyPaidYou">
		vous a payé
	</string>
	<string name="GroupMoneyPaidInto">
		payé
	</string>
	<string name="GroupMoneyBoughtPassTo">
		a acheté un pass à
	</string>
	<string name="GroupMoneyPaidFeeForEvent">
		a payé des frais pour un événement
	</string>
	<string name="GroupMoneyPaidPrizeForEvent">
		a payé un prix pour un événement
	</string>
	<string name="GroupMoneyBalance">
		Solde
	</string>
	<string name="GroupMoneyCredits">
		Crédits
	</string>
	<string name="GroupMoneyDebits">
		Débits
	</string>
	<string name="GroupMoneyDate">
		[weekday,datetime,utc] [day,datetime,utc] [mth,datetime,utc] [year,datetime,utc]
	</string>
	<string name="ViewerObjectContents">
		Contenus
	</string>
	<string name="AcquiredItems">
		Objets acquis
	</string>
	<string name="Cancel">
		Annuler
	</string>
	<string name="UploadingCosts">
		Le chargement de [NAME] coûte [AMOUNT] L$
	</string>
	<string name="BuyingCosts">
		Cet achat coûte [AMOUNT] L$
	</string>
	<string name="UnknownFileExtension">
		Extension de fichier inconnue .%s
.wav, .tga, .bmp, .jpg, .jpeg, ou .bvh acceptés
	</string>
	<string name="MuteObject2">
		Ignorer
	</string>
	<string name="MuteAvatar">
		Ignorer
	</string>
	<string name="UnmuteObject">
		Ne plus ignorer
	</string>
	<string name="UnmuteAvatar">
		Ne plus ignorer
	</string>
	<string name="AddLandmarkNavBarMenu">
		Ajouter à mes repères...
	</string>
	<string name="EditLandmarkNavBarMenu">
		Modifier mon repère...
	</string>
	<string name="accel-mac-control">
		⌃
	</string>
	<string name="accel-mac-command">
		⌘
	</string>
	<string name="accel-mac-option">
		⌥
	</string>
	<string name="accel-mac-shift">
		⇧
	</string>
	<string name="accel-win-control">
		Ctrl+
	</string>
	<string name="accel-win-alt">
		Alt+
	</string>
	<string name="accel-win-shift">
		Maj+
	</string>
	<string name="FileSaved">
		Fichier enregistré
	</string>
	<string name="Receiving">
		Réception
	</string>
	<string name="AM">
		Matin
	</string>
	<string name="PM">
		Après-midi
	</string>
	<string name="PST">
		PST
	</string>
	<string name="PDT">
		PDT
	</string>
	<string name="Direction_Forward">
		Avant
	</string>
	<string name="Direction_Left">
		Gauche
	</string>
	<string name="Direction_Right">
		Droite
	</string>
	<string name="Direction_Back">
		Arrière
	</string>
	<string name="Direction_North">
		Nord
	</string>
	<string name="Direction_South">
		Sud
	</string>
	<string name="Direction_West">
		Ouest
	</string>
	<string name="Direction_East">
		Est
	</string>
	<string name="Direction_Up">
		Haut
	</string>
	<string name="Direction_Down">
		Bas
	</string>
	<string name="Any Category">
		Toutes catégories
	</string>
	<string name="Shopping">
		Shopping
	</string>
	<string name="Land Rental">
		Terrains à louer
	</string>
	<string name="Property Rental">
		Propriétés à louer
	</string>
	<string name="Special Attraction">
		Divertissements
	</string>
	<string name="New Products">
		Nouveaux produits
	</string>
	<string name="Employment">
		Emplois
	</string>
	<string name="Wanted">
		Offres
	</string>
	<string name="Service">
		Services
	</string>
	<string name="Personal">
		Divers
	</string>
	<string name="None">
		Aucun
	</string>
	<string name="Linden Location">
		Appartenant aux Lindens
	</string>
	<string name="Adult">
		Adulte
	</string>
	<string name="Arts&amp;Culture">
		Arts et culture
	</string>
	<string name="Business">
		Business
	</string>
	<string name="Educational">
		Éducation
	</string>
	<string name="Gaming">
		Jeux
	</string>
	<string name="Hangout">
		Favoris
	</string>
	<string name="Newcomer Friendly">
		Accueil pour les nouveaux
	</string>
	<string name="Parks&amp;Nature">
		Parcs et nature
	</string>
	<string name="Residential">
		Résidentiel
	</string>
	<string name="Stage">
		Phase
	</string>
	<string name="Other">
		Autre
	</string>
	<string name="Rental">
		Location
	</string>
	<string name="Any">
		Aucun
	</string>
	<string name="You">
		Vous
	</string>
	<string name=":">
		:
	</string>
	<string name=",">
		,
	</string>
	<string name="...">
		...
	</string>
	<string name="***">
		***
	</string>
	<string name="(">
		(
	</string>
	<string name=")">
		)
	</string>
	<string name=".">
		.
	</string>
	<string name="&apos;">
		&apos;
	</string>
	<string name="---">
		---
	</string>
	<string name="Multiple Media">
		Médias multiples
	</string>
	<string name="Play Media">
		Lire/pauser le média
	</string>
	<string name="MBCmdLineError">
		Une erreur est survenue lors de la lecture de la ligne de commande.
Merci de consulter : http://wiki.secondlife.com/wiki/Client_parameters
Erreur :
	</string>
	<string name="MBCmdLineUsg">
		[APP_NAME] - Utilisation de la ligne de commande :
	</string>
	<string name="MBUnableToAccessFile">
		[APP_NAME] ne peut accéder à un fichier requis.

Cela vient du fait que quelqu&apos;un a ouvert plusieurs copies ou que votre système pense qu&apos;un fichier est ouvert.
Si ce message persiste, veuillez redémarrer votre ordinateur.
Si le problème persiste, vous devrez peut-être complètement désinstaller puis réinstaller [APP_NAME].
	</string>
	<string name="MBFatalError">
		Erreur fatale
	</string>
	<string name="MBRequiresAltiVec">
		[APP_NAME] nécessite un microprocesseur AltiVec (version G4 ou antérieure).
	</string>
	<string name="MBAlreadyRunning">
		[APP_NAME] est déjà en cours d&apos;exécution.
Vérifiez si une version minimisée du programme apparaît dans votre barre de tâches.
Si ce message persiste, redémarrez votre ordinateur.
	</string>
	<string name="MBFrozenCrashed">
		[APP_NAME] semble avoir crashé lors de l&apos;utilisation précédente.
Voulez-vous envoyer un rapport de crash ?
	</string>
	<string name="MBAlert">
		Notification
	</string>
	<string name="MBNoDirectX">
		[APP_NAME] ne peut détecter DirectX 9.0b ou une version supérieure.
[APP_NAME] utilise DirectX pour détecter les matériels et/ou les pilotes qui ne sont pas à jour et peuvent causer des problèmes de stabilité, de performance ou des plantages.  Bien que vous puissiez utiliser [APP_NAME] sans DirectX, nous vous recommandons de l&apos;utiliser avec DirectX 9.0b.

Voulez-vous continuer ?
	</string>
	<string name="MBWarning">
		Avertissement
	</string>
	<string name="MBNoAutoUpdate">
		Les mises à jour automatiques n&apos;existent pas encore pour Linux.
Veuillez télécharger la dernière version sur www.secondlife.com.
	</string>
	<string name="MBRegClassFailed">
		RegisterClass a échoué
	</string>
	<string name="MBError">
		Erreur
	</string>
	<string name="MBFullScreenErr">
		Impossible d&apos;ouvrir le mode plein écran à [WIDTH] x [HEIGHT].
Utilisation du mode fenêtré.
	</string>
	<string name="MBDestroyWinFailed">
		Erreur de fermeture lors de la destruction de la fenêtre (DestroyWindow() a échoué)
	</string>
	<string name="MBShutdownErr">
		Erreur de fermeture
	</string>
	<string name="MBDevContextErr">
		Impossible de créer le contexte GL
	</string>
	<string name="MBPixelFmtErr">
		Impossible de trouver le format pixel approprié
	</string>
	<string name="MBPixelFmtDescErr">
		Impossible de trouver la description du format pixel
	</string>
	<string name="MBTrueColorWindow">
		[APP_NAME] nécessite True Color (32 bits) pour s&apos;exécuter.
Accédez aux paramètres d&apos;affichage de votre ordinateur et réglez le mode couleur sur 32 bits.
	</string>
	<string name="MBAlpha">
		[APP_NAME] ne peut pas s&apos;exécuter, car il n&apos;y pas de canal alpha 8 bits accessible.  En général, ceci vient de problèmes avec le pilote de la carte vidéo.
Assurez-vous d&apos;avoir installé le pilote de carte vidéo le plus récent possible.
Assurez-vous aussi que votre écran est réglé sur True Color (32 bits) sous Panneau de configuration &gt; Affichage &gt; Paramètres.
Si ce message persiste, veuillez aller sur la page [SUPPORT_SITE].
	</string>
	<string name="MBPixelFmtSetErr">
		Impossible de trouver le format pixel approprié
	</string>
	<string name="MBGLContextErr">
		Impossible de créer le contexte de rendu GL
	</string>
	<string name="MBGLContextActErr">
		Impossible d&apos;activer le contexte de rendu GL
	</string>
	<string name="MBVideoDrvErr">
		[APP_NAME] ne peut pas s&apos;exécuter car les pilotes de votre carte vidéo n&apos;ont pas été installés correctement, ne sont pas à jour, ou sont pour du matériel non pris en charge. Assurez-vous d&apos;avoir des pilotes de cartes vidéos récents, et même si vous avez les plus récents, réinstallez-les.

Si ce message persiste, veuillez aller sur la page [SUPPORT_SITE].
	</string>
	<string name="5 O&apos;Clock Shadow">
		Peu
	</string>
	<string name="All White">
		Tout blancs
	</string>
	<string name="Anime Eyes">
		Grand yeux
	</string>
	<string name="Arced">
		Arqués
	</string>
	<string name="Arm Length">
		Longueur des bras
	</string>
	<string name="Attached">
		Attachés
	</string>
	<string name="Attached Earlobes">
		Lobes
	</string>
	<string name="Back Fringe">
		Mèches de derrière
	</string>
	<string name="Baggy">
		Plus
	</string>
	<string name="Bangs">
		Frange
	</string>
	<string name="Beady Eyes">
		Yeux perçants
	</string>
	<string name="Belly Size">
		Taille du ventre
	</string>
	<string name="Big">
		Plus
	</string>
	<string name="Big Butt">
		Grosses fesses
	</string>
	<string name="Big Hair Back">
		Volume : Derrière
	</string>
	<string name="Big Hair Front">
		Volume : Devant
	</string>
	<string name="Big Hair Top">
		Volume : Haut
	</string>
	<string name="Big Head">
		Plus
	</string>
	<string name="Big Pectorals">
		Gros pectoraux
	</string>
	<string name="Big Spikes">
		Spikes
	</string>
	<string name="Black">
		Noir
	</string>
	<string name="Blonde">
		Blond
	</string>
	<string name="Blonde Hair">
		Cheveux blonds
	</string>
	<string name="Blush">
		Blush
	</string>
	<string name="Blush Color">
		Couleur du blush
	</string>
	<string name="Blush Opacity">
		Opacité du blush
	</string>
	<string name="Body Definition">
		Contour du corps
	</string>
	<string name="Body Fat">
		Graisse
	</string>
	<string name="Body Freckles">
		Grains de beauté
	</string>
	<string name="Body Thick">
		Plus
	</string>
	<string name="Body Thickness">
		Épaisseur du corps
	</string>
	<string name="Body Thin">
		Moins
	</string>
	<string name="Bow Legged">
		Jambes arquées
	</string>
	<string name="Breast Buoyancy">
		Hauteur des seins
	</string>
	<string name="Breast Cleavage">
		Clivage
	</string>
	<string name="Breast Size">
		Taille des seins
	</string>
	<string name="Bridge Width">
		Arête du nez
	</string>
	<string name="Broad">
		Large
	</string>
	<string name="Brow Size">
		Taille du front
	</string>
	<string name="Bug Eyes">
		Yeux globuleux
	</string>
	<string name="Bugged Eyes">
		Yeux globuleux
	</string>
	<string name="Bulbous">
		En bulbe
	</string>
	<string name="Bulbous Nose">
		Nez en bulbe
	</string>
	<string name="Breast Physics Mass">
		Masse des seins
	</string>
	<string name="Breast Physics Smoothing">
		Lissage des seins
	</string>
	<string name="Breast Physics Gravity">
		Gravité des seins
	</string>
	<string name="Breast Physics Drag">
		Résistance de l&apos;air sur les seins
	</string>
	<string name="Breast Physics InOut Max Effect">
		Effet max.
	</string>
	<string name="Breast Physics InOut Spring">
		Élasticité
	</string>
	<string name="Breast Physics InOut Gain">
		Amplification
	</string>
	<string name="Breast Physics InOut Damping">
		Amortissement
	</string>
	<string name="Breast Physics UpDown Max Effect">
		Effet max.
	</string>
	<string name="Breast Physics UpDown Spring">
		Élasticité
	</string>
	<string name="Breast Physics UpDown Gain">
		Amplification
	</string>
	<string name="Breast Physics UpDown Damping">
		Amortissement
	</string>
	<string name="Breast Physics LeftRight Max Effect">
		Effet max.
	</string>
	<string name="Breast Physics LeftRight Spring">
		Élasticité
	</string>
	<string name="Breast Physics LeftRight Gain">
		Amplification
	</string>
	<string name="Breast Physics LeftRight Damping">
		Amortissement
	</string>
	<string name="Belly Physics Mass">
		Masse du ventre
	</string>
	<string name="Belly Physics Smoothing">
		Lissage du ventre
	</string>
	<string name="Belly Physics Gravity">
		Gravité du ventre
	</string>
	<string name="Belly Physics Drag">
		Résistance de l&apos;air sur le ventre
	</string>
	<string name="Belly Physics UpDown Max Effect">
		Effet max.
	</string>
	<string name="Belly Physics UpDown Spring">
		Élasticité
	</string>
	<string name="Belly Physics UpDown Gain">
		Amplification
	</string>
	<string name="Belly Physics UpDown Damping">
		Amortissement
	</string>
	<string name="Butt Physics Mass">
		Masse des fesses
	</string>
	<string name="Butt Physics Smoothing">
		Lissage des fesses
	</string>
	<string name="Butt Physics Gravity">
		Gravité des fesses
	</string>
	<string name="Butt Physics Drag">
		Résistance de l&apos;air sur les fesses
	</string>
	<string name="Butt Physics UpDown Max Effect">
		Effet max.
	</string>
	<string name="Butt Physics UpDown Spring">
		Élasticité
	</string>
	<string name="Butt Physics UpDown Gain">
		Amplification
	</string>
	<string name="Butt Physics UpDown Damping">
		Amortissement
	</string>
	<string name="Butt Physics LeftRight Max Effect">
		Effet max.
	</string>
	<string name="Butt Physics LeftRight Spring">
		Élasticité
	</string>
	<string name="Butt Physics LeftRight Gain">
		Amplification
	</string>
	<string name="Butt Physics LeftRight Damping">
		Amortissement
	</string>
	<string name="Bushy Eyebrows">
		Sourcils touffus
	</string>
	<string name="Bushy Hair">
		Beaucoup
	</string>
	<string name="Butt Size">
		Taille des fesses
	</string>
	<string name="Butt Gravity">
		Gravité des fesses
	</string>
	<string name="bustle skirt">
		Jupe gonflante
	</string>
	<string name="no bustle">
		Pas gonflante
	</string>
	<string name="more bustle">
		Plus gonflante
	</string>
	<string name="Chaplin">
		Moins
	</string>
	<string name="Cheek Bones">
		Pommettes
	</string>
	<string name="Chest Size">
		Taille de la poitrine
	</string>
	<string name="Chin Angle">
		Angle du menton
	</string>
	<string name="Chin Cleft">
		Fente du menton
	</string>
	<string name="Chin Curtains">
		Favoris
	</string>
	<string name="Chin Depth">
		Profondeur
	</string>
	<string name="Chin Heavy">
		Menton lourd
	</string>
	<string name="Chin In">
		Menton rentré
	</string>
	<string name="Chin Out">
		Menton sorti
	</string>
	<string name="Chin-Neck">
		Menton-cou
	</string>
	<string name="Clear">
		Clair
	</string>
	<string name="Cleft">
		Fendu
	</string>
	<string name="Close Set Eyes">
		Yeux rapprochés
	</string>
	<string name="Closed">
		Fermé(s)
	</string>
	<string name="Closed Back">
		Fermé à l&apos;arrière
	</string>
	<string name="Closed Front">
		Fermé devant
	</string>
	<string name="Closed Left">
		Fermé à gauche
	</string>
	<string name="Closed Right">
		Fermé à droite
	</string>
	<string name="Coin Purse">
		Mini
	</string>
	<string name="Collar Back">
		Col arrière
	</string>
	<string name="Collar Front">
		Col devant
	</string>
	<string name="Corner Down">
		Coin vers le bas
	</string>
	<string name="Corner Up">
		Coin vers le haut
	</string>
	<string name="Creased">
		Fripée
	</string>
	<string name="Crooked Nose">
		Déviation du nez
	</string>
	<string name="Cuff Flare">
		Jambes
	</string>
	<string name="Dark">
		Sombre
	</string>
	<string name="Dark Green">
		Vert foncé
	</string>
	<string name="Darker">
		Plus foncé
	</string>
	<string name="Deep">
		Profonde
	</string>
	<string name="Default Heels">
		Talons par défaut
	</string>
	<string name="Dense">
		Dense
	</string>
	<string name="Double Chin">
		Double menton
	</string>
	<string name="Downturned">
		Pointant vers le bas
	</string>
	<string name="Duffle Bag">
		Maxi
	</string>
	<string name="Ear Angle">
		Angle de l&apos;oreille
	</string>
	<string name="Ear Size">
		Taille
	</string>
	<string name="Ear Tips">
		Extrémités
	</string>
	<string name="Egg Head">
		Proéminence
	</string>
	<string name="Eye Bags">
		Cernes
	</string>
	<string name="Eye Color">
		Couleur des yeux
	</string>
	<string name="Eye Depth">
		Profondeur
	</string>
	<string name="Eye Lightness">
		Clarté
	</string>
	<string name="Eye Opening">
		Ouverture
	</string>
	<string name="Eye Pop">
		Œil proéminent
	</string>
	<string name="Eye Size">
		Taille de l&apos;œil
	</string>
	<string name="Eye Spacing">
		Espacement
	</string>
	<string name="Eyebrow Arc">
		Arc
	</string>
	<string name="Eyebrow Density">
		Épaisseur sourcils
	</string>
	<string name="Eyebrow Height">
		Hauteur
	</string>
	<string name="Eyebrow Points">
		Direction
	</string>
	<string name="Eyebrow Size">
		Taille
	</string>
	<string name="Eyelash Length">
		Longueur des cils
	</string>
	<string name="Eyeliner">
		Eyeliner
	</string>
	<string name="Eyeliner Color">
		Couleur de l&apos;eyeliner
	</string>
	<string name="Eyes Bugged">
		Yeux globuleux
	</string>
	<string name="Face Shear">
		Visage
	</string>
	<string name="Facial Definition">
		Définition
	</string>
	<string name="Far Set Eyes">
		Yeux écartés
	</string>
	<string name="Fat Lips">
		Lèvres épaisses
	</string>
	<string name="Female">
		Femme
	</string>
	<string name="Fingerless">
		Sans doigts
	</string>
	<string name="Fingers">
		Doigts
	</string>
	<string name="Flared Cuffs">
		Jambes larges
	</string>
	<string name="Flat">
		Moins
	</string>
	<string name="Flat Butt">
		Fesses plates
	</string>
	<string name="Flat Head">
		Tête plate
	</string>
	<string name="Flat Toe">
		Orteil plat
	</string>
	<string name="Foot Size">
		Pointure
	</string>
	<string name="Forehead Angle">
		Angle du front
	</string>
	<string name="Forehead Heavy">
		Front lourd
	</string>
	<string name="Freckles">
		Tâches de rousseur
	</string>
	<string name="Front Fringe">
		Mèches de devant
	</string>
	<string name="Full Back">
		Arrière touffu
	</string>
	<string name="Full Eyeliner">
		Eyeliner marqué
	</string>
	<string name="Full Front">
		Devant touffu
	</string>
	<string name="Full Hair Sides">
		Côtés touffus
	</string>
	<string name="Full Sides">
		Côtés touffus
	</string>
	<string name="Glossy">
		Brillant
	</string>
	<string name="Glove Fingers">
		Gants avec doigts
	</string>
	<string name="Glove Length">
		Longueur
	</string>
	<string name="Hair">
		Cheveux
	</string>
	<string name="Hair Back">
		Cheveux : Derrière
	</string>
	<string name="Hair Front">
		Cheveux : Devant
	</string>
	<string name="Hair Sides">
		Cheveux : Côtés
	</string>
	<string name="Hair Sweep">
		Sens de la coiffure
	</string>
	<string name="Hair Thickess">
		Épaisseur cheveux
	</string>
	<string name="Hair Thickness">
		Épaisseur cheveux
	</string>
	<string name="Hair Tilt">
		Inclinaison
	</string>
	<string name="Hair Tilted Left">
		Vers la gauche
	</string>
	<string name="Hair Tilted Right">
		Vers la droite
	</string>
	<string name="Hair Volume">
		Cheveux : Volume
	</string>
	<string name="Hand Size">
		Taille de la main
	</string>
	<string name="Handlebars">
		Plus
	</string>
	<string name="Head Length">
		Longueur
	</string>
	<string name="Head Shape">
		Forme
	</string>
	<string name="Head Size">
		Taille
	</string>
	<string name="Head Stretch">
		Allongement
	</string>
	<string name="Heel Height">
		Talons
	</string>
	<string name="Heel Shape">
		Forme des talons
	</string>
	<string name="Height">
		Taille
	</string>
	<string name="High">
		Haut
	</string>
	<string name="High Heels">
		Talons hauts
	</string>
	<string name="High Jaw">
		Haut
	</string>
	<string name="High Platforms">
		Haute
	</string>
	<string name="High and Tight">
		Haut et serré
	</string>
	<string name="Higher">
		Plus élevé
	</string>
	<string name="Hip Length">
		Longueur hanche
	</string>
	<string name="Hip Width">
		Largeur hanche
	</string>
	<string name="In">
		Rentré
	</string>
	<string name="In Shdw Color">
		Couleur ombre interne
	</string>
	<string name="In Shdw Opacity">
		Opacité ombre interne
	</string>
	<string name="Inner Eye Corner">
		Coin interne
	</string>
	<string name="Inner Eye Shadow">
		Ombre de l&apos;œil interne
	</string>
	<string name="Inner Shadow">
		Ombre interne
	</string>
	<string name="Jacket Length">
		Longueur de la veste
	</string>
	<string name="Jacket Wrinkles">
		Plis de la veste
	</string>
	<string name="Jaw Angle">
		Angle mâchoire
	</string>
	<string name="Jaw Jut">
		Saillie mâchoire
	</string>
	<string name="Jaw Shape">
		Mâchoire
	</string>
	<string name="Join">
		Rapprochés
	</string>
	<string name="Jowls">
		Bajoues
	</string>
	<string name="Knee Angle">
		Angle du genou
	</string>
	<string name="Knock Kneed">
		Genoux rapprochés
	</string>
	<string name="Large">
		Plus
	</string>
	<string name="Large Hands">
		Grandes mains
	</string>
	<string name="Left Part">
		Raie à gauche
	</string>
	<string name="Leg Length">
		Longueur
	</string>
	<string name="Leg Muscles">
		Muscles
	</string>
	<string name="Less">
		Moins
	</string>
	<string name="Less Body Fat">
		Moins
	</string>
	<string name="Less Curtains">
		Moins
	</string>
	<string name="Less Freckles">
		Moins
	</string>
	<string name="Less Full">
		Moins
	</string>
	<string name="Less Gravity">
		Moins
	</string>
	<string name="Less Love">
		Moins
	</string>
	<string name="Less Muscles">
		Moins
	</string>
	<string name="Less Muscular">
		Moins
	</string>
	<string name="Less Rosy">
		Moins
	</string>
	<string name="Less Round">
		Moins ronde
	</string>
	<string name="Less Saddle">
		Moins
	</string>
	<string name="Less Square">
		Moins carrée
	</string>
	<string name="Less Volume">
		Moins
	</string>
	<string name="Less soul">
		Moins
	</string>
	<string name="Lighter">
		Plus léger
	</string>
	<string name="Lip Cleft">
		Fente labiale
	</string>
	<string name="Lip Cleft Depth">
		Prof. fente labiale
	</string>
	<string name="Lip Fullness">
		Volume des lèvres
	</string>
	<string name="Lip Pinkness">
		Rougeur des lèvres
	</string>
	<string name="Lip Ratio">
		Proportion des lèvres
	</string>
	<string name="Lip Thickness">
		Épaisseur
	</string>
	<string name="Lip Width">
		Largeur
	</string>
	<string name="Lipgloss">
		Brillant à lèvres
	</string>
	<string name="Lipstick">
		Rouge à lèvres
	</string>
	<string name="Lipstick Color">
		Couleur du rouge à lèvres
	</string>
	<string name="Long">
		Plus
	</string>
	<string name="Long Head">
		Tête longue
	</string>
	<string name="Long Hips">
		Hanches longues
	</string>
	<string name="Long Legs">
		Jambes longues
	</string>
	<string name="Long Neck">
		Long cou
	</string>
	<string name="Long Pigtails">
		Longues couettes
	</string>
	<string name="Long Ponytail">
		Longue queue de cheval
	</string>
	<string name="Long Torso">
		Torse long
	</string>
	<string name="Long arms">
		Bras longs
	</string>
	<string name="Loose Pants">
		Pantalons amples
	</string>
	<string name="Loose Shirt">
		Chemise ample
	</string>
	<string name="Loose Sleeves">
		Manches amples
	</string>
	<string name="Love Handles">
		Poignées d&apos;amour
	</string>
	<string name="Low">
		Bas
	</string>
	<string name="Low Heels">
		Talons bas
	</string>
	<string name="Low Jaw">
		Bas
	</string>
	<string name="Low Platforms">
		Basse
	</string>
	<string name="Low and Loose">
		Bas et ample
	</string>
	<string name="Lower">
		Abaisser
	</string>
	<string name="Lower Bridge">
		Arête inférieure
	</string>
	<string name="Lower Cheeks">
		Joue inférieure
	</string>
	<string name="Male">
		Homme
	</string>
	<string name="Middle Part">
		Raie au milieu
	</string>
	<string name="More">
		Plus
	</string>
	<string name="More Blush">
		Plus
	</string>
	<string name="More Body Fat">
		Plus
	</string>
	<string name="More Curtains">
		Plus
	</string>
	<string name="More Eyeshadow">
		Plus
	</string>
	<string name="More Freckles">
		Plus
	</string>
	<string name="More Full">
		Plus
	</string>
	<string name="More Gravity">
		Plus
	</string>
	<string name="More Lipstick">
		Plus
	</string>
	<string name="More Love">
		Plus
	</string>
	<string name="More Lower Lip">
		Inférieure plus grosse
	</string>
	<string name="More Muscles">
		Plus
	</string>
	<string name="More Muscular">
		Plus
	</string>
	<string name="More Rosy">
		Plus
	</string>
	<string name="More Round">
		Plus
	</string>
	<string name="More Saddle">
		Plus
	</string>
	<string name="More Sloped">
		Plus
	</string>
	<string name="More Square">
		Plus
	</string>
	<string name="More Upper Lip">
		Supérieure plus grosse
	</string>
	<string name="More Vertical">
		Plus
	</string>
	<string name="More Volume">
		Plus
	</string>
	<string name="More soul">
		Plus
	</string>
	<string name="Moustache">
		Moustache
	</string>
	<string name="Mouth Corner">
		Coin de la bouche
	</string>
	<string name="Mouth Position">
		Position
	</string>
	<string name="Mowhawk">
		Mowhawk
	</string>
	<string name="Muscular">
		Musclé
	</string>
	<string name="Mutton Chops">
		Longs
	</string>
	<string name="Nail Polish">
		Vernis à ongles
	</string>
	<string name="Nail Polish Color">
		Couleur du vernis
	</string>
	<string name="Narrow">
		Moins
	</string>
	<string name="Narrow Back">
		Arrière étroit
	</string>
	<string name="Narrow Front">
		Devant étroit
	</string>
	<string name="Narrow Lips">
		Lèvres étroites
	</string>
	<string name="Natural">
		Naturel
	</string>
	<string name="Neck Length">
		Longueur du cou
	</string>
	<string name="Neck Thickness">
		Épaisseur du cou
	</string>
	<string name="No Blush">
		Pas de blush
	</string>
	<string name="No Eyeliner">
		Pas d&apos;eyeliner
	</string>
	<string name="No Eyeshadow">
		Pas d&apos;ombre à paupières
	</string>
	<string name="No Lipgloss">
		Pas de brillant à lèvres
	</string>
	<string name="No Lipstick">
		Pas de rouge à lèvres
	</string>
	<string name="No Part">
		Pas de raie
	</string>
	<string name="No Polish">
		Pas de vernis
	</string>
	<string name="No Red">
		Pas de rouge
	</string>
	<string name="No Spikes">
		Pas de spikes
	</string>
	<string name="No White">
		Pas de blanc
	</string>
	<string name="No Wrinkles">
		Pas de rides
	</string>
	<string name="Normal Lower">
		Normal plus bas
	</string>
	<string name="Normal Upper">
		Normal plus haut
	</string>
	<string name="Nose Left">
		Nez à gauche
	</string>
	<string name="Nose Right">
		Nez à droite
	</string>
	<string name="Nose Size">
		Taille du nez
	</string>
	<string name="Nose Thickness">
		Épaisseur du nez
	</string>
	<string name="Nose Tip Angle">
		Angle bout du nez
	</string>
	<string name="Nose Tip Shape">
		Forme bout du nez
	</string>
	<string name="Nose Width">
		Largeur du nez
	</string>
	<string name="Nostril Division">
		Division narines
	</string>
	<string name="Nostril Width">
		Largeur narines
	</string>
	<string name="Opaque">
		Opaque
	</string>
	<string name="Open">
		Ouvert
	</string>
	<string name="Open Back">
		Derrière ouvert
	</string>
	<string name="Open Front">
		Devant ouvert
	</string>
	<string name="Open Left">
		Ouvert à gauche
	</string>
	<string name="Open Right">
		Ouvert à droite
	</string>
	<string name="Orange">
		Orange
	</string>
	<string name="Out">
		Sorti
	</string>
	<string name="Out Shdw Color">
		Couleur de l&apos;ombre externe
	</string>
	<string name="Out Shdw Opacity">
		Opacité de l&apos;ombre externe
	</string>
	<string name="Outer Eye Corner">
		Coin externe
	</string>
	<string name="Outer Eye Shadow">
		Ombre de l&apos;œil externe
	</string>
	<string name="Outer Shadow">
		Ombre externe
	</string>
	<string name="Overbite">
		Rentrée
	</string>
	<string name="Package">
		Parties
	</string>
	<string name="Painted Nails">
		Ongles vernis
	</string>
	<string name="Pale">
		Pâle
	</string>
	<string name="Pants Crotch">
		Entrejambe
	</string>
	<string name="Pants Fit">
		Taille
	</string>
	<string name="Pants Length">
		Longueur
	</string>
	<string name="Pants Waist">
		Taille
	</string>
	<string name="Pants Wrinkles">
		Plis
	</string>
	<string name="Part">
		Raie
	</string>
	<string name="Part Bangs">
		Séparation frange
	</string>
	<string name="Pectorals">
		Pectoraux
	</string>
	<string name="Pigment">
		Pigmentation
	</string>
	<string name="Pigtails">
		Couettes
	</string>
	<string name="Pink">
		Rose
	</string>
	<string name="Pinker">
		Plus rose
	</string>
	<string name="Platform Height">
		Platef. (hauteur)
	</string>
	<string name="Platform Width">
		Platef. (largeur)
	</string>
	<string name="Pointy">
		Pointue
	</string>
	<string name="Pointy Heels">
		Talons pointus
	</string>
	<string name="Ponytail">
		Queue de cheval
	</string>
	<string name="Poofy Skirt">
		Jupe bouffante
	</string>
	<string name="Pop Left Eye">
		Œil gauche saillant
	</string>
	<string name="Pop Right Eye">
		Œil droit saillant
	</string>
	<string name="Puffy">
		Plus
	</string>
	<string name="Puffy Eyelids">
		Paup. gonflées
	</string>
	<string name="Rainbow Color">
		Couleur arc en ciel
	</string>
	<string name="Red Hair">
		Cheveux roux
	</string>
	<string name="Regular">
		Standard
	</string>
	<string name="Right Part">
		Raie à droite
	</string>
	<string name="Rosy Complexion">
		Teint rosé
	</string>
	<string name="Round">
		Rond
	</string>
	<string name="Ruddiness">
		Rougeur
	</string>
	<string name="Ruddy">
		Rouge
	</string>
	<string name="Rumpled Hair">
		Texture
	</string>
	<string name="Saddle Bags">
		Culotte de cheval
	</string>
	<string name="Scrawny Leg">
		Jambes maigres
	</string>
	<string name="Separate">
		Séparés
	</string>
	<string name="Shallow">
		Creux
	</string>
	<string name="Shear Back">
		Coupe derrière
	</string>
	<string name="Shear Face">
		Visage
	</string>
	<string name="Shear Front">
		Front
	</string>
	<string name="Shear Left Up">
		Haut gauche décalé
	</string>
	<string name="Shear Right Up">
		Haut droit décalé
	</string>
	<string name="Sheared Back">
		Dégagé derrière
	</string>
	<string name="Sheared Front">
		Dégagé devant
	</string>
	<string name="Shift Left">
		Vers la gauche
	</string>
	<string name="Shift Mouth">
		Déplacement
	</string>
	<string name="Shift Right">
		Vers la droite
	</string>
	<string name="Shirt Bottom">
		Chemise
	</string>
	<string name="Shirt Fit">
		Taille
	</string>
	<string name="Shirt Wrinkles">
		Plis
	</string>
	<string name="Shoe Height">
		Hauteur
	</string>
	<string name="Short">
		Moins
	</string>
	<string name="Short Arms">
		Bras courts
	</string>
	<string name="Short Legs">
		Jambes courtes
	</string>
	<string name="Short Neck">
		Petit cou
	</string>
	<string name="Short Pigtails">
		Couettes courtes
	</string>
	<string name="Short Ponytail">
		Queue de cheval courte
	</string>
	<string name="Short Sideburns">
		Court
	</string>
	<string name="Short Torso">
		Torse court
	</string>
	<string name="Short hips">
		Hanches courtes
	</string>
	<string name="Shoulders">
		Épaules
	</string>
	<string name="Side Fringe">
		Mèches sur le côté
	</string>
	<string name="Sideburns">
		Favoris
	</string>
	<string name="Sides Hair">
		Cheveux sur le côté
	</string>
	<string name="Sides Hair Down">
		Cheveux sur le côté en bas
	</string>
	<string name="Sides Hair Up">
		Cheveux sur le côté en haut
	</string>
	<string name="Skinny Neck">
		Cou maigre
	</string>
	<string name="Skirt Fit">
		Taille jupe
	</string>
	<string name="Skirt Length">
		Longueur jupe
	</string>
	<string name="Slanted Forehead">
		Front incliné
	</string>
	<string name="Sleeve Length">
		Longueur manche
	</string>
	<string name="Sleeve Looseness">
		Ampleur manche
	</string>
	<string name="Slit Back">
		Fente : Derrière
	</string>
	<string name="Slit Front">
		Fente : Devant
	</string>
	<string name="Slit Left">
		Fente : Gauche
	</string>
	<string name="Slit Right">
		Fente : Droite
	</string>
	<string name="Small">
		Moins
	</string>
	<string name="Small Hands">
		Petites mains
	</string>
	<string name="Small Head">
		Moins
	</string>
	<string name="Smooth">
		Moins
	</string>
	<string name="Smooth Hair">
		Cheveux lisses
	</string>
	<string name="Socks Length">
		Longueur
	</string>
	<string name="Soulpatch">
		Barbichette
	</string>
	<string name="Sparse">
		Rares
	</string>
	<string name="Spiked Hair">
		Mèches en pointe
	</string>
	<string name="Square">
		Carrée
	</string>
	<string name="Square Toe">
		Orteil carré
	</string>
	<string name="Squash Head">
		Écraser la tête
	</string>
	<string name="Stretch Head">
		Allonger la tête
	</string>
	<string name="Sunken">
		Saillante
	</string>
	<string name="Sunken Chest">
		Poitrine enfoncée
	</string>
	<string name="Sunken Eyes">
		Yeux enfoncés
	</string>
	<string name="Sweep Back">
		En arrière
	</string>
	<string name="Sweep Forward">
		Vers l&apos;avant
	</string>
	<string name="Tall">
		Plus
	</string>
	<string name="Taper Back">
		Arrière
	</string>
	<string name="Taper Front">
		Avant
	</string>
	<string name="Thick Heels">
		Talons épais
	</string>
	<string name="Thick Neck">
		Cou épais
	</string>
	<string name="Thick Toe">
		Orteil épais
	</string>
	<string name="Thin">
		Mince
	</string>
	<string name="Thin Eyebrows">
		Sourcils fins
	</string>
	<string name="Thin Lips">
		Lèvres fines
	</string>
	<string name="Thin Nose">
		Nez fin
	</string>
	<string name="Tight Chin">
		Menton fin
	</string>
	<string name="Tight Cuffs">
		Jambes serrées
	</string>
	<string name="Tight Pants">
		Pantalons serrés
	</string>
	<string name="Tight Shirt">
		Chemise serrée
	</string>
	<string name="Tight Skirt">
		Jupe serrée
	</string>
	<string name="Tight Sleeves">
		Manches serrées
	</string>
	<string name="Toe Shape">
		Forme de l&apos;orteil
	</string>
	<string name="Toe Thickness">
		Épaisseur orteil
	</string>
	<string name="Torso Length">
		Longueur du torse
	</string>
	<string name="Torso Muscles">
		Muscles du torse
	</string>
	<string name="Torso Scrawny">
		Torse maigre
	</string>
	<string name="Unattached">
		Séparés
	</string>
	<string name="Uncreased">
		Lisse
	</string>
	<string name="Underbite">
		Sortie
	</string>
	<string name="Unnatural">
		Artificiel
	</string>
	<string name="Upper Bridge">
		Arête supérieure
	</string>
	<string name="Upper Cheeks">
		Joue supérieure
	</string>
	<string name="Upper Chin Cleft">
		Menton supérieur
	</string>
	<string name="Upper Eyelid Fold">
		Paupière sup.
	</string>
	<string name="Upturned">
		En trompette
	</string>
	<string name="Very Red">
		Très rouge
	</string>
	<string name="Waist Height">
		Hauteur taille
	</string>
	<string name="Well-Fed">
		Ronde
	</string>
	<string name="White Hair">
		Cheveux blancs
	</string>
	<string name="Wide">
		Plus
	</string>
	<string name="Wide Back">
		Derrière large
	</string>
	<string name="Wide Front">
		Devant large
	</string>
	<string name="Wide Lips">
		Lèvres larges
	</string>
	<string name="Wild">
		Artificiel
	</string>
	<string name="Wrinkles">
		Rides
	</string>
	<string name="LocationCtrlAddLandmarkTooltip">
		Ajouter à mes repères
	</string>
	<string name="LocationCtrlEditLandmarkTooltip">
		Modifier mon repère
	</string>
	<string name="LocationCtrlInfoBtnTooltip">
		En savoir plus sur l&apos;emplacement actuel
	</string>
	<string name="LocationCtrlComboBtnTooltip">
		Historique de mes emplacements
	</string>
	<string name="LocationCtrlForSaleTooltip">
		Acheter ce terrain
	</string>
	<string name="LocationCtrlVoiceTooltip">
		Chat vocal indisponible ici
	</string>
	<string name="LocationCtrlFlyTooltip">
		Vol interdit
	</string>
	<string name="LocationCtrlPushTooltip">
		Pas de bousculades
	</string>
	<string name="LocationCtrlBuildTooltip">
		Construction/placement d&apos;objets interdit
	</string>
	<string name="LocationCtrlScriptsTooltip">
		Scripts interdits
	</string>
	<string name="LocationCtrlDamageTooltip">
		Santé
	</string>
	<string name="LocationCtrlAdultIconTooltip">
		Région de type Adulte
	</string>
	<string name="LocationCtrlModerateIconTooltip">
		Région de type Modéré
	</string>
	<string name="LocationCtrlGeneralIconTooltip">
		Région de type Général
	</string>
	<string name="LocationCtrlSeeAVsTooltip">
		Avatars visibles et chat autorisé en dehors de cette parcelle
	</string>
	<string name="UpdaterWindowTitle">
		[APP_NAME] - Mise à jour
	</string>
	<string name="UpdaterNowUpdating">
		Mise à jour de [APP_NAME]...
	</string>
	<string name="UpdaterNowInstalling">
		Installation de [APP_NAME]...
	</string>
	<string name="UpdaterUpdatingDescriptive">
		Le client [APP_NAME] est en train d&apos;être mis à jour.  Cela peut prendre un certain temps, merci de votre patience.
	</string>
	<string name="UpdaterProgressBarTextWithEllipses">
		Mise à jour en cours...
	</string>
	<string name="UpdaterProgressBarText">
		Mise à jour en cours
	</string>
	<string name="UpdaterFailDownloadTitle">
		Le téléchargement de la mise à jour a échoué
	</string>
	<string name="UpdaterFailUpdateDescriptive">
		Une erreur est survenue lors de la mise à jour de [APP_NAME]. Veuillez télécharger la dernière version sur www.secondlife.com.
	</string>
	<string name="UpdaterFailInstallTitle">
		L&apos;installation de la mise à jour a échoué
	</string>
	<string name="UpdaterFailStartTitle">
		Impossible de lancer le client
	</string>
	<string name="ItemsComingInTooFastFrom">
		[APP_NAME] : transfert trop rapide des articles de [FROM_NAME] ; aperçu automatique désactivé pendant [TIME] secondes
	</string>
	<string name="ItemsComingInTooFast">
		[APP_NAME] : transfert trop rapide des articles ; aperçu automatique désactivé pendant [TIME] secondes
	</string>
	<string name="IM_logging_string">
		-- Archivage des IM activé --
	</string>
	<string name="IM_typing_start_string">
		[NAME] est en train d&apos;écrire...
	</string>
	<string name="Unnamed">
		(sans nom)
	</string>
	<string name="IM_moderated_chat_label">
		(Modéré : Voix désactivées par défaut)
	</string>
	<string name="IM_unavailable_text_label">
		Le chat écrit n&apos;est pas disponible pour cet appel.
	</string>
	<string name="IM_muted_text_label">
		Votre chat écrit a été désactivé par un modérateur de groupe.
	</string>
	<string name="IM_default_text_label">
		Cliquez ici pour envoyer un message instantané.
	</string>
	<string name="IM_to_label">
		À
	</string>
	<string name="IM_moderator_label">
		(Modérateur)
	</string>
	<string name="Saved_message">
		(Enregistrement : [LONG_TIMESTAMP])
	</string>
	<string name="answered_call">
		Votre appel a fait l&apos;objet d&apos;une réponse
	</string>
	<string name="you_started_call">
		Vous appelez.
	</string>
	<string name="you_joined_call">
		Vous avez rejoint l&apos;appel
	</string>
	<string name="name_started_call">
		[NAME] appelle.
	</string>
	<string name="ringing-im">
		En train de rejoindre l&apos;appel...
	</string>
	<string name="connected-im">
		Connecté(e), cliquez sur Quitter l&apos;appel pour raccrocher
	</string>
	<string name="hang_up-im">
		A quitté l&apos;appel
	</string>
	<string name="answering-im">
		Connexion en cours...
	</string>
	<string name="conference-title">
		Conférence ad-hoc
	</string>
	<string name="conference-title-incoming">
		Conférence avec [AGENT_NAME]
	</string>
	<string name="inventory_item_offered-im">
		Objet de l&apos;inventaire offert
	</string>
	<string name="share_alert">
		Faire glisser les objets de l&apos;inventaire ici
	</string>
	<string name="no_session_message">
		(Session IM inexistante)
	</string>
	<string name="only_user_message">
		Vous êtes le seul participant à cette session.
	</string>
	<string name="offline_message">
		[NAME] est hors ligne.
	</string>
	<string name="invite_message">
		Pour accepter ce chat vocal/vous connecter, cliquez sur le bouton [BUTTON NAME].
	</string>
	<string name="muted_message">
		Vous ignorez ce résident. Si vous lui envoyez un message, il ne sera plus ignoré.
	</string>
	<string name="generic">
		Erreur lors de la requête, veuillez réessayer ultérieurement.
	</string>
	<string name="generic_request_error">
		Erreur lors de la requête, veuillez réessayer ultérieurement.
	</string>
	<string name="insufficient_perms_error">
		Vous n&apos;avez pas les droits requis.
	</string>
	<string name="session_does_not_exist_error">
		La session a expiré
	</string>
	<string name="no_ability_error">
		Vous n&apos;avez pas ce pouvoir.
	</string>
	<string name="no_ability">
		Vous n&apos;avez pas ce pouvoir.
	</string>
	<string name="not_a_mod_error">
		Vous n&apos;êtes pas modérateur de session.
	</string>
	<string name="muted">
		Un modérateur de groupe a désactivé votre chat écrit.
	</string>
	<string name="muted_error">
		Un modérateur de groupe a désactivé votre chat écrit.
	</string>
	<string name="add_session_event">
		Impossible d&apos;ajouter des participants à la session de chat avec [RECIPIENT].
	</string>
	<string name="message">
		Impossible d&apos;envoyer votre message à la session de chat avec [RECIPIENT].
	</string>
	<string name="message_session_event">
		Impossible d&apos;envoyer votre message à la session de chat avec [RECIPIENT].
	</string>
	<string name="mute">
		Erreur lors de la modération.
	</string>
	<string name="removed">
		Vous avez été supprimé du groupe.
	</string>
	<string name="removed_from_group">
		Vous avez été supprimé du groupe.
	</string>
	<string name="close_on_no_ability">
		Vous ne pouvez plus participer à la session de chat.
	</string>
	<string name="unread_chat_single">
		[SOURCES] a dit quelque chose de nouveau
	</string>
	<string name="unread_chat_multiple">
		[SOURCES] ont dit quelque chose de nouveau
	</string>
	<string name="session_initialization_timed_out_error">
		Expiration du délai d&apos;initialisation de la session
	</string>
	<string name="Home position set.">
		Emplacement du domicile défini.
	</string>
	<string name="voice_morphing_url">
		http://secondlife.com/landing/voicemorphing
	</string>
	<string name="paid_you_ldollars">
		[NAME] vous a payé [AMOUNT] L$ [REASON].
	</string>
	<string name="paid_you_ldollars_no_reason">
		[NAME] vous a payé [AMOUNT] L$.
	</string>
	<string name="you_paid_ldollars">
		Vous avez payé à [AMOUNT] L$ [REASON].
	</string>
	<string name="you_paid_ldollars_no_info">
		Vous avez payé [AMOUNT] L$.
	</string>
	<string name="you_paid_ldollars_no_reason">
		Vous avez payé à [NAME] [AMOUNT] L$.
	</string>
	<string name="you_paid_ldollars_no_name">
		Vous avez payé à [AMOUNT] L$ [REASON].
	</string>
	<string name="for item">
		pour l&apos;article suivant : [ITEM]
	</string>
	<string name="for a parcel of land">
		pour une parcelle de terrain
	</string>
	<string name="for a land access pass">
		pour un pass d&apos;accès au terrain
	</string>
	<string name="for deeding land">
		pour une cession de terrain
	</string>
	<string name="to create a group">
		pour créer un groupe
	</string>
	<string name="to join a group">
		pour rejoindre un groupe
	</string>
	<string name="to upload">
		pour charger
	</string>
	<string name="to publish a classified ad">
		pour publier une petite annonce
	</string>
	<string name="giving">
		Donner [AMOUNT] L$
	</string>
	<string name="uploading_costs">
		Le chargement coûte [AMOUNT] L$
	</string>
	<string name="this_costs">
		Cela coûte [AMOUNT] L$
	</string>
	<string name="buying_selected_land">
		Achat du terrain sélectionné pour [AMOUNT] L$
	</string>
	<string name="this_object_costs">
		Cet objet coûte [AMOUNT] L$
	</string>
	<string name="group_role_everyone">
		Tous
	</string>
	<string name="group_role_officers">
		Officiers
	</string>
	<string name="group_role_owners">
		Propriétaires
	</string>
	<string name="group_member_status_online">
		En ligne
	</string>
	<string name="uploading_abuse_report">
		Chargement en cours... 

de l&apos;infraction signalée
	</string>
	<string name="New Shape">
		Nouvelle silhouette
	</string>
	<string name="New Skin">
		Nouvelle peau
	</string>
	<string name="New Hair">
		Nouveaux cheveux
	</string>
	<string name="New Eyes">
		Nouveaux yeux
	</string>
	<string name="New Shirt">
		Nouvelle chemise
	</string>
	<string name="New Pants">
		Nouveau pantalon
	</string>
	<string name="New Shoes">
		Nouvelles chaussures
	</string>
	<string name="New Socks">
		Nouvelles chaussettes
	</string>
	<string name="New Jacket">
		Nouvelle veste
	</string>
	<string name="New Gloves">
		Nouveaux gants
	</string>
	<string name="New Undershirt">
		Nouveau débardeur
	</string>
	<string name="New Underpants">
		Nouveau caleçon
	</string>
	<string name="New Skirt">
		Nouvelle jupe
	</string>
	<string name="New Alpha">
		Nouvel alpha
	</string>
	<string name="New Tattoo">
		Nouveau tatouage
	</string>
	<string name="New Physics">
		Nouvelles propriétés physiques
	</string>
	<string name="Invalid Wearable">
		Objet à porter non valide
	</string>
	<string name="New Gesture">
		Nouveau geste
	</string>
	<string name="New Script">
		Nouveau script
	</string>
	<string name="New Note">
		Nouvelle note
	</string>
	<string name="New Folder">
		Nouveau dossier
	</string>
	<string name="Contents">
		Contenus
	</string>
	<string name="Gesture">
		Geste
	</string>
	<string name="Male Gestures">
		Gestes masculins
	</string>
	<string name="Female Gestures">
		Gestes féminins
	</string>
	<string name="Other Gestures">
		Autres gestes
	</string>
	<string name="Speech Gestures">
		Gestes liés à la parole
	</string>
	<string name="Common Gestures">
		Gestes communs
	</string>
	<string name="Male - Excuse me">
		Homme - Demander pardon
	</string>
	<string name="Male - Get lost">
		Homme - Get lost
	</string>
	<string name="Male - Blow kiss">
		Homme - Envoyer un baiser
	</string>
	<string name="Male - Boo">
		Homme - Hou !
	</string>
	<string name="Male - Bored">
		Homme - Ennui
	</string>
	<string name="Male - Hey">
		Homme - Hé !
	</string>
	<string name="Male - Laugh">
		Homme - Rire
	</string>
	<string name="Male - Repulsed">
		Homme - Dégoût
	</string>
	<string name="Male - Shrug">
		Homme - Hausser les épaules
	</string>
	<string name="Male - Stick tougue out">
		Homme - Tirer la langue
	</string>
	<string name="Male - Wow">
		Homme - Ouah !
	</string>
	<string name="Female - Chuckle">
		Femme - Glousser
	</string>
	<string name="Female - Cry">
		Femme - Pleurer
	</string>
	<string name="Female - Embarrassed">
		Femme - Gêne
	</string>
	<string name="Female - Excuse me">
		Femme - Demander pardon
	</string>
	<string name="Female - Get lost">
		Femme - Get lost
	</string>
	<string name="Female - Blow kiss">
		Femme - Envoyer un baiser
	</string>
	<string name="Female - Boo">
		Femme - Hou !
	</string>
	<string name="Female - Bored">
		Femme - Ennui
	</string>
	<string name="Female - Hey">
		Femme - Hé !
	</string>
	<string name="Female - Hey baby">
		Femme - Hey baby
	</string>
	<string name="Female - Laugh">
		Femme - Rire
	</string>
	<string name="Female - Looking good">
		Femme - Looking good
	</string>
	<string name="Female - Over here">
		Femme - Over here
	</string>
	<string name="Female - Please">
		Femme - Please
	</string>
	<string name="Female - Repulsed">
		Femme - Dégoût
	</string>
	<string name="Female - Shrug">
		Femme - Hausser les épaules
	</string>
	<string name="Female - Stick tougue out">
		Femme - Tirer la langue
	</string>
	<string name="Female - Wow">
		Femme - Ouah !
	</string>
	<string name="/bow1">
		/s&apos;incliner
	</string>
	<string name="/clap">
		/applaudir
	</string>
	<string name="/count">
		/compter
	</string>
	<string name="/extinguish">
		/éteindre
	</string>
	<string name="/kmb">
		/vatefairevoir
	</string>
	<string name="/muscle">
		/montrersesmuscles
	</string>
	<string name="/no">
		/non
	</string>
	<string name="/no!">
		/non !
	</string>
	<string name="/paper">
		/papier
	</string>
	<string name="/pointme">
		/memontrerdudoigt
	</string>
	<string name="/pointyou">
		/montrerl&apos;autredudoigt
	</string>
	<string name="/rock">
		/pierre
	</string>
	<string name="/scissor">
		/ciseaux
	</string>
	<string name="/smoke">
		/fumer
	</string>
	<string name="/stretch">
		/bailler
	</string>
	<string name="/whistle">
		/siffler
	</string>
	<string name="/yes">
		/oui
	</string>
	<string name="/yes!">
		/oui !
	</string>
	<string name="afk">
		absent
	</string>
	<string name="dance1">
		danse1
	</string>
	<string name="dance2">
		danse2
	</string>
	<string name="dance3">
		danse3
	</string>
	<string name="dance4">
		danse4
	</string>
	<string name="dance5">
		danse5
	</string>
	<string name="dance6">
		danse6
	</string>
	<string name="dance7">
		danse7
	</string>
	<string name="dance8">
		danse8
	</string>
	<string name="AvatarBirthDateFormat">
		[day,datetime,slt]/[mthnum,datetime,slt]/[year,datetime,slt]
	</string>
	<string name="DefaultMimeType">
		aucun/aucun
	</string>
	<string name="texture_load_dimensions_error">
		Impossible de charger des images de taille supérieure à [WIDTH]*[HEIGHT]
	</string>
	<string name="words_separator" value=","/>
	<string name="server_is_down">
		Malgré nos efforts, une erreur inattendue s&apos;est produite.

	Veuillez vous reporter à status.secondlifegrid.net afin de déterminer si un problème connu existe avec ce service.  
        Si le problème persiste, vérifiez la configuration de votre réseau et de votre pare-feu.
	</string>
	<string name="dateTimeWeekdaysNames">
		Sunday:Monday:Tuesday:Wednesday:Thursday:Friday:Saturday
	</string>
	<string name="dateTimeWeekdaysShortNames">
		Sun:Mon:Tue:Wed:Thu:Fri:Sat
	</string>
	<string name="dateTimeMonthNames">
		January:February:March:April:May:June:July:August:September:October:November:December
	</string>
	<string name="dateTimeMonthShortNames">
		Jan:Feb:Mar:Apr:May:Jun:Jul:Aug:Sep:Oct:Nov:Dec
	</string>
	<string name="dateTimeDayFormat">
		[MDAY]
	</string>
	<string name="dateTimeAM">
		AM
	</string>
	<string name="dateTimePM">
		PM
	</string>
	<string name="LocalEstimateUSD">
		[AMOUNT] US$
	</string>
	<string name="Membership">
		Inscription
	</string>
	<string name="Roles">
		Rôles
	</string>
	<string name="Group Identity">
		Identité du groupe
	</string>
	<string name="Parcel Management">
		Gestion des parcelles
	</string>
	<string name="Parcel Identity">
		Identité des parcelles
	</string>
	<string name="Parcel Settings">
		Paramètres des parcelles
	</string>
	<string name="Parcel Powers">
		Pouvoirs sur les parcelles
	</string>
	<string name="Parcel Access">
		Accès aux parcelles
	</string>
	<string name="Parcel Content">
		Contenu des parcelles
	</string>
	<string name="Object Management">
		Gestion des objets
	</string>
	<string name="Accounting">
		Comptabilité
	</string>
	<string name="Notices">
		Notices
	</string>
	<string name="Chat" value=" Chat :">
		Chat
	</string>
	<string name="DeleteItems">
		Supprimer les articles sélectionnés ?
	</string>
	<string name="DeleteItem">
		Supprimer l&apos;article sélectionné ?
	</string>
	<string name="EmptyOutfitText">
		Cette tenue ne contient aucun article.
	</string>
	<string name="ExternalEditorNotSet">
		Sélectionnez un éditeur à l&apos;aide du paramètre ExternalEditor.
	</string>
	<string name="ExternalEditorNotFound">
		Éditeur externe spécifié introuvable.
Essayez avec le chemin d&apos;accès à l&apos;éditeur entre guillemets doubles
(par ex. : &quot;/chemin_accès/editor&quot; &quot;%s&quot;).
	</string>
	<string name="ExternalEditorCommandParseError">
		Erreur lors de l&apos;analyse de la commande d&apos;éditeur externe.
	</string>
	<string name="ExternalEditorFailedToRun">
		Échec d&apos;exécution de l&apos;éditeur externe.
	</string>
	<string name="Esc">
		Échap
	</string>
	<string name="Space">
		Space
	</string>
	<string name="Enter">
		Enter
	</string>
	<string name="Tab">
		Tab
	</string>
	<string name="Ins">
		Ins
	</string>
	<string name="Del">
		Del
	</string>
	<string name="Backsp">
		Backsp
	</string>
	<string name="Shift">
		Shift
	</string>
	<string name="Ctrl">
		Ctrl
	</string>
	<string name="Alt">
		Alt
	</string>
	<string name="CapsLock">
		CapsLock
	</string>
	<string name="Home">
		Début
	</string>
	<string name="End">
		End
	</string>
	<string name="PgUp">
		PgUp
	</string>
	<string name="PgDn">
		PgDn
	</string>
	<string name="F1">
		F1
	</string>
	<string name="F2">
		F2
	</string>
	<string name="F3">
		F3
	</string>
	<string name="F4">
		F4
	</string>
	<string name="F5">
		F5
	</string>
	<string name="F6">
		F6
	</string>
	<string name="F7">
		F7
	</string>
	<string name="F8">
		F8
	</string>
	<string name="F9">
		F9
	</string>
	<string name="F10">
		F10
	</string>
	<string name="F11">
		F11
	</string>
	<string name="F12">
		F12
	</string>
	<string name="Add">
		Ajouter
	</string>
	<string name="Subtract">
		Soustraire
	</string>
	<string name="Multiply">
		Multiplier
	</string>
	<string name="Divide">
		Diviser
	</string>
	<string name="PAD_DIVIDE">
		PAD_DIVIDE
	</string>
	<string name="PAD_LEFT">
		PAD_LEFT
	</string>
	<string name="PAD_RIGHT">
		PAD_RIGHT
	</string>
	<string name="PAD_DOWN">
		PAD_DOWN
	</string>
	<string name="PAD_UP">
		PAD_UP
	</string>
	<string name="PAD_HOME">
		PAD_HOME
	</string>
	<string name="PAD_END">
		PAD_END
	</string>
	<string name="PAD_PGUP">
		PAD_PGUP
	</string>
	<string name="PAD_PGDN">
		PAD_PGDN
	</string>
	<string name="PAD_CENTER">
		PAD_CENTER
	</string>
	<string name="PAD_INS">
		PAD_INS
	</string>
	<string name="PAD_DEL">
		PAD_DEL
	</string>
	<string name="PAD_Enter">
		PAD_Enter
	</string>
	<string name="PAD_BUTTON0">
		PAD_BUTTON0
	</string>
	<string name="PAD_BUTTON1">
		PAD_BUTTON1
	</string>
	<string name="PAD_BUTTON2">
		PAD_BUTTON2
	</string>
	<string name="PAD_BUTTON3">
		PAD_BUTTON3
	</string>
	<string name="PAD_BUTTON4">
		PAD_BUTTON4
	</string>
	<string name="PAD_BUTTON5">
		PAD_BUTTON5
	</string>
	<string name="PAD_BUTTON6">
		PAD_BUTTON6
	</string>
	<string name="PAD_BUTTON7">
		PAD_BUTTON7
	</string>
	<string name="PAD_BUTTON8">
		PAD_BUTTON8
	</string>
	<string name="PAD_BUTTON9">
		PAD_BUTTON9
	</string>
	<string name="PAD_BUTTON10">
		PAD_BUTTON10
	</string>
	<string name="PAD_BUTTON11">
		PAD_BUTTON11
	</string>
	<string name="PAD_BUTTON12">
		PAD_BUTTON12
	</string>
	<string name="PAD_BUTTON13">
		PAD_BUTTON13
	</string>
	<string name="PAD_BUTTON14">
		PAD_BUTTON14
	</string>
	<string name="PAD_BUTTON15">
		PAD_BUTTON15
	</string>
	<string name="-">
		-
	</string>
	<string name="=">
		=
	</string>
	<string name="`">
		`
	</string>
	<string name=";">
		;
	</string>
	<string name="[">
		[
	</string>
	<string name="]">
		]
	</string>
	<string name="\">
		\
	</string>
	<string name="0">
		0
	</string>
	<string name="1">
		1
	</string>
	<string name="2">
		2
	</string>
	<string name="3">
		3
	</string>
	<string name="4">
		4
	</string>
	<string name="5">
		5
	</string>
	<string name="6">
		6
	</string>
	<string name="7">
		7
	</string>
	<string name="8">
		8
	</string>
	<string name="9">
		9
	</string>
	<string name="A">
		A
	</string>
	<string name="B">
		B
	</string>
	<string name="C">
		C
	</string>
	<string name="D">
		D
	</string>
	<string name="E">
		E
	</string>
	<string name="F">
		F
	</string>
	<string name="G">
		G
	</string>
	<string name="H">
		H
	</string>
	<string name="I">
		I
	</string>
	<string name="J">
		J
	</string>
	<string name="K">
		K
	</string>
	<string name="L">
		L
	</string>
	<string name="M">
		M
	</string>
	<string name="N">
		N
	</string>
	<string name="O">
		O
	</string>
	<string name="P">
		P
	</string>
	<string name="Q">
		Q
	</string>
	<string name="R">
		R
	</string>
	<string name="S">
		S
	</string>
	<string name="T">
		T
	</string>
	<string name="U">
		U
	</string>
	<string name="V">
		V
	</string>
	<string name="W">
		W
	</string>
	<string name="X">
		X
	</string>
	<string name="Y">
		Y
	</string>
	<string name="Z">
		Z
	</string>
	<string name="BeaconParticle">
		Affichage des balises de particule (bleu)
	</string>
	<string name="BeaconPhysical">
		Affichage des balises d&apos;objet physique (vert)
	</string>
	<string name="BeaconScripted">
		Affichage des balises d&apos;objet scripté (rouge)
	</string>
	<string name="BeaconScriptedTouch">
		Affichage des balises d&apos;objet scripté avec fonction de toucher (rouge)
	</string>
	<string name="BeaconSound">
		Affichage des balises de son (jaune)
	</string>
	<string name="BeaconMedia">
		Affichage des balises de média (blanc)
	</string>
	<string name="ParticleHiding">
		Masquage des particules
	</string>
	<string name="Command_AboutLand_Label">
		À propos du terrain
	</string>
	<string name="Command_Appearance_Label">
		Apparence
	</string>
	<string name="Command_Avatar_Label">
		Avatar
	</string>
	<string name="Command_Build_Label">
		Construire
	</string>
	<string name="Command_Chat_Label">
		Chat
	</string>
	<string name="Command_Compass_Label">
		Boussole
	</string>
	<string name="Command_Destinations_Label">
		Destinations
	</string>
	<string name="Command_Gestures_Label">
		Gestes
	</string>
	<string name="Command_HowTo_Label">
		Aide rapide
	</string>
	<string name="Command_Inventory_Label">
		Inventaire
	</string>
	<string name="Command_Map_Label">
		Carte
	</string>
	<string name="Command_Marketplace_Label">
		Place du marché
	</string>
	<string name="Command_MiniMap_Label">
		Mini-carte
	</string>
	<string name="Command_Move_Label">
		Bouger
	</string>
	<string name="Command_People_Label">
		Personnes
	</string>
	<string name="Command_Picks_Label">
		Favoris
	</string>
	<string name="Command_Places_Label">
		Lieux
	</string>
	<string name="Command_Preferences_Label">
		Préférences
	</string>
	<string name="Command_Profile_Label">
		Profil
	</string>
	<string name="Command_Search_Label">
		Recherche
	</string>
	<string name="Command_Snapshot_Label">
		Photo
	</string>
	<string name="Command_Speak_Label">
		Parler
	</string>
	<string name="Command_View_Label">
		Vue
	</string>
	<string name="Command_Voice_Label">
		Chat près de vous
	</string>
	<string name="Command_AboutLand_Tooltip">
		Information sur le terrain que vous visitez
	</string>
	<string name="Command_Appearance_Tooltip">
		Modifier votre avatar
	</string>
	<string name="Command_Avatar_Tooltip">
		Choisir un avatar complet
	</string>
	<string name="Command_Build_Tooltip">
		Construction d&apos;objets et remodelage du terrain
	</string>
	<string name="Command_Chat_Tooltip">
		Parler aux personnes près de vous par chat écrit
	</string>
	<string name="Command_Compass_Tooltip">
		Boussole
	</string>
	<string name="Command_Destinations_Tooltip">
		Destinations intéressantes
	</string>
	<string name="Command_Gestures_Tooltip">
		Gestes de votre avatar
	</string>
	<string name="Command_HowTo_Tooltip">
		Comment effectuer les opérations courantes
	</string>
	<string name="Command_Inventory_Tooltip">
		Afficher et utiliser vos possessions
	</string>
	<string name="Command_Map_Tooltip">
		Carte du monde
	</string>
	<string name="Command_Marketplace_Tooltip">
		Faire du shopping
	</string>
	<string name="Command_MiniMap_Tooltip">
		Afficher les personnes près de vous
	</string>
	<string name="Command_Move_Tooltip">
		Faire bouger votre avatar
	</string>
	<string name="Command_People_Tooltip">
		Amis, groupes et personnes près de vous
	</string>
	<string name="Command_Picks_Tooltip">
		Lieux à afficher comme favoris dans votre profil
	</string>
	<string name="Command_Places_Tooltip">
		Lieux enregistrés
	</string>
	<string name="Command_Preferences_Tooltip">
		Préférences
	</string>
	<string name="Command_Profile_Tooltip">
		Modifier ou afficher votre profil
	</string>
	<string name="Command_Search_Tooltip">
		Trouver des lieux, personnes, événements
	</string>
	<string name="Command_Snapshot_Tooltip">
		Prendre une photo
	</string>
	<string name="Command_Speak_Tooltip">
		Parler aux personnes près de vous en utilisant votre micro
	</string>
	<string name="Command_View_Tooltip">
		Changer l&apos;angle de la caméra
	</string>
	<string name="Command_Voice_Tooltip">
		Personnes près de vous avec le chat vocal
	</string>
	<string name="Retain%">
		Garder%
	</string>
	<string name="Detail">
		Détail
	</string>
	<string name="Better Detail">
		Meilleur détail
	</string>
	<string name="Surface">
		Surface
	</string>
	<string name="Solid">
		Solide
	</string>
	<string name="Wrap">
		Wrap
	</string>
	<string name="Preview">
		Aperçu
	</string>
	<string name="Normal">
		Normal
	</string>
</strings><|MERGE_RESOLUTION|>--- conflicted
+++ resolved
@@ -1275,12 +1275,9 @@
 	</string>
 	<string name="Marketplace Error Internal Import">
 		Erreur : un problème est survenu concernant cet article. Veuillez réessayer ultérieurement.
-<<<<<<< HEAD
-=======
 	</string>
 	<string name="Open landmarks">
 		Ouvrir les repères
->>>>>>> d2af1ae8
 	</string>
 	<string name="no_transfer" value=" (pas de transfert)"/>
 	<string name="no_modify" value=" (pas de modification)"/>
@@ -4260,7 +4257,7 @@
 	<string name="Female - Wow">
 		Femme - Ouah !
 	</string>
-	<string name="/bow1">
+	<string name="/bow">
 		/s&apos;incliner
 	</string>
 	<string name="/clap">
