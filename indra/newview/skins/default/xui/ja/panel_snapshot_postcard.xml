<?xml version="1.0" encoding="utf-8" standalone="yes"?>
<panel name="panel_snapshot_postcard">
	<string name="default_subject">
		[SECOND_LIFE] からのポストカードです。
	</string>
	<string name="default_message">
		ぜひご覧ください！
	</string>
	<string name="upload_message">
		送信中...
	</string>
	<text name="title">
		E メール
	</text>
<<<<<<< HEAD
        <tab_container name="postcard_tabs">
		<panel name="panel_postcard_message" label="メッセージ"/>
		<panel name="panel_postcard_settings" label="設定"/>
		</tab_container>
=======
	<tab_container name="postcard_tabs">
		<panel label="メッセージ" name="panel_postcard_message"/>
		<panel label="設定" name="panel_postcard_settings"/>
	</tab_container>
	<button label="取り消し" name="cancel_btn"/>
	<button label="送信" name="send_btn"/>
>>>>>>> 4aa64b99
</panel><|MERGE_RESOLUTION|>--- conflicted
+++ resolved
@@ -12,17 +12,10 @@
 	<text name="title">
 		E メール
 	</text>
-<<<<<<< HEAD
-        <tab_container name="postcard_tabs">
-		<panel name="panel_postcard_message" label="メッセージ"/>
-		<panel name="panel_postcard_settings" label="設定"/>
-		</tab_container>
-=======
 	<tab_container name="postcard_tabs">
 		<panel label="メッセージ" name="panel_postcard_message"/>
 		<panel label="設定" name="panel_postcard_settings"/>
 	</tab_container>
 	<button label="取り消し" name="cancel_btn"/>
 	<button label="送信" name="send_btn"/>
->>>>>>> 4aa64b99
 </panel>