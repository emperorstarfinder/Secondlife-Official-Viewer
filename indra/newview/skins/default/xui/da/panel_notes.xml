--- conflicted
+++ resolved
@@ -13,13 +13,6 @@
 			</scroll_container>
 		</layout_panel>
 		<layout_panel name="notes_buttons_panel">
-<<<<<<< HEAD
-			<button label="Tilføj ven" name="add_friend" tool_tip="Tilbyd venskab til beboer"/>
-			<button label="IM" name="im" tool_tip="Åben session med personlig besked (IM)"/>
-			<button label="Kald" name="call" tool_tip="Opkald til denne beboer"/>
-			<button label="Kort" name="show_on_map_btn" tool_tip="Vis beboer på kort"/>
-			<button label="Teleport" name="teleport" tool_tip="Tilbyd teleport"/>
-=======
 			<layout_stack name="bottom_bar_ls">
 				<layout_panel name="add_friend_btn_lp">
 					<button label="Tilføj ven" name="add_friend" tool_tip="Tilbyd venskab til beboer"/>
@@ -37,7 +30,6 @@
 					<button label="Teleportér" name="teleport" tool_tip="Tilbyd teleport"/>
 				</layout_panel>
 			</layout_stack>
->>>>>>> 418cb868
 		</layout_panel>
 	</layout_stack>
 </panel>