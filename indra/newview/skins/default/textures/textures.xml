<!--
This file contains metadata about how to load, display, and scale textures for rendering in the UI.
Images do *NOT* have to appear in this file in order to use them as textures in the UI...simply refer
to them by filename (relative to textures directory).
NOTE: if you want to reuse an image file with different metadata, simply create a new texture entry
with the same filename but different name

<texture
  name="MyTexture" (mandatory)
    - this is the name you reference the texture by in XUI.  For example, <button image_unselected="MyTexture"/>
  file_name="images/my_texture.png" (optional)
    - this is the path to the actual file asset, relative to the current skins "textures" directory.
      If not supplied, the filename will be taken from the texture name itself, "MyTexture" in this case.
      NOTE: you need to provide an extension on the filename (".png", ".tga", ".jpg") for us to decode the image properly
  preload="true" (optional, false by default)
    - If true, we will attempt to load the image before displaying any UI.
      If false, we will load in the background after initializing the UI.
  use_mips="true" (currently unused)
  scale.left="1"
  scale.bottom="1"
  scale.top="15"
  scale.right="31"
    - Specifies the segmentation for 9-slice image scaling.  Specifically, the pixel offsets from the LOWER LEFT corner
      that define the region of the image that is stretched to make the whole image fit in the required space.
      In this example, if the source image is 32x16 pixels, we have defined a center region that starts one pixel up
      and to the right from the bottom left corner and extends to 31 pixels right and 15 pixels up from the bottom left
      corner.  The end result is that the image will keep a 1 pixel border all around while stretching to fit the required
      region.
-->

<textures version="101">
  <!-- Please add new files alphabetically to prevent merge conflicts. JC -->
  <texture name="Accordion_ArrowClosed_Off" file_name="containers/Accordion_ArrowClosed_Off.png" preload="false" />
  <texture name="Accordion_ArrowClosed_Press" file_name="containers/Accordion_ArrowClosed_Press.png" preload="false" />
  <texture name="Accordion_ArrowOpened_Off" file_name="containers/Accordion_ArrowOpened_Off.png" preload="false" />
  <texture name="Accordion_ArrowOpened_Press" file_name="containers/Accordion_ArrowOpened_Press.png" preload="false" />
  <texture name="Accordion_Off" file_name="containers/Accordion_Off.png" preload="false" />
  <texture name="Accordion_Press" file_name="containers/Accordion_Press.png" preload="false" />
  <texture name="Accordion_Over" file_name="containers/Accordion_Over.png" preload="false" />
  <texture name="Accordion_Selected" file_name="containers/Accordion_Selected.png" preload="false" />

  <texture name="Activate_Checkmark" file_name="taskpanel/Activate_Checkmark.png" preload="false" />

  <texture name="AddItem_Disabled" file_name="icons/AddItem_Disabled.png" preload="false" />
  <texture name="AddItem_Off" file_name="icons/AddItem_Off.png" preload="false" />
  <texture name="AddItem_Press" file_name="icons/AddItem_Press.png" preload="false" />

  <texture name="Arrow_Left_Off" file_name="navbar/Arrow_Left_Off.png" preload="true" />
  <texture name="Arrow_Right_Off" file_name="navbar/Arrow_Right_Off.png" preload="true" />

  <texture name="Arrow_Small_Up" file_name="widgets/Arrow_Small_Up.png" preload="true" />
  <texture name="Arrow_Small_Left" file_name="widgets/Arrow_Small_Left.png" preload="true" />
  <texture name="Arrow_Small_Right" file_name="widgets/Arrow_Small_Right.png" preload="true" />

  <texture name="Arrow_Down" file_name="widgets/Arrow_Down.png"	preload="true" />
  <texture name="Arrow_Up" file_name="widgets/Arrow_Up.png" preload="true" />

  <texture name="AudioMute_Off" file_name="icons/AudioMute_Off.png" preload="false" />
  <texture name="AudioMute_Over" file_name="icons/AudioMute_Over.png" preload="false" />

  <texture name="Audio_Off" file_name="icons/Audio_Off.png" preload="false" />
  <texture name="Audio_Press" file_name="icons/Audio_Press.png" preload="false" />

  <texture name="Avaline_Icon" file_name="icons/avaline_default_icon.jpg" preload="true" />

  <texture name="BackArrow_Off" file_name="icons/BackArrow_Off.png" preload="false" />

  <texture name="BackButton_Off" file_name="icons/back_arrow_off.png" preload="false" scale.left="22" scale.top="12" scale.right="25" scale.bottom="12" />
  <texture name="BackButton_Over" file_name="icons/back_arrow_over.png" preload="false" scale.left="22" scale.top="12" scale.right="25" scale.bottom="12" />
  <texture name="BackButton_Press" file_name="icons/back_arrow_press.png" preload="false" scale.left="22" scale.top="12" scale.right="25" scale.bottom="12" />

  <texture name="Error_Tag_Background" file_name="widgets/Error_Tag_Background.png" preload="true" scale.left="12" scale.top="2" scale.right="36" scale.bottom="2" />
  <texture name="New_Tag_Background" file_name="widgets/New_Tag_Background.png" preload="true" scale.left="12" scale.top="2" scale.right="36" scale.bottom="2" />
  <texture name="New_Tag_Border" file_name="widgets/New_Tag_Border.png" preload="true" scale.left="12" scale.top="2" scale.right="36" scale.bottom="2" />

  <texture name="Badge_Background" file_name="widgets/Badge_Background.png" preload="true" scale.left="9" scale.top="12" scale.right="248" scale.bottom="12" />
  <texture name="Badge_Border" file_name="widgets/Badge_Border.png" preload="true" scale.left="9" scale.top="12" scale.right="248" scale.bottom="12" />

  <texture name="Blank" file_name="Blank.png" preload="false" />

  <texture name="BreadCrumbBtn_Left_Disabled" file_name="widgets/BreadCrumbBtn_Left_Disabled.png" preload="false"/>
  <texture name="BreadCrumbBtn_Left_Off" file_name="widgets/BreadCrumbBtn_Left_Off.png" preload="false"/>
  <texture name="BreadCrumbBtn_Left_Over" file_name="widgets/BreadCrumbBtn_Left_Over.png" preload="false"/>
  <texture name="BreadCrumbBtn_Left_Press" file_name="widgets/BreadCrumbBtn_Left_Press.png" preload="false"/>
 
  <texture name="BreadCrumbBtn_Middle_Disabled" file_name="widgets/BreadCrumbBtn_Middle_Disabled.png" preload="false"/>
  <texture name="BreadCrumbBtn_Middle_Off" file_name="widgets/BreadCrumbBtn_Middle_Off.png" preload="false"/>
  <texture name="BreadCrumbBtn_Middle_Over" file_name="widgets/BreadCrumbBtn_Middle_Over.png" preload="false"/>
  <texture name="BreadCrumbBtn_Middle_Press" file_name="widgets/BreadCrumbBtn_Middle_Press.png" preload="false"/>

  <texture name="BreadCrumbBtn_Right_Disabled" file_name="widgets/BreadCrumbBtn_Right_Disabled.png" preload="false"/>
  <texture name="BreadCrumbBtn_Right_Off" file_name="widgets/BreadCrumbBtn_Right_Off.png" preload="false"/>
  <texture name="BreadCrumbBtn_Right_Over" file_name="widgets/BreadCrumbBtn_Right_Over.png" preload="false"/>
  <texture name="BreadCrumbBtn_Right_Press" file_name="widgets/BreadCrumbBtn_Right_Press.png" preload="false"/>

  <texture name="BuyArrow_Over" file_name="navbar/BuyArrow_Over.png" preload="true" scale.left="0" scale.top="1" scale.right="0" scale.bottom="0"  />
  <texture name="BuyArrow_Press" file_name="navbar/BuyArrow_Press.png" preload="true" scale.left="1" scale.top="1" scale.right="0" scale.bottom="0"  />

  <texture name="Cam_Avatar_Off" file_name="bottomtray/Cam_Avatar_Off.png" preload="false" />
  <texture name="Cam_FreeCam_Off" file_name="bottomtray/Cam_FreeCam_Off.png" preload="false" />
  <texture name="Cam_Orbit_Off" file_name="bottomtray/Cam_Orbit_Off.png" preload="false" />
  <texture name="Cam_Pan_Off" file_name="bottomtray/Cam_Pan_Off.png" preload="false" />

  <texture name="Cam_Preset_Back_Off" file_name="bottomtray/Cam_Preset_Back_Off.png" preload="false" />
  <texture name="Cam_Preset_Back_On" file_name="bottomtray/Cam_Preset_Back_On.png" preload="false" />
  <texture name="Cam_Preset_Eye_Off" file_name="bottomtray/Cam_Preset_Eye_Off.png" preload="false" />
  <texture name="Cam_Preset_Front_Off" file_name="bottomtray/Cam_Preset_Front_Off.png" preload="false" />
  <texture name="Cam_Preset_Front_On" file_name="bottomtray/Cam_Preset_Front_On.png" preload="false" />
  <texture name="Cam_Preset_Side_Off" file_name="bottomtray/Cam_Preset_Side_Off.png" preload="false" />
  <texture name="Cam_Preset_Side_On" file_name="bottomtray/Cam_Preset_Side_On.png" preload="false" />

  <texture name="Cam_Rotate_In" file_name="bottomtray/Cam_Rotate_In.png" preload="false" />
  <texture name="Cam_Rotate_Out" file_name="bottomtray/Cam_Rotate_Out.png" preload="false" />
  <texture name="Cam_Tracking_In" file_name="bottomtray/Cam_Tracking_In.png" preload="false" />
  <texture name="Cam_Tracking_Out" file_name="bottomtray/Cam_Tracking_Out.png" preload="false" />

  <texture name="Checkbox_Off_Disabled" file_name="widgets/Checkbox_Disabled.png" preload="true" />
  <texture name="Checkbox_On_Disabled" file_name="widgets/Checkbox_On_Disabled.png" preload="true" />
  <texture name="Checkbox_Off" file_name="widgets/Checkbox_Off.png" preload="true" />
  <texture name="Checkbox_On" file_name="widgets/Checkbox_On.png" preload="true" />
  <texture name="Checkbox_On_Press" file_name="widgets/Checkbox_On_Press.png" preload="true" />
  <texture name="Checkbox_Press" file_name="widgets/Checkbox_Press.png" preload="true" />
  <texture name="Check_Mark" file_name="icons/check_mark.png" preload="true" />

  <texture name="Command_AboutLand_Icon"    file_name="toolbar_icons/land.png"         preload="true" />
  <texture name="Command_Appearance_Icon"   file_name="toolbar_icons/appearance.png"   preload="true" />
  <texture name="Command_Avatar_Icon"       file_name="toolbar_icons/avatars.png"      preload="true" />
  <texture name="Command_Build_Icon"        file_name="toolbar_icons/build.png"        preload="true" />
  <texture name="Command_Chat_Icon"         file_name="toolbar_icons/chat.png"         preload="true" />
  <texture name="Command_Compass_Icon"      file_name="toolbar_icons/land.png"         preload="true" />
  <texture name="Command_Destinations_Icon" file_name="toolbar_icons/destinations.png" preload="true" />
  <texture name="Command_Gestures_Icon"     file_name="toolbar_icons/gestures.png"     preload="true" />
  <texture name="Command_HowTo_Icon"        file_name="toolbar_icons/howto.png"        preload="true" />
  <texture name="Command_Inventory_Icon"    file_name="toolbar_icons/inventory.png"    preload="true" />
  <texture name="Command_Map_Icon"          file_name="toolbar_icons/map.png"          preload="true" />
  <texture name="Command_Marketplace_Icon"  file_name="toolbar_icons/marketplace.png"  preload="true" />
  <texture name="Command_MiniCart_Icon"     file_name="toolbar_icons/mini_cart.png"    preload="true" />
  <texture name="Command_MiniMap_Icon"      file_name="toolbar_icons/mini_map.png"     preload="true" />
  <texture name="Command_Move_Icon"         file_name="toolbar_icons/move.png"         preload="true" />
<<<<<<< HEAD
  <texture name="Command_Pathfinding_Icon"  file_name="toolbar_icons/land.png"         preload="true" />
=======
  <texture name="Command_Outbox_Icon"       file_name="toolbar_icons/outbox.png"       preload="true" />
>>>>>>> 4ef92777
  <texture name="Command_People_Icon"       file_name="toolbar_icons/people.png"       preload="true" />
  <texture name="Command_PF_Linksets_Icon"  file_name="toolbar_icons/land.png"         preload="true" />
  <texture name="Command_Picks_Icon"        file_name="toolbar_icons/picks.png"        preload="true" />
  <texture name="Command_Places_Icon"       file_name="toolbar_icons/places.png"       preload="true" />
  <texture name="Command_Preferences_Icon"  file_name="toolbar_icons/preferences.png"  preload="true" />
  <texture name="Command_Profile_Icon"      file_name="toolbar_icons/profile.png"      preload="true" />
  <texture name="Command_Search_Icon"       file_name="toolbar_icons/search.png"       preload="true" />
  <texture name="Command_Snapshot_Icon"     file_name="toolbar_icons/snapshot.png"     preload="true" />
  <texture name="Command_Speak_Icon"        file_name="toolbar_icons/speak.png"        preload="true" />
  <texture name="Command_View_Icon"         file_name="toolbar_icons/view.png"         preload="true" />
  <texture name="Command_Voice_Icon"        file_name="toolbar_icons/nearbyvoice.png"  preload="true" />
  <texture name="Caret_Bottom_Icon"         file_name="toolbar_icons/caret_bottom.png" preload="true" scale.left="1" scale.top="23" scale.right="15" scale.bottom="1" />
  <texture name="Caret_Right_Icon"          file_name="toolbar_icons/caret_right.png"  preload="true" scale.left="5" scale.top="15" scale.right="28" scale.bottom="1" />
  <texture name="Caret_Left_Icon"           file_name="toolbar_icons/caret_left.png"   preload="true" scale.left="1" scale.top="15" scale.right="23" scale.bottom="1" />

  <texture name="ComboButton_Disabled" file_name="widgets/ComboButton_Disabled.png" preload="true" scale.left="2" scale.top="19" scale.right="18" scale.bottom="2" />
  <texture name="ComboButton_Selected" file_name="widgets/ComboButton_Selected.png" preload="true" scale.left="2" scale.top="19" scale.right="18" scale.bottom="2" />
  <texture name="ComboButton_UpSelected" file_name="widgets/ComboButton_UpSelected.png" preload="true" scale.left="2" scale.top="19" scale.right="18" scale.bottom="2" />
  <texture name="ComboButton_On" file_name="widgets/ComboButton_On.png" preload="true" scale.left="2" scale.top="19" scale.right="18" scale.bottom="2" />
  <texture name="ComboButton_Off" file_name="widgets/ComboButton_Off.png" preload="true" scale.left="2" scale.top="19" scale.right="18" scale.bottom="2" />
  <texture name="ComboButton_UpOff" file_name="widgets/ComboButton_UpOff.png" preload="true" scale.left="2" scale.top="19" scale.right="18" scale.bottom="2" />
  <texture name="Container" file_name="containers/Container.png" preload="false" />
  <texture name="Copy" file_name="icons/Copy.png" preload="false" />
  
  <texture name="DisclosureArrow_Opened_Off" file_name="widgets/DisclosureArrow_Opened_Off.png" preload="true" />

  <texture name="ChatBarHandle" file_name="bottomtray/ChatBarHandle.png" preload="false" />
  <texture name="DownArrow" file_name="bottomtray/DownArrow.png" preload="false" />
  <texture name="DownArrow_Off" file_name="icons/DownArrow_Off.png" preload="false" />
  <texture name="Dragbar" file_name="windows/Dragbar.png" preload="false" scale.left="35" scale.top="5" scale.right="29" scale.bottom="5" />

  <texture name="DropDown_Disabled" file_name="widgets/DropDown_Disabled.png" preload="true" scale.left="4" scale.top="19" scale.right="99" scale.bottom="4" />
  <texture name="DropDown_Press" file_name="widgets/DropDown_Press.png" preload="true" scale.left="4" scale.top="19" scale.right="99" scale.bottom="4" />
  <texture name="DropDown_On" file_name="widgets/DropDown_On.png" preload="true" scale.left="4" scale.top="19" scale.right="99" scale.bottom="4" />
  <texture name="DropDown_Off" file_name="widgets/DropDown_Off.png" preload="true" scale.left="4" scale.top="19" scale.right="99" scale.bottom="4" />

  <texture name="DropTarget" file_name="widgets/DropTarget.png" preload="false" />

  <texture name="ExternalBrowser_Off" file_name="icons/ExternalBrowser_Off.png" preload="false" />
  <texture name="Edit_Wrench" file_name="icons/Edit_Wrench.png" preload="false" />

  <texture name="Favorite_Star_Active" file_name="navbar/Favorite_Star_Active.png" preload="false" />
  <texture name="Favorite_Star_Off" file_name="navbar/Favorite_Star_Off.png" preload="false" />
  <texture name="Favorite_Star_Press" file_name="navbar/Favorite_Star_Press.png" preload="false" />
  <texture name="Favorite_Star_Over" file_name="navbar/Favorite_Star_Over.png" preload="false" />
  <texture name="Favorite_Link_Over" file_name="navbar/Favorite_Link_Over.png" preload="false" />


  <texture name="Flag" file_name="navbar/Flag.png" preload="false" />

  <texture name="Flyout_Left" file_name="windows/Flyout_Left.png" preload="false" />
  <texture name="Flyout_Pointer" file_name="windows/Flyout_Pointer.png" preload="false" />
  <texture name="Flyout_Right" file_name="windows/Flyout_Right.png" preload="false" />

  <texture name="Folder_Arrow" file_name="folder_arrow.tga" preload="false" />
  <texture name="ForSale_Badge" file_name="icons/ForSale_Badge.png" preload="false" />
  <texture name="ForwardArrow_Off" file_name="icons/ForwardArrow_Off.png" preload="false" />
  <texture name="ForwardArrow_Press" file_name="icons/ForwardArrow_Press.png" preload="false" />

  <texture name="Generic_Group" file_name="icons/Generic_Group.png" preload="false" />
  <texture name="Generic_Group_Large" file_name="icons/Generic_Group_Large.png" preload="false" />
  <texture name="icon_group.tga" file_name="icons/Generic_Group.png" preload="false" />
  <texture name="Generic_Object_Small" file_name="icons/Generic_Object_Small.png" preload="false" />
  <texture name="Generic_Person" file_name="icons/Generic_Person.png" preload="false" />
  <texture name="Generic_Person_Large" file_name="icons/Generic_Person_Large.png" preload="false" />

  <texture name="Help_Press" file_name="navbar/Help_Press.png" preload="false" />

  <texture name="Hierarchy_View_Disabled" file_name="icons/Hierarchy_View_Disabled.png" preload="false" />
  <texture name="Hierarchy_View_On" file_name="icons/Hierarchy_View_On.png" preload="false" />


  <texture name="Home_Off" file_name="navbar/Home_Off.png" preload="false" />

  <texture name="Icon_Close_Foreground" file_name="windows/Icon_Close_Foreground.png" preload="true" />
  <texture name="Icon_Close_Press" file_name="windows/Icon_Close_Press.png" preload="true" />
  <texture name="Icon_Close_Toast" file_name="windows/Icon_Close_Toast.png" preload="true" />

  <texture name="Icon_Dock_Foreground" file_name="windows/Icon_Dock_Foreground.png" preload="true" />
  <texture name="Icon_Dock_Press" file_name="windows/Icon_Dock_Press.png" preload="true" />

  <texture name="Icon_For_Sale" file_name="icons/Icon_For_sale.png" preload="false" />

  <texture name="Icon_Gear_Background" file_name="windows/Icon_Gear_Background.png" preload="false" />
  <texture name="Icon_Gear_Foreground" file_name="windows/Icon_Gear_Foreground.png" preload="false" />
  <texture name="Icon_Gear_Press" file_name="windows/Icon_Gear_Press.png" preload="false" />

  <texture name="Icon_Help_Foreground" file_name="windows/Icon_Help_Foreground.png" preload="true" />
  <texture name="Icon_Help_Press" file_name="windows/Icon_Help_Press.png" preload="true" />

  <texture name="Icon_Minimize_Foreground" file_name="windows/Icon_Minimize_Foreground.png" preload="true" />
  <texture name="Icon_Minimize_Press" file_name="windows/Icon_Minimize_Press.png" preload="true" />

  <texture name="Icon_Restore_Foreground" file_name="windows/Icon_Restore_Foreground.png" preload="false" />
  <texture name="Icon_Restore_Press" file_name="windows/Icon_Restore_Press.png" preload="false" />

  <texture name="Info" file_name="icons/Info.png" preload="false" />
  <texture name="Info_Small" file_name="icons/Info_Small.png" preload="false" />
  <texture name="Info_Off" file_name="navbar/Info_Off.png" preload="false" />
  <texture name="Info_Over" file_name="icons/Info_Over.png" preload="false" />
  <texture name="Info_Press" file_name="navbar/Info_Press.png" preload="false" />

  <texture name="Inspector_Background" file_name="windows/Inspector_Background.png" preload="false"
           scale.left="4" scale.top="28" scale.right="60" scale.bottom="4" />
  <texture name="Inspector_Hover" file_name="windows/Inspector_Hover.png" preload="false" />
  <texture name="Inspector_I" file_name="windows/Inspector_I.png" preload="false" />

  <texture name="Inv_Alpha" file_name="icons/Inv_Alpha.png" preload="false" />
  <texture name="Inv_Animation" file_name="icons/Inv_Animation.png" preload="false" />
  <texture name="Inv_BodyShape" file_name="icons/Inv_BodyShape.png" preload="false" />
  <texture name="Inv_CallingCard" file_name="icons/Inv_CallingCard.png" preload="false" />
  <texture name="Inv_Clothing" file_name="icons/Inv_Clothing.png" preload="false" />
  <texture name="Inv_Eye" file_name="icons/Inv_Eye.png" preload="false" />
  <texture name="Inv_FolderClosed" file_name="icons/Inv_FolderClosed.png" preload="false" />
  <texture name="Inv_FolderOpen" file_name="icons/Inv_FolderOpen.png" preload="false" />
  <texture name="Inv_Gesture" file_name="icons/Inv_Gesture.png" preload="false" />
  <texture name="Inv_Gloves" file_name="icons/Inv_Gloves.png" preload="false" />
  <texture name="Inv_Hair" file_name="icons/Inv_Hair.png" preload="false" />
  <texture name="Inv_LinkItem" file_name="icons/Inv_LinkItem.png" preload="false" />
  <texture name="Inv_LinkFolder" file_name="icons/Inv_LinkFolder.png" preload="false" />
  <texture name="Inv_Jacket" file_name="icons/Inv_Jacket.png" preload="false" />
  <texture name="Inv_LookFolderOpen" file_name="icons/Inv_LookFolderOpen.png" preload="false" />
  <texture name="Inv_LookFolderClosed" file_name="icons/Inv_LookFolderClosed.png" preload="false" />
  <texture name="Inv_LostClosed" file_name="icons/Inv_LostClosed.png" preload="false" />
  <texture name="Inv_LostOpen" file_name="icons/Inv_LostOpen.png" preload="false" />
  <texture name="Inv_Landmark" file_name="icons/Inv_Landmark.png" preload="false" />
  <texture name="Inv_Mesh" file_name="icons/Inv_Mesh.png" preload="false" />  
  <texture name="Inv_Notecard" file_name="icons/Inv_Notecard.png" preload="false" />
  <texture name="Inv_Object" file_name="icons/Inv_Object.png" preload="false" />
  <texture name="Inv_Object_Multi" file_name="icons/Inv_Object_Multi.png" preload="false" />
  <texture name="Inv_Pants" file_name="icons/Inv_Pants.png" preload="false" />
  <texture name="Inv_Script" file_name="icons/Inv_Script.png" preload="false" />
  <texture name="Inv_Shirt" file_name="icons/Inv_Shirt.png" preload="false" />
  <texture name="Inv_Shoe" file_name="icons/Inv_Shoe.png" preload="false" />
  <texture name="Inv_Skin" file_name="icons/Inv_Skin.png" preload="false" />
  <texture name="Inv_Skirt" file_name="icons/Inv_Skirt.png" preload="false" />
  <texture name="Inv_Snapshot" file_name="icons/Inv_Snapshot.png" preload="false" />
  <texture name="Inv_Socks" file_name="icons/Inv_Socks.png" preload="false" />
  <texture name="Inv_Sound" file_name="icons/Inv_Sound.png" preload="false" />
  <texture name="Inv_SysClosed" file_name="icons/Inv_SysClosed.png" preload="false" />
  <texture name="Inv_SysOpen" file_name="icons/Inv_SysOpen.png" preload="false" />
  <texture name="Inv_Tattoo" file_name="icons/Inv_Tattoo.png" preload="false" />
  <texture name="Inv_Physics" file_name="icons/Inv_Physics.png" preload="false" />
  <texture name="Inv_Texture" file_name="icons/Inv_Texture.png" preload="false" />
  <texture name="Inv_TrashClosed" file_name="icons/Inv_TrashClosed.png" preload="false" />
  <texture name="Inv_TrashOpen" file_name="icons/Inv_TrashOpen.png" preload="false" />
  <texture name="Inv_Underpants" file_name="icons/Inv_Underpants.png" preload="false" />
  <texture name="Inv_Undershirt" file_name="icons/Inv_Undershirt.png" preload="false" />
  <texture name="Inv_Link" file_name="icons/Inv_Link.png" preload="false" />
  <texture name="Inv_Invalid" file_name="icons/Inv_Invalid.png" preload="false" />
  
  <texture name="Linden_Dollar_Alert" file_name="widgets/Linden_Dollar_Alert.png"/>
  <texture name="Linden_Dollar_Background" file_name="widgets/Linden_Dollar_Background.png"/>

  <texture name="ListItem_Select" file_name="widgets/ListItem_Select.png" preload="true" scale.left="2" scale.bottom="2" scale.top="22" scale.right="278" />
  <texture name="ListItem_Over" file_name="widgets/ListItem_Over.png" preload="true" scale.left="2" scale.bottom="2" scale.top="22" scale.right="278" />

  <texture name="List_View_Disabled" file_name="icons/List_View_Disabled.png" preload="false" />
  <texture name="List_View_On" file_name="icons/List_View_On.png" preload="false" />

  <texture name="Lock" file_name="icons/Lock.png" preload="false" />
  <texture name="Lock2" file_name="navbar/Lock.png" preload="false" />

  <texture name="Locked_Icon" file_name="icons/Locked_Icon.png" preload="false" />

  <texture name="MarketplaceBtn_Off" file_name="widgets/MarketplaceBtn_Off.png" preload="true" scale.left="30" scale.top="19" scale.right="35" scale.bottom="4" />
  <texture name="MarketplaceBtn_Selected" file_name="widgets/MarketplaceBtn_Selected.png" preload="true" scale.left="30" scale.top="19" scale.right="35" scale.bottom="4" />

  <texture name="Microphone_On" file_name="icons/Microphone_On.png" preload="false" />

  <texture name="MinusItem_Disabled" file_name="icons/MinusItem_Disabled.png" preload="false" />
  <texture name="MinusItem_Off" file_name="icons/MinusItem_Off.png" preload="false" />
  <texture name="MinusItem_Press" file_name="icons/MinusItem_Press.png" preload="false" />

  <texture name="menu_separator" file_name="navbar/FileMenu_Divider.png" scale.left="4" scale.top="166" scale.right="0" scale.bottom="0" />

  <texture name="ModelImport_Status_Good" file_name="green_checkmark.png" preload="false"/>
  <texture name="ModelImport_Status_Warning" file_name="lag_status_warning.tga" preload="false"/>
  <texture name="ModelImport_Status_Error" file_name="red_x.png" preload="false"/>
  
  <texture name="MouseLook_View_Off" file_name="bottomtray/MouseLook_view_off.png" preload="false" />
  <texture name="MouseLook_View_On" file_name="bottomtray/MouseLook_view_on.png" preload="false" />

  <texture name="Move_Fly_Off" file_name="bottomtray/Move_Fly_Off.png" preload="false" />
  <texture name="Move_Run_Off" file_name="bottomtray/Move_Run_Off.png" preload="false" />
  <texture name="Move_Walk_Off" file_name="bottomtray/Move_Walk_Off.png" preload="false" />
  <texture name="Movement_Backward_Off" file_name="bottomtray/Movement_Backward_Off.png" preload="false" />
  <texture name="Movement_Backward_On" file_name="bottomtray/Movement_Backward_On.png" preload="false" />
  <texture name="Movement_Down_Off" file_name="bottomtray/Movement_Down_Off.png" preload="false" />
  <texture name="Movement_Down_On" file_name="bottomtray/Movement_Down_On.png" preload="false" />
  <texture name="Movement_Forward_Off" file_name="bottomtray/Movement_Forward_Off.png" preload="false" />
  <texture name="Movement_Forward_On" file_name="bottomtray/Movement_Forward_On.png" preload="false" />
  <texture name="Movement_Left_Off" file_name="bottomtray/Movement_Left_Off.png" preload="false" />
  <texture name="Movement_Left_On" file_name="bottomtray/Movement_Left_On.png" preload="false" />
  <texture name="Movement_Right_Off" file_name="bottomtray/Movement_Right_Off.png" preload="false" />
  <texture name="Movement_Right_On" file_name="bottomtray/Movement_Right_On.png" preload="false" />
  <texture name="Movement_TurnLeft_Off" file_name="bottomtray/Movement_TurnLeft_Off.png" preload="false" />
  <texture name="Movement_TurnLeft_On" file_name="bottomtray/Movement_TurnLeft_On.png" preload="false" />
  <texture name="Movement_TurnRight_Off" file_name="bottomtray/Movement_TurnRight_Off.png" preload="false" />
  <texture name="Movement_TurnRight_On" file_name="bottomtray/Movement_TurnRight_On.png" preload="false" />
  <texture name="Movement_Up_Off" file_name="bottomtray/Movement_Up_Off.png" preload="false" />
  <texture name="Movement_Up_On" file_name="bottomtray/Movement_Up_On.png" preload="false" />

  <texture name="NavBar_BG" file_name="navbar/NavBar_BG.png" preload="true" scale.left="1" scale.top="1" scale.right="0" scale.bottom="0" />
  <texture name="NavBar_BG_NoFav_Bevel" file_name="navbar/NavBar_BG_NoFav_Bevel.png" preload="true" scale.left="1" scale.top="1" scale.right="0" scale.bottom="0" />
  <texture name="NavBar_BG_NoNav_Bevel" file_name="navbar/NavBar_BG_NoNav_Bevel.png" preload="true" scale.left="1" scale.top="1" scale.right="0" scale.bottom="0" />

  <texture name="Notices_Unread" file_name="bottomtray/Notices_Unread.png" preload="true" />

  <texture name="NoEntryLines" file_name="world/NoEntryLines.png" use_mips="true" preload="false" />
  <texture name="NoEntryPassLines" file_name="world/NoEntryPassLines.png" use_mips="true" preload="false" />

  <texture name="Object_Cone" file_name="build/Object_Cone.png" preload="false" />
  <texture name="Object_Cone_Selected" file_name="build/Object_Cone_Selected.png" preload="false" />
  <texture name="Object_Cube" file_name="build/Object_Cube.png" preload="false" />
  <texture name="Object_Cube_Selected" file_name="build/Object_Cube_Selected.png" preload="false" />
  <texture name="Object_Cylinder" file_name="build/Object_Cylinder.png" preload="false" />
  <texture name="Object_Cylinder_Selected" file_name="build/Object_Cylinder_Selected.png" preload="false" />
  <texture name="Object_Grass" file_name="build/Object_Grass.png" preload="false" />
  <texture name="Object_Grass_Selected" file_name="build/Object_Grass_Selected.png" preload="false" />
  <texture name="Object_Hemi_Cone" file_name="build/Object_Hemi_Cone.png" preload="false" />
  <texture name="Object_Hemi_Cone_Selected" file_name="build/Object_Hemi_Cone_Selected.png" preload="false" />
  <texture name="Object_Hemi_Cylinder" file_name="build/Object_Hemi_Cylinder.png" preload="false" />
  <texture name="Object_Hemi_Cylinder_Selected" file_name="build/Object_Hemi_Cylinder_Selected.png" preload="false" />
  <texture name="Object_Hemi_Sphere" file_name="build/Object_Hemi_Sphere.png" preload="false" />
  <texture name="Object_Hemi_Sphere_Selected" file_name="build/Object_Hemi_Sphere_Selected.png" preload="false" />
  <texture name="Object_Prism" file_name="build/Object_Prism.png" preload="false" />
  <texture name="Object_Prism_Selected" file_name="build/Object_Prism_Selected.png" preload="false" />
  <texture name="Object_Pyramid" file_name="build/Object_Pyramid.png" preload="false" />
  <texture name="Object_Pyramid_Selected" file_name="build/Object_Pyramid_Selected.png" preload="false" />
  <texture name="Object_Ring" file_name="build/Object_Ring.png" preload="false" />
  <texture name="Object_Ring_Selected" file_name="build/Object_Ring_Selected.png" preload="false" />
  <texture name="Object_Sphere" file_name="build/Object_Sphere.png" preload="false" />
  <texture name="Object_Sphere_Selected" file_name="build/Object_Sphere_Selected.png" preload="false" />
  <texture name="Object_Tetrahedron" file_name="build/Object_Tetrahedron.png" preload="false" />
  <texture name="Object_Tetrahedron_Selected" file_name="build/Object_Tetrahedron_Selected.png" preload="false" />
  <texture name="Object_Torus" file_name="build/Object_Torus.png" preload="false" />
  <texture name="Object_Torus_Selected" file_name="build/Object_Torus_Selected.png" preload="false" />
  <texture name="Object_Tree" file_name="build/Object_Tree.png" preload="false" />
  <texture name="Object_Tree_Selected" file_name="build/Object_Tree_Selected.png" preload="false" />
  <texture name="Object_Tube" file_name="build/Object_Tube.png" preload="false" />
  <texture name="Object_Tube_Selected" file_name="build/Object_Tube_Selected.png" preload="false" />

  <texture name="Object_View_Off" file_name="bottomtray/Object_View_Off.png" preload="false" />
  <texture name="Object_View_On" file_name="bottomtray/Object_View_On.png" preload="false" />

  <texture name="OptionsMenu_Disabled" file_name="icons/OptionsMenu_Disabled.png" preload="false" />
  <texture name="OptionsMenu_Off" file_name="icons/OptionsMenu_Off.png" preload="false" />
  <texture name="OptionsMenu_Press" file_name="icons/OptionsMenu_Press.png" preload="false" />

  <texture name="OutboxStatus_Success" file_name="green_checkmark.png" preload="false" />
  <texture name="OutboxStatus_Warning" file_name="icons/pop_up_caution.png" preload="false" />
  <texture name="OutboxStatus_Error" file_name="red_x.png" preload="false" />

  <texture name="PanOrbit_Off" file_name="bottomtray/PanOrbit_Off.png" preload="false" />

  <texture name="Parcel_Exp_Color" file_name="icons/Parcel_Exp_Color.png" preload="false" />

 <texture name="Parcel_Build_Dark" file_name="icons/Parcel_Build_Dark.png" preload="false" />
 <texture name="Parcel_BuildNo_Dark" file_name="icons/Parcel_BuildNo_Dark.png" preload="false" />
 <texture name="Parcel_Damage_Dark" file_name="icons/Parcel_Damage_Dark.png" preload="false" />
 <texture name="Parcel_DamageNo_Dark" file_name="icons/Parcel_DamageNo_Dark.png" preload="false" />
 <texture name="Parcel_Fly_Dark" file_name="icons/Parcel_Fly_Dark.png" preload="false" />
 <texture name="Parcel_FlyNo_Dark" file_name="icons/Parcel_FlyNo_Dark.png" preload="false" />
 <texture name="Parcel_Health_Dark" file_name="icons/Parcel_Health_Dark.png" preload="false" />
 <texture name="Parcel_M_Dark" file_name="icons/Parcel_M_Dark.png" preload="false" />
 <texture name="Parcel_PG_Dark" file_name="icons/Parcel_PG_Dark.png" preload="false" />
 <texture name="Parcel_Push_Dark" file_name="icons/Parcel_Push_Dark.png" preload="false" />
 <texture name="Parcel_PushNo_Dark" file_name="icons/Parcel_PushNo_Dark.png" preload="false" />
 <texture name="Parcel_R_Dark" file_name="icons/Parcel_R_Dark.png" preload="false" />
 <texture name="Parcel_Scripts_Dark" file_name="icons/Parcel_Scripts_Dark.png" preload="false" />
 <texture name="Parcel_ScriptsNo_Dark" file_name="icons/Parcel_ScriptsNo_Dark.png" preload="false" />
 <texture name="Parcel_Voice_Dark" file_name="icons/Parcel_Voice_Dark.png" preload="false" />
 <texture name="Parcel_VoiceNo_Dark" file_name="icons/Parcel_VoiceNo_Dark.png" preload="false" />
 <texture name="Parcel_SeeAVsOff_Dark" file_name="icons/Parcel_SeeAVsOff_Dark.png" preload="false" />
 <texture name="Parcel_SeeAVsOn_Dark" file_name="icons/Parcel_SeeAVsOn_Dark.png" preload="false" />
 <texture name="Parcel_SeeAVsOff_Light" file_name="icons/Parcel_SeeAVsOff_Light.png" preload="false" />
 <texture name="Parcel_SeeAVsOn_Light" file_name="icons/Parcel_SeeAVsOn_Light.png" preload="false" />

 <texture name="Parcel_BuildNo_Light" file_name="icons/Parcel_BuildNo_Light.png" preload="false" />
 <texture name="Parcel_FlyNo_Light" file_name="icons/Parcel_FlyNo_Light.png" preload="false" />
 <texture name="Parcel_ForSale_Light" file_name="icons/Parcel_ForSale_Light.png" preload="false" />
 <texture name="Parcel_M_Light" file_name="icons/Parcel_M_Light.png" preload="false" />
 <texture name="Parcel_PG_Light" file_name="icons/Parcel_PG_Light.png" preload="false" />
 <texture name="Parcel_PushNo_Light" file_name="icons/Parcel_PushNo_Light.png" preload="false" />
 <texture name="Parcel_R_Light" file_name="icons/Parcel_R_Light.png" preload="false" />
 <texture name="Parcel_ScriptsNo_Light" file_name="icons/Parcel_ScriptsNo_Dark.png" preload="false" />
 <texture name="Parcel_Voice_Light" file_name="icons/Parcel_Voice_Light.png" preload="false" />
 <texture name="Parcel_VoiceNo_Light" file_name="icons/Parcel_VoiceNo_Light.png" preload="false" />

  <texture name="Pause_Off" file_name="icons/Pause_Off.png" preload="false" />
  <texture name="Pause_Over" file_name="icons/Pause_Over.png" preload="false" />
  <texture name="Pause_Press" file_name="icons/Pause_Press.png" preload="false" />
  <texture name="Person_Check" file_name="icons/Person_Check.png" preload="false" />
  <texture name="Person_Star" file_name="icons/Person_Star.png" preload="false" />

  <texture name="Permission_Visible_Online" file_name="icons/see_me_online.png" preload="false" />
  <texture name="Permission_Visible_Map" file_name="icons/see_on_map.png" preload="false" />
  <texture name="Permission_Edit_Objects_Mine" file_name="icons/edit_mine.png" preload="false" />
  <texture name="Permission_Edit_Objects_Theirs" file_name="icons/edit_theirs.png" preload="false" />

  <texture name="Play_Off" file_name="icons/Play_Off.png" preload="false" />
  <texture name="Play_Over" file_name="icons/Play_Over.png" preload="false" />
  <texture name="Play_Press" file_name="icons/Play_Press.png" preload="false" />
  
  <texture name="ProgressBar" file_name="widgets/ProgressBar.png" preload="true" scale.left="4" scale.top="11" scale.right="48" scale.bottom="3" />
  <texture name="ProgressTrack" file_name="widgets/ProgressTrack.png" preload="true" scale.left="4" scale.top="13" scale.right="148" scale.bottom="2" />

  <texture name="PushButton_Disabled" file_name="widgets/PushButton_Disabled.png" preload="true" scale.left="4" scale.top="19" scale.right="28" scale.bottom="4" />
  <texture name="PushButton_Off" file_name="widgets/PushButton_Off.png" preload="true" scale.left="4" scale.top="19" scale.right="28" scale.bottom="4" />
  <texture name="PushButton_On" file_name="widgets/PushButton_On.png" preload="true" scale.left="4" scale.top="19" scale.right="28" scale.bottom="4" />
  <texture name="PushButton_On_Selected" file_name="widgets/PushButton_On_Selected.png" preload="true" scale.left="4" scale.top="19" scale.right="28" scale.bottom="4" />
  <texture name="PushButton_Over" file_name="widgets/PushButton_Over.png" preload="true" scale.left="4" scale.top="19" scale.right="28" scale.bottom="4" />
  <texture name="PushButton_Press" file_name="widgets/PushButton_Press.png" preload="true" scale.left="4" scale.top="19" scale.right="28" scale.bottom="4" />
  <texture name="PushButton_Selected" file_name="widgets/PushButton_Selected.png" preload="true" scale.left="4" scale.top="19" scale.right="28" scale.bottom="4" />
  <texture name="PushButton_Selected_Press" file_name="widgets/PushButton_Selected_Press.png" preload="true" scale.left="4" scale.top="19" scale.right="28" scale.bottom="4" />
  <texture name="PushButton_Selected_Disabled" file_name="widgets/PushButton_Selected_Disabled.png" preload="true" scale.left="4" scale.top="19" scale.right="28" scale.bottom="4" />

  <texture name="RadioButton_Press" file_name="widgets/RadioButton_Press.png" preload="true" />
  <texture name="RadioButton_On_Press" file_name="widgets/RadioButton_On_Press.png" preload="true" />
  <texture name="RadioButton_Off" file_name="widgets/RadioButton_Off.png" preload="true" />
  <texture name="RadioButton_On" file_name="widgets/RadioButton_On.png" preload="true" />
  <texture name="RadioButton_Disabled" file_name="widgets/RadioButton_Disabled.png" preload="true" />
  <texture name="RadioButton_On_Disabled" file_name="widgets/RadioButton_On_Disabled.png" preload="true" />


  <texture name="Refresh_Off" file_name="icons/Refresh_Off.png" preload="true" />

  <texture name="Resize_Corner" file_name="windows/Resize_Corner.png" preload="true" />

  <texture name="Rounded_Rect"	file_name="Rounded_Rect.png" preload="true" scale.left="6" scale.top="26" scale.right="58" scale.bottom="6" />
  <texture name="Rounded_Rect_Top"	file_name="Rounded_Rect.png" preload="true" scale.left="6" scale.top="8" scale.right="58" scale.bottom="0" clip.left="0" clip.right="64" clip.bottom="16" clip.top="32" />
  <texture name="Rounded_Rect_Bottom"	file_name="Rounded_Rect.png" preload="true" scale.left="6" scale.top="16" scale.right="58" scale.bottom="8" clip.left="0" clip.right="64" clip.bottom="0" clip.top="16"  />
  <texture name="Rounded_Rect_Left"	file_name="Rounded_Rect.png" preload="true" scale.left="6" scale.top="26" scale.right="32" scale.bottom="6" clip.left="0" clip.right="32" clip.bottom="0" clip.top="32" />
  <texture name="Rounded_Rect_Right"	file_name="Rounded_Rect.png" preload="true" scale.left="0" scale.top="26" scale.right="26" scale.bottom="6" clip.left="32" clip.right="64" clip.bottom="0" clip.top="32" />
  <texture name="Rounded_Square"	file_name="rounded_square.j2c" preload="true" scale.left="16" scale.top="16" scale.right="112" scale.bottom="16" />
  <texture name="Row_Selection" file_name="navbar/Row_Selection.png" preload="false" />

  <texture name="ScrollArrow_Down" file_name="widgets/ScrollArrow_Down.png"	preload="true" scale.left="2" scale.top="13" scale.right="13" scale.bottom="2" />
  <texture name="ScrollArrow_Left"	file_name="widgets/ScrollArrow_Left.png" preload="true" scale.left="2" scale.top="13" scale.right="13" scale.bottom="2" />
  <texture name="ScrollArrow_Right" file_name="widgets/ScrollArrow_Right.png" preload="true" scale.left="2" scale.top="13" scale.right="13" scale.bottom="2" />
  <texture name="ScrollArrow_Up" file_name="widgets/ScrollArrow_Up.png"	preload="true" scale.left="2" scale.top="13" scale.right="13" scale.bottom="2" />

  <texture name="ScrollThumb_Horiz" file_name="widgets/ScrollThumb_Horiz.png" preload="true" scale.left="4" scale.top="0" scale.bottom="0" scale.right="2" />
  <texture name="ScrollThumb_Vert" file_name="widgets/ScrollThumb_Vert.png" preload="true" scale.left="4" scale.top="53" scale.bottom="10" scale.right="4" />
  <texture name="ScrollTrack_Vert" file_name="widgets/ScrollTrack_Vert.png" preload="true" scale.left="2" scale.top="40" scale.bottom="13" scale.right="0" />
  <texture name="ScrollTrack_Horiz" file_name="widgets/ScrollTrack_Horiz.png" preload="true" scale.left="4" scale.top="0" scale.bottom="0" scale.right="2" />


  <texture name="Search" file_name="navbar/Search.png" preload="false" />

  <texture name="Search_Icon" file_name="icons/Search_Icon.png" preload="false" />

  <texture name="SegmentedBtn_Left_Off" file_name="widgets/SegmentedBtn_Left_Off.png" preload="true" scale.left="4" scale.top="19" scale.right="22" scale.bottom="4" />
  <texture name="SegmentedBtn_Left_Over" file_name="widgets/SegmentedBtn_Left_Over.png" preload="true" scale.left="4" scale.top="19" scale.right="22" scale.bottom="4" />
  <texture name="SegmentedBtn_Left_Press" file_name="widgets/SegmentedBtn_Left_Press.png" preload="true" scale.left="4" scale.top="19" scale.right="22" scale.bottom="4" />
  <texture name="SegmentedBtn_Left_Disabled" file_name="widgets/SegmentedBtn_Left_Disabled.png" preload="true" scale.left="4" scale.top="19" scale.right="22" scale.bottom="4" />
  <texture name="SegmentedBtn_Left_Selected" file_name="widgets/SegmentedBtn_Left_Selected.png" preload="true" scale.left="4" scale.top="19" scale.right="22" scale.bottom="4" />
  <texture name="SegmentedBtn_Left_Selected_Over" file_name="widgets/SegmentedBtn_Left_Selected_Over.png" preload="true" scale.left="4" scale.top="19" scale.right="22" scale.bottom="4" />
  <texture name="SegmentedBtn_Left_Selected_Press" file_name="widgets/SegmentedBtn_Left_Selected_Press.png" preload="true" scale.left="4" scale.top="19" scale.right="22" scale.bottom="4" />
  <texture name="SegmentedBtn_Left_Selected_Disabled" file_name="widgets/SegmentedBtn_Left_Selected_Disabled.png" preload="true" scale.left="4" scale.top="19" scale.right="22" scale.bottom="4" />

  <texture name="SegmentedBtn_Middle_Disabled" file_name="widgets/SegmentedBtn_Middle_Disabled.png" preload="true" scale.left="4" scale.top="19" scale.right="22" scale.bottom="4" />
  <texture name="SegmentedBtn_Middle_Selected" file_name="widgets/SegmentedBtn_Middle_Selected.png" preload="true" scale.left="4" scale.top="19" scale.right="22" scale.bottom="4" />
  <texture name="SegmentedBtn_Middle_Selected_Press" file_name="widgets/SegmentedBtn_Middle_Selected_Press.png" preload="true" scale.left="4" scale.top="19" scale.right="22" scale.bottom="4" />
  <texture name="SegmentedBtn_Middle_Selected_Disabled" file_name="widgets/SegmentedBtn_Middle_Selected_Disabled.png" preload="true" scale.left="4" scale.top="19" scale.right="22" scale.bottom="4" />

  <texture name="SegmentedBtn_Right_Off" file_name="widgets/SegmentedBtn_Right_Off.png" preload="true" scale.left="4" scale.top="19" scale.right="22" scale.bottom="4" />
  <texture name="SegmentedBtn_Right_Over" file_name="widgets/SegmentedBtn_Right_Over.png" preload="true" scale.left="4" scale.top="19" scale.right="22" scale.bottom="4" />
  <texture name="SegmentedBtn_Right_Press" file_name="widgets/SegmentedBtn_Right_Press.png" preload="true" scale.left="4" scale.top="19" scale.right="22" scale.bottom="4" />
  <texture name="SegmentedBtn_Right_Disabled" file_name="widgets/SegmentedBtn_Right_Disabled.png" preload="true" scale.left="4" scale.top="19" scale.right="22" scale.bottom="4" />
  <texture name="SegmentedBtn_Right_Selected" file_name="widgets/SegmentedBtn_Right_Selected.png" preload="true" scale.left="4" scale.top="19" scale.right="22" scale.bottom="4" />
  <texture name="SegmentedBtn_Right_Selected_Press" file_name="widgets/SegmentedBtn_Right_Selected_Press.png" preload="true" scale.left="4" scale.top="19" scale.right="22" scale.bottom="4" />
  <texture name="SegmentedBtn_Right_Selected_Disabled" file_name="widgets/SegmentedBtn_Right_Selected_Disabled.png" preload="true" scale.left="4" scale.top="19" scale.right="22" scale.bottom="4" />

  <texture name="Shirt_Large" file_name="icons/Shirt_Large.png" preload="false" />

  <texture name="Sidebar_Icon_Dock_Foreground" file_name="taskpanel/Sidebar_Icon_Dock_Foreground.png" preload="false" />
  <texture name="Sidebar_Icon_Dock_Press" file_name="taskpanel/Sidebar_Icon_Dock_Press.png" preload="false" />
  <texture name="Sidebar_Icon_Undock_Foreground" file_name="taskpanel/Sidebar_Icon_Undock_Foreground.png" preload="false" />
  <texture name="Sidebar_Icon_Undock_Press" file_name="taskpanel/Sidebar_Icon_Undock_Press.png" preload="false" />

  <texture name="Shop" file_name="icons/Shop.png" preload="false" />

  <texture name="SkipBackward_Off" file_name="icons/SkipBackward_Off.png" preload="false" />
  <texture name="SkipForward_Off" file_name="icons/SkipForward_Off.png" preload="false" />

  <texture name="SliderTrack_Horiz" file_name="widgets/SliderTrack_Horiz.png" scale.left="4" scale.top="4" scale.right="100" scale.bottom="2" />
  <texture name="SliderTrack_Vert" file_name="widgets/SliderTrack_Vert.png" scale.left="2" scale.top="100" scale.right="4" scale.bottom="4" />
  <texture name="SliderThumb_Off" file_name="widgets/SliderThumb_Off.png" />
  <texture name="SliderThumb_Disabled" file_name="widgets/SliderThumb_Disabled.png" />
  <texture name="SliderThumb_Press" file_name="widgets/SliderThumb_Press.png" />

  <texture name="SL_Logo" file_name="icons/SL_Logo.png" preload="true" />
  <texture name="OBJECT_Icon" file_name="icons/object_icon.png" preload="true" />
  <texture name="Unknown_Icon" file_name="icons/unknown_icon.png" preload="true" />

  <texture name="Snapshot_Off" file_name="bottomtray/Snapshot_Off.png" preload="true" scale.left="4" scale.top="19" scale.right="22" scale.bottom="4" />
  <texture name="Snapshot_Download" file_name="snapshot_download.png" preload="false" />
  <texture name="Snapshot_Email" file_name="snapshot_email.png" preload="false" />
  <texture name="Snapshot_Inventory" file_name="toolbar_icons/inventory.png" preload="false" />
  <texture name="Snapshot_Profile" file_name="toolbar_icons/profile.png" preload="false" />

  <texture name="startup_logo"  file_name="windows/startup_logo.png" preload="true" />

  <texture name="Stepper_Down_Off" file_name="widgets/Stepper_Down_Off.png" preload="false" />
  <texture name="Stepper_Down_Press" file_name="widgets/Stepper_Down_Press.png" preload="false" />
  <texture name="Stepper_Up_Off" file_name="widgets/Stepper_Up_Off.png" preload="false" />
  <texture name="Stepper_Up_Press" file_name="widgets/Stepper_Up_Press.png" preload="false" />

  <texture name="Stop_Off" file_name="icons/Stop_Off.png" preload="true" />
  <texture name="StopReload_Off" file_name="icons/StopReload_Off.png" preload="false" />
  <texture name="StopReload_Over" file_name="icons/StopReload_Over.png" preload="false" />

  <texture name="Sync_Disabled" file_name="icons/Sync_Disabled.png" preload="true" />
  <texture name="Sync_Enabled" file_name="icons/Sync_Enabled.png" preload="true" />
  <texture name="Sync_Progress_1" file_name="icons/Sync_Progress_1.png" preload="true" />
  <texture name="Sync_Progress_2" file_name="icons/Sync_Progress_2.png" preload="true" />
  <texture name="Sync_Progress_3" file_name="icons/Sync_Progress_3.png" preload="true" />
  <texture name="Sync_Progress_4" file_name="icons/Sync_Progress_4.png" preload="true" />
  <texture name="Sync_Progress_5" file_name="icons/Sync_Progress_5.png" preload="true" />
  <texture name="Sync_Progress_6" file_name="icons/Sync_Progress_6.png" preload="true" />

  <texture name="TabIcon_Close_Off" file_name="taskpanel/TabIcon_Close_Off.png" preload="false" />
  <texture name="TabIcon_Home_Selected" file_name="taskpanel/TabIcon_Home_Selected.png" preload="false" />
  <texture name="TabIcon_Me_Off" file_name="taskpanel/TabIcon_Me_Off.png" preload="false" />
  <texture name="TabIcon_Open_Off" file_name="taskpanel/TabIcon_Open_Off.png" preload="false" />
  <texture name="TabIcon_People_Off" file_name="taskpanel/TabIcon_People_Off.png" preload="false" />
  <texture name="TabIcon_Places_Off" file_name="taskpanel/TabIcon_Places_Off.png" preload="false" />
  <texture name="TabIcon_Things_Off" file_name="taskpanel/TabIcon_Things_Off.png" preload="false" />

  <texture name="TabTop_Right_Off" file_name="containers/TabTop_Right_Off.png" preload="false"  scale.left="8" scale.top="8" scale.right="62" scale.bottom="9" />
  <texture name="TabTop_Right_Selected" file_name="containers/TabTop_Right_Selected.png" preload="false"  scale.left="8" scale.top="8" scale.right="62" scale.bottom="9" />
  <texture name="TabTop_Middle_Off" file_name="containers/TabTop_Middle_Off.png" preload="false" scale.left="8" scale.top="8" scale.right="120" scale.bottom="9" />
  <texture name="TabTop_Middle_Selected" file_name="containers/TabTop_Middle_Selected.png" preload="false" scale.left="8" scale.top="8" scale.right="96" scale.bottom="9" />
  <texture name="TabTop_Left_Off" file_name="containers/TabTop_Left_Off.png" preload="false" scale.left="8" scale.top="8" scale.right="120" scale.bottom="9" />
  <texture name="TabTop_Left_Selected" file_name="containers/TabTop_Left_Selected.png" preload="false" scale.left="8" scale.top="8" scale.right="96" scale.bottom="9" />

  <texture name="TaskPanel_Tab_Off" file_name="taskpanel/TaskPanel_Tab_Off.png" preload="false" scale.left="4" scale.top="29" scale.right="36" scale.bottom="4" />
  <texture name="TaskPanel_Tab_Selected" file_name="taskpanel/TaskPanel_Tab_Selected.png" preload="false" scale.left="5" scale.top="30" scale.right="36" scale.bottom="5" />

  <texture name="TextField_Search_Disabled" file_name="widgets/TextField_Search_Disabled.png" preload="true" scale.left="9" scale.top="12" scale.right="248" scale.bottom="12" />
  <texture name="TextField_Off" file_name="widgets/TextField_Off.png" preload="true" scale.left="9" scale.top="12" scale.right="248" scale.bottom="12" />
  <texture name="TextField_Search_Active" file_name="widgets/TextField_Search_Active.png" preload="true" scale.left="9" scale.top="12" scale.right="248" scale.bottom="12" />
  <texture name="TextField_Search_Off" file_name="widgets/TextField_Search_Off.png" preload="true" scale.left="9" scale.top="12" scale.right="248" scale.bottom="12" />
  <texture name="TextField_Disabled" file_name="widgets/TextField_Disabled.png" preload="true" scale.left="9" scale.top="12" scale.right="248" scale.bottom="12" />
  <texture name="TextField_Active" file_name="widgets/TextField_Active.png" preload="true" scale.left="9" scale.top="12" scale.right="248" scale.bottom="12" />


  <texture name="Toast_CloseBtn" file_name="windows/Toast_CloseBtn.png" preload="true" />
  <texture name="Toast_Background" file_name="windows/Toast_Background.png" preload="true"
           scale.left="4" scale.top="28" scale.right="60" scale.bottom="4" />
  <texture name="Toast_Over" file_name="windows/Toast_Over.png" preload="true"
           scale.left="4" scale.top="28" scale.right="60" scale.bottom="4" />

  <texture name="Tool_Create" file_name="build/Tool_Create.png" preload="false" />
  <texture name="Tool_Dozer" file_name="build/Tool_Dozer.png" preload="false" />
  <texture name="Tool_Face" file_name="build/Tool_Face.png" preload="false" />
  <texture name="Tool_Grab" file_name="build/Tool_Grab.png" preload="false" />
  <texture name="Tool_Zoom" file_name="build/Tool_Zoom.png" preload="false" />

  <texture name="Toolbar_Left_Flash" file_name="containers/Toolbar_Left_Flash.png" preload="false" scale.left="5" scale.bottom="4" scale.top="24" scale.right="30" />
  <texture name="Toolbar_Left_Off" file_name="containers/Toolbar_Left_Off.png" preload="false" scale.left="5" scale.bottom="4" scale.top="24" scale.right="30" />
  <texture name="Toolbar_Left_Over" file_name="containers/Toolbar_Left_Over.png" preload="false" scale.left="5" scale.bottom="4" scale.top="24" scale.right="30" />
  <texture name="Toolbar_Left_Selected" file_name="containers/Toolbar_Left_Selected.png" preload="false" scale.left="5" scale.bottom="4" scale.top="24" scale.right="30" />
  <texture name="Toolbar_Middle_Off" file_name="containers/Toolbar_Middle_Off.png" preload="false" scale.left="1" scale.bottom="2" scale.top="24" scale.right="30" />
  <texture name="Toolbar_Middle_Over" file_name="containers/Toolbar_Middle_Over.png" preload="false" scale.left="1" scale.bottom="2" scale.top="24" scale.right="30" />
  <texture name="Toolbar_Middle_Selected" file_name="containers/Toolbar_Middle_Selected.png" preload="false" scale.left="1" scale.bottom="2" scale.top="24" scale.right="30" />
  <texture name="Toolbar_Middle_Flash" file_name="containers/Toolbar_Middle_Flash.png" preload="false" scale.left="5" scale.bottom="4" scale.top="24" scale.right="30" />
  <texture name="Toolbar_Right_Off" file_name="containers/Toolbar_Right_Off.png" preload="false" scale.left="1" scale.bottom="4" scale.top="24" scale.right="26" />
  <texture name="Toolbar_Right_Over" file_name="containers/Toolbar_Right_Over.png" preload="false" scale.left="1" scale.bottom="4" scale.top="24" scale.right="26" />
  <texture name="Toolbar_Right_Selected" file_name="containers/Toolbar_Right_Selected.png" preload="false" scale.left="1" scale.bottom="4" scale.top="24" scale.right="26" />
  <texture name="Toolbar_Right_Flash" file_name="containers/Toolbar_Right_Flash.png" preload="false" scale.left="1" scale.bottom="4" scale.top="24" scale.right="26" />

  <texture name="Tooltip" file_name="widgets/Tooltip.png" preload="true" scale.left="2" scale.top="16" scale.right="100" scale.bottom="3" />

  <texture name="TrashItem_Disabled" file_name="icons/TrashItem_Disabled.png" preload="false" />
  <texture name="TrashItem_Off" file_name="icons/TrashItem_Off.png" preload="false" />
  <texture name="TrashItem_Press" file_name="icons/TrashItem_Press.png" preload="false" />

  <texture name="Unread_Chiclet" file_name="bottomtray/Unread_Chiclet.png" preload="false" />
  <texture name="Unread_IM" file_name="bottomtray/Unread_IM.png" preload="false" />

  <texture name="UpArrow_Off" file_name="icons/UpArrow_Off.png" preload="false" />

    <texture name="Volume_Background" file_name="windows/Volume_Background.png" preload="false"
           scale.left="6" scale.top="33" scale.right="63" scale.bottom="10" />

  <texture name="VoicePTT_Lvl1" file_name="bottomtray/VoicePTT_Lvl1.png" preload="false" />
  <texture name="VoicePTT_Lvl2" file_name="bottomtray/VoicePTT_Lvl2.png" preload="false" />
  <texture name="VoicePTT_Lvl3" file_name="bottomtray/VoicePTT_Lvl3.png" preload="false" />
  <texture name="VoicePTT_Off" file_name="bottomtray/VoicePTT_Off.png" preload="false" />
  <texture name="VoicePTT_On" file_name="bottomtray/VoicePTT_On.png" preload="false" />
  
  <texture name="VoicePTT_Lvl1_Dark" file_name="bottomtray/VoicePTT_Lvl1_Dark.png" preload="false" />
  <texture name="VoicePTT_Lvl2_Dark" file_name="bottomtray/VoicePTT_Lvl2_Dark.png" preload="false" />
  <texture name="VoicePTT_Lvl3_Dark" file_name="bottomtray/VoicePTT_Lvl3_Dark.png" preload="false" />
  <texture name="VoicePTT_Off_Dark" file_name="bottomtray/VoicePTT_Off_Dark.png" preload="false" />
  <texture name="VoicePTT_On_Dark" file_name="bottomtray/VoicePTT_On_Dark.png" preload="false" />

  <texture name="Wearables_Divider" file_name="windows/Wearables_Divider.png" preload="false" />

  <texture name="Web_Profile_Off" file_name="icons/Web_Profile_Off.png" preload="false" />

  <texture name="WellButton_Lit" file_name="bottomtray/WellButton_Lit.png"  preload="true" scale.left="4" scale.top="19" scale.right="28" scale.bottom="4" />
  <texture name="WellButton_Lit_Selected" file_name="bottomtray/WellButton_Lit_Selected.png" preload="true" scale.left="4" scale.top="19" scale.right="28" scale.bottom="4" />

  <texture name="Window_Background" file_name="windows/Window_Background.png" preload="true"
           scale.left="4" scale.top="24" scale.right="26" scale.bottom="4" />
  <texture name="Window_Foreground" file_name="windows/Window_Foreground.png" preload="true"
           scale.left="4" scale.top="24" scale.right="26" scale.bottom="4" />
  <texture name="Window_NoTitle_Background" file_name="windows/Window_NoTitle_Background.png" preload="true"
           scale.left="4" scale.top="24" scale.right="26" scale.bottom="4" />
  <texture name="Window_NoTitle_Foreground" file_name="windows/Window_NoTitle_Foreground.png" preload="true"
           scale.left="4" scale.top="24" scale.right="26" scale.bottom="4" />

  <texture name="YouAreHere_Badge" file_name="icons/YouAreHere_Badge.png" preload="false" />

  <texture name="Zoom_Off" file_name="icons/Zoom_Off.png" preload="false" />
  <texture name="UnZoom_Off" file_name="icons/UnZoom_Off.png" preload="false" />

  <texture name="pixiesmall.j2c" use_mips="true" />
  <texture name="script_error.j2c" use_mips="true" />
  <texture name="silhouette.j2c" use_mips="true" />
  <texture name="foot_shadow.j2c" use_mips="true" />
  <texture name="cloud-particle.j2c" use_mips="true" />
  <texture name="transparent.j2c" use_mips="true" />

  <!--WARNING OLD ART BELOW *do not use*-->
  <texture name="icn_media_web.tga" preload="true" />
  <texture name="icn_media_movie.tga" preload="true" />

  <texture name="jump_left_out.tga" file_name="widgets/jump_left_out.png" />
  <texture name="jump_left_in.tga" file_name="widgets/jump_left_in.png" />
  <texture name="jump_right_out.tga" file_name="widgets/jump_right_out.png" />
  <texture name="jump_right_in.tga" file_name="widgets/jump_right_in.png" />

  <texture name="scrollbutton_left_out_blue.tga" file_name="widgets/ScrollArrow_Left_Opaque.png" />
  <texture name="scrollbutton_left_in_blue.tga" file_name="widgets/ScrollArrow_Left_Over_Opaque.png" />
  <texture name="scrollbutton_right_out_blue.tga" file_name="widgets/ScrollArrow_Right_Opaque.png" />
  <texture name="scrollbutton_right_in_blue.tga" file_name="widgets/ScrollArrow_Right_Over_Opaque.png" />
  <texture name="scrollbutton_up_out_blue.tga" file_name="widgets/ScrollArrow_Up_Opaque.png" />
  <texture name="scrollbutton_up_in_blue.tga" file_name="widgets/ScrollArrow_Up_Over_Opaque.png" />
  <texture name="scrollbutton_down_out_blue.tga" file_name="widgets/ScrollArrow_Down_Opaque.png" />
  <texture name="scrollbutton_down_in_blue.tga" file_name="widgets/ScrollArrow_Down_Over_Opaque.png" />

  <texture name="up_arrow.tga" file_name="up_arrow.png" />
  <texture name="down_arrow.tga" file_name="down_arrow.png" />
  <texture name="arrow_down.tga" />

  <texture name="tearoffbox.tga" />
  <texture name="tearoff_pressed.tga" />

  <texture name="color_swatch_alpha.tga" preload="true" />

  <texture name="button_anim_pause.tga" />
  <texture name="button_anim_pause_selected.tga" />
  <texture name="button_anim_play.tga" />
  <texture name="button_anim_play_selected.tga" />
  <texture name="crosshairs.tga" />
  <texture name="direction_arrow.tga" file_name="world/BeaconArrow.png" />

  <texture name="icon_avatar_offline.tga" />
  <texture name="icon_avatar_online.tga" />
  <texture name="icon_diurnal.tga" />
  <texture name="icon_for_sale.tga" file_name="icons/Icon_For_Sale.png" />
  <texture name="icon_top_pick.tga" />

  <texture name="inv_folder_mesh.tga"/>
  <texture name="inv_item_mesh.tga"/>

  <texture name="lag_status_critical.tga" />
  <texture name="lag_status_good.tga" />
  <texture name="lag_status_warning.tga" />

  <texture name="legend.tga" />

  <texture name="map_avatar_16.tga" />
  <texture name="map_avatar_8.tga" />
  <texture name="map_event.tga" />
  <texture name="map_home.tga" />
  <texture name="map_infohub.tga" />
  <texture name="map_telehub.tga" />
  <texture name="map_track_16.tga" />

  <texture name="notify_caution_icon.tga" />

  <texture name="default_land_picture.j2c" />
  <texture name="default_profile_picture.j2c" />
  <texture name="locked_image.j2c" />

  <texture name="Progress_1" file_name="icons/Progress_1.png" preload="true" />
  <texture name="Progress_2" file_name="icons/Progress_2.png" preload="true" />
  <texture name="Progress_3" file_name="icons/Progress_3.png" preload="true" />
  <texture name="Progress_4" file_name="icons/Progress_4.png" preload="true" />
  <texture name="Progress_5" file_name="icons/Progress_5.png" preload="true" />
  <texture name="Progress_6" file_name="icons/Progress_6.png" preload="true" />
  <texture name="Progress_7" file_name="icons/Progress_7.png" preload="true" />
  <texture name="Progress_8" file_name="icons/Progress_8.png" preload="true" />
  <texture name="Progress_9" file_name="icons/Progress_9.png" preload="true" />
  <texture name="Progress_10" file_name="icons/Progress_10.png" preload="true" />
  <texture name="Progress_11" file_name="icons/Progress_11.png" preload="true" />
  <texture name="Progress_12" file_name="icons/Progress_12.png" preload="true" />

  <texture name="bevel_background" file_name="widgets/bevel_background.png" preload="true" scale.left="12" scale.top="15" scale.right="108" scale.bottom="2"/>
  <texture name="buy_off" file_name="widgets/buy_off.png" preload="true" scale.left="2" scale.top="15" scale.right="67" scale.bottom="4"/>
  <texture name="buy_over" file_name="widgets/buy_over.png" preload="true" scale.left="2" scale.top="15" scale.right="67" scale.bottom="4"/>
  <texture name="buy_press" file_name="widgets/buy_press.png" preload="true" scale.left="2" scale.top="15" scale.right="67" scale.bottom="4"/>
  
  <texture name="hint_background" file_name="windows/hint_background.png" preload="false" scale.left="8" scale.top="70" scale.right="195" scale.bottom="11"/>
  <texture name="hint_arrow_left" file_name="windows/hint_arrow_left.png" preload="false"/>
  <texture name="hint_arrow_right" file_name="windows/hint_arrow_right.png" preload="false"/>
  <texture name="hint_arrow_up" file_name="windows/hint_arrow_up.png" preload="false"/>
  <texture name="hint_arrow_down" file_name="windows/hint_arrow_down.png" preload="false"/>
  <texture name="hint_arrow_lower_left" file_name="windows/hint_arrow_lower_left.png" preload="false"/>

  <texture name="Yellow_Gradient" file_name="windows/yellow_gradient.png"/>
  <texture name="Popup_Caution" file_name="icons/pop_up_caution.png"/>
  <texture name="Camera_Drag_Dot" file_name="world/CameraDragDot.png"/>
  <texture name="NavBar Separator" file_name="navbar/separator.png"/>
</textures><|MERGE_RESOLUTION|>--- conflicted
+++ resolved
@@ -137,11 +137,8 @@
   <texture name="Command_MiniCart_Icon"     file_name="toolbar_icons/mini_cart.png"    preload="true" />
   <texture name="Command_MiniMap_Icon"      file_name="toolbar_icons/mini_map.png"     preload="true" />
   <texture name="Command_Move_Icon"         file_name="toolbar_icons/move.png"         preload="true" />
-<<<<<<< HEAD
+  <texture name="Command_Outbox_Icon"       file_name="toolbar_icons/outbox.png"       preload="true" />
   <texture name="Command_Pathfinding_Icon"  file_name="toolbar_icons/land.png"         preload="true" />
-=======
-  <texture name="Command_Outbox_Icon"       file_name="toolbar_icons/outbox.png"       preload="true" />
->>>>>>> 4ef92777
   <texture name="Command_People_Icon"       file_name="toolbar_icons/people.png"       preload="true" />
   <texture name="Command_PF_Linksets_Icon"  file_name="toolbar_icons/land.png"         preload="true" />
   <texture name="Command_Picks_Icon"        file_name="toolbar_icons/picks.png"        preload="true" />
