/** 
 * @file llpanellogin.cpp
 * @brief Login dialog and logo display
 *
 * $LicenseInfo:firstyear=2002&license=viewerlgpl$
 * Second Life Viewer Source Code
 * Copyright (C) 2010, Linden Research, Inc.
 * 
 * This library is free software; you can redistribute it and/or
 * modify it under the terms of the GNU Lesser General Public
 * License as published by the Free Software Foundation;
 * version 2.1 of the License only.
 * 
 * This library is distributed in the hope that it will be useful,
 * but WITHOUT ANY WARRANTY; without even the implied warranty of
 * MERCHANTABILITY or FITNESS FOR A PARTICULAR PURPOSE.  See the GNU
 * Lesser General Public License for more details.
 * 
 * You should have received a copy of the GNU Lesser General Public
 * License along with this library; if not, write to the Free Software
 * Foundation, Inc., 51 Franklin Street, Fifth Floor, Boston, MA  02110-1301  USA
 * 
 * Linden Research, Inc., 945 Battery Street, San Francisco, CA  94111  USA
 * $/LicenseInfo$
 */

#include "llviewerprecompiledheaders.h"

#include "llpanellogin.h"
#include "lllayoutstack.h"

#include "indra_constants.h"		// for key and mask constants
#include "llfloaterreg.h"
#include "llfontgl.h"
#include "llmd5.h"
#include "v4color.h"

#include "llappviewer.h"
#include "llbutton.h"
#include "llcheckboxctrl.h"
#include "llcommandhandler.h"		// for secondlife:///app/login/
#include "llcombobox.h"
#include "llcurl.h"
#include "llviewercontrol.h"
#include "llfloaterpreference.h"
#include "llfocusmgr.h"
#include "lllineeditor.h"
#include "llnotificationsutil.h"
#include "llsecapi.h"
#include "llstartup.h"
#include "lltextbox.h"
#include "llui.h"
#include "lluiconstants.h"
#include "llslurl.h"
#include "llversioninfo.h"
#include "llviewerhelp.h"
#include "llviewertexturelist.h"
#include "llviewermenu.h"			// for handle_preferences()
#include "llviewernetwork.h"
#include "llviewerwindow.h"			// to link into child list
#include "lluictrlfactory.h"
#include "llhttpclient.h"
#include "llweb.h"
#include "llmediactrl.h"
#include "llrootview.h"

#include "llfloatertos.h"
#include "lltrans.h"
#include "llglheaders.h"
#include "llpanelloginlistener.h"

#if LL_WINDOWS
#pragma warning(disable: 4355)      // 'this' used in initializer list
#endif  // LL_WINDOWS

#include "llsdserialize.h"

const S32 BLACK_BORDER_HEIGHT = 160;
const S32 MAX_PASSWORD = 16;

LLPanelLogin *LLPanelLogin::sInstance = NULL;
BOOL LLPanelLogin::sCapslockDidNotification = FALSE;

class LLLoginLocationAutoHandler : public LLCommandHandler
{
public:
	// don't allow from external browsers
	LLLoginLocationAutoHandler() : LLCommandHandler("location_login", UNTRUSTED_BLOCK) { }
	bool handle(const LLSD& tokens, const LLSD& query_map, LLMediaCtrl* web)
	{	
		if (LLStartUp::getStartupState() < STATE_LOGIN_CLEANUP)
		{
			if ( tokens.size() == 0 || tokens.size() > 4 ) 
				return false;

			// unescape is important - uris with spaces are escaped in this code path
			// (e.g. space -> %20) and the code to log into a region doesn't support that.
			const std::string region = LLURI::unescape( tokens[0].asString() );

			// just region name as payload 
			if ( tokens.size() == 1 )
			{
				// region name only - slurl will end up as center of region
				LLSLURL slurl(region);
				LLPanelLogin::autologinToLocation(slurl);
			}
			else
			// region name and x coord as payload 
			if ( tokens.size() == 2 )
			{
				// invalid to only specify region and x coordinate
				// slurl code will revert to same as region only, so do this anyway
				LLSLURL slurl(region);
				LLPanelLogin::autologinToLocation(slurl);
			}
			else
			// region name and x/y coord as payload 
			if ( tokens.size() == 3 )
			{
				// region and x/y specified - default z to 0
				F32 xpos;
				std::istringstream codec(tokens[1].asString());
				codec >> xpos;

				F32 ypos;
				codec.clear();
				codec.str(tokens[2].asString());
				codec >> ypos;

				const LLVector3 location(xpos, ypos, 0.0f);
				LLSLURL slurl(region, location);

				LLPanelLogin::autologinToLocation(slurl);
			}
			else
			// region name and x/y/z coord as payload 
			if ( tokens.size() == 4 )
			{
				// region and x/y/z specified - ok
				F32 xpos;
				std::istringstream codec(tokens[1].asString());
				codec >> xpos;

				F32 ypos;
				codec.clear();
				codec.str(tokens[2].asString());
				codec >> ypos;

				F32 zpos;
				codec.clear();
				codec.str(tokens[3].asString());
				codec >> zpos;

				const LLVector3 location(xpos, ypos, zpos);
				LLSLURL slurl(region, location);

				LLPanelLogin::autologinToLocation(slurl);
			};
		}	
		return true;
	}
};
LLLoginLocationAutoHandler gLoginLocationAutoHandler;

//---------------------------------------------------------------------------
// Public methods
//---------------------------------------------------------------------------
LLPanelLogin::LLPanelLogin(const LLRect &rect,
						 void (*callback)(S32 option, void* user_data),
						 void *cb_data)
:	LLPanel(),
	mCallback(callback),
	mCallbackData(cb_data),
	mListener(new LLPanelLoginListener(this)),
	mUsernameLength(0),
	mPasswordLength(0),
	mLocationLength(0),
	mFavoriteSelected(false),
	mShowFavorites(false)
{
	setBackgroundVisible(FALSE);
	setBackgroundOpaque(TRUE);

	mPasswordModified = FALSE;
	LLPanelLogin::sInstance = this;

	LLView* login_holder = gViewerWindow->getLoginPanelHolder();
	if (login_holder)
	{
		login_holder->addChild(this);
	}

	if (gSavedSettings.getBOOL("FirstLoginThisInstall"))
	{
		buildFromFile( "panel_login_first.xml");
	}
	else
	{
	buildFromFile( "panel_login.xml");
	}

	reshape(rect.getWidth(), rect.getHeight());

	LLLineEditor* password_edit(getChild<LLLineEditor>("password_edit"));
	password_edit->setKeystrokeCallback(onPassKey, this);
	// STEAM-14: When user presses Enter with this field in focus, initiate login
	password_edit->setCommitCallback(boost::bind(&LLPanelLogin::onClickConnectLast, this));

	// change z sort of clickable text to be behind buttons
	sendChildToBack(getChildView("forgot_password_text"));

	LLComboBox* favorites_combo = getChild<LLComboBox>("start_location_combo");
	updateLocationSelectorsVisibility(); // separate so that it can be called from preferences
	favorites_combo->setFocusLostCallback(boost::bind(&LLPanelLogin::onLocationSLURL, this));
	favorites_combo->setCommitCallback(boost::bind(&LLPanelLogin::onSelectFavorite, this));
	
	LLComboBox* server_choice_combo = getChild<LLComboBox>("server_combo");
	server_choice_combo->setCommitCallback(boost::bind(&LLPanelLogin::onSelectServer, this));

	LLLineEditor* location_edit = sInstance->getChild<LLLineEditor>("location_edit");
	location_edit->setKeystrokeCallback(boost::bind(&LLPanelLogin::onLocationEditChanged, this, _1), NULL);
	location_edit->setCommitCallback(boost::bind(&LLPanelLogin::onClickConnectLocation, this));
	
	// Load all of the grids, sorted, and then add a bar and the current grid at the top
	server_choice_combo->removeall();

	std::string current_grid = LLGridManager::getInstance()->getGrid();
	std::map<std::string, std::string> known_grids = LLGridManager::getInstance()->getKnownGrids();
	for (std::map<std::string, std::string>::iterator grid_choice = known_grids.begin();
		 grid_choice != known_grids.end();
		 grid_choice++)
	{
		if (!grid_choice->first.empty() && current_grid != grid_choice->first)
		{
			LL_DEBUGS("AppInit")<<"adding "<<grid_choice->first<<LL_ENDL;
			server_choice_combo->add(grid_choice->second, grid_choice->first);
		}
	}
	server_choice_combo->sortByName();
	server_choice_combo->addSeparator(ADD_TOP);
	LL_DEBUGS("AppInit")<<"adding current "<<current_grid<<LL_ENDL;
	server_choice_combo->add(LLGridManager::getInstance()->getGridLabel(), 
							 current_grid,
							 ADD_TOP);	
	server_choice_combo->selectFirstItem();		

	LLSLURL start_slurl(LLStartUp::getStartSLURL());
	if ( !start_slurl.isSpatial() ) // has a start been established by the command line or NextLoginLocation ? 
	{
		// no, so get the preference setting
		std::string defaultStartLocation = gSavedSettings.getString("LoginLocation");
		LL_INFOS("AppInit")<<"default LoginLocation '"<<defaultStartLocation<<"'"<<LL_ENDL;
		LLSLURL defaultStart(defaultStartLocation);
		if ( defaultStart.isSpatial() )
		{
			LLStartUp::setStartSLURL(defaultStart);
		}
		else
		{
			LL_INFOS("AppInit")<<"no valid LoginLocation, using home"<<LL_ENDL;
			LLSLURL homeStart(LLSLURL::SIM_LOCATION_HOME);
			LLStartUp::setStartSLURL(homeStart);
		}
	}
	else
	{
		LLPanelLogin::onUpdateStartSLURL(start_slurl); // updates grid if needed
	}
	
	childSetAction("connect_btn", onClickConnectLast, this);
	childSetAction("connect_favorite_btn", onClickConnectFavorite, this);
	childSetAction("connect_location_btn", onClickConnectLocation, this);

	LLButton* def_btn = getChild<LLButton>("connect_btn");
	setDefaultBtn(def_btn);

	std::string channel = LLVersionInfo::getChannel();
	std::string version = llformat("%s (%d)",
								   LLVersionInfo::getShortVersion().c_str(),
								   LLVersionInfo::getBuild());
	
	LLTextBox* forgot_password_text = getChild<LLTextBox>("forgot_password_text");
	forgot_password_text->setClickedCallback(onClickForgotPassword, NULL);

	LLTextBox* need_help_text = getChild<LLTextBox>("login_help");
	need_help_text->setClickedCallback(onClickHelp, NULL);
	
	// get the web browser control
	LLMediaCtrl* web_browser = getChild<LLMediaCtrl>("login_html");
	web_browser->addObserver(this);

	loadLoginPage();

	LLComboBox* username_combo(getChild<LLComboBox>("username_combo"));
	username_combo->setTextChangedCallback(boost::bind(&LLPanelLogin::addFavoritesToStartLocation, this));
	// STEAM-14: When user presses Enter with this field in focus, initiate login
	username_combo->setCommitCallback(boost::bind(&LLPanelLogin::onClickConnect, this));
}

<<<<<<< HEAD
=======
void LLPanelLogin::addUsersWithFavoritesToUsername()
{
	LLComboBox* combo = getChild<LLComboBox>("username_combo");
	if (!combo) return;
	std::string filename = gDirUtilp->getExpandedFilename(LL_PATH_USER_SETTINGS, "stored_favorites_" + LLGridManager::getInstance()->getGrid() + ".xml");
	std::string old_filename = gDirUtilp->getExpandedFilename(LL_PATH_USER_SETTINGS, "stored_favorites.xml");
	LLSD fav_llsd;
	llifstream file;
	file.open(filename);
	if (!file.is_open())
	{
		file.open(old_filename);
		if (!file.is_open()) return;
	}
	LLSDSerialize::fromXML(fav_llsd, file);
	for (LLSD::map_const_iterator iter = fav_llsd.beginMap();
		iter != fav_llsd.endMap(); ++iter)
	{
		combo->add(iter->first);
		mUsernameLength = iter->first.length();
		updateLoginButtons();
	}
}

>>>>>>> fa4fdedf
void LLPanelLogin::addFavoritesToStartLocation()
{
	// Clear the combo.
	LLComboBox* combo = getChild<LLComboBox>("start_location_combo");
	if (!combo) return;
	int num_items = combo->getItemCount();
	for (int i = num_items - 1; i > 0; i--)
	{
		combo->remove(i);
	}

	// Load favorites into the combo.
	std::string user_defined_name = getChild<LLComboBox>("username_combo")->getSimple();
	std::replace(user_defined_name.begin(), user_defined_name.end(), '.', ' ');
	std::string filename = gDirUtilp->getExpandedFilename(LL_PATH_USER_SETTINGS, "stored_favorites_" + LLGridManager::getInstance()->getGrid() + ".xml");
	std::string old_filename = gDirUtilp->getExpandedFilename(LL_PATH_USER_SETTINGS, "stored_favorites.xml");
	mUsernameLength = user_defined_name.length();
	updateLoginButtons();

	LLSD fav_llsd;
	llifstream file;
	file.open(filename);
	if (!file.is_open())
	{
		file.open(old_filename);
		if (!file.is_open()) return;
	}
	LLSDSerialize::fromXML(fav_llsd, file);

	for (LLSD::map_const_iterator iter = fav_llsd.beginMap();
		iter != fav_llsd.endMap(); ++iter)
	{
		// The account name in stored_favorites.xml has Resident last name even if user has
		// a single word account name, so it can be compared case-insensitive with the
		// user defined "firstname lastname".
		S32 res = LLStringUtil::compareInsensitive(user_defined_name, iter->first);
		if (res != 0)
		{
			LL_DEBUGS() << "Skipping favorites for " << iter->first << LL_ENDL;
			continue;
		}

		combo->addSeparator();
		LL_DEBUGS() << "Loading favorites for " << iter->first << LL_ENDL;
		LLSD user_llsd = iter->second;
		for (LLSD::array_const_iterator iter1 = user_llsd.beginArray();
			iter1 != user_llsd.endArray(); ++iter1)
		{
			std::string label = (*iter1)["name"].asString();
			std::string value = (*iter1)["slurl"].asString();
			if(label != "" && value != "")
			{
				mShowFavorites = true;
				combo->add(label, value);
			}
		}
		break;
	}
}

LLPanelLogin::~LLPanelLogin()
{
	LLPanelLogin::sInstance = NULL;

	// Controls having keyboard focus by default
	// must reset it on destroy. (EXT-2748)
	gFocusMgr.setDefaultKeyboardFocus(NULL);
}

// virtual
void LLPanelLogin::setFocus(BOOL b)
{
	if(b != hasFocus())
	{
		if(b)
		{
			LLPanelLogin::giveFocus();
		}
		else
		{
			LLPanel::setFocus(b);
		}
	}
}

// static
void LLPanelLogin::giveFocus()
{
	if( sInstance )
	{
		// Grab focus and move cursor to first blank input field
		std::string username = sInstance->getChild<LLUICtrl>("username_combo")->getValue().asString();
		std::string pass = sInstance->getChild<LLUICtrl>("password_edit")->getValue().asString();

		BOOL have_username = !username.empty();
		BOOL have_pass = !pass.empty();

		LLLineEditor* edit = NULL;
		LLComboBox* combo = NULL;
		if (have_username && !have_pass)
		{
			// User saved his name but not his password.  Move
			// focus to password field.
			edit = sInstance->getChild<LLLineEditor>("password_edit");
		}
		else
		{
			// User doesn't have a name, so start there.
			combo = sInstance->getChild<LLComboBox>("username_combo");
		}

		if (edit)
		{
			edit->setFocus(TRUE);
			edit->selectAll();
		}
		else if (combo)
		{
			combo->setFocus(TRUE);
		}
	}
}

// static
void LLPanelLogin::showLoginWidgets()
{
	if (sInstance)
	{
		// *NOTE: Mani - This may or may not be obselete code.
		// It seems to be part of the defunct? reg-in-client project.
		sInstance->getChildView("login_widgets")->setVisible( true);
		LLMediaCtrl* web_browser = sInstance->getChild<LLMediaCtrl>("login_html");

		// *TODO: Append all the usual login parameters, like first_login=Y etc.
		std::string splash_screen_url = LLGridManager::getInstance()->getLoginPage();
		web_browser->navigateTo( splash_screen_url, "text/html" );
		LLUICtrl* username_combo = sInstance->getChild<LLUICtrl>("username_combo");
		username_combo->setFocus(TRUE);
	}
}

// static
void LLPanelLogin::show(const LLRect &rect,
						void (*callback)(S32 option, void* user_data),
						void* callback_data)
{
	// instance management
	if (LLPanelLogin::sInstance)
	{
		LL_WARNS("AppInit") << "Duplicate instance of login view deleted" << LL_ENDL;
		// Don't leave bad pointer in gFocusMgr
		gFocusMgr.setDefaultKeyboardFocus(NULL);

		delete LLPanelLogin::sInstance;
	}

	new LLPanelLogin(rect, callback, callback_data);

	if( !gFocusMgr.getKeyboardFocus() )
	{
		// Grab focus and move cursor to first enabled control
		sInstance->setFocus(TRUE);
	}

	// Make sure that focus always goes here (and use the latest sInstance that was just created)
	gFocusMgr.setDefaultKeyboardFocus(sInstance);
}

// static
void LLPanelLogin::setFields(LLPointer<LLCredential> credential,
							 BOOL remember)
{
	if (!sInstance)
	{
		LL_WARNS() << "Attempted fillFields with no login view shown" << LL_ENDL;
		return;
	}
	LL_INFOS("Credentials") << "Setting login fields to " << *credential << LL_ENDL;

	LLSD identifier = credential->getIdentifier();
	if((std::string)identifier["type"] == "agent") 
	{
		std::string firstname = identifier["first_name"].asString();
		std::string lastname = identifier["last_name"].asString();
	    std::string login_id = firstname;
	    if (!lastname.empty() && lastname != "Resident")
	    {
		    // support traditional First Last name SLURLs
		    login_id += " ";
		    login_id += lastname;
	    }
		sInstance->getChild<LLComboBox>("username_combo")->setLabel(login_id);	
	}
	else if((std::string)identifier["type"] == "account")
	{
		sInstance->getChild<LLComboBox>("username_combo")->setLabel((std::string)identifier["account_name"]);		
	}
	else
	{
	  sInstance->getChild<LLComboBox>("username_combo")->setLabel(std::string());	
	}
	sInstance->addFavoritesToStartLocation();
	// if the password exists in the credential, set the password field with
	// a filler to get some stars
	LLSD authenticator = credential->getAuthenticator();
	LL_INFOS("Credentials") << "Setting authenticator field " << authenticator["type"].asString() << LL_ENDL;
	if(authenticator.isMap() && 
	   authenticator.has("secret") && 
	   (authenticator["secret"].asString().size() > 0))
	{
		
		// This is a MD5 hex digest of a password.
		// We don't actually use the password input field, 
		// fill it with MAX_PASSWORD characters so we get a 
		// nice row of asterisks.
		const std::string filler("123456789!123456");
		sInstance->getChild<LLUICtrl>("password_edit")->setValue(filler);
		sInstance->mPasswordLength = filler.length();
		sInstance->updateLoginButtons();
	}
	else
	{
		sInstance->getChild<LLUICtrl>("password_edit")->setValue(std::string());		
	}
	sInstance->getChild<LLUICtrl>("remember_check")->setValue(remember);
}


// static
void LLPanelLogin::getFields(LLPointer<LLCredential>& credential,
							 BOOL& remember)
{
	if (!sInstance)
	{
		LL_WARNS() << "Attempted getFields with no login view shown" << LL_ENDL;
		return;
	}
	
	// load the credential so we can pass back the stored password or hash if the user did
	// not modify the password field.
	
	credential = gSecAPIHandler->loadCredential(LLGridManager::getInstance()->getGrid());

	LLSD identifier = LLSD::emptyMap();
	LLSD authenticator = LLSD::emptyMap();
	
	if(credential.notNull())
	{
		authenticator = credential->getAuthenticator();
	}

	std::string username = sInstance->getChild<LLUICtrl>("username_combo")->getValue().asString();
	LLStringUtil::trim(username);
	std::string password = sInstance->getChild<LLUICtrl>("password_edit")->getValue().asString();

	LL_INFOS("Credentials", "Authentication") << "retrieving username:" << username << LL_ENDL;
	// determine if the username is a first/last form or not.
	size_t separator_index = username.find_first_of(' ');
	if (separator_index == username.npos
		&& !LLGridManager::getInstance()->isSystemGrid())
	{
		LL_INFOS("Credentials", "Authentication") << "account: " << username << LL_ENDL;
		// single username, so this is a 'clear' identifier
		identifier["type"] = CRED_IDENTIFIER_TYPE_ACCOUNT;
		identifier["account_name"] = username;
		
		if (LLPanelLogin::sInstance->mPasswordModified)
		{
			authenticator = LLSD::emptyMap();
			// password is plaintext
			authenticator["type"] = CRED_AUTHENTICATOR_TYPE_CLEAR;
			authenticator["secret"] = password;
		}
	}
	else
	{
		// Be lenient in terms of what separators we allow for two-word names
		// and allow legacy users to login with firstname.lastname
		separator_index = username.find_first_of(" ._");
		std::string first = username.substr(0, separator_index);
		std::string last;
		if (separator_index != username.npos)
		{
			last = username.substr(separator_index+1, username.npos);
		LLStringUtil::trim(last);
		}
		else
		{
			// ...on Linden grids, single username users as considered to have
			// last name "Resident"
			// *TODO: Make login.cgi support "account_name" like above
			last = "Resident";
		}
		
		if (last.find_first_of(' ') == last.npos)
		{
			LL_INFOS("Credentials", "Authentication") << "agent: " << username << LL_ENDL;
			// traditional firstname / lastname
			identifier["type"] = CRED_IDENTIFIER_TYPE_AGENT;
			identifier["first_name"] = first;
			identifier["last_name"] = last;
		
			if (LLPanelLogin::sInstance->mPasswordModified)
			{
				authenticator = LLSD::emptyMap();
				authenticator["type"] = CRED_AUTHENTICATOR_TYPE_HASH;
				authenticator["algorithm"] = "md5";
				LLMD5 pass((const U8 *)password.c_str());
				char md5pass[33];               /* Flawfinder: ignore */
				pass.hex_digest(md5pass);
				authenticator["secret"] = md5pass;
			}
		}
	}
	credential = gSecAPIHandler->createCredential(LLGridManager::getInstance()->getGrid(), identifier, authenticator);
	remember = sInstance->getChild<LLUICtrl>("remember_check")->getValue();
}


// static
BOOL LLPanelLogin::areCredentialFieldsDirty()
{
	if (!sInstance)
	{
		LL_WARNS() << "Attempted getServer with no login view shown" << LL_ENDL;
	}
	else
	{
		std::string username = sInstance->getChild<LLUICtrl>("username_combo")->getValue().asString();
		LLStringUtil::trim(username);
		std::string password = sInstance->getChild<LLUICtrl>("password_edit")->getValue().asString();
		LLComboBox* combo = sInstance->getChild<LLComboBox>("username_combo");
		if(combo && combo->isDirty())
		{
			return true;
		}
		LLLineEditor* ctrl = sInstance->getChild<LLLineEditor>("password_edit");
		if(ctrl && ctrl->isDirty()) 
		{
			return true;
		}
	}
	return false;	
}


// static
void LLPanelLogin::updateLocationSelectorsVisibility()
{
	if (sInstance) 
	{
		BOOL show_server = gSavedSettings.getBOOL("ForceShowGrid");
		LLComboBox* server_combo = sInstance->getChild<LLComboBox>("server_combo");
		if ( server_combo ) 
		{
			server_combo->setVisible(show_server);
		}
	}	
}

// static - called from LLStartUp::setStartSLURL
void LLPanelLogin::onUpdateStartSLURL(const LLSLURL& new_start_slurl)
{
	if (!sInstance) return;

	LL_DEBUGS("AppInit")<<new_start_slurl.asString()<<LL_ENDL;

	LLComboBox* location_combo = sInstance->getChild<LLComboBox>("start_location_combo");
	LLLineEditor* location_edit = sInstance->getChild<LLLineEditor>("location_edit");
	/*
	 * Determine whether or not the new_start_slurl modifies the grid.
	 *
	 * Note that some forms that could be in the slurl are grid-agnostic.,
	 * such as "home".  Other forms, such as
	 * https://grid.example.com/region/Party%20Town/20/30/5 
	 * specify a particular grid; in those cases we want to change the grid
	 * and the grid selector to match the new value.
	 */
	enum LLSLURL::SLURL_TYPE new_slurl_type = new_start_slurl.getType();
	switch ( new_slurl_type )
	{
	case LLSLURL::LOCATION:
	  {
		std::string slurl_grid = LLGridManager::getInstance()->getGrid(new_start_slurl.getGrid());
		if ( ! slurl_grid.empty() ) // is that a valid grid?
		{
			if ( slurl_grid != LLGridManager::getInstance()->getGrid() ) // new grid?
			{
				// the slurl changes the grid, so update everything to match
				LLGridManager::getInstance()->setGridChoice(slurl_grid);

				// update the grid selector to match the slurl
				LLComboBox* server_combo = sInstance->getChild<LLComboBox>("server_combo");
				std::string server_label(LLGridManager::getInstance()->getGridLabel(slurl_grid));
				server_combo->setSimple(server_label);

				updateServer(); // to change the links and splash screen
			}
			if ( new_start_slurl.getLocationString().length() )
			{
				location_edit->setValue(new_start_slurl.getLocationString());
				sInstance->mLocationLength = new_start_slurl.getLocationString().length();
				sInstance->updateLoginButtons();
			}
		}
		else
		{
			// the grid specified by the slurl is not known
			LLNotificationsUtil::add("InvalidLocationSLURL");
			LL_WARNS("AppInit")<<"invalid LoginLocation:"<<new_start_slurl.asString()<<LL_ENDL;
			location_combo->setTextEntry(LLStringUtil::null);
		}
	  }
 	break;

	case LLSLURL::HOME_LOCATION:
		//location_combo->setCurrentByIndex(0); // home location
		break;

	default:
		LL_WARNS("AppInit")<<"invalid login slurl, using home"<<LL_ENDL;
		//location_combo->setCurrentByIndex(0); // home location
		break;
	}
}

void LLPanelLogin::setLocation(const LLSLURL& slurl)
{
	LL_DEBUGS("AppInit")<<"setting Location "<<slurl.asString()<<LL_ENDL;
	LLStartUp::setStartSLURL(slurl); // calls onUpdateStartSLURL, above
}

void LLPanelLogin::autologinToLocation(const LLSLURL& slurl)
{
	LL_DEBUGS("AppInit")<<"automatically logging into Location "<<slurl.asString()<<LL_ENDL;
	LLStartUp::setStartSLURL(slurl); // calls onUpdateStartSLURL, above

	if ( LLPanelLogin::sInstance != NULL )
	{
		void* unused_parameter = 0;
		LLPanelLogin::sInstance->onClickConnect(unused_parameter);
	}
}


// static
void LLPanelLogin::closePanel()
{
	if (sInstance)
	{
		LLPanelLogin::sInstance->getParent()->removeChild( LLPanelLogin::sInstance );

		delete sInstance;
		sInstance = NULL;
	}
}

// static
void LLPanelLogin::setAlwaysRefresh(bool refresh)
{
	if (sInstance && LLStartUp::getStartupState() < STATE_LOGIN_CLEANUP)
	{
		LLMediaCtrl* web_browser = sInstance->getChild<LLMediaCtrl>("login_html");

		if (web_browser)
		{
			web_browser->setAlwaysRefresh(refresh);
		}
	}
}



void LLPanelLogin::loadLoginPage()
{
	if (!sInstance) return;

	LLURI login_page = LLURI(LLGridManager::getInstance()->getLoginPage());
	LLSD params(login_page.queryMap());

	LL_DEBUGS("AppInit") << "login_page: " << login_page << LL_ENDL;

	// allow users (testers really) to specify a different login content URL
	std::string force_login_url = gSavedSettings.getString("ForceLoginURL");
	if ( force_login_url.length() > 0 )
	{
		login_page = LLURI(force_login_url);
	}

	// Language
	params["lang"] = LLUI::getLanguage();

	// First Login?
	if (gSavedSettings.getBOOL("FirstLoginThisInstall"))
	{
		params["firstlogin"] = "TRUE"; // not bool: server expects string TRUE
	}

	// Channel and Version
	params["version"] = llformat("%s (%d)",
								 LLVersionInfo::getShortVersion().c_str(),
								 LLVersionInfo::getBuild());
	params["channel"] = LLVersionInfo::getChannel();

	// Grid
	params["grid"] = LLGridManager::getInstance()->getGridId();

	// add OS info
	params["os"] = LLAppViewer::instance()->getOSInfo().getOSStringSimple();

	// sourceid
	params["sourceid"] = gSavedSettings.getString("sourceid");

	// login page (web) content version
	params["login_content_version"] = gSavedSettings.getString("LoginContentVersion");

	// Make an LLURI with this augmented info
	LLURI login_uri(LLURI::buildHTTP(login_page.authority(),
									 login_page.path(),
									 params));

	gViewerWindow->setMenuBackgroundColor(false, !LLGridManager::getInstance()->isInProductionGrid());

	LLMediaCtrl* web_browser = sInstance->getChild<LLMediaCtrl>("login_html");
	if (web_browser->getCurrentNavUrl() != login_uri.asString())
	{
		LL_DEBUGS("AppInit") << "loading:    " << login_uri << LL_ENDL;
		web_browser->navigateTo( login_uri.asString(), "text/html" );
	}
}

void LLPanelLogin::handleMediaEvent(LLPluginClassMedia* /*self*/, EMediaEvent event)
{
}

//---------------------------------------------------------------------------
// Protected methods
//---------------------------------------------------------------------------
// static
void LLPanelLogin::onClickConnectLast(void *)
{
	std::string location = LLSLURL::SIM_LOCATION_LAST;
	LLStartUp::setStartSLURL(location);

	void* unused_parameter = 0;
	LLPanelLogin::sInstance->onClickConnect(unused_parameter);
}

void LLPanelLogin::onClickConnectFavorite(void *)
{
	LLPanelLogin::sInstance->onLocationSLURL();

	void* unused_parameter = 0;
	LLPanelLogin::sInstance->onClickConnect(unused_parameter);
}

void LLPanelLogin::onClickConnectLocation(void *)
{
	std::string location = sInstance->getChild<LLUICtrl>("location_edit")->getValue().asString();
	LLStartUp::setStartSLURL(location);

	void* unused_parameter = 0;
	LLPanelLogin::sInstance->onClickConnect(unused_parameter);
}

// static
void LLPanelLogin::onClickConnect(void *)
{
	if (sInstance && sInstance->mCallback)
	{
		// JC - Make sure the fields all get committed.
		sInstance->setFocus(FALSE);

		LLComboBox* combo = sInstance->getChild<LLComboBox>("server_combo");
		LLSD combo_val = combo->getSelectedValue();

		// the grid definitions may come from a user-supplied grids.xml, so they may not be good
		LL_DEBUGS("AppInit")<<"grid "<<combo_val.asString()<<LL_ENDL;
		try
		{
			LLGridManager::getInstance()->setGridChoice(combo_val.asString());
		}
		catch (LLInvalidGridName ex)
		{
			LLSD args;
			args["GRID"] = ex.name();
			LLNotificationsUtil::add("InvalidGrid", args);
			return;
		}

		// The start location SLURL has already been sent to LLStartUp::setStartSLURL

		std::string username = sInstance->getChild<LLUICtrl>("username_combo")->getValue().asString();
		
		if(username.empty())
		{
			// user must type in something into the username field
			LLNotificationsUtil::add("MustHaveAccountToLogIn");
		}
		else
		{
			LLPointer<LLCredential> cred;
			BOOL remember;
			getFields(cred, remember);
			std::string identifier_type;
			cred->identifierType(identifier_type);
			LLSD allowed_credential_types;
			LLGridManager::getInstance()->getLoginIdentifierTypes(allowed_credential_types);
			
			// check the typed in credential type against the credential types expected by the server.
			for(LLSD::array_iterator i = allowed_credential_types.beginArray();
				i != allowed_credential_types.endArray();
				i++)
			{
				
				if(i->asString() == identifier_type)
				{
					// yay correct credential type
					sInstance->mCallback(0, sInstance->mCallbackData);
					return;
				}
			}
			
			// Right now, maingrid is the only thing that is picky about
			// credential format, as it doesn't yet allow account (single username)
			// format creds.  - Rox.  James, we wanna fix the message when we change
			// this.
			LLNotificationsUtil::add("InvalidCredentialFormat");			
		}
	}
}

// static
void LLPanelLogin::onClickVersion(void*)
{
	LLFloaterReg::showInstance("sl_about"); 
}

//static
void LLPanelLogin::onClickForgotPassword(void*)
{
	if (sInstance )
	{
		LLWeb::loadURLExternal(sInstance->getString( "forgot_password_url" ));
	}
}

//static
void LLPanelLogin::onClickHelp(void*)
{
	if (sInstance)
	{
		LLViewerHelp* vhelp = LLViewerHelp::getInstance();
		vhelp->showTopic(vhelp->preLoginTopic());
	}
}

// static
void LLPanelLogin::onPassKey(LLLineEditor* caller, void* user_data)
{
	LLPanelLogin *self = (LLPanelLogin *)user_data;
	self->mPasswordModified = TRUE;
	if (gKeyboard->getKeyDown(KEY_CAPSLOCK) && sCapslockDidNotification == FALSE)
	{
		// *TODO: use another way to notify user about enabled caps lock, see EXT-6858
		sCapslockDidNotification = TRUE;
	}

	LLLineEditor* password_edit(self->getChild<LLLineEditor>("password_edit"));
	self->mPasswordLength = password_edit->getText().length();
	self->updateLoginButtons();
}


void LLPanelLogin::updateServer()
{
	if (sInstance)
	{
		try 
		{
			// if they've selected another grid, we should load the credentials
			// for that grid and set them to the UI.
			if(!sInstance->areCredentialFieldsDirty())
			{
				LLPointer<LLCredential> credential = gSecAPIHandler->loadCredential(LLGridManager::getInstance()->getGrid());	
				bool remember = sInstance->getChild<LLUICtrl>("remember_check")->getValue();
				sInstance->setFields(credential, remember);
			}

			// update the login panel links 
			bool system_grid = LLGridManager::getInstance()->isSystemGrid();

			// Want to vanish not only create_new_account_btn, but also the
			// title text over it, so turn on/off the whole layout_panel element.
			sInstance->getChild<LLLayoutPanel>("links")->setVisible(system_grid);
			sInstance->getChildView("forgot_password_text")->setVisible(system_grid);

			// grid changed so show new splash screen (possibly)
			loadLoginPage();
		}
		catch (LLInvalidGridName ex)
		{
			LL_WARNS("AppInit")<<"server '"<<ex.name()<<"' selection failed"<<LL_ENDL;
			LLSD args;
			args["GRID"] = ex.name();
			LLNotificationsUtil::add("InvalidGrid", args);	
			return;
		}
	}
}

void LLPanelLogin::updateLoginButtons()
{
	LLButton* last_login_btn = getChild<LLButton>("connect_btn");
	LLButton* loc_btn = getChild<LLButton>("connect_location_btn");
	LLButton* fav_btn = getChild<LLButton>("connect_favorite_btn");

	// no username or no password - turn all buttons off
	if ( mUsernameLength == 0 || mPasswordLength == 0 )
	{
		last_login_btn->setEnabled(false);
		loc_btn->setEnabled(false);
		fav_btn->setEnabled(false);
	};

	// we have a username and a password
	if ( mUsernameLength != 0 && mPasswordLength != 0 )
	{
		// last login button always enabled for this case
		last_login_btn->setEnabled(true);

		// double check status of favorites combo (must be items there and one must be selected to enable button)
		LLComboBox* favorites_combo = getChild<LLComboBox>("start_location_combo");
		int num_items = favorites_combo->getItemCount();
		int selected_index = favorites_combo->getCurrentIndex();
		if ( num_items > 0 && selected_index >=0 )
			mFavoriteSelected = true;
		else
			mFavoriteSelected = false;

		// only turn on favorites login button if one is selected
		fav_btn->setEnabled( mFavoriteSelected );

		// only enable location login if there is content there
		if ( mLocationLength > 0 )
			loc_btn->setEnabled(true);
		else
			loc_btn->setEnabled(false);
	}
}

void LLPanelLogin::onLocationEditChanged(LLUICtrl* ctrl)
{
	LLLineEditor* self = (LLLineEditor*)ctrl;
	if (self )
	{
		mLocationLength = self->getText().length();
		updateLoginButtons();
	}
}

void LLPanelLogin::onSelectFavorite()
{
	// no way to unselect a favorite once it's selected (i think)
	mFavoriteSelected = true;

	updateLoginButtons();
}

void LLPanelLogin::onSelectServer()
{
	// The user twiddled with the grid choice ui.
	// apply the selection to the grid setting.
	LLPointer<LLCredential> credential;

	LLComboBox* server_combo = getChild<LLComboBox>("server_combo");
	LLSD server_combo_val = server_combo->getSelectedValue();
	LL_INFOS("AppInit") << "grid "<<server_combo_val.asString()<< LL_ENDL;
	LLGridManager::getInstance()->setGridChoice(server_combo_val.asString());
	addFavoritesToStartLocation();
	
	/*
	 * Determine whether or not the value in the start_location_combo makes sense
	 * with the new grid value.
	 *
	 * Note that some forms that could be in the location combo are grid-agnostic,
	 * such as "MyRegion/128/128/0".  There could be regions with that name on any
	 * number of grids, so leave them alone.  Other forms, such as
	 * https://grid.example.com/region/Party%20Town/20/30/5 specify a particular
	 * grid; in those cases we want to clear the location.
	 */
	LLComboBox* location_combo = getChild<LLComboBox>("start_location_combo");
	S32 index = location_combo->getCurrentIndex();
	switch (index)
	{
	case 0: // last location
	case 1: // home location
		// do nothing - these are grid-agnostic locations
		break;
		
	default:
		{
			std::string location = location_combo->getValue().asString();
			LLSLURL slurl(location); // generata a slurl from the location combo contents
			if (   slurl.getType() == LLSLURL::LOCATION
				&& slurl.getGrid() != LLGridManager::getInstance()->getGrid()
				)
			{
				// the grid specified by the location is not this one, so clear the combo
				location_combo->setCurrentByIndex(0); // last location on the new grid
				location_combo->setTextEntry(LLStringUtil::null);
				mFavoriteSelected = true;
			}
		}			
		break;
	}

	updateServer();
}

void LLPanelLogin::onLocationSLURL()
{
	LLComboBox* location_combo = getChild<LLComboBox>("start_location_combo");
	std::string location = location_combo->getValue().asString();
	LL_DEBUGS("AppInit")<<location<<LL_ENDL;

	LLStartUp::setStartSLURL(location); // calls onUpdateStartSLURL, above 
}

// static
bool LLPanelLogin::getShowFavorites()
{
	return gSavedPerAccountSettings.getBOOL("ShowFavoritesOnLogin");
}<|MERGE_RESOLUTION|>--- conflicted
+++ resolved
@@ -297,33 +297,8 @@
 	username_combo->setCommitCallback(boost::bind(&LLPanelLogin::onClickConnect, this));
 }
 
-<<<<<<< HEAD
-=======
-void LLPanelLogin::addUsersWithFavoritesToUsername()
-{
-	LLComboBox* combo = getChild<LLComboBox>("username_combo");
-	if (!combo) return;
-	std::string filename = gDirUtilp->getExpandedFilename(LL_PATH_USER_SETTINGS, "stored_favorites_" + LLGridManager::getInstance()->getGrid() + ".xml");
-	std::string old_filename = gDirUtilp->getExpandedFilename(LL_PATH_USER_SETTINGS, "stored_favorites.xml");
-	LLSD fav_llsd;
-	llifstream file;
-	file.open(filename);
-	if (!file.is_open())
-	{
-		file.open(old_filename);
-		if (!file.is_open()) return;
-	}
-	LLSDSerialize::fromXML(fav_llsd, file);
-	for (LLSD::map_const_iterator iter = fav_llsd.beginMap();
-		iter != fav_llsd.endMap(); ++iter)
-	{
-		combo->add(iter->first);
 		mUsernameLength = iter->first.length();
 		updateLoginButtons();
-	}
-}
-
->>>>>>> fa4fdedf
 void LLPanelLogin::addFavoritesToStartLocation()
 {
 	// Clear the combo.
