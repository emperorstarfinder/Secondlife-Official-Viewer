/** 
 * @file llcofwearables.cpp
 * @brief LLCOFWearables displayes wearables from the current outfit split into three lists (attachments, clothing and body parts)
 *
 * $LicenseInfo:firstyear=2010&license=viewergpl$
 * 
 * Copyright (c) 2010, Linden Research, Inc.
 * 
 * Second Life Viewer Source Code
 * The source code in this file ("Source Code") is provided by Linden Lab
 * to you under the terms of the GNU General Public License, version 2.0
 * ("GPL"), unless you have obtained a separate licensing agreement
 * ("Other License"), formally executed by you and Linden Lab.  Terms of
 * the GPL can be found in doc/GPL-license.txt in this distribution, or
 * online at http://secondlifegrid.net/programs/open_source/licensing/gplv2
 * 
 * There are special exceptions to the terms and conditions of the GPL as
 * it is applied to this Source Code. View the full text of the exception
 * in the file doc/FLOSS-exception.txt in this software distribution, or
 * online at
 * http://secondlifegrid.net/programs/open_source/licensing/flossexception
 * 
 * By copying, modifying or distributing this software, you acknowledge
 * that you have read and understood your obligations described above,
 * and agree to abide by those obligations.
 * 
 * ALL LINDEN LAB SOURCE CODE IS PROVIDED "AS IS." LINDEN LAB MAKES NO
 * WARRANTIES, EXPRESS, IMPLIED OR OTHERWISE, REGARDING ITS ACCURACY,
 * COMPLETENESS OR PERFORMANCE.
 * $/LicenseInfo$
 */

#include "llviewerprecompiledheaders.h"

#include "llcofwearables.h"

#include "llaccordionctrl.h"
#include "llaccordionctrltab.h"
#include "llagentdata.h"
#include "llagentwearables.h"
#include "llappearancemgr.h"
#include "llinventory.h"
#include "llinventoryfunctions.h"
#include "lllistcontextmenu.h"
#include "llmenugl.h"
#include "llviewermenu.h"
#include "llwearableitemslist.h"
#include "llpaneloutfitedit.h"
#include "llsidetray.h"
#include "lltrans.h"

static LLRegisterPanelClassWrapper<LLCOFWearables> t_cof_wearables("cof_wearables");

const LLSD REARRANGE = LLSD().with("rearrange", LLSD());

static const LLWearableItemNameComparator WEARABLE_NAME_COMPARATOR;

//////////////////////////////////////////////////////////////////////////

class CofContextMenu : public LLListContextMenu
{
protected:
	CofContextMenu(LLCOFWearables* cof_wearables)
	:	mCOFWearables(cof_wearables)
	{
		llassert(mCOFWearables);
	}

	void updateCreateWearableLabel(LLMenuGL* menu, const LLUUID& item_id)
	{
		LLMenuItemGL* menu_item = menu->getChild<LLMenuItemGL>("create_new");
		LLWearableType::EType w_type = getWearableType(item_id);

		// Hide the "Create new <WEARABLE_TYPE>" if it's irrelevant.
		if (w_type == LLWearableType::WT_NONE)
		{
			menu_item->setVisible(FALSE);
			return;
		}

		// Set proper label for the "Create new <WEARABLE_TYPE>" menu item.
		std::string new_label = LLTrans::getString("create_new_" + LLWearableType::getTypeName(w_type));
		menu_item->setLabel(new_label);
	}

	void createNew(const LLUUID& item_id)
	{
		LLAgentWearables::createWearable(getWearableType(item_id), true);
	}

	// Get wearable type of the given item.
	//
	// There is a special case: so-called "dummy items"
	// (i.e. the ones that are there just to indicate that you're not wearing
	// any wearables of the corresponding type. They are currently grayed out
	// and suffixed with "not worn").
	// Those items don't have an UUID, but they do have an associated wearable type.
	// If the user has invoked context menu for such item,
	// we ignore the passed item_id and retrieve wearable type from the item.
	LLWearableType::EType getWearableType(const LLUUID& item_id)
	{
		if (!isDummyItem(item_id))
		{
			LLViewerInventoryItem* item = gInventory.getLinkedItem(item_id);
			if (item && item->isWearableType())
			{
				return item->getWearableType();
			}
		}
		else if (mCOFWearables) // dummy item selected
		{
			LLPanelDummyClothingListItem* item;

			item = dynamic_cast<LLPanelDummyClothingListItem*>(mCOFWearables->getSelectedItem());
			if (item)
			{
				return item->getWearableType();
			}
		}

		return LLWearableType::WT_NONE;
	}

	static bool isDummyItem(const LLUUID& item_id)
	{
		return item_id.isNull();
	}

	LLCOFWearables* mCOFWearables;
};

//////////////////////////////////////////////////////////////////////////

class CofAttachmentContextMenu : public CofContextMenu
{
public:
	CofAttachmentContextMenu(LLCOFWearables* cof_wearables)
	:	CofContextMenu(cof_wearables)
	{
	}

protected:

	/*virtual*/ LLContextMenu* createMenu()
	{
		LLUICtrl::CommitCallbackRegistry::ScopedRegistrar registrar;

		functor_t take_off = boost::bind(&LLAppearanceMgr::removeItemFromAvatar, LLAppearanceMgr::getInstance(), _1);
		registrar.add("Attachment.Detach", boost::bind(handleMultiple, take_off, mUUIDs));

		return createFromFile("menu_cof_attachment.xml");
	}
};

//////////////////////////////////////////////////////////////////////////

class CofClothingContextMenu : public CofContextMenu
{
public:
	CofClothingContextMenu(LLCOFWearables* cof_wearables)
	:	CofContextMenu(cof_wearables)
	{
	}

protected:
	static void replaceWearable()
	{
		// *TODO: Most probable that accessing to LLPanelOutfitEdit instance should be:
		// LLSideTray::getInstance()->getSidepanelAppearance()->getPanelOutfitEdit()
		// without casting. Getter methods provides possibility to check and construct
		// absent instance. Explicit relations between components avoids situations
		// when we tries to construct instance with unsatisfied implicit input conditions.
		LLPanelOutfitEdit	* panel_outfit_edit =
						dynamic_cast<LLPanelOutfitEdit*> (LLSideTray::getInstance()->getPanel(
								"panel_outfit_edit"));
		if (panel_outfit_edit != NULL)
		{
			panel_outfit_edit->showAddWearablesPanel(true);
		}
	}

	/*virtual*/ LLContextMenu* createMenu()
	{
		LLUICtrl::CommitCallbackRegistry::ScopedRegistrar registrar;
		LLUICtrl::EnableCallbackRegistry::ScopedRegistrar enable_registrar;
		LLUUID selected_id = mUUIDs.back();
		functor_t take_off = boost::bind(&LLAppearanceMgr::removeItemFromAvatar, LLAppearanceMgr::getInstance(), _1);

		registrar.add("Clothing.TakeOff", boost::bind(handleMultiple, take_off, mUUIDs));
		registrar.add("Clothing.Replace", boost::bind(replaceWearable));
		registrar.add("Clothing.Edit", boost::bind(LLAgentWearables::editWearable, selected_id));
		registrar.add("Clothing.Create", boost::bind(&CofClothingContextMenu::createNew, this, selected_id));

		enable_registrar.add("Clothing.OnEnable", boost::bind(&CofClothingContextMenu::onEnable, this, _2));

		LLContextMenu* menu = createFromFile("menu_cof_clothing.xml");
		llassert(menu);
		if (menu)
		{
			updateCreateWearableLabel(menu, selected_id);
		}
		return menu;
	}

	bool onEnable(const LLSD& data)
	{
		std::string param = data.asString();
		LLUUID selected_id = mUUIDs.back();

		if ("take_off" == param)
		{
			return get_is_item_worn(selected_id);
		}
		else if ("edit" == param)
		{
			return mUUIDs.size() == 1 && gAgentWearables.isWearableModifiable(selected_id);
		}
		else if ("replace" == param)
		{
			return get_is_item_worn(selected_id) && mUUIDs.size() == 1;
		}

		return true;
	}
};

//////////////////////////////////////////////////////////////////////////

class CofBodyPartContextMenu : public CofContextMenu
{
public:
	CofBodyPartContextMenu(LLCOFWearables* cof_wearables)
	:	CofContextMenu(cof_wearables)
	{
	}

protected:
	/*virtual*/ LLContextMenu* createMenu()
	{
		LLUICtrl::CommitCallbackRegistry::ScopedRegistrar registrar;
		LLUICtrl::EnableCallbackRegistry::ScopedRegistrar enable_registrar;
		LLUUID selected_id = mUUIDs.back();

		// *HACK* need to pass pointer to LLPanelOutfitEdit instead of LLSideTray::getInstance()->getPanel().
		// LLSideTray::getInstance()->getPanel() is rather slow variant
		LLPanelOutfitEdit* panel_oe = dynamic_cast<LLPanelOutfitEdit*>(LLSideTray::getInstance()->getPanel("panel_outfit_edit"));
		registrar.add("BodyPart.Replace", boost::bind(&LLPanelOutfitEdit::onReplaceBodyPartMenuItemClicked, panel_oe, selected_id));
		registrar.add("BodyPart.Edit", boost::bind(LLAgentWearables::editWearable, selected_id));
		registrar.add("BodyPart.Create", boost::bind(&CofBodyPartContextMenu::createNew, this, selected_id));

		enable_registrar.add("BodyPart.OnEnable", boost::bind(&CofBodyPartContextMenu::onEnable, this, _2));

		LLContextMenu* menu = createFromFile("menu_cof_body_part.xml");
		llassert(menu);
		if (menu)
		{
			updateCreateWearableLabel(menu, selected_id);
		}
		return menu;
	}

	bool onEnable(const LLSD& data)
	{
		std::string param = data.asString();
		LLUUID selected_id = mUUIDs.back();

		if ("edit" == param)
		{
			return mUUIDs.size() == 1 && gAgentWearables.isWearableModifiable(selected_id);
		}

		return true;
	}
};

//////////////////////////////////////////////////////////////////////////

LLCOFWearables::LLCOFWearables() : LLPanel(),
	mAttachments(NULL),
	mClothing(NULL),
	mBodyParts(NULL),
	mLastSelectedList(NULL),
	mClothingTab(NULL),
	mAttachmentsTab(NULL),
	mBodyPartsTab(NULL),
<<<<<<< HEAD
	mLastSelectedTab(NULL)
=======
	mLastSelectedTab(NULL),
	mCOFVersion(-1),
	mAccordionCtrl(NULL)
>>>>>>> 7a417444
{
	mClothingMenu = new CofClothingContextMenu(this);
	mAttachmentMenu = new CofAttachmentContextMenu(this);
	mBodyPartMenu = new CofBodyPartContextMenu(this);
};

LLCOFWearables::~LLCOFWearables()
{
	delete mClothingMenu;
	delete mAttachmentMenu;
	delete mBodyPartMenu;
}

// virtual
BOOL LLCOFWearables::postBuild()
{
	mAttachments = getChild<LLFlatListView>("list_attachments");
	mClothing = getChild<LLFlatListView>("list_clothing");
	mBodyParts = getChild<LLFlatListView>("list_body_parts");

	mClothing->setRightMouseDownCallback(boost::bind(&LLCOFWearables::onListRightClick, this, _1, _2, _3, mClothingMenu));
	mAttachments->setRightMouseDownCallback(boost::bind(&LLCOFWearables::onListRightClick, this, _1, _2, _3, mAttachmentMenu));
	mBodyParts->setRightMouseDownCallback(boost::bind(&LLCOFWearables::onListRightClick, this, _1, _2, _3, mBodyPartMenu));

	//selection across different list/tabs is not supported
	mAttachments->setCommitCallback(boost::bind(&LLCOFWearables::onSelectionChange, this, mAttachments));
	mClothing->setCommitCallback(boost::bind(&LLCOFWearables::onSelectionChange, this, mClothing));
	mBodyParts->setCommitCallback(boost::bind(&LLCOFWearables::onSelectionChange, this, mBodyParts));
	
	mAttachments->setCommitOnSelectionChange(true);
	mClothing->setCommitOnSelectionChange(true);
	mBodyParts->setCommitOnSelectionChange(true);

	//clothing is sorted according to its position relatively to the body
	mAttachments->setComparator(&WEARABLE_NAME_COMPARATOR);
	mBodyParts->setComparator(&WEARABLE_NAME_COMPARATOR);


	mClothingTab = getChild<LLAccordionCtrlTab>("tab_clothing");
	mClothingTab->setDropDownStateChangedCallback(boost::bind(&LLCOFWearables::onAccordionTabStateChanged, this, _1, _2));

	mAttachmentsTab = getChild<LLAccordionCtrlTab>("tab_attachments");
	mAttachmentsTab->setDropDownStateChangedCallback(boost::bind(&LLCOFWearables::onAccordionTabStateChanged, this, _1, _2));

	mBodyPartsTab = getChild<LLAccordionCtrlTab>("tab_body_parts");
	mBodyPartsTab->setDropDownStateChangedCallback(boost::bind(&LLCOFWearables::onAccordionTabStateChanged, this, _1, _2));

	mTab2AssetType[mClothingTab] = LLAssetType::AT_CLOTHING;
	mTab2AssetType[mAttachmentsTab] = LLAssetType::AT_OBJECT;
	mTab2AssetType[mBodyPartsTab] = LLAssetType::AT_BODYPART;

	mAccordionCtrl = getChild<LLAccordionCtrl>("cof_wearables_accordion");

	return LLPanel::postBuild();
}

void LLCOFWearables::onSelectionChange(LLFlatListView* selected_list)
{
	if (!selected_list) return;

	if (selected_list != mLastSelectedList)
	{
		if (selected_list != mAttachments) mAttachments->resetSelection(true);
		if (selected_list != mClothing) mClothing->resetSelection(true);
		if (selected_list != mBodyParts) mBodyParts->resetSelection(true);

		mLastSelectedList = selected_list;
	}

	onCommit();
}

void LLCOFWearables::onAccordionTabStateChanged(LLUICtrl* ctrl, const LLSD& expanded)
{
	bool had_selected_items = mClothing->numSelected() || mAttachments->numSelected() || mBodyParts->numSelected();
	mClothing->resetSelection(true);
	mAttachments->resetSelection(true);
	mBodyParts->resetSelection(true);

	bool tab_selection_changed = false;
	LLAccordionCtrlTab* tab = dynamic_cast<LLAccordionCtrlTab*>(ctrl);
	if (tab && tab != mLastSelectedTab)
	{
		mLastSelectedTab = tab;
		tab_selection_changed = true;
	}

	if (had_selected_items || tab_selection_changed)
	{
		//sending commit signal to indicate selection changes
		onCommit();
	}
}

void LLCOFWearables::refresh()
{
<<<<<<< HEAD
=======
	const LLUUID cof_id = LLAppearanceMgr::instance().getCOF();
	if (cof_id.isNull())
	{
		llwarns << "COF ID cannot be NULL" << llendl;
		return;
	}

	LLViewerInventoryCategory* catp = gInventory.getCategory(cof_id);
	if (!catp)
	{
		llwarns << "COF category cannot be NULL" << llendl;
		return;
	}

	// BAP - removed check; does not detect item name changes.
	//if (mCOFVersion == catp->getVersion()) return;
	mCOFVersion = catp->getVersion();

>>>>>>> 7a417444
	typedef std::vector<LLSD> values_vector_t;
	typedef std::map<LLFlatListView*, values_vector_t> selection_map_t;

	selection_map_t preserve_selection;

	// Save current selection
	mAttachments->getSelectedValues(preserve_selection[mAttachments]);
	mClothing->getSelectedValues(preserve_selection[mClothing]);
	mBodyParts->getSelectedValues(preserve_selection[mBodyParts]);

	clear();

	LLInventoryModel::cat_array_t cats;
	LLInventoryModel::item_array_t cof_items;

	gInventory.collectDescendents(LLAppearanceMgr::getInstance()->getCOF(), cats, cof_items, LLInventoryModel::EXCLUDE_TRASH);

	populateAttachmentsAndBodypartsLists(cof_items);


	LLAppearanceMgr::wearables_by_type_t clothing_by_type(LLWearableType::WT_COUNT);
	LLAppearanceMgr::getInstance()->divvyWearablesByType(cof_items, clothing_by_type);
	
	populateClothingList(clothing_by_type);

	// Restore previous selection
	for (selection_map_t::iterator
			 iter = preserve_selection.begin(),
			 iter_end = preserve_selection.end();
		 iter != iter_end; ++iter)
	{
		LLFlatListView* list = iter->first;
		if (!list) continue;

		//restoring selection should not fire commit callbacks
		list->setCommitOnSelectionChange(false);

		const values_vector_t& values = iter->second;
		for (values_vector_t::const_iterator
				 value_it = values.begin(),
				 value_it_end = values.end();
			 value_it != value_it_end; ++value_it)
		{
			// value_it may be null because of dummy items
			// Dummy items have no ID
			if(value_it->asUUID().notNull())
			{
				list->selectItemByValue(*value_it);
			}
		}

		list->setCommitOnSelectionChange(true);
	}
}


void LLCOFWearables::populateAttachmentsAndBodypartsLists(const LLInventoryModel::item_array_t& cof_items)
{
	for (U32 i = 0; i < cof_items.size(); ++i)
	{
		LLViewerInventoryItem* item = cof_items.get(i);
		if (!item) continue;

		const LLAssetType::EType item_type = item->getType();
		if (item_type == LLAssetType::AT_CLOTHING) continue;
		LLPanelInventoryListItemBase* item_panel = NULL;
		if (item_type == LLAssetType::AT_OBJECT)
		{
			item_panel = buildAttachemntListItem(item);
			mAttachments->addItem(item_panel, item->getUUID(), ADD_BOTTOM, false);
		}
		else if (item_type == LLAssetType::AT_BODYPART)
		{
			item_panel = buildBodypartListItem(item);
			if (!item_panel) continue;

			mBodyParts->addItem(item_panel, item->getUUID(), ADD_BOTTOM, false);
		}
	}

	if (mAttachments->size())
	{
		mAttachments->sort();
		mAttachments->notify(REARRANGE); //notifying the parent about the list's size change (cause items were added with rearrange=false)
	}

	if (mBodyParts->size())
	{
		mBodyParts->sort();
		mBodyParts->notify(REARRANGE);
	}
}

//create a clothing list item, update verbs and show/hide line separator
LLPanelClothingListItem* LLCOFWearables::buildClothingListItem(LLViewerInventoryItem* item, bool first, bool last)
{
	llassert(item);
	if (!item) return NULL;
	LLPanelClothingListItem* item_panel = LLPanelClothingListItem::create(item);
	if (!item_panel) return NULL;

	//updating verbs
	//we don't need to use permissions of a link but of an actual/linked item
	if (item->getLinkedItem()) item = item->getLinkedItem();
	llassert(item);
	if (!item) return NULL;

	bool allow_modify = item->getPermissions().allowModifyBy(gAgentID);
	
	item_panel->setShowLockButton(!allow_modify);
	item_panel->setShowEditButton(allow_modify);

	item_panel->setShowMoveUpButton(!first);
	item_panel->setShowMoveDownButton(!last);

	//setting callbacks
	//*TODO move that item panel's inner structure disclosing stuff into the panels
	item_panel->childSetAction("btn_delete", mCOFCallbacks.mDeleteWearable);
	item_panel->childSetAction("btn_move_up", mCOFCallbacks.mMoveWearableFurther);
	item_panel->childSetAction("btn_move_down", mCOFCallbacks.mMoveWearableCloser);
	item_panel->childSetAction("btn_edit", mCOFCallbacks.mEditWearable);
	
	//turning on gray separator line for the last item in the items group of the same wearable type
	item_panel->childSetVisible("wearable_type_separator_icon", last);

	return item_panel;
}

LLPanelBodyPartsListItem* LLCOFWearables::buildBodypartListItem(LLViewerInventoryItem* item)
{
	llassert(item);
	if (!item) return NULL;
	LLPanelBodyPartsListItem* item_panel = LLPanelBodyPartsListItem::create(item);
	if (!item_panel) return NULL;

	//updating verbs
	//we don't need to use permissions of a link but of an actual/linked item
	if (item->getLinkedItem()) item = item->getLinkedItem();
	llassert(item);
	if (!item) return NULL;
	bool allow_modify = item->getPermissions().allowModifyBy(gAgentID);
	item_panel->setShowLockButton(!allow_modify);
	item_panel->setShowEditButton(allow_modify);

	//setting callbacks
	//*TODO move that item panel's inner structure disclosing stuff into the panels
	item_panel->childSetAction("btn_delete", mCOFCallbacks.mDeleteWearable);
	item_panel->childSetAction("btn_edit", mCOFCallbacks.mEditWearable);

	return item_panel;
}

LLPanelDeletableWearableListItem* LLCOFWearables::buildAttachemntListItem(LLViewerInventoryItem* item)
{
	llassert(item);
	if (!item) return NULL;

	LLPanelAttachmentListItem* item_panel = LLPanelAttachmentListItem::create(item);
	if (!item_panel) return NULL;

	//setting callbacks
	//*TODO move that item panel's inner structure disclosing stuff into the panels
	item_panel->childSetAction("btn_delete", mCOFCallbacks.mDeleteWearable);

	return item_panel;
}

void LLCOFWearables::populateClothingList(LLAppearanceMgr::wearables_by_type_t& clothing_by_type)
{
	llassert(clothing_by_type.size() == LLWearableType::WT_COUNT);

	for (U32 type = LLWearableType::WT_SHIRT; type < LLWearableType::WT_COUNT; ++type)
	{
		U32 size = clothing_by_type[type].size();
		if (!size) continue;

		LLAppearanceMgr::sortItemsByActualDescription(clothing_by_type[type]);

		//clothing items are displayed in reverse order, from furthest ones to closest ones (relatively to the body)
		for (U32 i = size; i != 0; --i)
		{
			LLViewerInventoryItem* item = clothing_by_type[type][i-1];

			LLPanelClothingListItem* item_panel = buildClothingListItem(item, i == size, i == 1);
			if (!item_panel) continue;

			mClothing->addItem(item_panel, item->getUUID(), ADD_BOTTOM, false);
		}
	}

	addClothingTypesDummies(clothing_by_type);

	mClothing->notify(REARRANGE);
}

//adding dummy items for missing wearable types
void LLCOFWearables::addClothingTypesDummies(const LLAppearanceMgr::wearables_by_type_t& clothing_by_type)
{
	llassert(clothing_by_type.size() == LLWearableType::WT_COUNT);
	
	for (U32 type = LLWearableType::WT_SHIRT; type < LLWearableType::WT_COUNT; type++)
	{
		U32 size = clothing_by_type[type].size();
		if (size) continue;

		LLWearableType::EType w_type = static_cast<LLWearableType::EType>(type);
		LLPanelInventoryListItemBase* item_panel = LLPanelDummyClothingListItem::create(w_type);
		if(!item_panel) continue;
		item_panel->childSetAction("btn_add", mCOFCallbacks.mAddWearable);
		mClothing->addItem(item_panel, LLUUID::null, ADD_BOTTOM, false);
	}
}

LLUUID LLCOFWearables::getSelectedUUID()
{
	if (!mLastSelectedList) return LLUUID::null;
	
	return mLastSelectedList->getSelectedUUID();
}

bool LLCOFWearables::getSelectedUUIDs(uuid_vec_t& selected_ids)
{
	if (!mLastSelectedList) return false;

	mLastSelectedList->getSelectedUUIDs(selected_ids);
	return selected_ids.size() != 0;
}

LLPanel* LLCOFWearables::getSelectedItem()
{
	if (!mLastSelectedList) return NULL;

	return mLastSelectedList->getSelectedItem();
}

void LLCOFWearables::getSelectedItems(std::vector<LLPanel*>& selected_items) const
{
	if (mLastSelectedList)
	{
		mLastSelectedList->getSelectedItems(selected_items);
	}
}

void LLCOFWearables::clear()
{
	mAttachments->clear();
	mClothing->clear();
	mBodyParts->clear();
}

LLAssetType::EType LLCOFWearables::getExpandedAccordionAssetType()
{
	typedef std::map<std::string, LLAssetType::EType> type_map_t;

	static type_map_t type_map;

<<<<<<< HEAD
	return get_if_there(mTab2AssetType, expanded_tab, LLAssetType::AT_NONE);
}
=======
	if (mAccordionCtrl != NULL)
	{
		const LLAccordionCtrlTab* expanded_tab = mAccordionCtrl->getExpandedTab();

		return get_if_there(mTab2AssetType, expanded_tab, LLAssetType::AT_NONE);
	}
>>>>>>> 7a417444

	return LLAssetType::AT_NONE;
}

LLAssetType::EType LLCOFWearables::getSelectedAccordionAssetType()
{
<<<<<<< HEAD
	static LLAccordionCtrl* accordion_ctrl = getChild<LLAccordionCtrl>("cof_wearables_accordion");
	const LLAccordionCtrlTab* selected_tab = accordion_ctrl->getSelectedTab();
=======
	if (mAccordionCtrl != NULL)
	{
		const LLAccordionCtrlTab* selected_tab = mAccordionCtrl->getSelectedTab();
>>>>>>> 7a417444

		return get_if_there(mTab2AssetType, selected_tab, LLAssetType::AT_NONE);
	}

	return LLAssetType::AT_NONE;
}

void LLCOFWearables::expandDefaultAccordionTab()
{
	if (mAccordionCtrl != NULL)
	{
		mAccordionCtrl->expandDefaultTab();
	}
}

void LLCOFWearables::onListRightClick(LLUICtrl* ctrl, S32 x, S32 y, LLListContextMenu* menu)
{
	if(menu)
	{
		uuid_vec_t selected_uuids;
		if(getSelectedUUIDs(selected_uuids))
		{
			bool show_menu = false;
			for(uuid_vec_t::iterator it = selected_uuids.begin();it!=selected_uuids.end();++it)
			{
				if ((*it).notNull())
				{
					show_menu = true;
					break;
				}
			}

			if(show_menu)
			{
				menu->show(ctrl, selected_uuids, x, y);
			}
		}
	}
}

//EOF<|MERGE_RESOLUTION|>--- conflicted
+++ resolved
@@ -283,13 +283,8 @@
 	mClothingTab(NULL),
 	mAttachmentsTab(NULL),
 	mBodyPartsTab(NULL),
-<<<<<<< HEAD
-	mLastSelectedTab(NULL)
-=======
 	mLastSelectedTab(NULL),
-	mCOFVersion(-1),
 	mAccordionCtrl(NULL)
->>>>>>> 7a417444
 {
 	mClothingMenu = new CofClothingContextMenu(this);
 	mAttachmentMenu = new CofAttachmentContextMenu(this);
@@ -386,27 +381,6 @@
 
 void LLCOFWearables::refresh()
 {
-<<<<<<< HEAD
-=======
-	const LLUUID cof_id = LLAppearanceMgr::instance().getCOF();
-	if (cof_id.isNull())
-	{
-		llwarns << "COF ID cannot be NULL" << llendl;
-		return;
-	}
-
-	LLViewerInventoryCategory* catp = gInventory.getCategory(cof_id);
-	if (!catp)
-	{
-		llwarns << "COF category cannot be NULL" << llendl;
-		return;
-	}
-
-	// BAP - removed check; does not detect item name changes.
-	//if (mCOFVersion == catp->getVersion()) return;
-	mCOFVersion = catp->getVersion();
-
->>>>>>> 7a417444
 	typedef std::vector<LLSD> values_vector_t;
 	typedef std::map<LLFlatListView*, values_vector_t> selection_map_t;
 
@@ -663,31 +637,21 @@
 
 	static type_map_t type_map;
 
-<<<<<<< HEAD
-	return get_if_there(mTab2AssetType, expanded_tab, LLAssetType::AT_NONE);
-}
-=======
 	if (mAccordionCtrl != NULL)
 	{
 		const LLAccordionCtrlTab* expanded_tab = mAccordionCtrl->getExpandedTab();
 
 		return get_if_there(mTab2AssetType, expanded_tab, LLAssetType::AT_NONE);
 	}
->>>>>>> 7a417444
 
 	return LLAssetType::AT_NONE;
 }
 
 LLAssetType::EType LLCOFWearables::getSelectedAccordionAssetType()
 {
-<<<<<<< HEAD
-	static LLAccordionCtrl* accordion_ctrl = getChild<LLAccordionCtrl>("cof_wearables_accordion");
-	const LLAccordionCtrlTab* selected_tab = accordion_ctrl->getSelectedTab();
-=======
 	if (mAccordionCtrl != NULL)
 	{
 		const LLAccordionCtrlTab* selected_tab = mAccordionCtrl->getSelectedTab();
->>>>>>> 7a417444
 
 		return get_if_there(mTab2AssetType, selected_tab, LLAssetType::AT_NONE);
 	}
