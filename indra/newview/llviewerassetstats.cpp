--- conflicted
+++ resolved
@@ -279,14 +279,12 @@
 
 
 LLViewerAssetStats::LLViewerAssetStats(const LLViewerAssetStats & src)
-:	mRegionHandle(src.mRegionHandle),
-	mPhaseStats(src.mPhaseStats),
-	mAvatarRezStates(src.mAvatarRezStates)
+:	mRegionHandle(src.mRegionHandle)
 {
 	mRegionRecordings = src.mRegionRecordings;
 
 	mCurRecording = &mRegionRecordings[mRegionHandle];
-
+	
 	// assume this is being passed to another thread, so make sure we have unique copies of recording data
 	for (PerRegionRecordingContainer::iterator it = mRegionRecordings.begin(), end_it = mRegionRecordings.end();
 		it != end_it;
@@ -315,14 +313,7 @@
 	}
 }
 
-<<<<<<< HEAD
-
-LLViewerAssetStats::LLViewerAssetStats(const LLViewerAssetStats & src)
-	: mRegionHandle(src.mRegionHandle),
-	  mResetTimestamp(src.mResetTimestamp)
-=======
 void LLViewerAssetStats::handleReset()
->>>>>>> a74b5dfa
 {
 	reset();
 }
@@ -361,14 +352,6 @@
 	mRegionHandle = region_handle;
 }
 
-void LLViewerAssetStats::recordAvatarStats()
-{
-	LLVOAvatar::getNearbyRezzedStats(mAvatarRezStates);
-	mPhaseStats.clear();
-	mPhaseStats["cloud"] = LLViewerStats::PhaseMap::getPhaseStats("cloud");
-	mPhaseStats["cloud-or-gray"] = LLViewerStats::PhaseMap::getPhaseStats("cloud-or-gray");
-}
-
 void LLViewerAssetStats::updateStats()
 {
 	if (mCurRecording && mCurRecording->isStarted())
@@ -380,9 +363,9 @@
 void LLViewerAssetStats::getStats(AssetStats& stats, bool compact_output)
 {
 	using namespace LLViewerAssetStatsFF;
-	
+
 	stats.regions.setProvided();
-	
+
 	for (PerRegionRecordingContainer::iterator it = mRegionRecordings.begin(), end_it = mRegionRecordings.end();
 		it != end_it;
 		++it)
@@ -426,13 +409,6 @@
 										.resp_mean(rec.getMean(*sResponse[EVACTextureNonTempHTTPGet]).value());
 		}
 
-<<<<<<< HEAD
-LLSD
-LLViewerAssetStats::asLLSD(bool compact_output)
-{
-	// Top-level tags
-	static const LLSD::String tags[EVACCount] = 
-=======
 		if (!compact_output
 			|| rec.getSum(*sEnqueued[EVACTextureNonTempUDPGet]) 
 			|| rec.getSum(*sDequeued[EVACTextureNonTempUDPGet])
@@ -450,7 +426,6 @@
 			|| rec.getSum(*sEnqueued[EVACWearableUDPGet]) 
 			|| rec.getSum(*sDequeued[EVACWearableUDPGet])
 			|| rec.getSum(*sResponse[EVACWearableUDPGet]).value())
->>>>>>> a74b5dfa
 		{
 			r.get_wearable_udp	.enqueued((S32)rec.getSum(*sEnqueued[EVACWearableUDPGet]))
 								.dequeued((S32)rec.getSum(*sDequeued[EVACWearableUDPGet]))
@@ -460,24 +435,6 @@
 								.resp_mean(rec.getMean(*sResponse[EVACWearableUDPGet]).value());
 		}
 
-<<<<<<< HEAD
-	// Stats Group Sub-tags.
-	static const LLSD::String enq_tag("enqueued");
-	static const LLSD::String deq_tag("dequeued");
-	static const LLSD::String rcnt_tag("resp_count");
-	static const LLSD::String rmin_tag("resp_min");
-	static const LLSD::String rmax_tag("resp_max");
-	static const LLSD::String rmean_tag("resp_mean");
-
-	// MMM Group Sub-tags.
-	static const LLSD::String cnt_tag("count");
-	static const LLSD::String min_tag("min");
-	static const LLSD::String max_tag("max");
-	static const LLSD::String mean_tag("mean");
-
-	const duration_t now = LLViewerAssetStatsFF::get_timestamp();
-	mCurRegionStats->accumulateTime(now);
-=======
 		if (!compact_output
 			|| rec.getSum(*sEnqueued[EVACSoundUDPGet]) 
 			|| rec.getSum(*sDequeued[EVACSoundUDPGet])
@@ -490,7 +447,6 @@
 							.resp_max(rec.getMax(*sResponse[EVACSoundUDPGet]).value())
 							.resp_mean(rec.getMean(*sResponse[EVACSoundUDPGet]).value());
 		}
->>>>>>> a74b5dfa
 
 		if (!compact_output
 			|| rec.getSum(*sEnqueued[EVACGestureUDPGet]) 
@@ -533,26 +489,7 @@
 		r.duration(LLUnit<LLUnits::Microseconds, F64>(rec.getDuration()).value());
 	}
 
-<<<<<<< HEAD
-	LLSD ret = LLSD::emptyMap();
-	ret["regions"] = regions;
-	ret["duration"] = LLSD::Real((now - mResetTimestamp) * 1.0e-6);
-	
-	return ret;
-=======
 	stats.duration(mCurRecording ? LLUnit<LLUnits::Microseconds, F64>(mCurRecording->getDuration()).value() : 0.0);
-	stats.avatar.setProvided(true);
-
-	for (S32 rez_stat=0; rez_stat < mAvatarRezStates.size(); ++rez_stat)
-	{
-		stats.avatar.nearby	.cloud(mAvatarRezStates[0])
-							.gray(mAvatarRezStates[1])
-							.textured(mAvatarRezStates[2]);
-	}
-
-	stats.avatar.phase_stats	.cloud(mPhaseStats["cloud"].asLLSD())
-								.cloud_or_gray(mPhaseStats["cloud-or-gray"].asLLSD());
->>>>>>> a74b5dfa
 }
 
 LLSD LLViewerAssetStats::asLLSD(bool compact_output)
@@ -586,52 +523,12 @@
 
 void record_enqueue(LLViewerAssetType::EType at, bool with_http, bool is_temp)
 {
-<<<<<<< HEAD
-	if (! gViewerAssetStatsMain)
-		return;
-
-	gViewerAssetStatsMain->recordGetEnqueued(at, with_http, is_temp);
-}
-
-void
-record_dequeue_main(LLViewerAssetType::EType at, bool with_http, bool is_temp)
-{
-	if (! gViewerAssetStatsMain)
-		return;
-
-	gViewerAssetStatsMain->recordGetDequeued(at, with_http, is_temp);
-}
-
-void
-record_response_main(LLViewerAssetType::EType at, bool with_http, bool is_temp, LLViewerAssetStats::duration_t duration)
-{
-	if (! gViewerAssetStatsMain)
-		return;
-
-	gViewerAssetStatsMain->recordGetServiced(at, with_http, is_temp, duration);
-}
-
-void
-record_fps_main(F32 fps)
-{
-	if (! gViewerAssetStatsMain)
-		return;
-
-	gViewerAssetStatsMain->recordFPS(fps);
-}
-
-// 'thread1' - should be for TextureFetch thread
-
-void
-set_region_thread1(LLViewerAssetStats::region_handle_t region_handle)
-=======
 	const EViewerAssetCategories eac(asset_type_to_category(at, with_http, is_temp));
 
 	add(*sEnqueued[int(eac)], 1);
 }
 
 void record_dequeue(LLViewerAssetType::EType at, bool with_http, bool is_temp)
->>>>>>> a74b5dfa
 {
 	const EViewerAssetCategories eac(asset_type_to_category(at, with_http, is_temp));
 
@@ -643,14 +540,6 @@
 	const EViewerAssetCategories eac(asset_type_to_category(at, with_http, is_temp));
 
 	record(*sResponse[int(eac)], LLTrace::Microseconds(duration));
-}
-
-void record_avatar_stats()
-{
-	if (! gViewerAssetStats)
-		return;
-
-	gViewerAssetStats->recordAvatarStats();
 }
 
 void init()
@@ -704,23 +593,9 @@
 	duration("duration")
 {}
 
-LLViewerAssetStats::AvatarRezState::AvatarRezState() 
-:	cloud("cloud"),
-	gray("gray"),
-	textured("textured")
-{}
-
-LLViewerAssetStats::AvatarInfo::AvatarInfo() 
-:	nearby("nearby"),
-	phase_stats("phase_stats")
-{
-
-}
-
 LLViewerAssetStats::AssetStats::AssetStats() 
 :	regions("regions"),
 	duration("duration"),
-	avatar("avatar"),
 	session_id("session_id"),
 	agent_id("agent_id"),
 	message("message"),
