--- conflicted
+++ resolved
@@ -2138,12 +2138,7 @@
 	result["timers"]["ruth"] = mRuthTimer.getElapsedTimeF32();
 	result["timers"]["invisible"] = mInvisibleTimer.getElapsedTimeF32();
 	result["timers"]["fully_loaded"] = mFullyLoadedTimer.getElapsedTimeF32();
-<<<<<<< HEAD
 	result["startup"] = LLStartUp::getPhases().dumpPhases();
-=======
-	result["phases"] = getPhases().asLLSD();
-	result["startup"] = LLStartUp::getPhases().asLLSD();
->>>>>>> 2cdfb170
 	
 	return result;
 }
@@ -2225,7 +2220,7 @@
 	{
 		LLCurlRequest::headers_t headers;
 		LLHTTPClient::post(caps_url,
-						   msg,
+							msg,
 						   new ViewerAppearanceChangeMetricsResponder(report_sequence,
 																	  report_sequence,
 																	  reporting_started));
