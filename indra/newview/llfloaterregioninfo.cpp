--- conflicted
+++ resolved
@@ -762,12 +762,7 @@
 	/*virtual*/
 	void httpFailure()
 	{
-<<<<<<< HEAD
-		llwarns << "error requesting mesh_rez_enabled " << dumpResponse() << llendl;
-=======
-		LL_WARNS() << "ConsoleRequestResponder error requesting mesh_rez_enabled [status:"
-				<< status << "]: " << content << LL_ENDL;
->>>>>>> d0ef02c2
+		LL_WARNS() << "error requesting mesh_rez_enabled " << dumpResponse() << LL_ENDL;
 	}
 };
 
@@ -780,12 +775,7 @@
 	/* virtual */
 	void httpFailure()
 	{
-<<<<<<< HEAD
-		llwarns << "error updating mesh enabled region setting " << dumpResponse() << llendl;
-=======
-		LL_WARNS() << "ConsoleRequestResponder error updating mesh enabled region setting [status:"
-				<< status << "]: " << content << LL_ENDL;
->>>>>>> d0ef02c2
+		LL_WARNS() << "error updating mesh enabled region setting " << dumpResponse() << LL_ENDL;
 	}
 };
 
@@ -2266,12 +2256,7 @@
 	// if we get an error response
 	virtual void httpFailure()
 	{
-<<<<<<< HEAD
 		LL_WARNS("Windlight") << dumpResponse() << LL_ENDL;
-=======
-		LL_INFOS() << "LLEstateChangeInfoResponder::error [status:"
-			<< status << "]: " << content << LL_ENDL;
->>>>>>> d0ef02c2
 	}
 private:
 	LLHandle<LLPanel> mpPanel;
