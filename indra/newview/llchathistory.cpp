/** 
 * @file llchathistory.cpp
 * @brief LLTextEditor base class
 *
 * $LicenseInfo:firstyear=2001&license=viewergpl$
 * 
 * Copyright (c) 2001-2009, Linden Research, Inc.
 * 
 * Second Life Viewer Source Code
 * The source code in this file ("Source Code") is provided by Linden Lab
 * to you under the terms of the GNU General Public License, version 2.0
 * ("GPL"), unless you have obtained a separate licensing agreement
 * ("Other License"), formally executed by you and Linden Lab.  Terms of
 * the GPL can be found in doc/GPL-license.txt in this distribution, or
 * online at http://secondlifegrid.net/programs/open_source/licensing/gplv2
 * 
 * There are special exceptions to the terms and conditions of the GPL as
 * it is applied to this Source Code. View the full text of the exception
 * in the file doc/FLOSS-exception.txt in this software distribution, or
 * online at
 * http://secondlifegrid.net/programs/open_source/licensing/flossexception
 * 
 * By copying, modifying or distributing this software, you acknowledge
 * that you have read and understood your obligations described above,
 * and agree to abide by those obligations.
 * 
 * ALL LINDEN LAB SOURCE CODE IS PROVIDED "AS IS." LINDEN LAB MAKES NO
 * WARRANTIES, EXPRESS, IMPLIED OR OTHERWISE, REGARDING ITS ACCURACY,
 * COMPLETENESS OR PERFORMANCE.
 * $/LicenseInfo$
 */

#include "llviewerprecompiledheaders.h"
#include "llchathistory.h"
#include "llpanel.h"
#include "lltextbox.h"
#include "lluictrlfactory.h"
#include "llscrollcontainer.h"
#include "llavatariconctrl.h"

#include "llimview.h"
#include "llcallingcard.h" //for LLAvatarTracker
#include "llagentdata.h"
#include "llavataractions.h"
#include "lltrans.h"
#include "llfloaterreg.h"
#include "llmutelist.h"

static LLDefaultChildRegistry::Register<LLChatHistory> r("chat_history");

std::string formatCurrentTime()
{
	time_t utc_time;
	utc_time = time_corrected();
	std::string timeStr ="["+ LLTrans::getString("TimeHour")+"]:["
		+LLTrans::getString("TimeMin")+"] ";

	LLSD substitution;

	substitution["datetime"] = (S32) utc_time;
	LLStringUtil::format (timeStr, substitution);

	return timeStr;
}

class LLChatHistoryHeader: public LLPanel
{
public:
	static LLChatHistoryHeader* createInstance(const std::string& file_name)
	{
		LLChatHistoryHeader* pInstance = new LLChatHistoryHeader;
		LLUICtrlFactory::getInstance()->buildPanel(pInstance, file_name);	
		return pInstance;
	}

	BOOL handleMouseUp(S32 x, S32 y, MASK mask)
	{
		return LLPanel::handleMouseUp(x,y,mask);
	}

	void onObjectIconContextMenuItemClicked(const LLSD& userdata)
	{
		std::string level = userdata.asString();

		if (level == "profile")
		{
		}
		else if (level == "block")
		{
			LLMuteList::getInstance()->add(LLMute(getAvatarId(), mFrom, LLMute::OBJECT));
		}
	}

	void onAvatarIconContextMenuItemClicked(const LLSD& userdata)
	{
		std::string level = userdata.asString();

		if (level == "profile")
		{
			LLAvatarActions::showProfile(getAvatarId());
		}
		else if (level == "im")
		{
			LLAvatarActions::startIM(getAvatarId());
		}
		else if (level == "add")
		{
			std::string name;
			name.assign(getFirstName());
			name.append(" ");
			name.append(getLastName());

			LLAvatarActions::requestFriendshipDialog(getAvatarId(), name);
		}
		else if (level == "remove")
		{
			LLAvatarActions::removeFriendDialog(getAvatarId());
		}
	}

	BOOL postBuild()
	{
		LLUICtrl::CommitCallbackRegistry::ScopedRegistrar registrar;

		registrar.add("AvatarIcon.Action", boost::bind(&LLChatHistoryHeader::onAvatarIconContextMenuItemClicked, this, _2));
		registrar.add("ObjectIcon.Action", boost::bind(&LLChatHistoryHeader::onObjectIconContextMenuItemClicked, this, _2));

		LLMenuGL* menu = LLUICtrlFactory::getInstance()->createFromFile<LLMenuGL>("menu_avatar_icon.xml", gMenuHolder, LLViewerMenuHolderGL::child_registry_t::instance());
		mPopupMenuHandleAvatar = menu->getHandle();

		menu = LLUICtrlFactory::getInstance()->createFromFile<LLMenuGL>("menu_object_icon.xml", gMenuHolder, LLViewerMenuHolderGL::child_registry_t::instance());
		mPopupMenuHandleObject = menu->getHandle();

		setMouseDownCallback(boost::bind(&LLChatHistoryHeader::onHeaderPanelClick, this, _2, _3, _4));

		return LLPanel::postBuild();
	}

	bool pointInChild(const std::string& name,S32 x,S32 y)
	{
		LLUICtrl* child = findChild<LLUICtrl>(name);
		if(!child)
			return false;
		
		LLView* parent = child->getParent();
		if(parent!=this)
		{
			x-=parent->getRect().mLeft;
			y-=parent->getRect().mBottom;
		}

		S32 local_x = x - child->getRect().mLeft ;
		S32 local_y = y - child->getRect().mBottom ;
		return 	child->pointInView(local_x, local_y);
	}

	BOOL handleRightMouseDown(S32 x, S32 y, MASK mask)
	{
		if(pointInChild("avatar_icon",x,y) || pointInChild("user_name",x,y))
		{
			showContextMenu(x,y);
			return TRUE;
		}

		return LLPanel::handleRightMouseDown(x,y,mask);
	}

	void onHeaderPanelClick(S32 x, S32 y, MASK mask)
	{
		LLFloaterReg::showInstance("inspect_avatar", LLSD().insert("avatar_id", mAvatarID));
	}

	const LLUUID&		getAvatarId () const { return mAvatarID;}
	const std::string&	getFirstName() const { return mFirstName; }
	const std::string&	getLastName	() const { return mLastName; }

	void setup(const LLChat& chat,const LLStyle::Params& style_params) 
	{
		mAvatarID = chat.mFromID;
		mSourceType = chat.mSourceType;
		gCacheName->get(mAvatarID, FALSE, boost::bind(&LLChatHistoryHeader::nameUpdatedCallback, this, _1, _2, _3, _4));
		if(chat.mFromID.isNull())
		{
			mSourceType = CHAT_SOURCE_SYSTEM;
		}

		LLTextBox* userName = getChild<LLTextBox>("user_name");

		LLUIColor color = style_params.color;
		userName->setReadOnlyColor(color);
		userName->setColor(color);
		
		if(!chat.mFromName.empty())
		{
			userName->setValue(chat.mFromName);
			mFrom = chat.mFromName;
		}
		else
		{
			std::string SL = LLTrans::getString("SECOND_LIFE");
			userName->setValue(SL);
		}

		
		LLTextBox* timeBox = getChild<LLTextBox>("time_box");
		timeBox->setValue(formatCurrentTime());

		LLAvatarIconCtrl* icon = getChild<LLAvatarIconCtrl>("avatar_icon");

		if(mSourceType != CHAT_SOURCE_AGENT)
			icon->setDrawTooltip(false);

		if(!chat.mFromID.isNull())
		{
			icon->setValue(chat.mFromID);
		}

	} 

	void nameUpdatedCallback(const LLUUID& id,const std::string& first,const std::string& last,BOOL is_group)
	{
		if (id != mAvatarID)
			return;
		mFirstName = first;
		mLastName = last;
	}
protected:
	void showContextMenu(S32 x,S32 y)
	{
		if(mSourceType == CHAT_SOURCE_SYSTEM)
			showSystemContextMenu(x,y);
		if(mSourceType == CHAT_SOURCE_AGENT)
			showAvatarContextMenu(x,y);
		if(mSourceType == CHAT_SOURCE_OBJECT)
			showObjectContextMenu(x,y);
	}

	void showSystemContextMenu(S32 x,S32 y)
	{
	}
	
	void showObjectContextMenu(S32 x,S32 y)
	{
		LLMenuGL* menu = (LLMenuGL*)mPopupMenuHandleObject.get();
		if(menu)
			LLMenuGL::showPopup(this, menu, x, y);
	}
	
	void showAvatarContextMenu(S32 x,S32 y)
	{
		LLMenuGL* menu = (LLMenuGL*)mPopupMenuHandleAvatar.get();

		if(menu)
		{
			bool is_friend = LLAvatarTracker::instance().getBuddyInfo(mAvatarID) != NULL;
			
			menu->setItemEnabled("Add Friend", !is_friend);
			menu->setItemEnabled("Remove Friend", is_friend);

			if(gAgentID == mAvatarID)
			{
				menu->setItemEnabled("Add Friend", false);
				menu->setItemEnabled("Send IM", false);
				menu->setItemEnabled("Remove Friend", false);
			}

			menu->buildDrawLabels();
			menu->updateParent(LLMenuGL::sMenuContainer);
			LLMenuGL::showPopup(this, menu, x, y);
		}
	}

	

protected:
	LLHandle<LLView>	mPopupMenuHandleAvatar;
	LLHandle<LLView>	mPopupMenuHandleObject;

	LLUUID			    mAvatarID;
	EChatSourceType		mSourceType;
	std::string			mFirstName;
	std::string			mLastName;
	std::string			mFrom;

};


LLChatHistory::LLChatHistory(const LLChatHistory::Params& p)
: LLTextEditor(p),
mMessageHeaderFilename(p.message_header),
mMessageSeparatorFilename(p.message_separator),
mLeftTextPad(p.left_text_pad),
mRightTextPad(p.right_text_pad),
mLeftWidgetPad(p.left_widget_pad),
mRightWidgetPad(p.right_widget_pad),
mTopSeparatorPad(p.top_separator_pad),
mBottomSeparatorPad(p.bottom_separator_pad),
mTopHeaderPad(p.top_header_pad),
mBottomHeaderPad(p.bottom_header_pad)
{
}

LLChatHistory::~LLChatHistory()
{
	this->clear();
}

/*void LLChatHistory::updateTextRect()
{
	static LLUICachedControl<S32> texteditor_border ("UITextEditorBorder", 0);

	LLRect old_text_rect = mTextRect;
	mTextRect = mScroller->getContentWindowRect();
	mTextRect.stretch(-texteditor_border);
	mTextRect.mLeft += mLeftTextPad;
	mTextRect.mRight -= mRightTextPad;
	if (mTextRect != old_text_rect)
	{
		needsReflow();
	}
}*/

LLView* LLChatHistory::getSeparator()
{
	LLPanel* separator = LLUICtrlFactory::getInstance()->createFromFile<LLPanel>(mMessageSeparatorFilename, NULL, LLPanel::child_registry_t::instance());
	return separator;
}

LLView* LLChatHistory::getHeader(const LLChat& chat,const LLStyle::Params& style_params)
{
	LLChatHistoryHeader* header = LLChatHistoryHeader::createInstance(mMessageHeaderFilename);
	header->setup(chat,style_params);
	return header;
}

void LLChatHistory::appendWidgetMessage(const LLChat& chat)
{
	LLView* view = NULL;
	std::string view_text = "\n[" + formatCurrentTime() + "] " + chat.mFromName + ": ";

	LLInlineViewSegment::Params p;
	p.force_newline = true;
	p.left_pad = mLeftWidgetPad;
	p.right_pad = mRightWidgetPad;

	if (mLastFromName == chat.mFromName)
	{
		view = getSeparator();
		p.top_pad = mTopSeparatorPad;
		p.bottom_pad = mBottomSeparatorPad;
	}
	else
	{
		view = getHeader(chat,style_params);
		if (getText().size() == 0)
			p.top_pad = 0;
		else
			p.top_pad = mTopHeaderPad;
		p.bottom_pad = mBottomHeaderPad;
	}
	p.view = view;

	//Prepare the rect for the view
	LLRect target_rect = getDocumentView()->getRect();
	// squeeze down the widget by subtracting padding off left and right
	target_rect.mLeft += mLeftWidgetPad + mHPad;
	target_rect.mRight -= mRightWidgetPad;
	view->reshape(target_rect.getWidth(), view->getRect().getHeight());
	view->setOrigin(target_rect.mLeft, view->getRect().mBottom);

	appendWidget(p, view_text, false);

	//Append the text message
<<<<<<< HEAD
	appendText(chat.mText, FALSE, style_params);
=======
	
	LLColor4 txt_color = LLUIColorTable::instance().getColor("White");
	LLViewerChat::getChatColor(chat,txt_color);
	LLFontGL* fontp = LLViewerChat::getChatFont();
	
	std::string message = chat.mText + '\n';
	
	LLStyle::Params style_params;
	style_params.color(txt_color);
	style_params.font(fontp);
	
	appendText(message, FALSE, style_params);
>>>>>>> 11fc2da6

	mLastFromName = chat.mFromName;
	blockUndo();
}<|MERGE_RESOLUTION|>--- conflicted
+++ resolved
@@ -371,10 +371,7 @@
 	appendWidget(p, view_text, false);
 
 	//Append the text message
-<<<<<<< HEAD
-	appendText(chat.mText, FALSE, style_params);
-=======
-	
+
 	LLColor4 txt_color = LLUIColorTable::instance().getColor("White");
 	LLViewerChat::getChatColor(chat,txt_color);
 	LLFontGL* fontp = LLViewerChat::getChatFont();
@@ -386,7 +383,6 @@
 	style_params.font(fontp);
 	
 	appendText(message, FALSE, style_params);
->>>>>>> 11fc2da6
 
 	mLastFromName = chat.mFromName;
 	blockUndo();
