/** 
 * @file LLNearbyChat.cpp
 * @brief Nearby chat history scrolling panel implementation
 *
 * $LicenseInfo:firstyear=2009&license=viewergpl$
 * 
 * Copyright (c) 2009, Linden Research, Inc.
 * 
 * Second Life Viewer Source Code
 * The source code in this file ("Source Code") is provided by Linden Lab
 * to you under the terms of the GNU General Public License, version 2.0
 * ("GPL"), unless you have obtained a separate licensing agreement
 * ("Other License"), formally executed by you and Linden Lab.  Terms of
 * the GPL can be found in doc/GPL-license.txt in this distribution, or
 * online at http://secondlifegrid.net/programs/open_source/licensing/gplv2
 * 
 * There are special exceptions to the terms and conditions of the GPL as
 * it is applied to this Source Code. View the full text of the exception
 * in the file doc/FLOSS-exception.txt in this software distribution, or
 * online at
 * http://secondlifegrid.net/programs/open_source/licensing/flossexception
 * 
 * By copying, modifying or distributing this software, you acknowledge
 * that you have read and understood your obligations described above,
 * and agree to abide by those obligations.
 * 
 * ALL LINDEN LAB SOURCE CODE IS PROVIDED "AS IS." LINDEN LAB MAKES NO
 * WARRANTIES, EXPRESS, IMPLIED OR OTHERWISE, REGARDING ITS ACCURACY,
 * COMPLETENESS OR PERFORMANCE.
 * $/LicenseInfo$
 */

#include "llviewerprecompiledheaders.h"

#include "llnearbychat.h"
#include "llviewercontrol.h"
#include "llviewerwindow.h"
#include "llrootview.h"
//#include "llchatitemscontainerctrl.h"
#include "lliconctrl.h"
#include "llsidetray.h"
#include "llfocusmgr.h"
#include "llresizebar.h"
#include "llresizehandle.h"
#include "llmenugl.h"
#include "llviewermenu.h"//for gMenuHolder

#include "llnearbychathandler.h"
#include "llchannelmanager.h"

#include "llagent.h" 			// gAgent
#include "llfloaterscriptdebug.h"
#include "llchathistory.h"
#include "llstylemap.h"

#include "lldraghandle.h"
#include "lltrans.h"
#include "llbottomtray.h"
#include "llnearbychatbar.h"

static const S32 RESIZE_BAR_THICKNESS = 3;

LLNearbyChat::LLNearbyChat(const LLSD& key) 
	: LLDockableFloater(NULL, false, key)
	,mChatHistory(NULL)
{
	
}

LLNearbyChat::~LLNearbyChat()
{
}

BOOL LLNearbyChat::postBuild()
{
	//menu
	LLUICtrl::CommitCallbackRegistry::ScopedRegistrar registrar;
	LLUICtrl::EnableCallbackRegistry::ScopedRegistrar enable_registrar;

	enable_registrar.add("NearbyChat.Check", boost::bind(&LLNearbyChat::onNearbyChatCheckContextMenuItem, this, _2));
	registrar.add("NearbyChat.Action", boost::bind(&LLNearbyChat::onNearbyChatContextMenuItemClicked, this, _2));

	
	LLMenuGL* menu = LLUICtrlFactory::getInstance()->createFromFile<LLMenuGL>("menu_nearby_chat.xml", gMenuHolder, LLViewerMenuHolderGL::child_registry_t::instance());
	if(menu)
		mPopupMenuHandle = menu->getHandle();

	gSavedSettings.declareS32("nearbychat_showicons_and_names",2,"NearByChat header settings",true);

	mChatHistory = getChild<LLChatHistory>("chat_history");

	if(!LLDockableFloater::postBuild())
		return false;

	if (getDockControl() == NULL)
	{
		setDockControl(new LLDockControl(
			LLBottomTray::getInstance()->getNearbyChatBar(), this,
			getDockTongue(), LLDockControl::TOP, boost::bind(&LLNearbyChat::getAllowedRect, this, _1)));
	}

	return true;
}


void    LLNearbyChat::applySavedVariables()
{
	if (mRectControl.size() > 1)
	{
		const LLRect& rect = LLUI::sSettingGroups["floater"]->getRect(mRectControl);
		if(!rect.isEmpty() && rect.isValid())
		{
			reshape(rect.getWidth(), rect.getHeight());
			setRect(rect);
		}
	}


	if(!LLUI::sSettingGroups["floater"]->controlExists(mDocStateControl))
	{
		setDocked(true);
	}
	else
	{
		if (mDocStateControl.size() > 1)
		{
			bool dockState = LLUI::sSettingGroups["floater"]->getBOOL(mDocStateControl);
			setDocked(dockState);
		}
	}
}

void	LLNearbyChat::addMessage(const LLChat& chat)
{
	if (chat.mChatType == CHAT_TYPE_DEBUG_MSG)
	{
		if(gSavedSettings.getBOOL("ShowScriptErrors") == FALSE)
			return;
		if (gSavedSettings.getS32("ShowScriptErrorsLocation")== 1)// show error in window //("ScriptErrorsAsChat"))
		{

			LLColor4 txt_color;

			LLViewerChat::getChatColor(chat,txt_color);
			
			LLFloaterScriptDebug::addScriptLine(chat.mText,
												chat.mFromName, 
												txt_color, 
												chat.mFromID);
			return;
		}
	}
	
	if (!chat.mMuted)
	{
		std::string message = chat.mText;
		std::string prefix = message.substr(0, 4);
		
		if (chat.mChatStyle == CHAT_STYLE_IRC)
		{
			LLColor4 txt_color = LLUIColorTable::instance().getColor("White");
			LLViewerChat::getChatColor(chat,txt_color);
			LLFontGL* fontp = LLViewerChat::getChatFont();
			std::string font_name = LLFontGL::nameFromFont(fontp);
			std::string font_size = LLFontGL::sizeFromFont(fontp);
			LLStyle::Params append_style_params;
			append_style_params.color(txt_color);
			append_style_params.readonly_color(txt_color);
			append_style_params.font.name(font_name);
			append_style_params.font.size(font_size);
			if (chat.mFromName.size() > 0)
			{
				append_style_params.font.style = "ITALIC";
				LLChat add_chat=chat;
				add_chat.mText = chat.mFromName + " ";
				mChatHistory->appendWidgetMessage(add_chat, append_style_params);
			}
			
			message = message.substr(3);
			append_style_params.font.style = "UNDERLINE";
			mChatHistory->appendText(message, FALSE, append_style_params);
		}
		else
		{
			mChatHistory->appendWidgetMessage(chat);
		}
	}
}

void LLNearbyChat::onNearbySpeakers()
{
	LLSD param;
	param["people_panel_tab_name"] = "nearby_panel";
	LLSideTray::getInstance()->showPanel("panel_people",param);
}


void	LLNearbyChat::onNearbyChatContextMenuItemClicked(const LLSD& userdata)
{
}
bool	LLNearbyChat::onNearbyChatCheckContextMenuItem(const LLSD& userdata)
{
	std::string str = userdata.asString();
	if(str == "nearby_people")
		onNearbySpeakers();	
	return false;
}

void	LLNearbyChat::onOpen(const LLSD& key )
{
	LLNotificationsUI::LLScreenChannelBase* chat_channel = LLNotificationsUI::LLChannelManager::getInstance()->findChannelByID(LLUUID(gSavedSettings.getString("NearByChatChannelUUID")));
	if(chat_channel)
	{
		chat_channel->removeToastsFromChannel();
	}
}

void LLNearbyChat::setRect	(const LLRect &rect)
{
	LLDockableFloater::setRect(rect);
}

void LLNearbyChat::getAllowedRect(LLRect& rect)
{
<<<<<<< HEAD
	rect = gViewerWindow->getWorldViewRectRaw();
}
=======
	rect = gViewerWindow->getWorldViewRectScaled();
}
void LLNearbyChat::setMinimized	(BOOL minimize)
{
	if(minimize && !isDocked())
	{
		setVisible(FALSE);
	}
	LLDockableFloater::setMinimized(minimize);
}
>>>>>>> acc53aa2
<|MERGE_RESOLUTION|>--- conflicted
+++ resolved
@@ -222,18 +222,5 @@
 
 void LLNearbyChat::getAllowedRect(LLRect& rect)
 {
-<<<<<<< HEAD
-	rect = gViewerWindow->getWorldViewRectRaw();
-}
-=======
 	rect = gViewerWindow->getWorldViewRectScaled();
-}
-void LLNearbyChat::setMinimized	(BOOL minimize)
-{
-	if(minimize && !isDocked())
-	{
-		setVisible(FALSE);
-	}
-	LLDockableFloater::setMinimized(minimize);
-}
->>>>>>> acc53aa2
+}