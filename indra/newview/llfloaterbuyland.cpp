/** 
 * @file llfloaterbuyland.cpp
 * @brief LLFloaterBuyLand class implementation
 *
 * $LicenseInfo:firstyear=2005&license=viewerlgpl$
 * Second Life Viewer Source Code
 * Copyright (C) 2010, Linden Research, Inc.
 * 
 * This library is free software; you can redistribute it and/or
 * modify it under the terms of the GNU Lesser General Public
 * License as published by the Free Software Foundation;
 * version 2.1 of the License only.
 * 
 * This library is distributed in the hope that it will be useful,
 * but WITHOUT ANY WARRANTY; without even the implied warranty of
 * MERCHANTABILITY or FITNESS FOR A PARTICULAR PURPOSE.  See the GNU
 * Lesser General Public License for more details.
 * 
 * You should have received a copy of the GNU Lesser General Public
 * License along with this library; if not, write to the Free Software
 * Foundation, Inc., 51 Franklin Street, Fifth Floor, Boston, MA  02110-1301  USA
 * 
 * Linden Research, Inc., 945 Battery Street, San Francisco, CA  94111  USA
 * $/LicenseInfo$
 */

#include "llviewerprecompiledheaders.h"

#include "llfloaterbuyland.h"

// viewer includes
#include "llagent.h"
#include "llbutton.h"
#include "llcachename.h"
#include "llcheckboxctrl.h"
#include "llcombobox.h"
#include "llconfirmationmanager.h"
#include "llcurrencyuimanager.h"
#include "llfloater.h"
#include "llfloaterreg.h"
#include "llfloatertools.h"
#include "llframetimer.h"
#include "lliconctrl.h"
#include "lllineeditor.h"
#include "llnotificationsutil.h"
#include "llparcel.h"
#include "llslurl.h"
#include "llstatusbar.h"
#include "lltextbox.h"
#include "lltexturectrl.h"
#include "lltrans.h"
#include "llviewchildren.h"
#include "llviewercontrol.h"
#include "lluictrlfactory.h"
#include "llviewerparcelmgr.h"
#include "llviewerregion.h"
#include "llviewertexteditor.h"
#include "llviewerwindow.h"
#include "llweb.h"
#include "llwindow.h"
#include "llworld.h"
#include "llxmlrpctransaction.h"
#include "llviewernetwork.h"
#include "roles_constants.h"

// NOTE: This is duplicated in lldatamoney.cpp ...
const F32 GROUP_LAND_BONUS_FACTOR = 1.1f;
const F64 CURRENCY_ESTIMATE_FREQUENCY = 0.5;
	// how long of a pause in typing a currency buy amount before an
	// estimate is fetched from the server

class LLFloaterBuyLandUI
:	public LLFloater
{
public:
	LLFloaterBuyLandUI(const LLSD& key);
	virtual ~LLFloaterBuyLandUI();
	
	/*virtual*/ void onClose(bool app_quitting);

	// Left padding for maturity rating icon.
	static const S32 ICON_PAD = 2;

private:
	class SelectionObserver : public LLParcelObserver
	{
	public:
		SelectionObserver(LLFloaterBuyLandUI* floater) : mFloater(floater) {}
		virtual void changed();
	private:
		LLFloaterBuyLandUI* mFloater;
	};
	
private:
	SelectionObserver mParcelSelectionObserver;
	LLViewerRegion*	mRegion;
	LLParcelSelectionHandle mParcel;
	bool			mIsClaim;
	bool			mIsForGroup;

	bool			mCanBuy;
	bool			mCannotBuyIsError;
	std::string		mCannotBuyReason;
	std::string		mCannotBuyURI;
	
	bool			mBought;
	
	// information about the agent
	S32				mAgentCommittedTier;
	S32				mAgentCashBalance;
	bool			mAgentHasNeverOwnedLand;
	
	// information about the parcel
	bool			mParcelValid;
	bool			mParcelIsForSale;
	bool			mParcelIsGroupLand;
	S32				mParcelGroupContribution;
	S32				mParcelPrice;
	S32				mParcelActualArea;
	S32				mParcelBillableArea;
	S32				mParcelSupportedObjects;
	bool			mParcelSoldWithObjects;
	std::string		mParcelLocation;
	LLUUID			mParcelSnapshot;
	std::string		mParcelSellerName;
	
	// user's choices
	S32				mUserPlanChoice;
	
	// from website
	bool			mSiteValid;
	bool			mSiteMembershipUpgrade;
	std::string		mSiteMembershipAction;
	std::vector<std::string>
					mSiteMembershipPlanIDs;
	std::vector<std::string>
					mSiteMembershipPlanNames;
	bool			mSiteLandUseUpgrade;
	std::string		mSiteLandUseAction;
	std::string		mSiteConfirm;
	
	// values in current Preflight transaction... used to avoid extra
	// preflights when the parcel manager goes update crazy
	S32				mPreflightAskBillableArea;
	S32				mPreflightAskCurrencyBuy;

	LLViewChildren		mChildren;
	LLCurrencyUIManager	mCurrency;
	
	enum TransactionType
	{
		TransactionPreflight,
		TransactionCurrency,
		TransactionBuy
	};
	LLXMLRPCTransaction* mTransaction;
	TransactionType		 mTransactionType;
	
	LLViewerParcelMgr::ParcelBuyInfo*	mParcelBuyInfo;
	
public:
	void setForGroup(bool is_for_group);
	void setParcel(LLViewerRegion* region, LLParcelSelectionHandle parcel);
		
	void updateAgentInfo();
	void updateParcelInfo();
	void updateCovenantInfo();
	static void onChangeAgreeCovenant(LLUICtrl* ctrl, void* user_data);
	void updateFloaterCovenantText(const std::string& string, const LLUUID &asset_id);
	void updateFloaterEstateName(const std::string& name);
	void updateFloaterLastModified(const std::string& text);
	void updateFloaterEstateOwnerName(const std::string& name);
	void updateWebSiteInfo();
	void finishWebSiteInfo();
	
	void runWebSitePrep(const std::string& password);
	void finishWebSitePrep();
	void sendBuyLand();

	void updateNames();
	// Name cache callback
	void updateGroupName(const LLUUID& id,
						 const std::string& name,
						 bool is_group);
	
	void refreshUI();
	
	void startTransaction(TransactionType type, const LLXMLRPCValue& params);
	bool checkTransaction();
	
	void tellUserError(const std::string& message, const std::string& uri);

	virtual BOOL postBuild();
	
	void startBuyPreConfirm();
	void startBuyPostConfirm(const std::string& password);

	void onClickBuy();
	void onClickCancel();
	 void onClickErrorWeb();
	
	virtual void draw();
	virtual BOOL canClose();

	void onVisibilityChange ( const LLSD& new_visibility );
	
};

// static
void LLFloaterBuyLand::buyLand(
	LLViewerRegion* region, LLParcelSelectionHandle parcel, bool is_for_group)
{
	if(is_for_group && !gAgent.hasPowerInActiveGroup(GP_LAND_DEED))
	{
		LLNotificationsUtil::add("OnlyOfficerCanBuyLand");
		return;
	}

	LLFloaterBuyLandUI* ui = LLFloaterReg::showTypedInstance<LLFloaterBuyLandUI>("buy_land");
	if (ui)
	{
		ui->setForGroup(is_for_group);
		ui->setParcel(region, parcel);
	}
}

// static
void LLFloaterBuyLand::updateCovenantText(const std::string& string, const LLUUID &asset_id)
{
	LLFloaterBuyLandUI* floater = LLFloaterReg::findTypedInstance<LLFloaterBuyLandUI>("buy_land");
	if (floater)
	{
		floater->updateFloaterCovenantText(string, asset_id);
	}
}

// static
void LLFloaterBuyLand::updateEstateName(const std::string& name)
{
	LLFloaterBuyLandUI* floater = LLFloaterReg::findTypedInstance<LLFloaterBuyLandUI>("buy_land");
	if (floater)
	{
		floater->updateFloaterEstateName(name);
	}
}

// static
void LLFloaterBuyLand::updateLastModified(const std::string& text)
{
	LLFloaterBuyLandUI* floater = LLFloaterReg::findTypedInstance<LLFloaterBuyLandUI>("buy_land");
	if (floater)
	{
		floater->updateFloaterLastModified(text);
	}
}

// static
void LLFloaterBuyLand::updateEstateOwnerName(const std::string& name)
{
	LLFloaterBuyLandUI* floater = LLFloaterReg::findTypedInstance<LLFloaterBuyLandUI>("buy_land");
	if (floater)
	{
		floater->updateFloaterEstateOwnerName(name);
	}
}

// static
LLFloater* LLFloaterBuyLand::buildFloater(const LLSD& key)
{
	LLFloaterBuyLandUI* floater = new LLFloaterBuyLandUI(key);
	return floater;
}

//----------------------------------------------------------------------------
// LLFloaterBuyLandUI
//----------------------------------------------------------------------------

#if LL_WINDOWS
// passing 'this' during construction generates a warning. The callee
// only uses the pointer to hold a reference to 'this' which is
// already valid, so this call does the correct thing. Disable the
// warning so that we can compile without generating a warning.
#pragma warning(disable : 4355)
#endif 
LLFloaterBuyLandUI::LLFloaterBuyLandUI(const LLSD& key)
:	LLFloater(LLSD()),
	mParcelSelectionObserver(this),
	mParcel(0),
	mBought(false),
	mParcelValid(false), mSiteValid(false),
	mChildren(*this), mCurrency(*this), mTransaction(0),
	mParcelBuyInfo(0)
{
	LLViewerParcelMgr::getInstance()->addObserver(&mParcelSelectionObserver);
	
}

LLFloaterBuyLandUI::~LLFloaterBuyLandUI()
{
	LLViewerParcelMgr::getInstance()->removeObserver(&mParcelSelectionObserver);
	LLViewerParcelMgr::getInstance()->deleteParcelBuy(&mParcelBuyInfo);
	
	delete mTransaction;
}

// virtual
void LLFloaterBuyLandUI::onClose(bool app_quitting)
{
	// This object holds onto observer, transactions, and parcel state.
	// Despite being single_instance, destroy it to call destructors and clean
	// everything up.
	setVisible(FALSE);
	destroy();
}

void LLFloaterBuyLandUI::SelectionObserver::changed()
{
	if (LLViewerParcelMgr::getInstance()->selectionEmpty())
	{
		mFloater->closeFloater();
	}
	else
	{
		mFloater->setParcel(LLViewerParcelMgr::getInstance()->getSelectionRegion(),
							LLViewerParcelMgr::getInstance()->getParcelSelection());
	}
}


void LLFloaterBuyLandUI::updateAgentInfo()
{
	mAgentCommittedTier = gStatusBar->getSquareMetersCommitted();
	mAgentCashBalance = gStatusBar->getBalance();

	// *TODO: This is an approximation, we should send this value down
	// to the viewer. See SL-10728 for details.
	mAgentHasNeverOwnedLand = mAgentCommittedTier == 0;
}

void LLFloaterBuyLandUI::updateParcelInfo()
{
	LLParcel* parcel = mParcel->getParcel();
	mParcelValid = parcel && mRegion;
	mParcelIsForSale = false;
	mParcelIsGroupLand = false;
	mParcelGroupContribution = 0;
	mParcelPrice = 0;
	mParcelActualArea = 0;
	mParcelBillableArea = 0;
	mParcelSupportedObjects = 0;
	mParcelSoldWithObjects = false;
	mParcelLocation = "";
	mParcelSnapshot.setNull();
	mParcelSellerName = "";
	
	mCanBuy = false;
	mCannotBuyIsError = false;
	
	if (!mParcelValid)
	{
		mCannotBuyReason = getString("no_land_selected");
		return;
	}
	
	if (mParcel->getMultipleOwners())
	{
		mCannotBuyReason = getString("multiple_parcels_selected");
		return;
	}

	const LLUUID& parcelOwner = parcel->getOwnerID();
	
	mIsClaim = parcel->isPublic();
	if (!mIsClaim)
	{
		mParcelActualArea = parcel->getArea();
		mParcelIsForSale = parcel->getForSale();
		mParcelIsGroupLand = parcel->getIsGroupOwned();
		mParcelPrice = mParcelIsForSale ? parcel->getSalePrice() : 0;
		
		if (mParcelIsGroupLand)
		{
			LLUUID group_id = parcel->getGroupID();
			mParcelGroupContribution = gAgent.getGroupContribution(group_id);
		}
	}
	else
	{
		mParcelActualArea = mParcel->getClaimableArea();
		mParcelIsForSale = true;
		mParcelPrice = mParcelActualArea * parcel->getClaimPricePerMeter();
	}

	mParcelBillableArea =
		llround(mRegion->getBillableFactor() * mParcelActualArea);

 	mParcelSupportedObjects = llround(
		parcel->getMaxPrimCapacity() * parcel->getParcelPrimBonus()); 
 	// Can't have more than region max tasks, regardless of parcel 
 	// object bonus factor. 
 	LLViewerRegion* region = LLViewerParcelMgr::getInstance()->getSelectionRegion(); 
 	if(region) 
 	{ 
		S32 max_tasks_per_region = (S32)region->getMaxTasks(); 
		mParcelSupportedObjects = llmin(
			mParcelSupportedObjects, max_tasks_per_region); 
 	} 

	mParcelSoldWithObjects = parcel->getSellWithObjects();

	
	LLVector3 center = parcel->getCenterpoint();
	mParcelLocation = llformat("%s %d,%d",
				mRegion->getName().c_str(),
				(int)center[VX], (int)center[VY]
				);
	
	mParcelSnapshot = parcel->getSnapshotID();
	
	updateNames();
	
	bool haveEnoughCash = mParcelPrice <= mAgentCashBalance;
	S32 cashBuy = haveEnoughCash ? 0 : (mParcelPrice - mAgentCashBalance);
	mCurrency.setAmount(cashBuy, true);
	mCurrency.setZeroMessage(haveEnoughCash ? getString("none_needed") : LLStringUtil::null);

	// checks that we can buy the land

	if(mIsForGroup && !gAgent.hasPowerInActiveGroup(GP_LAND_DEED))
	{
		mCannotBuyReason = getString("cant_buy_for_group");
		return;
	}

	if (!mIsClaim)
	{
		const LLUUID& authorizedBuyer = parcel->getAuthorizedBuyerID();
		const LLUUID buyer = gAgent.getID();
		const LLUUID newOwner = mIsForGroup ? gAgent.getGroupID() : buyer;

		if (!mParcelIsForSale
			|| (mParcelPrice == 0  &&  authorizedBuyer.isNull()))
		{
			
			mCannotBuyReason = getString("parcel_not_for_sale");
			return;
		}

		if (parcelOwner == newOwner)
		{
			if (mIsForGroup)
			{
				mCannotBuyReason = getString("group_already_owns");
			}
			else
			{
				mCannotBuyReason = getString("you_already_own");
			}
			return;
		}

		if (!authorizedBuyer.isNull() && buyer != authorizedBuyer)
		{
<<<<<<< HEAD
			// Maybe the parcel is set for sale to a group we are in.
			bool authorized_group =
				gAgent.hasPowerInGroup(authorizedBuyer,GP_LAND_DEED)
				&& gAgent.hasPowerInGroup(authorizedBuyer,GP_LAND_SET_SALE_INFO);

			if (!authorized_group)
			{
				mCannotBuyReason = getString("set_to_sell_to_other");
				return;
=======
			// Maybe the parcel is set for sale to a group we are in.
			bool authorized_group =
				gAgent.hasPowerInGroup(authorizedBuyer,GP_LAND_DEED)
				&& gAgent.hasPowerInGroup(authorizedBuyer,GP_LAND_SET_SALE_INFO);

			if (!authorized_group)
			{
				mCannotBuyReason = getString("set_to_sell_to_other");
				return;
>>>>>>> e5752934
			}
		}
	}
	else
	{
		if (mParcelActualArea == 0)
		{
			mCannotBuyReason = getString("no_public_land");
			return;
		}

		if (mParcel->hasOthersSelected())
		{
			// Policy: Must not have someone else's land selected
			mCannotBuyReason = getString("not_owned_by_you");
			return;
		}
	}

	mCanBuy = true;
}

void LLFloaterBuyLandUI::updateCovenantInfo()
{
	LLViewerRegion* region = LLViewerParcelMgr::getInstance()->getSelectionRegion();
	if(!region) return;

	U8 sim_access = region->getSimAccess();
	std::string rating = LLViewerRegion::accessToString(sim_access);
	
	LLTextBox* region_name = getChild<LLTextBox>("region_name_text");
	if (region_name)
	{
		std::string region_name_txt = region->getName() + " ("+rating +")";
		region_name->setText(region_name_txt);

		LLIconCtrl* rating_icon = getChild<LLIconCtrl>("rating_icon");
		LLRect rect = rating_icon->getRect();
		S32 icon_left_pad = region_name->getRect().mLeft + region_name->getTextBoundingRect().getWidth() + ICON_PAD;
		rating_icon->setRect(rect.setOriginAndSize(icon_left_pad, rect.mBottom, rect.getWidth(), rect.getHeight()));

		switch(sim_access)
		{
		case SIM_ACCESS_PG:
			rating_icon->setValue(getString("icon_PG"));
			break;

		case SIM_ACCESS_ADULT:
			rating_icon->setValue(getString("icon_R"));
			break;

		default:
			rating_icon->setValue(getString("icon_M"));
		}
	}

	LLTextBox* region_type = getChild<LLTextBox>("region_type_text");
	if (region_type)
	{
		region_type->setText(region->getSimProductName());
	}
	
	LLTextBox* resellable_clause = getChild<LLTextBox>("resellable_clause");
	if (resellable_clause)
	{
		if (region->getRegionFlags() & REGION_FLAGS_BLOCK_LAND_RESELL)
		{
			resellable_clause->setText(getString("can_not_resell"));
		}
		else
		{
			resellable_clause->setText(getString("can_resell"));
		}
	}
	
	LLTextBox* changeable_clause = getChild<LLTextBox>("changeable_clause");
	if (changeable_clause)
	{
		if (region->getRegionFlags() & REGION_FLAGS_ALLOW_PARCEL_CHANGES)
		{
			changeable_clause->setText(getString("can_change"));
		}
		else
		{
			changeable_clause->setText(getString("can_not_change"));
		}
	}

	LLCheckBoxCtrl* check = getChild<LLCheckBoxCtrl>("agree_covenant");
	if(check)
	{
		check->set(false);
		check->setEnabled(true);
		check->setCommitCallback(onChangeAgreeCovenant, this);
	}

	LLTextBox* box = getChild<LLTextBox>("covenant_text");
	if(box)
	{
		box->setVisible(FALSE);
	}
	
	// send EstateCovenantInfo message
	LLMessageSystem *msg = gMessageSystem;
	msg->newMessage("EstateCovenantRequest");
	msg->nextBlockFast(_PREHASH_AgentData);
	msg->addUUIDFast(_PREHASH_AgentID,	gAgent.getID());
	msg->addUUIDFast(_PREHASH_SessionID,gAgent.getSessionID());
	msg->sendReliable(region->getHost());
}

// static
void LLFloaterBuyLandUI::onChangeAgreeCovenant(LLUICtrl* ctrl, void* user_data)
{
	LLFloaterBuyLandUI* self = (LLFloaterBuyLandUI*)user_data;
	if(self)
	{
		self->refreshUI();
	}
}

void LLFloaterBuyLandUI::updateFloaterCovenantText(const std::string &string, const LLUUID& asset_id)
{
	LLViewerTextEditor* editor = getChild<LLViewerTextEditor>("covenant_editor");
	editor->setText(string);

	LLCheckBoxCtrl* check = getChild<LLCheckBoxCtrl>("agree_covenant");
	LLTextBox* box = getChild<LLTextBox>("covenant_text");
	if (asset_id.isNull())
	{
		check->set(true);
		check->setEnabled(false);
		refreshUI();

		// remove the line stating that you must agree
		box->setVisible(FALSE);
	}
	else
	{
		check->setEnabled(true);

		// remove the line stating that you must agree
		box->setVisible(TRUE);
	}
}

void LLFloaterBuyLandUI::updateFloaterEstateName(const std::string& name)
{
	LLTextBox* box = getChild<LLTextBox>("estate_name_text");
	if (box) box->setText(name);
}

void LLFloaterBuyLandUI::updateFloaterLastModified(const std::string& text)
{
	LLTextBox* editor = getChild<LLTextBox>("covenant_timestamp_text");
	if (editor) editor->setText(text);
}

void LLFloaterBuyLandUI::updateFloaterEstateOwnerName(const std::string& name)
{
	LLTextBox* box = getChild<LLTextBox>("estate_owner_text");
	if (box) box->setText(name);
}

void LLFloaterBuyLandUI::updateWebSiteInfo()
{
	S32 askBillableArea = mIsForGroup ? 0 : mParcelBillableArea;
	S32 askCurrencyBuy = mCurrency.getAmount();
	
	if (mTransaction && mTransactionType == TransactionPreflight
	&&  mPreflightAskBillableArea == askBillableArea
	&&  mPreflightAskCurrencyBuy == askCurrencyBuy)
	{
		return;
	}
	
	mPreflightAskBillableArea = askBillableArea;
	mPreflightAskCurrencyBuy = askCurrencyBuy;
	
#if 0
	// enable this code if you want the details to blank while we're talking
	// to the web site... it's kind of jarring
	mSiteValid = false;
	mSiteMembershipUpgrade = false;
	mSiteMembershipAction = "(waiting)";
	mSiteMembershipPlanIDs.clear();
	mSiteMembershipPlanNames.clear();
	mSiteLandUseUpgrade = false;
	mSiteLandUseAction = "(waiting)";
	mSiteCurrencyEstimated = false;
	mSiteCurrencyEstimatedCost = 0;
#endif
	
	LLXMLRPCValue keywordArgs = LLXMLRPCValue::createStruct();
	keywordArgs.appendString("agentId", gAgent.getID().asString());
	keywordArgs.appendString(
		"secureSessionId",
		gAgent.getSecureSessionID().asString());
	keywordArgs.appendString("language", LLUI::getLanguage());
	keywordArgs.appendInt("billableArea", mPreflightAskBillableArea);
	keywordArgs.appendInt("currencyBuy", mPreflightAskCurrencyBuy);
	
	LLXMLRPCValue params = LLXMLRPCValue::createArray();
	params.append(keywordArgs);
	
	startTransaction(TransactionPreflight, params);
}

void LLFloaterBuyLandUI::finishWebSiteInfo()
{
	
	LLXMLRPCValue result = mTransaction->responseValue();

	mSiteValid = result["success"].asBool();
	if (!mSiteValid)
	{
		tellUserError(
			result["errorMessage"].asString(),
			result["errorURI"].asString()
		);
		return;
	}
	
	LLXMLRPCValue membership = result["membership"];
	mSiteMembershipUpgrade = membership["upgrade"].asBool();
	mSiteMembershipAction = membership["action"].asString();
	mSiteMembershipPlanIDs.clear();
	mSiteMembershipPlanNames.clear();
	LLXMLRPCValue levels = membership["levels"];
	for (LLXMLRPCValue level = levels.rewind();
		level.isValid();
		level = levels.next())
	{
		mSiteMembershipPlanIDs.push_back(level["id"].asString());
		mSiteMembershipPlanNames.push_back(level["description"].asString());
	}
	mUserPlanChoice = 0;

	LLXMLRPCValue landUse = result["landUse"];
	mSiteLandUseUpgrade = landUse["upgrade"].asBool();
	mSiteLandUseAction = landUse["action"].asString();

	LLXMLRPCValue currency = result["currency"];
	if (currency["estimatedCost"].isValid())
	{
		mCurrency.setUSDEstimate(currency["estimatedCost"].asInt());
	}
	if (currency["estimatedLocalCost"].isValid())
	{
		mCurrency.setLocalEstimate(currency["estimatedLocalCost"].asString());
	}

	mSiteConfirm = result["confirm"].asString();
}

void LLFloaterBuyLandUI::runWebSitePrep(const std::string& password)
{
	if (!mCanBuy)
	{
		return;
	}
	
	BOOL remove_contribution = getChild<LLUICtrl>("remove_contribution")->getValue().asBoolean();
	mParcelBuyInfo = LLViewerParcelMgr::getInstance()->setupParcelBuy(gAgent.getID(), gAgent.getSessionID(),
						gAgent.getGroupID(), mIsForGroup, mIsClaim, remove_contribution);

	if (mParcelBuyInfo
		&& !mSiteMembershipUpgrade
		&& !mSiteLandUseUpgrade
		&& mCurrency.getAmount() == 0
		&& mSiteConfirm != "password")
	{
		sendBuyLand();
		return;
	}


	std::string newLevel = "noChange";
	
	if (mSiteMembershipUpgrade)
	{
		LLComboBox* levels = getChild<LLComboBox>( "account_level");
		if (levels)
		{
			mUserPlanChoice = levels->getCurrentIndex();
			newLevel = mSiteMembershipPlanIDs[mUserPlanChoice];
		}
	}
	
	LLXMLRPCValue keywordArgs = LLXMLRPCValue::createStruct();
	keywordArgs.appendString("agentId", gAgent.getID().asString());
	keywordArgs.appendString(
		"secureSessionId",
		gAgent.getSecureSessionID().asString());
	keywordArgs.appendString("language", LLUI::getLanguage());
	keywordArgs.appendString("levelId", newLevel);
	keywordArgs.appendInt("billableArea",
		mIsForGroup ? 0 : mParcelBillableArea);
	keywordArgs.appendInt("currencyBuy", mCurrency.getAmount());
	keywordArgs.appendInt("estimatedCost", mCurrency.getUSDEstimate());
	keywordArgs.appendString("estimatedLocalCost", mCurrency.getLocalEstimate());
	keywordArgs.appendString("confirm", mSiteConfirm);
	if (!password.empty())
	{
		keywordArgs.appendString("password", password);
	}
	
	LLXMLRPCValue params = LLXMLRPCValue::createArray();
	params.append(keywordArgs);
	
	startTransaction(TransactionBuy, params);
}

void LLFloaterBuyLandUI::finishWebSitePrep()
{
	LLXMLRPCValue result = mTransaction->responseValue();

	bool success = result["success"].asBool();
	if (!success)
	{
		tellUserError(
			result["errorMessage"].asString(),
			result["errorURI"].asString()
		);
		return;
	}
	
	sendBuyLand();
}

void LLFloaterBuyLandUI::sendBuyLand()
{
	if (mParcelBuyInfo)
	{
		LLViewerParcelMgr::getInstance()->sendParcelBuy(mParcelBuyInfo);
		LLViewerParcelMgr::getInstance()->deleteParcelBuy(&mParcelBuyInfo);
		mBought = true;
	}
}

void LLFloaterBuyLandUI::updateNames()
{
	LLParcel* parcelp = mParcel->getParcel();

	if (!parcelp)
	{
		mParcelSellerName = LLStringUtil::null;
		return;
	}
	
	if (mIsClaim)
	{
		mParcelSellerName = "Linden Lab";
	}
	else if (parcelp->getIsGroupOwned())
	{
		gCacheName->getGroup(parcelp->getGroupID(),
			boost::bind(&LLFloaterBuyLandUI::updateGroupName, this,
				_1, _2, _3));
	}
	else
	{
		mParcelSellerName = LLSLURL("agent", parcelp->getOwnerID(), "completename").getSLURLString();
	}
}

void LLFloaterBuyLandUI::updateGroupName(const LLUUID& id,
						 const std::string& name,
						 bool is_group)
{
	LLParcel* parcelp = mParcel->getParcel();
	if (parcelp
		&& parcelp->getGroupID() == id)
	{
		// request is current
		mParcelSellerName = name;
	}
}

void LLFloaterBuyLandUI::startTransaction(TransactionType type, const LLXMLRPCValue& params)
{
	delete mTransaction;
	mTransaction = NULL;

	mTransactionType = type;

	// Select a URI and method appropriate for the transaction type.
	static std::string transaction_uri;
	if (transaction_uri.empty())
	{
		transaction_uri = LLGridManager::getInstance()->getHelperURI() + "landtool.php";
	}
	
	const char* method;
	switch (mTransactionType)
	{
		case TransactionPreflight:
			method = "preflightBuyLandPrep";
			break;
		case TransactionBuy:
			method = "buyLandPrep";
			break;
		default:
			llwarns << "LLFloaterBuyLandUI: Unknown transaction type!" << llendl;
			return;
	}

	mTransaction = new LLXMLRPCTransaction(
		transaction_uri,
		method,
		params,
		false /* don't use gzip */
		);
}

bool LLFloaterBuyLandUI::checkTransaction()
{
	if (!mTransaction)
	{
		return false;
	}
	
	if (!mTransaction->process())
	{
		return false;
	}

	if (mTransaction->status(NULL) != LLXMLRPCTransaction::StatusComplete)
	{
		tellUserError(mTransaction->statusMessage(), mTransaction->statusURI());
	}
	else {
		switch (mTransactionType)
		{	
			case TransactionPreflight:	finishWebSiteInfo();	break;
			case TransactionBuy:		finishWebSitePrep();	break;
			default: ;
		}
	}
	
	delete mTransaction;
	mTransaction = NULL;
	
	return true;
}

void LLFloaterBuyLandUI::tellUserError(
	const std::string& message, const std::string& uri)
{
	mCanBuy = false;
	mCannotBuyIsError = true;
	mCannotBuyReason = getString("fetching_error");
	mCannotBuyReason += message;
	mCannotBuyURI = uri;
}


// virtual
BOOL LLFloaterBuyLandUI::postBuild()
{
	setVisibleCallback(boost::bind(&LLFloaterBuyLandUI::onVisibilityChange, this, _2));
	
	mCurrency.prepare();
	
	getChild<LLUICtrl>("buy_btn")->setCommitCallback( boost::bind(&LLFloaterBuyLandUI::onClickBuy, this));
	getChild<LLUICtrl>("cancel_btn")->setCommitCallback( boost::bind(&LLFloaterBuyLandUI::onClickCancel, this));
	getChild<LLUICtrl>("error_web")->setCommitCallback( boost::bind(&LLFloaterBuyLandUI::onClickErrorWeb, this));

	center();
	
	return TRUE;
}

void LLFloaterBuyLandUI::setParcel(LLViewerRegion* region, LLParcelSelectionHandle parcel)
{
	if (mTransaction &&  mTransactionType == TransactionBuy)
	{
		// the user is buying, don't change the selection
		return;
	}
	
	mRegion = region;
	mParcel = parcel;

	updateAgentInfo();
	updateParcelInfo();
	updateCovenantInfo();
	if (mCanBuy)
	{
		updateWebSiteInfo();
	}
	refreshUI();
}

void LLFloaterBuyLandUI::setForGroup(bool forGroup)
{
	mIsForGroup = forGroup;
}

void LLFloaterBuyLandUI::draw()
{
	LLFloater::draw();
	
	bool needsUpdate = false;
	needsUpdate |= checkTransaction();
	needsUpdate |= mCurrency.process();
	
	if (mBought)
	{
		closeFloater();
	}
	else if (needsUpdate)
	{
		if (mCanBuy && mCurrency.hasError())
		{
			tellUserError(mCurrency.errorMessage(), mCurrency.errorURI());
		}
		
		refreshUI();
	}
}

// virtual
BOOL LLFloaterBuyLandUI::canClose()
{
	bool can_close = (mTransaction ? FALSE : TRUE) && mCurrency.canCancel();
	if (!can_close)
	{
		// explain to user why they can't do this, see DEV-9605
		LLNotificationsUtil::add("CannotCloseFloaterBuyLand");
	}
	return can_close;
}

void LLFloaterBuyLandUI::onVisibilityChange ( const LLSD& new_visibility )
{
	if (new_visibility.asBoolean())
	{
		refreshUI();
	}
}

void LLFloaterBuyLandUI::refreshUI()
{
	// section zero: title area
	{
		LLTextureCtrl* snapshot = getChild<LLTextureCtrl>("info_image");
		if (snapshot)
		{
			snapshot->setImageAssetID(
				mParcelValid ? mParcelSnapshot : LLUUID::null);
		}
		
		if (mParcelValid)
		{
			getChild<LLUICtrl>("info_parcel")->setValue(mParcelLocation);

			LLStringUtil::format_map_t string_args;
			string_args["[AMOUNT]"] = llformat("%d", mParcelActualArea);
			string_args["[AMOUNT2]"] = llformat("%d", mParcelSupportedObjects);
		
			getChild<LLUICtrl>("info_size")->setValue(getString("meters_supports_object", string_args));

			F32 cost_per_sqm = 0.0f;
			if (mParcelActualArea > 0)
			{
				cost_per_sqm = (F32)mParcelPrice / (F32)mParcelActualArea;
			}

			LLStringUtil::format_map_t info_price_args;
			info_price_args["[PRICE]"] = llformat("%d", mParcelPrice);
			info_price_args["[PRICE_PER_SQM]"] = llformat("%.1f", cost_per_sqm);
			if (mParcelSoldWithObjects)
			{
				info_price_args["[SOLD_WITH_OBJECTS]"] = getString("sold_with_objects");
			}
			else
			{
				info_price_args["[SOLD_WITH_OBJECTS]"] = getString("sold_without_objects");
			}
			getChild<LLUICtrl>("info_price")->setValue(getString("info_price_string", info_price_args));
			getChildView("info_price")->setVisible( mParcelIsForSale);
		}
		else
		{
			getChild<LLUICtrl>("info_parcel")->setValue(getString("no_parcel_selected"));
			getChild<LLUICtrl>("info_size")->setValue(LLStringUtil::null);
			getChild<LLUICtrl>("info_price")->setValue(LLStringUtil::null);
		}
		
		getChild<LLUICtrl>("info_action")->setValue(
			mCanBuy
				?
					mIsForGroup
						? getString("buying_for_group")//"Buying land for group:"
						: getString("buying_will")//"Buying this land will:"
				: 
					mCannotBuyIsError
						? getString("cannot_buy_now")//"Cannot buy now:"
						: getString("not_for_sale")//"Not for sale:"

			);
	}
	
	bool showingError = !mCanBuy || !mSiteValid;
	
	// error section
	if (showingError)
	{
		mChildren.setBadge(std::string("step_error"),
			mCannotBuyIsError
				? LLViewChildren::BADGE_ERROR
				: LLViewChildren::BADGE_WARN);
		
		LLTextBox* message = getChild<LLTextBox>("error_message");
		if (message)
		{
			message->setVisible(true);
			message->setValue(LLSD(!mCanBuy ? mCannotBuyReason : "(waiting for data)"));
		}

		getChildView("error_web")->setVisible(mCannotBuyIsError && !mCannotBuyURI.empty());
	}
	else
	{
		getChildView("step_error")->setVisible(FALSE);
		getChildView("error_message")->setVisible(FALSE);
		getChildView("error_web")->setVisible(FALSE);
	}
	
	
	// section one: account
	if (!showingError)
	{
		mChildren.setBadge(std::string("step_1"),
			mSiteMembershipUpgrade
				? LLViewChildren::BADGE_NOTE
				: LLViewChildren::BADGE_OK);
		getChild<LLUICtrl>("account_action")->setValue(mSiteMembershipAction);
		getChild<LLUICtrl>("account_reason")->setValue( 
			mSiteMembershipUpgrade
				?	getString("must_upgrade")
				:	getString("cant_own_land")
			);
		
		LLComboBox* levels = getChild<LLComboBox>( "account_level");
		if (levels)
		{
			levels->setVisible(mSiteMembershipUpgrade);
			
			levels->removeall();
			for(std::vector<std::string>::const_iterator i
					= mSiteMembershipPlanNames.begin();
				i != mSiteMembershipPlanNames.end();
				++i)
			{
				levels->add(*i);
			}
			
			levels->setCurrentByIndex(mUserPlanChoice);
		}

		getChildView("step_1")->setVisible(TRUE);
		getChildView("account_action")->setVisible(TRUE);
		getChildView("account_reason")->setVisible(TRUE);
	}
	else
	{
		getChildView("step_1")->setVisible(FALSE);
		getChildView("account_action")->setVisible(FALSE);
		getChildView("account_reason")->setVisible(FALSE);
		getChildView("account_level")->setVisible(FALSE);
	}
	
	// section two: land use fees
	if (!showingError)
	{
		mChildren.setBadge(std::string("step_2"),
			mSiteLandUseUpgrade
				? LLViewChildren::BADGE_NOTE
				: LLViewChildren::BADGE_OK);
		getChild<LLUICtrl>("land_use_action")->setValue(mSiteLandUseAction);
		
		std::string message;
		
		if (mIsForGroup)
		{
			LLStringUtil::format_map_t string_args;
			string_args["[GROUP]"] = std::string(gAgent.getGroupName());

			message += getString("insufficient_land_credits", string_args);
				
		}
		else
		{
			LLStringUtil::format_map_t string_args;
			string_args["[BUYER]"] = llformat("%d", mAgentCommittedTier);
			message += getString("land_holdings", string_args);
		}
		
		if (!mParcelValid)
		{
			message += LLTrans::getString("sentences_separator") + getString("no_parcel_selected");
		}
		else if (mParcelBillableArea == mParcelActualArea)
		{
			LLStringUtil::format_map_t string_args;
			string_args["[AMOUNT]"] = llformat("%d ", mParcelActualArea);
			message += LLTrans::getString("sentences_separator") + getString("parcel_meters", string_args);
		}
		else
		{

			if (mParcelBillableArea > mParcelActualArea)
			{	
				LLStringUtil::format_map_t string_args;
				string_args["[AMOUNT]"] = llformat("%d ", mParcelBillableArea);
				message += LLTrans::getString("sentences_separator") + getString("premium_land", string_args);
			}
			else
			{
				LLStringUtil::format_map_t string_args;
				string_args["[AMOUNT]"] = llformat("%d ", mParcelBillableArea);
				message += LLTrans::getString("sentences_separator") + getString("discounted_land", string_args);
			}
		}

		getChild<LLUICtrl>("land_use_reason")->setValue(message);

		getChildView("step_2")->setVisible(TRUE);
		getChildView("land_use_action")->setVisible(TRUE);
		getChildView("land_use_reason")->setVisible(TRUE);
	}
	else
	{
		getChildView("step_2")->setVisible(FALSE);
		getChildView("land_use_action")->setVisible(FALSE);
		getChildView("land_use_reason")->setVisible(FALSE);
	}
	
	// section three: purchase & currency
	S32 finalBalance = mAgentCashBalance + mCurrency.getAmount() - mParcelPrice;
	bool willHaveEnough = finalBalance >= 0;
	bool haveEnough = mAgentCashBalance >= mParcelPrice;
	S32 minContribution = llceil((F32)mParcelBillableArea / GROUP_LAND_BONUS_FACTOR);
	bool groupContributionEnough = mParcelGroupContribution >= minContribution;
	
	mCurrency.updateUI(!showingError  &&  !haveEnough);

	if (!showingError)
	{
		mChildren.setBadge(std::string("step_3"),
			!willHaveEnough
				? LLViewChildren::BADGE_WARN
				: mCurrency.getAmount() > 0
					? LLViewChildren::BADGE_NOTE
					: LLViewChildren::BADGE_OK);
			
		LLStringUtil::format_map_t string_args;
		string_args["[AMOUNT]"] = llformat("%d", mParcelPrice);
		string_args["[SELLER]"] = mParcelSellerName;
		getChild<LLUICtrl>("purchase_action")->setValue(getString("pay_to_for_land", string_args));
		getChildView("purchase_action")->setVisible( mParcelValid);
		
		std::string reasonString;

		if (haveEnough)
		{
			LLStringUtil::format_map_t string_args;
			string_args["[AMOUNT]"] = llformat("%d", mAgentCashBalance);

			getChild<LLUICtrl>("currency_reason")->setValue(getString("have_enough_lindens", string_args));
		}
		else
		{
			LLStringUtil::format_map_t string_args;
			string_args["[AMOUNT]"] = llformat("%d", mAgentCashBalance);
			string_args["[AMOUNT2]"] = llformat("%d", mParcelPrice - mAgentCashBalance);
			
			getChild<LLUICtrl>("currency_reason")->setValue(getString("not_enough_lindens", string_args));

			getChild<LLUICtrl>("currency_est")->setTextArg("[LOCAL_AMOUNT]", mCurrency.getLocalEstimate());
		}
		
		if (willHaveEnough)
		{
			LLStringUtil::format_map_t string_args;
			string_args["[AMOUNT]"] = llformat("%d", finalBalance);

			getChild<LLUICtrl>("currency_balance")->setValue(getString("balance_left", string_args));

		}
		else
		{
			LLStringUtil::format_map_t string_args;
			string_args["[AMOUNT]"] = llformat("%d", mParcelPrice - mAgentCashBalance);
	
			getChild<LLUICtrl>("currency_balance")->setValue(getString("balance_needed", string_args));
			
		}

		getChild<LLUICtrl>("remove_contribution")->setValue(LLSD(groupContributionEnough));
		getChildView("remove_contribution")->setEnabled(groupContributionEnough);
		bool showRemoveContribution = mParcelIsGroupLand
							&& (mParcelGroupContribution > 0);
		getChildView("remove_contribution")->setLabelArg("[AMOUNT]",
							llformat("%d", minContribution));
		getChildView("remove_contribution")->setVisible( showRemoveContribution);

		getChildView("step_3")->setVisible(TRUE);
		getChildView("purchase_action")->setVisible(TRUE);
		getChildView("currency_reason")->setVisible(TRUE);
		getChildView("currency_balance")->setVisible(TRUE);
	}
	else
	{
		getChildView("step_3")->setVisible(FALSE);
		getChildView("purchase_action")->setVisible(FALSE);
		getChildView("currency_reason")->setVisible(FALSE);
		getChildView("currency_balance")->setVisible(FALSE);
		getChildView("remove_group_donation")->setVisible(FALSE);
	}


	bool agrees_to_covenant = false;
	LLCheckBoxCtrl* check = getChild<LLCheckBoxCtrl>("agree_covenant");
	if (check)
	{
	    agrees_to_covenant = check->get();
	}

	getChildView("buy_btn")->setEnabled(mCanBuy  &&  mSiteValid  &&  willHaveEnough  &&  !mTransaction && agrees_to_covenant);
}

void LLFloaterBuyLandUI::startBuyPreConfirm()
{
	std::string action;
	
	if (mSiteMembershipUpgrade)
	{
		action += mSiteMembershipAction;
		action += "\n";

		LLComboBox* levels = getChild<LLComboBox>( "account_level");
		if (levels)
		{
			action += " * ";
			action += mSiteMembershipPlanNames[levels->getCurrentIndex()];
			action += "\n";
		}
	}
	if (mSiteLandUseUpgrade)
	{
		action += mSiteLandUseAction;
		action += "\n";
	}
	if (mCurrency.getAmount() > 0)
	{
		LLStringUtil::format_map_t string_args;
		string_args["[AMOUNT]"] = llformat("%d", mCurrency.getAmount());
		string_args["[LOCAL_AMOUNT]"] = mCurrency.getLocalEstimate();
		
		action += getString("buy_for_US", string_args);
	}

	LLStringUtil::format_map_t string_args;
	string_args["[AMOUNT]"] = llformat("%d", mParcelPrice);
	string_args["[SELLER]"] = mParcelSellerName;
	action += getString("pay_to_for_land", string_args);
		
	
	LLConfirmationManager::confirm(mSiteConfirm,
		action,
		*this,
		&LLFloaterBuyLandUI::startBuyPostConfirm);
}

void LLFloaterBuyLandUI::startBuyPostConfirm(const std::string& password)
{
	runWebSitePrep(password);
	
	mCanBuy = false;
	mCannotBuyReason = getString("processing");
	refreshUI();
}


void LLFloaterBuyLandUI::onClickBuy()
{
	startBuyPreConfirm();
}

void LLFloaterBuyLandUI::onClickCancel()
{
	closeFloater();
}

void LLFloaterBuyLandUI::onClickErrorWeb()
{
	LLWeb::loadURLExternal(mCannotBuyURI);
	closeFloater();
}


<|MERGE_RESOLUTION|>--- conflicted
+++ resolved
@@ -461,7 +461,6 @@
 
 		if (!authorizedBuyer.isNull() && buyer != authorizedBuyer)
 		{
-<<<<<<< HEAD
 			// Maybe the parcel is set for sale to a group we are in.
 			bool authorized_group =
 				gAgent.hasPowerInGroup(authorizedBuyer,GP_LAND_DEED)
@@ -471,17 +470,6 @@
 			{
 				mCannotBuyReason = getString("set_to_sell_to_other");
 				return;
-=======
-			// Maybe the parcel is set for sale to a group we are in.
-			bool authorized_group =
-				gAgent.hasPowerInGroup(authorizedBuyer,GP_LAND_DEED)
-				&& gAgent.hasPowerInGroup(authorizedBuyer,GP_LAND_SET_SALE_INFO);
-
-			if (!authorized_group)
-			{
-				mCannotBuyReason = getString("set_to_sell_to_other");
-				return;
->>>>>>> e5752934
 			}
 		}
 	}
