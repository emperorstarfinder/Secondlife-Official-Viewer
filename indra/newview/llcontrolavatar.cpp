/**
 * @file llcontrolavatar.cpp
 * @brief Implementation for special dummy avatar used to drive rigged meshes.
 *
 * $LicenseInfo:firstyear=2017&license=viewerlgpl$
 * Second Life Viewer Source Code
 * Copyright (C) 2017, Linden Research, Inc.
 *
 * This library is free software; you can redistribute it and/or
 * modify it under the terms of the GNU Lesser General Public
 * License as published by the Free Software Foundation;
 * version 2.1 of the License only.
 *
 * This library is distributed in the hope that it will be useful,
 * but WITHOUT ANY WARRANTY; without even the implied warranty of
 * MERCHANTABILITY or FITNESS FOR A PARTICULAR PURPOSE.  See the GNU
 * Lesser General Public License for more details.
 *
 * You should have received a copy of the GNU Lesser General Public
 * License along with this library; if not, write to the Free Software
 * Foundation, Inc., 51 Franklin Street, Fifth Floor, Boston, MA  02110-1301  USA
 *
 * Linden Research, Inc., 945 Battery Street, San Francisco, CA  94111  USA
 * $/LicenseInfo$
 */

#include "llviewerprecompiledheaders.h"
#include "llcontrolavatar.h"
#include "llagent.h" //  Get state values from here
#include "llviewerobjectlist.h"
#include "pipeline.h"
#include "llanimationstates.h"
#include "llviewercontrol.h"
#include "llmeshrepository.h"
#include "llviewerregion.h"
#include "llskinningutil.h"
#include "llviewerinventory.h"
#include "llviewerwearable.h"
#include "llwearablelist.h"
#include "llvoavatarself.h"
#include "lldispatcher.h"
#include "llviewergenericmessage.h"
#include "llsdserialize.h"
#include "llsdutil.h"
#include "llavatarappearancedefines.h"

const F32 LLControlAvatar::MAX_LEGAL_OFFSET = 3.0f;
const F32 LLControlAvatar::MAX_LEGAL_SIZE = 64.0f;

//static
boost::signals2::connection LLControlAvatar::sRegionChangedSlot;

LLControlAvatar::LLControlAvatar(const LLUUID& id, const LLPCode pcode, LLViewerRegion* regionp) :
    LLVOAvatar(id, pcode, regionp),
    mPlaying(false),
    mGlobalScale(1.0f),
    mMarkedForDeath(false),
    mRootVolp(NULL),
    mScaleConstraintFixup(1.0),
	mRegionChanged(false),
	mObjectInventoryObserver(NULL),
	mBodySizeHeightFix(0.f)
{
    mIsDummy = TRUE;
    mIsControlAvatar = true;
    mEnableDefaultMotions = false;
}

// virtual
LLControlAvatar::~LLControlAvatar()
{
	// Should already have been unlinked before destruction
	llassert(!mRootVolp);
}

// virtual
void LLControlAvatar::initInstance()
{
	// Potential optimizations here: avoid creating system
	// avatar mesh content since it's not used. For now we just clean some
	// things up after the fact in releaseMeshData().
    LLVOAvatar::initInstance();

	createDrawable(&gPipeline);
	updateJointLODs();
	updateGeometry(mDrawable);
	hideSkirt();

    mInitFlags |= 1<<4;

	computeBodySize();
	LL_INFOS("Axon") << "initInstance initial body size z is " << mBodySize[2] << LL_ENDL;
	
}

void LLControlAvatar::getNewConstraintFixups(LLVector3& new_pos_fixup, F32& new_scale_fixup) const
{

    F32 max_legal_offset = MAX_LEGAL_OFFSET;
    if (gSavedSettings.getControl("AnimatedObjectsMaxLegalOffset"))
    {
        max_legal_offset = gSavedSettings.getF32("AnimatedObjectsMaxLegalOffset");
    }
	max_legal_offset = llmax(max_legal_offset,0.f);

    F32 max_legal_size = MAX_LEGAL_SIZE;
    if (gSavedSettings.getControl("AnimatedObjectsMaxLegalSize"))
    {
        max_legal_size = gSavedSettings.getF32("AnimatedObjectsMaxLegalSize");
    }
	max_legal_size = llmax(max_legal_size, 1.f);
    
    new_pos_fixup = LLVector3();
    new_scale_fixup = 1.0f;
	LLVector3 vol_pos = mRootVolp->getRenderPosition();

    // Fix up position if needed to prevent visual encroachment
    if (box_valid_and_non_zero(getLastAnimExtents())) // wait for state to settle down
    {
        // The goal here is to ensure that the extent of the avatar's 
        // bounding box does not wander too far from the
        // official position of the corresponding volume. We
        // do this by tracking the distance and applying a
        // correction to the control avatar position if
        // needed.
        const LLVector3 *extents = getLastAnimExtents();
		LLVector3 unshift_extents[2];
		unshift_extents[0] = extents[0] - mPositionConstraintFixup;
		unshift_extents[1] = extents[1] - mPositionConstraintFixup;
        LLVector3 box_dims = extents[1]-extents[0];
        F32 box_size = llmax(box_dims[0],box_dims[1],box_dims[2]);

		if (!mRootVolp->isAttachment())
		{
			LLVector3 pos_box_offset = point_to_box_offset(vol_pos, unshift_extents);
			F32 offset_dist = pos_box_offset.length();
			if (offset_dist > max_legal_offset && offset_dist > 0.f)
			{
				F32 target_dist = (offset_dist - max_legal_offset);
				new_pos_fixup = (target_dist/offset_dist)*pos_box_offset;
			}
			if (new_pos_fixup != mPositionConstraintFixup)
			{
				LL_DEBUGS("ConstraintFix") << getFullname() << " pos fix, offset_dist " << offset_dist << " pos fixup " 
										   << new_pos_fixup << " was " << mPositionConstraintFixup << LL_ENDL;
				LL_DEBUGS("ConstraintFix") << "vol_pos " << vol_pos << LL_ENDL;
				LL_DEBUGS("ConstraintFix") << "extents " << extents[0] << " " << extents[1] << LL_ENDL;
				LL_DEBUGS("ConstraintFix") << "unshift_extents " << unshift_extents[0] << " " << unshift_extents[1] << LL_ENDL;
				
			}
		}
        if (box_size/mScaleConstraintFixup > max_legal_size)
        {
            new_scale_fixup = mScaleConstraintFixup*max_legal_size/box_size;
            LL_DEBUGS("ConstraintFix") << getFullname() << " scale fix, box_size " << box_size << " fixup " 
									   << mScaleConstraintFixup << " max legal " << max_legal_size 
									   << " -> new scale " << new_scale_fixup << LL_ENDL;
        }
    }
}

void LLControlAvatar::matchVolumeTransform()
{
    if (mRootVolp)
    {
		LLVector3 new_pos_fixup;
		F32 new_scale_fixup;
		if (mRegionChanged)
		{
			new_scale_fixup = mScaleConstraintFixup;
			new_pos_fixup = mPositionConstraintFixup;
			mRegionChanged = false;
		}
		else
		{
			getNewConstraintFixups(new_pos_fixup, new_scale_fixup);
		}
		mPositionConstraintFixup = new_pos_fixup;
		mScaleConstraintFixup = new_scale_fixup;

		// This needs to be validated against constraint logic
		LLVector3 hover_param_offset = getVisualParamWeight(LLAvatarAppearanceDefines::AVATAR_HOVER) * LLVector3(0.f, 0.f, 1.f);
		LLVector3 body_size_offset = mBodySizeHeightFix * LLVector3(0.f, 0.f, 1.f);

        if (mRootVolp->isAttachment())
        {
            LLVOAvatar *attached_av = mRootVolp->getAvatarAncestor();
            if (attached_av)
            {
                LLViewerJointAttachment *attach = attached_av->getTargetAttachmentPoint(mRootVolp);
                if (getRegion() && !isDead())
                {
                    setPositionAgent(mRootVolp->getRenderPosition());
                }
				attach->updateWorldPRSParent();
                LLVector3 joint_pos = attach->getWorldPosition();
                LLQuaternion joint_rot = attach->getWorldRotation();
                LLVector3 obj_pos = mRootVolp->mDrawable->getPosition();
                LLQuaternion obj_rot = mRootVolp->mDrawable->getRotation();
                obj_pos.rotVec(joint_rot);
                mRoot->setWorldPosition(obj_pos + joint_pos);
                mRoot->setWorldRotation(obj_rot * joint_rot);
                setRotation(mRoot->getRotation());

				F32 global_scale = gSavedSettings.getF32("AnimatedObjectsGlobalScale");
				setGlobalScale(global_scale * mScaleConstraintFixup);
            }
            else
            {
                LL_WARNS_ONCE() << "can't find attached av!" << LL_ENDL;
            }
        }
        else
        {
            LLVector3 vol_pos = mRootVolp->getRenderPosition();

            // FIXME: Currently if you're doing something like playing an
            // animation that moves the pelvis (on an avatar or
            // animated object), the name tag and debug text will be
            // left behind. Ideally setPosition() would follow the
            // skeleton around in a smarter way, so name tags,
            // complexity info and such line up better. Should defer
            // this until avatars also get fixed.

            LLQuaternion obj_rot;
            if (mRootVolp->mDrawable)
            {
                obj_rot = mRootVolp->mDrawable->getRotation();
            }
            else
            {
                obj_rot = mRootVolp->getRotation();
            }
            
			LLMatrix3 bind_mat;

            LLQuaternion bind_rot;
#define MATCH_BIND_SHAPE
#ifdef MATCH_BIND_SHAPE
            // MAINT-8671 - based on a patch from Beq Janus
	        const LLMeshSkinInfo* skin_info = mRootVolp->getSkinInfo();
			if (skin_info)
			{
                LL_DEBUGS("BindShape") << getFullname() << " bind shape " << skin_info->mBindShapeMatrix << LL_ENDL;
                bind_rot = LLSkinningUtil::getUnscaledQuaternion(skin_info->mBindShapeMatrix);
			}
#endif
			setRotation(bind_rot*obj_rot);
            mRoot->setWorldRotation(bind_rot*obj_rot);
<<<<<<< HEAD
			setPositionAgent(vol_pos);
			mRoot->setPosition(vol_pos + mPositionConstraintFixup + body_size_offset + hover_param_offset);
=======
            if (getRegion() && !isDead())
            {
                setPositionAgent(vol_pos);
            }
			mRoot->setPosition(vol_pos + mPositionConstraintFixup);
>>>>>>> 56dcbc3c

            F32 global_scale = gSavedSettings.getF32("AnimatedObjectsGlobalScale");
            setGlobalScale(global_scale * mScaleConstraintFixup);
        }
    }
}

void LLControlAvatar::setGlobalScale(F32 scale)
{
    if (scale <= 0.0)
    {
        LL_WARNS() << "invalid global scale " << scale << LL_ENDL;
        return;
    }
    if (scale != mGlobalScale)
    {
        F32 adjust_scale = scale/mGlobalScale;
        LL_INFOS() << "scale " << scale << " adjustment " << adjust_scale << LL_ENDL;
        // should we be scaling from the pelvis or the root?
        recursiveScaleJoint(mPelvisp,adjust_scale);
        mGlobalScale = scale;
    }
}

void LLControlAvatar::recursiveScaleJoint(LLJoint* joint, F32 factor)
{
    joint->setScale(factor * joint->getScale());
    
	for (LLJoint::joints_t::iterator iter = joint->mChildren.begin();
		 iter != joint->mChildren.end(); ++iter)
	{
		LLJoint* child = *iter;
		recursiveScaleJoint(child, factor);
	}
}

// Based on LLViewerJointAttachment::setupDrawable(), without the attaching part.
void LLControlAvatar::updateVolumeGeom()
{
	if (!mRootVolp->mDrawable)
		return;
	if (mRootVolp->mDrawable->isActive())
	{
		mRootVolp->mDrawable->makeStatic(FALSE);
	}
	mRootVolp->mDrawable->makeActive();
	gPipeline.markMoved(mRootVolp->mDrawable);
	gPipeline.markTextured(mRootVolp->mDrawable); // face may need to change draw pool to/from POOL_HUD
	mRootVolp->mDrawable->setState(LLDrawable::USE_BACKLIGHT);

	LLViewerObject::const_child_list_t& child_list = mRootVolp->getChildren();
	for (LLViewerObject::child_list_t::const_iterator iter = child_list.begin();
		 iter != child_list.end(); ++iter)
	{
		LLViewerObject* childp = *iter;
		if (childp && childp->mDrawable.notNull())
		{
			childp->mDrawable->setState(LLDrawable::USE_BACKLIGHT);
			gPipeline.markTextured(childp->mDrawable); // face may need to change draw pool to/from POOL_HUD
			gPipeline.markMoved(childp->mDrawable);
        }
    }

    gPipeline.markRebuild(mRootVolp->mDrawable, LLDrawable::REBUILD_ALL, TRUE);
    mRootVolp->markForUpdate(TRUE);

    // Note that attachment overrides aren't needed here, have already
    // been applied at the time the mControlAvatar was created, in
    // llvovolume.cpp.

    matchVolumeTransform();

    // Initial exploration of allowing scaling skeleton to match root
    // prim bounding box. If enabled, would probably be controlled by
    // an additional checkbox and default to off. Not enabled for
    // initial release.

    // What should the scale be? What we really want is the ratio
    // between the scale at which the object was originally designed
    // and rigged, and the scale to which it has been subsequently
    // modified - for example, if the object has been scaled down by a
    // factor of 2 then we should use 0.5 as the global scale. But we
    // don't have the original scale stored anywhere, just the current
    // scale. Possibilities - 1) remember the original scale
    // somewhere, 2) add another field to let the user specify the
    // global scale, 3) approximate the original scale by looking at
    // the proportions of the skeleton after joint positions have
    // been applied
    
    //LLVector3 obj_scale = obj->getScale();
    //F32 obj_scale_z = llmax(obj_scale[2],0.1f);
    //setGlobalScale(obj_scale_z/2.0f); // roughly fit avatar height range (2m) into object height
}

//~~~~~~~~~~~~~~~~~~~~~~~~~~~~~~~~~~~~~~~~~~~~~~~~~~~~~~~~~~~~~~~~~~~~~~~~~~~~~
// Class LLAnimatedObjectInventoryObserver
//
// Helper class to watch for changes in an animated object inventory.
//~~~~~~~~~~~~~~~~~~~~~~~~~~~~~~~~~~~~~~~~~~~~~~~~~~~~~~~~~~~~~~~~~~~~~~~~~~~~~
class LLAnimatedObjectInventoryObserver : public LLVOInventoryListener
{
public:
	LLAnimatedObjectInventoryObserver(LLViewerObject* object)
	{
		registerVOInventoryListener(object, NULL);
	}
	virtual ~LLAnimatedObjectInventoryObserver()
	{
		removeVOInventoryListener();
	}
	/*virtual*/ void inventoryChanged(LLViewerObject* object,
									  LLInventoryObject::object_list_t* inventory,
									  S32 serial_num,
									  void* user_data);
};

// This is a prototype implementation of applying body parts to
// animated object skeletons. It wouldn't work as a real solution,
// because animated object inventories are only available to the owner
// of the animated object.
static void on_cav_wearable_fetched(LLViewerWearable* wearable, void* data)
{
	LLViewerObject *root = (LLViewerObject*) data;
	LL_INFOS() << "Got wearable " << wearable->getName() << LL_ENDL;
	if (root && root->getControlAvatar())
	{
		wearable->writeToAvatar(root->getControlAvatar());
		root->getControlAvatar()->updateVisualParams();
	}
}

/*virtual*/
void LLAnimatedObjectInventoryObserver::inventoryChanged(LLViewerObject* object,
														 LLInventoryObject::object_list_t* inventory,
														 S32 serial_num,
														 void* user_data)
{
	if (inventory)
	{
		LL_INFOS() << "object " << object << " inventory size " << inventory->size() << LL_ENDL;
		for (auto it = inventory->begin(); it!= inventory->end(); ++it)
		{
			LLViewerInventoryItem *inv_item = dynamic_cast<LLViewerInventoryItem*>(it->get());
			if (inv_item && inv_item->getType()==LLAssetType::AT_BODYPART)
			{
				LL_INFOS() << "Process body part: " << inv_item->getName() << LL_ENDL;
				LLWearableList::instance().getAsset(inv_item->getAssetUUID(),
													inv_item->getName(),
													gAgentAvatarp,
													inv_item->getType(),
													on_cav_wearable_fetched,
													(void*)object);

			}
		}
	}
	else
	{
		LL_INFOS() << "object " << object << " no inventory" << LL_ENDL;
	}
}

LLControlAvatar *LLControlAvatar::createControlAvatar(LLVOVolume *obj)
{
	LLControlAvatar *cav = (LLControlAvatar*)gObjectList.createObjectViewer(LL_PCODE_LEGACY_AVATAR, gAgent.getRegion(), CO_FLAG_CONTROL_AVATAR);

    if (cav)
    {
        cav->mRootVolp = obj;
		
		// Sync up position/rotation with object
		cav->matchVolumeTransform();
	}
	return cav;
}

void LLControlAvatar::markForDeath()
{
    mMarkedForDeath = true;

	mRootVolp = NULL;

	delete mObjectInventoryObserver;
	mObjectInventoryObserver = NULL;
}

// virtual
void LLControlAvatar::markDead()
{
	// Normally mRootVolp has already been cleared in unlinkControlAvatar(),
	// unless there's some bulk object cleanup happening e.g. on region destruction.
	// In that case the control avatar may be killed first.
	if (mRootVolp)
	{
		mRootVolp->mControlAvatar = NULL;
		mRootVolp = NULL;
	}
	LLVOAvatar::markDead();
}

void LLControlAvatar::idleUpdate(LLAgent &agent, const F64 &time)
{
    if (mMarkedForDeath)
    {
        markDead();
        mMarkedForDeath = false;
    }
    else
    {
        LLVOAvatar::idleUpdate(agent,time);
    }
}

BOOL LLControlAvatar::updateCharacter(LLAgent &agent)
{
    return LLVOAvatar::updateCharacter(agent);
}

//virtual
void LLControlAvatar::updateDebugText()
{
	if (gSavedSettings.getBOOL("DebugAnimatedObjects"))
    {
        S32 total_linkset_count = 0;
        if (mRootVolp)
        {
            total_linkset_count = 1 + mRootVolp->getChildren().size();
        }
        std::vector<LLVOVolume*> volumes;
        getAnimatedVolumes(volumes);
        S32 animated_volume_count = volumes.size();
        std::string active_string;
        std::string type_string;
        std::string lod_string;
        std::string animated_object_flag_string;
        S32 total_tris = 0;
        S32 total_verts = 0;
        F32 est_tris = 0.f;
        F32 est_streaming_tris = 0.f;
        F32 streaming_cost = 0.f;
        std::string cam_dist_string = "";
        S32 cam_dist_count = 0;
        F32 lod_radius = mRootVolp->mLODRadius;

        for (std::vector<LLVOVolume*>::iterator it = volumes.begin();
             it != volumes.end(); ++it)
        {
            LLVOVolume *volp = *it;
            S32 verts = 0;
            total_tris += volp->getTriangleCount(&verts);
            total_verts += verts;
            est_tris += volp->getEstTrianglesMax();
            est_streaming_tris += volp->getEstTrianglesStreamingCost();
            streaming_cost += volp->getStreamingCost();
            lod_string += llformat("%d",volp->getLOD());
            if (volp && volp->mDrawable)
            {
                bool is_animated_flag = volp->getExtendedMeshFlags() & LLExtendedMeshParams::ANIMATED_MESH_ENABLED_FLAG;
                if (is_animated_flag)
                {
                    animated_object_flag_string += "1";
                }
                else
                {
                    animated_object_flag_string += "0";
                }
                if (volp->mDrawable->isActive())
                {
                    active_string += "A";
                }
                else
                {
                    active_string += "S";
                }
                if (volp->isRiggedMesh())
                {
                    // Rigged/animatable mesh
                    type_string += "R";
                    lod_radius = volp->mLODRadius;
                }
                else if (volp->isMesh())
                {
                    // Static mesh
                    type_string += "M";
                }
                else
                {
                    // Any other prim
                    type_string += "P";
                }
                if (cam_dist_count < 4)
                {
                    cam_dist_string += LLStringOps::getReadableNumber(volp->mLODDistance) + "/" +
                        LLStringOps::getReadableNumber(volp->mLODAdjustedDistance) + " ";
                    cam_dist_count++;
                }
            }
            else
            {
                active_string += "-";
                type_string += "-";
            }
        }
		S32 num_visual_params = 0;
		LLSD visual_params_sd = mRootVolp->getVisualParamsSD();
		if (visual_params_sd.isMap())
		{
			num_visual_params = visual_params_sd.size();
		}
        addDebugText(llformat("CAV obj %d anim %d active %s impost %d upprd %d strcst %f vis_params %d",
                              total_linkset_count, animated_volume_count, 
                              active_string.c_str(), (S32) isImpostor(), getUpdatePeriod(), streaming_cost, num_visual_params));
        addDebugText(llformat("types %s lods %s flags %s", type_string.c_str(), lod_string.c_str(),animated_object_flag_string.c_str()));
        addDebugText(llformat("tris %d (est %.1f, streaming %.1f), verts %d", total_tris, est_tris, est_streaming_tris, total_verts));
        addDebugText(llformat("pxarea %s rank %d", LLStringOps::getReadableNumber(getPixelArea()).c_str(), getVisibilityRank()));
        addDebugText(llformat("lod_radius %s dists %s", LLStringOps::getReadableNumber(lod_radius).c_str(),cam_dist_string.c_str()));
        if (mPositionConstraintFixup.length() > 0.0f || mScaleConstraintFixup != 1.0f)
        {
            addDebugText(llformat("pos fix (%.1f %.1f %.1f) scale %f", 
                                  mPositionConstraintFixup[0], 
                                  mPositionConstraintFixup[1],
                                  mPositionConstraintFixup[2],
                                  mScaleConstraintFixup));
        }

		F32 hover_param_z = getVisualParamWeight(LLAvatarAppearanceDefines::AVATAR_HOVER);
		F32 body_size_offset_z = mBodySizeHeightFix;
		F32 fixup_z = mPositionConstraintFixup[2];
		F32 total_offset_z = hover_param_z + body_size_offset_z + fixup_z; 
		if (hover_param_z != 0.f || body_size_offset_z != 0.f || fixup_z != 0.f || total_offset_z != 0.f)
		{
			addDebugText(llformat("z base: %.3f deltas: constraint %.3f body_size %.3f, hover_param %.3f = total %.3f",
								  mRootVolp->getRenderPosition()[2],
								  fixup_z, body_size_offset_z, hover_param_z, total_offset_z));
		}
        
#if 0
        std::string region_name = "no region";
        if (mRootVolp->getRegion())
        {
            region_name = mRootVolp->getRegion()->getName();
        }
        std::string skel_region_name = "skel no region";
        if (getRegion())
        {
            skel_region_name = getRegion()->getName();
        }
        addDebugText(llformat("region %x %s skel %x %s",
                              mRootVolp->getRegion(), region_name.c_str(),
                              getRegion(), skel_region_name.c_str()));
#endif
        
    }
    LLVOAvatar::updateDebugText();
}

void LLControlAvatar::getAnimatedVolumes(std::vector<LLVOVolume*>& volumes)
{
    if (!mRootVolp)
    {
        return;
    }

    volumes.push_back(mRootVolp);
    
	LLViewerObject::const_child_list_t& child_list = mRootVolp->getChildren();
	for (LLViewerObject::const_child_list_t::const_iterator iter = child_list.begin();
		 iter != child_list.end(); ++iter)
	{
		LLViewerObject* childp = *iter;
        LLVOVolume *child_volp = dynamic_cast<LLVOVolume*>(childp);
        if (child_volp && child_volp->isAnimatedObject())
        {
            volumes.push_back(child_volp);
        }
    }
}

// This is called after an associated object receives an animation
// message. Combine the signaled animations for all associated objects
// and process any resulting state changes.
void LLControlAvatar::updateAnimations()
{
    if (!mRootVolp)
    {
        LL_WARNS_ONCE("AnimatedObjectsNotify") << "No root vol" << LL_ENDL;
        return;
    }

    std::vector<LLVOVolume*> volumes;
    getAnimatedVolumes(volumes);
    
    // Rebuild mSignaledAnimations from the associated volumes.
	std::map<LLUUID, S32> anims;
    for (std::vector<LLVOVolume*>::iterator vol_it = volumes.begin(); vol_it != volumes.end(); ++vol_it)
    {
        LLVOVolume *volp = *vol_it;
        //LL_INFOS("AnimatedObjects") << "updating anim for vol " << volp->getID() << " root " << mRootVolp->getID() << LL_ENDL;
        signaled_animation_map_t& signaled_animations = LLObjectSignaledAnimationMap::instance().getMap()[volp->getID()];
        for (std::map<LLUUID,S32>::iterator anim_it = signaled_animations.begin();
             anim_it != signaled_animations.end();
             ++anim_it)
        {
            std::map<LLUUID,S32>::iterator found_anim_it = anims.find(anim_it->first);
            if (found_anim_it != anims.end())
            {
                // Animation already present, use the larger sequence id
                anims[anim_it->first] = llmax(found_anim_it->second, anim_it->second);
            }
            else
            {
                // Animation not already present, use this sequence id.
                anims[anim_it->first] = anim_it->second;
            }
            LL_DEBUGS("AnimatedObjectsNotify") << "found anim for vol " << volp->getID() << " anim " << anim_it->first << " root " << mRootVolp->getID() << LL_ENDL;
        }
    }
    if (!mPlaying)
    {
        mPlaying = true;
        //if (!mRootVolp->isAnySelected())
        {
            updateVolumeGeom();
            mRootVolp->recursiveMarkForUpdate(TRUE);
        }
    }

    mSignaledAnimations = anims;
    processAnimationStateChanges();
}

// virtual
void LLControlAvatar::updateVisualParams()
{
	// FIXME Axon: should look for changes to *reference* body size
	// (that is, the body size as it would be computed by appearance
	// service/simulator, without considering effects from
	// animations.)  Currently using overall body size which includes
	// everything.

	if (mBodySize == LLVector3())
	{
		// Set initial value. No offset to update.
		LL_WARNS("Axon") << "Unitialized mBodySize; should have been set in initInstance()" << LL_ENDL;
		//llassert(mBodySize != LLVector3());
		computeBodySize();
		LL_INFOS("Axon") << "uvp initial body size z is " << mBodySize[2] << LL_ENDL;
		LLVOAvatar::updateVisualParams();
	}
	else
	{
		//F32 orig_body_size = mBodySize.mV[2];
		F32 orig_pelvis_to_foot = mPelvisToFoot;
		//F32 orig_delta = orig_body_size * 2.0 - orig_pelvis_to_foot;
		LL_INFOS("Axon") << "updateVisualParams, initial body size " << mBodySize << LL_ENDL;
	
		LLVOAvatar::updateVisualParams();

		LL_INFOS("Axon") << "updateVisualParams, end body size " << mBodySize << LL_ENDL;

		//F32 body_size_delta = mBodySize.mV[2] - orig_body_size;

		//F32 final_delta =  (0.5f * mBodySize.mV[VZ]) - mPelvisToFoot;
		F32 new_pelvis_to_foot = mPelvisToFoot;

		mBodySizeHeightFix += new_pelvis_to_foot - orig_pelvis_to_foot;

		//root_pos.mdV[VZ] -= (0.5f * mBodySize.mV[VZ]) - mPelvisToFoot;
		LL_INFOS("Axon") << "updateVisualParams, mBodySizeHeightFix " << mBodySizeHeightFix << LL_ENDL;
	}
}

// virtual
LLViewerObject* LLControlAvatar::lineSegmentIntersectRiggedAttachments(const LLVector4a& start, const LLVector4a& end,
									  S32 face,
									  BOOL pick_transparent,
									  BOOL pick_rigged,
									  S32* face_hit,
									  LLVector4a* intersection,
									  LLVector2* tex_coord,
									  LLVector4a* normal,
									  LLVector4a* tangent)
{
    if (!mRootVolp)
    {
        return NULL;
    }

	LLViewerObject* hit = NULL;

	if (lineSegmentBoundingBox(start, end))
	{
		LLVector4a local_end = end;
		LLVector4a local_intersection;
        if (mRootVolp->lineSegmentIntersect(start, local_end, face, pick_transparent, pick_rigged, face_hit, &local_intersection, tex_coord, normal, tangent))
        {
            local_end = local_intersection;
            if (intersection)
            {
                *intersection = local_intersection;
            }
            hit = mRootVolp;
        }
        else
        {
            std::vector<LLVOVolume*> volumes;
            getAnimatedVolumes(volumes);

            for (std::vector<LLVOVolume*>::iterator vol_it = volumes.begin(); vol_it != volumes.end(); ++vol_it)
            {
                LLVOVolume *volp = *vol_it;
                if (mRootVolp != volp && volp->lineSegmentIntersect(start, local_end, face, pick_transparent, pick_rigged, face_hit, &local_intersection, tex_coord, normal, tangent))
        {
            local_end = local_intersection;
            if (intersection)
            {
                *intersection = local_intersection;
            }
                    hit = volp;
                    break;
                }
            }
        }
	}
		
	return hit;
}

// virtual
std::string LLControlAvatar::getFullname() const
{
    if (mRootVolp)
    {
        return "AO_" + mRootVolp->getID().getString();
    }
    else
    {
        return "AO_no_root_vol";
    }
}

// virtual
bool LLControlAvatar::shouldRenderRigged() const
{
    if (mRootVolp && mRootVolp->isAttachment())
    {
        LLVOAvatar *attached_av = mRootVolp->getAvatarAncestor();
        if (attached_av)
        {
            return attached_av->shouldRenderRigged();
        }
    }
    return true;
}

// virtual
BOOL LLControlAvatar::isImpostor()
{
    if (mRootVolp && mRootVolp->isAttachment())
    {
		// Attached animated objects should match state of their attached av.
        LLVOAvatar *attached_av = mRootVolp->getAvatarAncestor();
		if (attached_av)
		{
			return attached_av->isImpostor();
		}
    }
	return LLVOAvatar::isImpostor();
}

//static
void LLControlAvatar::onRegionChanged()
{
	std::vector<LLCharacter*>::iterator it = LLCharacter::sInstances.begin();
	for ( ; it != LLCharacter::sInstances.end(); ++it)
	{
		LLControlAvatar* cav = dynamic_cast<LLControlAvatar*>(*it);
		if (!cav) continue;
		cav->mRegionChanged = true;
	}
}<|MERGE_RESOLUTION|>--- conflicted
+++ resolved
@@ -247,16 +247,11 @@
 #endif
 			setRotation(bind_rot*obj_rot);
             mRoot->setWorldRotation(bind_rot*obj_rot);
-<<<<<<< HEAD
-			setPositionAgent(vol_pos);
+            if (getRegion() && !isDead())
+            {
+				setPositionAgent(vol_pos);
+			}
 			mRoot->setPosition(vol_pos + mPositionConstraintFixup + body_size_offset + hover_param_offset);
-=======
-            if (getRegion() && !isDead())
-            {
-                setPositionAgent(vol_pos);
-            }
-			mRoot->setPosition(vol_pos + mPositionConstraintFixup);
->>>>>>> 56dcbc3c
 
             F32 global_scale = gSavedSettings.getF32("AnimatedObjectsGlobalScale");
             setGlobalScale(global_scale * mScaleConstraintFixup);
