llkeywords version 2

# sections
[word .5, .1, .3]
default 		Name of default state that all scripts must have
state 			Keyword to indicate state block or state transition

# data types
[word .1, .3, .1]
integer			Integer type
float			Floating-point type
string			String type
key				Key type.  Use NULL_KEY to test for empty keys
vector			Vector type of 3 floats.  Used to represent 3D motion, Euler angles, and color.:Access components by .x, .y. or .z
rotation		Rotation type of 4 floats.  Used to represent rotation.:Access components by .x, .y., .z, or .w
list			List of various data types

# events
[word 0, .3, .5]
state_entry		state_entry():Triggered on any state transition and startup
state_exit		state_exit():Triggered on any state transition
touch_start		touch_start(integer num_detected):Triggered by the start of agent clicking on task
touch			touch(integer num_detected):Triggered while agent is clicking on task
touch_end		touch_end(integer num_detected):Triggered when agent stops clicking on task
collision_start collision_start(integer num_detected):Triggered when task starts colliding with another task
collision		collision(integer num_detected):Triggered while task is colliding with another task
collision_end	collision_end(integer num_detected):Triggered when task stops colliding with another task
land_collision_start	land_collision_start(vector pos):Triggered when task starts colliding with land
land_collision			land_collision(vector pos):Triggered when task is colliding with land
land_collision_end		land_collision_end(vector pos):Triggered when task stops colliding with land
timer			timer():Result of the llSetTimerEvent library function call
listen			listen(integer channel, string name, key id, string message):Result of the llListen library function call
sensor			sensor(integer num_detected):Result of the llSensor library function call
no_sensor		no_sensor():Result of the llSensor library function call
control			control(key id, integer level, integer edge):Result of llTakeControls library function call
at_target		at_target(integer tnum, vector targetpos, vector ourpos):Result of llTarget library function call
not_at_target	not_at_target():Result of llTarget library function call
at_rot_target	at_rot_target(integer tnum, rotation targetrot, rotation ourrot):Result of LLRotTarget library function call
not_at_rot_target	not_at_rot_target():Result of LLRotTarget library function call
money			money(key id, integer amount):Triggered when L$ is given to task
email			email(string time, string address, string subj, string message, integer num_left):Triggered when task receives email
run_time_permissions	run_time_permissions(integer perm):Triggered when an agent grants run time permissions to task
attach			attach(key id):Triggered when task attaches or detaches from agent
dataserver      dataserver(key queryid, string data):Triggered when task receives asynchronous data
moving_start	moving_start():Triggered when task begins moving
moving_end		moving_end():Triggered when task stops moving
on_rez			on_rez(integer start_param):Triggered when task is rezzed in from inventory or another task
object_rez		object_rez(key id):Triggered when task rezzes in another task
link_message	link_message(integer sender_num, integer num, string str, key id):Triggered when task receives a link message via LLMessageLinked library function call
changed			changed( integer change ):Triggered various event change the task:(test change with CHANGED_INVENTORY, CHANGED_COLOR, CHANGED_SHAPE, CHANGED_SCALE, CHANGED_TEXTURE, CHANGED_LINK, CHANGED_ALLOWED_DROP, CHANGED_OWNER, CHANGED_REGION, CHANGED_TELEPORT, CHANGED_REGION_START, CHANGED_MEDIA)
remote_data     remote_data(integer event_type, key channel, key message_id, string sender,integer idata, string sdata):Triggered by various XML-RPC calls (event_type will be one of REMOTE_DATA_CHANNEL, REMOTE_DATA_REQUEST, REMOTE_DATA_REPLY)
http_response   http_response(key request_id, integer status, list metadata, string body):Triggered when task receives a response to one of its llHTTPRequests
http_request	http_request(key id, string method, string body):Triggered when task receives an http request against a public URL

# integer constants
[word .1, .1, .5]
TRUE			Integer constant for Boolean operations
FALSE			Integer constant for Boolean operations
STATUS_PHYSICS	Passed in the llSetStatus library function.  If TRUE, object moves physically
STATUS_PHANTOM	Passed in the llSetStatus library function.  If TRUE, object doesn't collide with other objects
STATUS_ROTATE_X Passed in the llSetStatus library function.  If FALSE, object doesn't rotate around local X axis
STATUS_ROTATE_Y Passed in the llSetStatus library function.  If FALSE, object doesn't rotate around local Y axis
STATUS_ROTATE_Z Passed in the llSetStatus library function.  If FALSE, object doesn't rotate around local Z axis
STATUS_SANDBOX	Passed in the llSetStatus library function.  If TRUE, object can't cross region boundaries or move more than 10 meters from its start location
STATUS_BLOCK_GRAB Passed in the llSetStatus library function.  If TRUE, object can't be grabbed and physically dragged
STATUS_DIE_AT_EDGE Passed in the llSetStatus library function.  If TRUE, objects that reach the edge of the world just die:rather than teleporting back to the owner
STATUS_RETURN_AT_EDGE Passed in the llSetStatus library function.  If TRUE, script rezzed objects that reach the edge of the world:are returned rather than killed:STATUS_RETURN_AT_EDGE trumps STATUS_DIE_AT_EDGE if both are set
STATUS_CAST_SHADOWS	Passed in the llSetStatus library function.  If TRUE, object casts shadows on other objects
AGENT			Passed in llSensor library function to look for other Agents
ACTIVE			Passed in llSensor library function to look for moving objects
PASSIVE			Passed in llSensor library function to look for objects that aren't moving
SCRIPTED		Passed in llSensor library function to look for scripted objects
CONTROL_FWD		Passed to llTakeControls library function and used control event handler to test for agent forward control
CONTROL_BACK	Passed to llTakeControls library function and used control event handler to test for agent back control
CONTROL_LEFT	Passed to llTakeControls library function and used control event handler to test for agent left control
CONTROL_RIGHT	Passed to llTakeControls library function and used control event handler to test for agent right control
CONTROL_ROT_LEFT				Passed to llTakeControls library function and used control event handler to test for agent rotate left control
CONTROL_ROT_RIGHT				Passed to llTakeControls library function and used control event handler to test for agent rotate right control
CONTROL_UP						Passed to llTakeControls library function and used control event handler to test for agent up control
CONTROL_DOWN					Passed to llTakeControls library function and used control event handler to test for agent down control
CONTROL_LBUTTON					Passed to llTakeControls library function and used control event handler to test for agent left button control
CONTROL_ML_LBUTTON				Passed to llTakeControls library function and used control event handler to test for agent left button control with the agent in mouse look
PERMISSION_DEBIT				Passed to llRequestPermissions library function to request permission to take L$ from agent's account
PERMISSION_TAKE_CONTROLS		Passed to llRequestPermissions library function to request permission to take agent's controls
# PERMISSION_REMAP_CONTROLS		Passed to llRequestPermissions library function to request permission to remap agent's controls (not implemented yet)
PERMISSION_TRIGGER_ANIMATION	Passed to llRequestPermissions library function to request permission to trigger animation on agent
PERMISSION_ATTACH				Passed to llRequestPermissions library function to request permission to attach/detach from agent
# PERMISSION_RELEASE_OWNERSHIP	Passed to llRequestPermissions library function to request permission to release ownership (not implemented)
PERMISSION_CHANGE_LINKS			Passed to llRequestPermissions library function to request permission to change links
# PERMISSION_CHANGE_JOINTS		Passed to llRequestPermissions library function to request permission to change joints (not implemented)
# PERMISSION_CHANGE_PERMISSIONS Passed to llRequestPermissions library function to request permission to change permissions
PERMISSION_TRACK_CAMERA			Passed to llRequestPermissions library function to request permission to track agent's camera
PERMISSION_CONTROL_CAMERA		Passed to llRequestPermissions library function to request permission to change agent's camera
PERMISSION_TELEPORT				Passed to llRequestPermissions library function to request permission to teleport agent
<<<<<<< HEAD
PERMISSION_SILENT_ESTATE_MANAGEMENT	Passed to llRequestPermissions library function to request permission to modify estate settings without notifying the owner
PERMISSION_OVERRIDE_ANIMATIONS	Passed to llRequestPermissions library function to request permission to change agent's default animations
=======
SCRIPT_PERMISSION_SILENT_ESTATE_MANAGEMENT	Passed to llRequestPermissions library function to request permission to silently modify estate access lists
PERMISSION_OVERRIDE_ANIMATIONS	Passed to llRequestPermissions library function to request permission to override animations on agent
PERMISSION_RETURN_OBJECTS		Passed to llRequestPermissions library function to request permission to return objects
>>>>>>> 8895e795

DEBUG_CHANNEL		Chat channel reserved for debug and error messages from scripts
PUBLIC_CHANNEL		Chat channel that broadcasts to all nearby users

AGENT_FLYING		Returned by llGetAgentInfo if the Agent is flying
AGENT_ATTACHMENTS	Returned by llGetAgentInfo if the Agent has attachments
AGENT_SCRIPTED		Returned by llGetAgentInfo if the Agent has scripted attachments
AGENT_SITTING		Returned by llGetAgentInfo if the Agent is sitting
AGENT_ON_OBJECT		Returned by llGetAgentInfo if the Agent is sitting on an object
AGENT_MOUSELOOK		Returned by llGetAgentInfo if the Agent is in mouselook
AGENT_AWAY			Returned by llGetAgentInfo if the Agent is in away mode
AGENT_WALKING		Returned by llGetAgentInfo if the Agent is walking
AGENT_IN_AIR		Returned by llGetAgentInfo if the Agent is in the air
AGENT_TYPING		Returned by llGetAgentInfo if the Agent is typing
AGENT_CROUCHING		Returned by llGetAgentInfo if the Agent is crouching
AGENT_BUSY			Returned by llGetAgentInfo if the Agent is busy
AGENT_ALWAYS_RUN	Returned by llGetAgentInfo if the Agent has 'Always Run' enabled
AGENT_AUTOPILOT		Returned by llGetAgentInfo if the Agent is under autopilot control

PSYS_PART_FLAGS
PSYS_PART_START_COLOR
PSYS_PART_START_ALPHA
PSYS_PART_START_SCALE
PSYS_PART_END_COLOR
PSYS_PART_END_ALPHA
PSYS_PART_END_SCALE
PSYS_PART_MAX_AGE

PSYS_PART_BOUNCE_MASK
PSYS_PART_WIND_MASK
PSYS_PART_INTERP_COLOR_MASK
PSYS_PART_INTERP_SCALE_MASK
PSYS_PART_FOLLOW_SRC_MASK
PSYS_PART_FOLLOW_VELOCITY_MASK
PSYS_PART_TARGET_POS_MASK
PSYS_PART_EMISSIVE_MASK
PSYS_PART_TARGET_LINEAR_MASK
PSYS_PART_RIBBON_MASK

PSYS_SRC_PATTERN
PSYS_SRC_INNERANGLE	Deprecated -- Use PSYS_SRC_ANGLE_BEGIN
PSYS_SRC_OUTERANGLE	Deprecated -- Use PSYS_SRC_ANGLE_END
PSYS_SRC_ANGLE_BEGIN
PSYS_SRC_ANGLE_END
PSYS_SRC_BURST_RATE
PSYS_SRC_BURST_PART_COUNT
PSYS_SRC_BURST_RADIUS
PSYS_SRC_BURST_SPEED_MIN
PSYS_SRC_BURST_SPEED_MAX
PSYS_SRC_MAX_AGE
PSYS_SRC_ACCEL
PSYS_SRC_TEXTURE
PSYS_SRC_TARGET_KEY
PSYS_SRC_OMEGA
PSYS_PART_BLEND_FUNC_SOURCE
PSYS_PART_BLEND_FUNC_DEST
PSYS_PART_START_GLOW
PSYS_PART_END_GLOW

PSYS_SRC_PATTERN_DROP
PSYS_SRC_PATTERN_EXPLODE
PSYS_SRC_PATTERN_ANGLE
PSYS_SRC_PATTERN_ANGLE_CONE
PSYS_SRC_PATTERN_ANGLE_CONE_EMPTY
PSYS_PART_BF_ONE
PSYS_PART_BF_ZERO
PSYS_PART_BF_DEST_COLOR
PSYS_PART_BF_SOURCE_COLOR
PSYS_PART_BF_ONE_MINUS_DEST_COLOR
PSYS_PART_BF_ONE_MINUS_SOURCE_COLOR
PSYS_PART_BF_SOURCE_ALPHA
PSYS_PART_BF_ONE_MINUS_SOURCE_ALPHA

OBJECT_UNKNOWN_DETAIL	Returned by llGetObjectDetails when passed an invalid object parameter type
OBJECT_NAME				Used with llGetObjectDetails to get an object's name
OBJECT_DESC				Used with llGetObjectDetails to get an object's description
OBJECT_POS				Used with llGetObjectDetails to get an object's position
OBJECT_ROT				Used with llGetObjectDetails to get an object's rotation
OBJECT_VELOCITY			Used with llGetObjectDetails to get an object's velocity
OBJECT_OWNER			Used with llGetObjectDetails to get an object's owner's key.  Will be NULL_KEY if group owned
OBJECT_GROUP			Used with llGetObjectDetails to get an object's group's key
OBJECT_CREATOR			Used with llGetObjectDetails to get an object's creator's key

# some vehicle params
VEHICLE_TYPE_NONE
VEHICLE_TYPE_SLED
VEHICLE_TYPE_CAR
VEHICLE_TYPE_BOAT
VEHICLE_TYPE_AIRPLANE
VEHICLE_TYPE_BALLOON

VEHICLE_REFERENCE_FRAME		Rotation of vehicle axes relative to local frame

VEHICLE_LINEAR_FRICTION_TIMESCALE 	A vector of timescales for exponential decay of linear velocity along the three vehicle axes
VEHICLE_ANGULAR_FRICTION_TIMESCALE	A vector of timescales for exponential decay of angular velocity about the three vehicle axes
VEHICLE_LINEAR_MOTOR_DIRECTION		The linear velocity that the vehicle will try to achieve
VEHICLE_LINEAR_MOTOR_OFFSET			An offset from the center of mass of the vehicle where the linear motor is applied
VEHICLE_ANGULAR_MOTOR_DIRECTION		The angular velocity that the vehicle will try to achieve

VEHICLE_HOVER_HEIGHT		The height the vehicle will try to hover
VEHICLE_HOVER_EFFICIENCY	A slider between 0 (bouncy) and 1 (critically damped) hover behavior
VEHICLE_HOVER_TIMESCALE		The period of time for the vehicle to achieve its hover height
VEHICLE_BUOYANCY			A slider between 0 (no anti-gravity) and 1 (full anti-gravity)

VEHICLE_LINEAR_DEFLECTION_EFFICIENCY	A slider between 0 (no deflection) and 1 (maximum strength)
VEHICLE_LINEAR_DEFLECTION_TIMESCALE		The exponential timescale for the vehicle to redirect its velocity to be along its x-axis

VEHICLE_LINEAR_MOTOR_TIMESCALE			The exponential timescale for the vehicle to achive its full linear motor velocity
VEHICLE_LINEAR_MOTOR_DECAY_TIMESCALE	The exponential timescale for the linear motor's effectiveness to decay toward zero

VEHICLE_ANGULAR_DEFLECTION_EFFICIENCY	A slider between 0 (no deflection) and 1 (maximum strength)
VEHICLE_ANGULAR_DEFLECTION_TIMESCALE	The exponential timescale for the vehicle to achieve full angular deflection

VEHICLE_ANGULAR_MOTOR_TIMESCALE			The exponential timescale for the vehicle to achive its full angular motor velocity
VEHICLE_ANGULAR_MOTOR_DECAY_TIMESCALE	The exponential timescale for the angular motor's effectiveness to decay toward zero

VEHICLE_VERTICAL_ATTRACTION_EFFICIENCY	A slider between 0 (bouncy) and 1 (critically damped) attraction of vehicle z-axis to world z-axis (vertical)
VEHICLE_VERTICAL_ATTRACTION_TIMESCALE	The exponential timescale for the vehicle to align its z-axis to the world z-axis (vertical)

VEHICLE_BANKING_EFFICIENCY	A slider between -1 (leans out of turns), 0 (no banking), and +1 (leans into turns)
VEHICLE_BANKING_MIX			A slider between 0 (static banking) and 1 (dynamic banking)
VEHICLE_BANKING_TIMESCALE	The exponential timescale for the banking behavior to take full effect

VEHICLE_FLAG_NO_DEFLECTION_UP	Prevents linear deflection along world-z axis
VEHICLE_FLAG_LIMIT_ROLL_ONLY	Removes vertical attraction for changes in vehicle pitch
VEHICLE_FLAG_HOVER_WATER_ONLY	Hover only pays attention to water level
VEHICLE_FLAG_HOVER_TERRAIN_ONLY	Hover only pays attention to terrain height
VEHICLE_FLAG_HOVER_GLOBAL_HEIGHT Hover only pays attention to global height
VEHICLE_FLAG_HOVER_UP_ONLY 		Hover only pushes up
VEHICLE_FLAG_LIMIT_MOTOR_UP		Prevents ground vehicles from motoring into the sky
VEHICLE_FLAG_MOUSELOOK_STEER	Makes vehicle try to turn toward mouselook direction
VEHICLE_FLAG_MOUSELOOK_BANK		Makes vehicle try to turn toward mouselook direction assuming banking is enabled
VEHICLE_FLAG_CAMERA_DECOUPLED 	Causes the camera look-at axis to NOT move when the vehicle rotates

CAMERA_PITCH				(-45 to 80) (Adjusts the angular amount that the camera aims straight ahead vs. straight down, maintaining the same distance. Analogous to 'incidence'.")
CAMERA_FOCUS_OFFSET			(-10 to 10) A vector that adjusts the position of the camera focus position relative to the subject
CAMERA_POSITION_LAG			(0.0 to 3.0)  How much the camera lags as it tries to move towards its 'ideal' position
CAMERA_FOCUS_LAG			(0.0 to 3.0) How much the camera lags as it tries to aim towards the subject
CAMERA_DISTANCE				(0.5 to 10) Sets how far away the camera wants to be from its subject
CAMERA_BEHINDNESS_ANGLE		(0 to 180) Sets the angle in degrees within which the camera is not constrained by changes in subject rotation
CAMERA_BEHINDNESS_LAG		(0.0 to 3.0) Sets how strongly the camera is forced to stay behind the target if outside of behindness angle
CAMERA_POSITION_THRESHOLD	(0.0 to 4.0) Sets the radius of a sphere around the camera's ideal position within which it is not affected by subject motion
CAMERA_FOCUS_THRESHOLD		(0.0 to 4.0) Sets the radius of a sphere around the camera's subject position within which its focus is not affected by subject motion
CAMERA_ACTIVE				(0 or 1) Turns on or off scripted control of the camera
CAMERA_POSITION				Sets the position of the camera
CAMERA_FOCUS				Sets the focus (target position) of the camera
CAMERA_POSITION_LOCKED		(0 or 1) Locks the camera position so it will not move
CAMERA_FOCUS_LOCKED			(0 or 1) Locks the camera focus so it will not move

INVENTORY_TEXTURE	Passed to task inventory library functions to reference textures
INVENTORY_SOUND		Passed to task inventory library functions to reference sounds
INVENTORY_OBJECT	Passed to task inventory library functions to reference objects
INVENTORY_SCRIPT	Passed to task inventory library functions to reference scripts
INVENTORY_LANDMARK	Passed to task inventory library functions to reference landmarks
INVENTORY_CLOTHING	Passed to task inventory library functions to reference clothing
INVENTORY_NOTECARD	Passed to task inventory library functions to reference notecards
INVENTORY_BODYPART	Passed to task inventory library functions to reference body parts
INVENTORY_ANIMATION	Passed to task inventory library functions to reference animations
INVENTORY_GESTURE	Passed to task inventory library functions to reference gestures
INVENTORY_ALL		Passed to task inventory library functions to reference all inventory items
INVENTORY_NONE		Returned by llGetInventoryType when no item is found

ATTACH_CHEST		Passed to llAttachToAvatar to attach task to chest
ATTACH_HEAD			Passed to llAttachToAvatar to attach task to head
ATTACH_LSHOULDER	Passed to llAttachToAvatar to attach task to left shoulder
ATTACH_RSHOULDER	Passed to llAttachToAvatar to attach task to right shoulder
ATTACH_LHAND		Passed to llAttachToAvatar to attach task to left hand
ATTACH_RHAND		Passed to llAttachToAvatar to attach task to right hand
ATTACH_LFOOT		Passed to llAttachToAvatar to attach task to left foot
ATTACH_RFOOT		Passed to llAttachToAvatar to attach task to right foot
ATTACH_BACK			Passed to llAttachToAvatar to attach task to back
ATTACH_PELVIS		Passed to llAttachToAvatar to attach task to pelvis
ATTACH_MOUTH		Passed to llAttachToAvatar to attach task to mouth
ATTACH_CHIN			Passed to llAttachToAvatar to attach task to chin
ATTACH_LEAR			Passed to llAttachToAvatar to attach task to left ear
ATTACH_REAR			Passed to llAttachToAvatar to attach task to right ear
ATTACH_LEYE			Passed to llAttachToAvatar to attach task to left eye
ATTACH_REYE			Passed to llAttachToAvatar to attach task to right eye
ATTACH_NOSE			Passed to llAttachToAvatar to attach task to nose
ATTACH_RUARM		Passed to llAttachToAvatar to attach task to right upper arm
ATTACH_RLARM		Passed to llAttachToAvatar to attach task to right lower arm
ATTACH_LUARM		Passed to llAttachToAvatar to attach task to left upper arm
ATTACH_LLARM		Passed to llAttachToAvatar to attach task to left lower arm
ATTACH_RHIP			Passed to llAttachToAvatar to attach task to right hip
ATTACH_RULEG		Passed to llAttachToAvatar to attach task to right upper leg
ATTACH_RLLEG		Passed to llAttachToAvatar to attach task to right lower leg
ATTACH_LHIP			Passed to llAttachToAvatar to attach task to left hip
ATTACH_LULEG		Passed to llAttachToAvatar to attach task to left upper leg
ATTACH_LLLEG		Passed to llAttachToAvatar to attach task to left lower leg
ATTACH_BELLY		Passed to llAttachToAvatar to attach task to belly
ATTACH_LEFT_PEC		Passed to llAttachToAvatar to attach task to left pectoral
ATTACH_RIGHT_PEC	Passed to llAttachToAvatar to attach task to right pectoral
ATTACH_NECK			Passed to llAttachToAvatar to attach task to neck
ATTACH_AVATAR_CENTER	Passed to llAttachToAvatar to attach task to avatar center
LAND_LEVEL			Passed to llModifyLand to level terrain
LAND_RAISE			Passed to llModifyLand to raise terrain
LAND_LOWER			Passed to llModifyLand to lower terrain
LAND_SMOOTH			Passed to llModifyLand to smooth terrain
LAND_NOISE			Passed to llModifyLand to randomize terrain
LAND_REVERT			Passed to llModifyLand to revert terrain toward original state
LAND_SMALL_BRUSH	Passed to llModifyLand to modify small land areas
LAND_MEDIUM_BRUSH	Passed to llModifyLand to modify medium land areas
LAND_LARGE_BRUSH	Passed to llModifyLand to modify large land areas

DATA_PAYINFO		Passed to llRequestAgentData to get payment status of an agent
DATA_ONLINE			Passed to llRequestAgentData to determine if agent is online
DATA_NAME			Passed to llRequestAgentData to get full agent name
DATA_BORN			Passed to llRequestAgentData to get born on date as a string
DATA_RATING			Passed to llRequestAgentData to get a comma separated sting of integer ratings
DATA_SIM_POS		Passed to llRequestSimulatorData to get a string (cast to vector) of a simulator's global position
DATA_SIM_STATUS		Passed to llRequestSimulatorData to get the status of a simulator
DATA_SIM_RATING		Passed to llRequestSimulatorData to get the rating of a simulator

PAYMENT_INFO_ON_FILE		Used with llRequestAgentData to tell if Agent is of "Payment Info On File" status
PAYMENT_INFO_USED	Used with llRequestAgentData to tell if Agent is of "Payment Info Used" status

ANIM_ON				Enable texture animation
LOOP				Loop when animating textures
REVERSE				Animate in the reverse direction
PING_PONG			Animate forward, then reverse
SMOOTH				Textures slides, instead of stepping
ROTATE				Rotates the texture, instead of using frames
SCALE				Scales the texture, instead of using frames

ALL_SIDES			Passed to various texture and color library functions to modify all sides

LINK_SET			Passed to various link functions to modify all blocks in the object
LINK_ROOT			Passed to various link functions to modify only the root block (no effect on single block objects)
LINK_ALL_OTHERS		Passed to various link functions to modify all other blocks in the object
LINK_ALL_CHILDREN	Passed to various link functions to modify all child blocks in the object
LINK_THIS			Passed to various link functions to modify only the calling block

CHANGED_INVENTORY	Parameter of changed event handler used to indicate change to task's inventory
CHANGED_COLOR		Parameter of changed event handler used to indicate change to task's color
CHANGED_SHAPE		Parameter of changed event handler used to indicate change to task's shape parameters
CHANGED_SCALE		Parameter of changed event handler used to indicate change to task's scale
CHANGED_TEXTURE		Parameter of changed event handler used to indicate change to task's texture
CHANGED_LINK		Parameter of changed event handler used to indicate change to task's link status
CHANGED_ALLOWED_DROP Parameter of changed event handler used to indicate a user dropped an inventory item:onto task that was allowed only by llAllowInventoryDrop function call
CHANGED_OWNER		Parameter of changed event handler used to indicate change to task's owner ONLY when an object is sold as original or deeded to group
CHANGED_REGION		Parameter of changed event handler used to indicate the region has changed
CHANGED_TELEPORT	Parameter of changed event handler used to indicate teleport has completed
CHANGED_REGION_START	Parameter of changed event handler used to indicate the region has been restarted
CHANGED_MEDIA       Parameter of changed event handler used to indicate that media has changed on a face of the task

TYPE_INTEGER		Indicates that the list entry is holding an integer
TYPE_FLOAT			Indicates that the list entry is holding an float
TYPE_STRING			Indicates that the list entry is holding an string
TYPE_KEY			Indicates that the list entry is holding an key
TYPE_VECTOR			Indicates that the list entry is holding an vector
TYPE_ROTATION		Indicates that the list entry is holding an rotation
TYPE_INVALID		Indicates that this wasn't a valid list entry


REMOTE_DATA_CHANNEL	Value of event_type in remote_event after successful llOpenRemoteDataChannel
REMOTE_DATA_REQUEST	Value of event_type in remote_event if XML-RPC request is received
REMOTE_DATA_REPLY	Value of event_type in remote_event if XML-RPC reply is received


PRIM_TYPE			Followed by PRIM_TYPE_BOX, PRIM_TYPE_CYLINDER, PRIM_TYPE_PRISM, PRIM_TYPE_SPHERE, PRIM_TYPE_TORUS, PRIM_TYPE_TUBE, or PRIM_TYPE_SCULPT and their arguments
PRIM_MATERIAL		Followed by PRIM_MATERIAL_STONE, PRIM_MATERIAL_METAL, PRIM_MATERIAL_GLASS, PRIM_MATERIAL_WOOD, PRIM_MATERIAL_FLESH, PRIM_MATERIAL_PLASTIC, or PRIM_MATERIAL_RUBBER
PRIM_PHYSICS		Sets physics to TRUE or FALSE
PRIM_FLEXIBLE		Followed by TRUE or FALSE, integer softness, float gravity, float friction, float wind, float tension, and vector force
PRIM_POINT_LIGHT	Followed by TRUE or FALSE, vector color, float intensity, float radius, float falloff
PRIM_TEMP_ON_REZ	Sets temporay on rez to TRUE or FALSE
PRIM_PHANTOM		Sets phantom to TRUE or FALSE
PRIM_CAST_SHADOWS	DEPRECATED. Takes 1 parameter, an integer, but has no effect when set and always returns 0 if used in llGetPrimitiveParams
PRIM_POSITION		Sets primitive position to a vector position
PRIM_SIZE			Sets primitive size to a vector size
PRIM_ROTATION		Sets primitive rotation
PRIM_TEXTURE		Followed by an integer face, key id, vector repeats, vector offsets,:and float rotation in radians
PRIM_COLOR			Followed by an integer face, vector color, and float alpha
PRIM_BUMP_SHINY		Followed by an integer face, one of PRIM_SHINY_NONE, PRIM_SHINY_LOW,:PRIM_SHINY_MEDIUM, or PRIM_SHINY_HIGH,:and one of PRIM_BUMP_NONE, PRIM_BUMP_BRIGHT, PRIM_BUMP_DARK, etc
PRIM_FULLBRIGHT		Followed by an integer face, and TRUE or FALSE
PRIM_TEXGEN			Followed by an integer face, and one of PRIM_TEXGEN_DEFAULT or PRIM_TEXGEN_PLANAR
PRIM_GLOW			Followed by an integer face, and a float from 0.0 to 1.0 specifying glow amount

PRIM_TYPE_BOX		Followed by integer hole shape, vector cut, float hollow, vector twist,:vector top size, and vector top shear
PRIM_TYPE_CYLINDER	Followed by integer hole shape, vector cut, float hollow, vector twist,:vector top size, and vector top shear
PRIM_TYPE_PRISM		Followed by integer hole shape, vector cut, float hollow, vector twist,:vector top size, and vector top shear
PRIM_TYPE_SPHERE	Followed by integer hole shape, vector cut, float hollow, vector twist,:and vector dimple
PRIM_TYPE_TORUS		Followed by integer hole shape, vector cut, float hollow, vector twist,:vector hole size, vector top shear, vector advanced cut, vector taper,:float revolutions, float radius offset, and float skew
PRIM_TYPE_TUBE		Followed by integer hole shape, vector cut, float hollow, vector twist,:vector hole size, vector top shear, vector advanced cut, vector taper,:float revolutions, float radius offset, and float skew
PRIM_TYPE_RING		Followed by integer hole shape, vector cut, float hollow, vector twist,:vector hole size, vector top shear, vector advanced cut, vector taper,:float revolutions, float radius offset, and float skew
PRIM_TYPE_SCULPT	Followed by a key/string texture uuid, and one of PRIM_SCULPT_TYPE_SPHERE, PRIM_SCULPT_TYPE_TORUS, PRIM_SCULPT_TYPE_PLANE, or PRIM_SCULPT_TYPE_CYLINDER

PRIM_HOLE_DEFAULT	Sets hole type to match the prim type
PRIM_HOLE_SQUARE	Sets hole type to square
PRIM_HOLE_CIRCLE	Sets hole type to circle
PRIM_HOLE_TRIANGLE	Sets hole type to triangle

PRIM_MATERIAL_STONE		Sets material to stone
PRIM_MATERIAL_METAL		Sets material to metal
PRIM_MATERIAL_GLASS		Sets material to glass
PRIM_MATERIAL_WOOD		Sets material to wood
PRIM_MATERIAL_FLESH		Sets material to flesh
PRIM_MATERIAL_PLASTIC	Sets material to plastic
PRIM_MATERIAL_RUBBER	Sets material to rubber
PRIM_MATERIAL_LIGHT		Sets material to light

PRIM_SHINY_NONE			No shininess
PRIM_SHINY_LOW			Low shininess
PRIM_SHINY_MEDIUM		Medium shininess
PRIM_SHINY_HIGH			High shininess

PRIM_BUMP_NONE			No bump map
PRIM_BUMP_BRIGHT		Generate bump map from highlights
PRIM_BUMP_DARK			Generate bump map from lowlights
PRIM_BUMP_WOOD			Wood bump map
PRIM_BUMP_BARK			Bark bump map
PRIM_BUMP_BRICKS		Brick bump map
PRIM_BUMP_CHECKER		Checker bump map
PRIM_BUMP_CONCRETE		Concrete bump map
PRIM_BUMP_TILE			Tile bump map
PRIM_BUMP_STONE			Stone bump map
PRIM_BUMP_DISKS			Disk bump map
PRIM_BUMP_GRAVEL		Gravel bump map
PRIM_BUMP_BLOBS			Blob bump map
PRIM_BUMP_SIDING		Siding bump map
PRIM_BUMP_LARGETILE		Large tile bump map
PRIM_BUMP_STUCCO		Stucco bump map
PRIM_BUMP_SUCTION		Suction cup bump map
PRIM_BUMP_WEAVE			Weave bump map

PRIM_TEXGEN_DEFAULT		Default texture mapping
PRIM_TEXGEN_PLANAR		Planar texture mapping

PRIM_SCULPT_TYPE_SPHERE		Stitch edges in a sphere-like way
PRIM_SCULPT_TYPE_TORUS		Stitch edges in a torus-like way
PRIM_SCULPT_TYPE_PLANE		Do not stitch edges
PRIM_SCULPT_TYPE_CYLINDER	Stitch edges in a cylinder-like way
PRIM_SCULPT_TYPE_MASK		Mask used to determine stitching type
PRIM_SCULPT_FLAG_INVERT     Flag to specify that the surface normals should be inverted
PRIM_SCULPT_FLAG_MIRROR     Flag to specify that the prim should be reflected along X axis

MASK_BASE				Base permissions
MASK_OWNER				Owner permissions
MASK_GROUP				Group permissions
MASK_EVERYONE			Everyone permissions
MASK_NEXT				Next owner permissions

PERM_TRANSFER			Transfer permission
PERM_MODIFY				Modify permission
PERM_COPY				Copy permission
PERM_MOVE				Move permission
PERM_ALL				Move/Modify/Copy/Transfer permissions

PARCEL_MEDIA_COMMAND_STOP  Stop media stream
PARCEL_MEDIA_COMMAND_PAUSE Pause media stream
PARCEL_MEDIA_COMMAND_PLAY  Play media stream
PARCEL_MEDIA_COMMAND_LOOP  Loop media stream
PARCEL_MEDIA_COMMAND_TEXTURE  Get or set the parcel's media texture
PARCEL_MEDIA_COMMAND_URL  Get or set the parcel's media url
PARCEL_MEDIA_COMMAND_TYPE Get or set the parcel's media mimetype
PARCEL_MEDIA_COMMAND_DESC Get or set the parcel's media description
PARCEL_MEDIA_COMMAND_TIME Set media stream to specific time
PARCEL_MEDIA_COMMAND_SIZE Get or set the parcel's media pixel resolution
PARCEL_MEDIA_COMMAND_AGENT Allows media stream commands to apply to only one agent
PARCEL_MEDIA_COMMAND_UNLOAD Unloads the media stream
PARCEL_MEDIA_COMMAND_AUTO_ALIGN Auto aligns the media stream to the texture size.  May cause a performance hit and loss of some visual quality

PAY_HIDE			Used with llSetPayPrice to hide a button
PAY_DEFAULT			Used with llSetPayPrice to use the default price for a button

LIST_STAT_MAX			Used with llListStatistics to find the largest number in a list
LIST_STAT_MIN			Used with llListStatistics to find the smallest number in a list
LIST_STAT_MEAN			Used with llListStatistics to find the mean of the numbers in a list
LIST_STAT_MEDIAN			Used with llListStatistics to find the median of the numbers in a list
LIST_STAT_STD_DEV		Used with llListStatistics to find the standard deviation of the numbers in a list
LIST_STAT_SUM			Used with llListStatistics to find the sum of the numbers in a list
LIST_STAT_SUM_SQUARES	Used with llListStatistics to find the sum of the squares of the numbers in a list
LIST_STAT_NUM_COUNT		Used with llListStatistics to find how many numbers are in a list
LIST_STAT_GEOMETRIC_MEAN	Used with llListStatistics to find the geometric mean of the numbers in a list (all numbers must be > 0)
LIST_STAT_RANGE			Used with llListStatistics to find the range of the numbers in a list

PARCEL_FLAG_ALLOW_FLY				Used with llGetParcelFlags to find if a parcel allows flying
PARCEL_FLAG_ALLOW_GROUP_SCRIPTS		Used with llGetParcelFlags to find if a parcel allows group scripts
PARCEL_FLAG_ALLOW_SCRIPTS			Used with llGetParcelFlags to find if a parcel allows outside scripts
PARCEL_FLAG_ALLOW_LANDMARK			Used with llGetParcelFlags to find if a parcel allows landmarks to be created
PARCEL_FLAG_ALLOW_TERRAFORM			Used with llGetParcelFlags to find if a parcel allows anyone to terraform the land
PARCEL_FLAG_ALLOW_DAMAGE			Used with llGetParcelFlags to find if a parcel allows damage
PARCEL_FLAG_ALLOW_CREATE_OBJECTS	Used with llGetParcelFlags to find if a parcel allows anyone to create objects
PARCEL_FLAG_ALLOW_CREATE_GROUP_OBJECTS	Used with llGetParcelFlags to find if a parcel allows group members or objects to create objects
PARCEL_FLAG_USE_ACCESS_GROUP		Used with llGetParcelFlags to find if a parcel limits access to a group
PARCEL_FLAG_USE_ACCESS_LIST			Used with llGetParcelFlags to find if a parcel limits access to a list of residents
PARCEL_FLAG_USE_BAN_LIST			Used with llGetParcelFlags to find if a parcel uses a ban list
PARCEL_FLAG_USE_LAND_PASS_LIST		Used with llGetParcelFlags to find if a parcel allows passes to be purchased
PARCEL_FLAG_LOCAL_SOUND_ONLY		Used with llGetParcelFlags to find if a parcel restricts spacialized sound to the parcel
PARCEL_FLAG_RESTRICT_PUSHOBJECT		Used with llGetParcelFlags to find if a parcel restricts llPushObject() calls
PARCEL_FLAG_ALLOW_ALL_OBJECT_ENTRY		Used with llGetParcelFlags to find if a parcel allows all objects to enter
PARCEL_FLAG_ALLOW_GROUP_OBJECT_ENTRY	Used with llGetParcelFlags to find if a parcel only allows group (and owner) objects to enter

REGION_FLAG_ALLOW_DAMAGE			Used with llGetRegionFlags to find if a region is entirely damage enabled
REGION_FLAG_FIXED_SUN				Used with llGetRegionFlags to find if a region has a fixed sun position
REGION_FLAG_BLOCK_TERRAFORM			Used with llGetRegionFlags to find if a region terraforming disabled
REGION_FLAG_SANDBOX					Used with llGetRegionFlags to find if a region is a sandbox
REGION_FLAG_DISABLE_COLLISIONS		Used with llGetRegionFlags to find if a region has disabled collisions
REGION_FLAG_DISABLE_PHYSICS			Used with llGetRegionFlags to find if a region has disabled physics
REGION_FLAG_BLOCK_FLY				Used with llGetRegionFlags to find if a region blocks flying
REGION_FLAG_ALLOW_DIRECT_TELEPORT	Used with llGetRegionFlags to find if a region allows direct teleports
REGION_FLAG_RESTRICT_PUSHOBJECT		Used with llGetRegionFlags to find if a region restricts llPushObject() calls

HTTP_METHOD                         Used with llHTTPRequest to specify the method, such as "GET" or "POST"
HTTP_MIMETYPE                       Used with llHTTPRequest to specify the MIME type, defaults to "text/plain"
HTTP_BODY_MAXLENGTH                 Used with llHTTPRequest to specify the maximum response body to return
HTTP_VERIFY_CERT                    Used with llHTTPRequest to specify SSL certificate verification
HTTP_BODY_TRUNCATED                 Used with http_response to indicate truncation point in bytes

PARCEL_COUNT_TOTAL		Used with llGetParcelPrimCount to get the total number of prims on the parcel
PARCEL_COUNT_OWNER		Used with llGetParcelPrimCount to get the number of prims on the parcel owned by the owner
PARCEL_COUNT_GROUP		Used with llGetParcelPrimCount to get the number of prims on the parcel owned by the group
PARCEL_COUNT_OTHER		Used with llGetParcelPrimCount to get the number of prims on the parcel owned by others
PARCEL_COUNT_SELECTED	Used with llGetParcelPrimCount to get the number of prims on the parcel currently selected or sat upon
PARCEL_COUNT_TEMP		Used with llGetParcelPrimCount to get the number of prims on the parcel that are temp on rez

PARCEL_DETAILS_NAME		Used with llGetParcelDetails to get the parcel name
PARCEL_DETAILS_DESC		Used with llGetParcelDetails to get the parcel description
PARCEL_DETAILS_OWNER	Used with llGetParcelDetails to get the parcel owner id
PARCEL_DETAILS_GROUP	Used with llGetParcelDetails to get the parcel group id
PARCEL_DETAILS_AREA		Used with llGetParcelDetails to get the parcel area in square meters
PARCEL_DETAILS_ID		Used with llGetParcelDetails to get the parcel id
PARCEL_DETAILS_SEE_AVATARS	Used with llGetParcelDetails to get the avatars visibility setting

STRING_TRIM_HEAD		Used with llStringTrim to trim leading spaces from a string
STRING_TRIM_TAIL		Used with llStringTrim to trim trailing spaces from a string
STRING_TRIM				Used with llStringTrim to trim both leading and trailing spaces from a string

CLICK_ACTION_NONE       Used with llSetClickAction to disable the click action
CLICK_ACTION_TOUCH      Used with llSetClickAction to set touch as the default action when object is clicked
CLICK_ACTION_SIT        Used with llSetClickAction to set sit as the default action when object is clicked
CLICK_ACTION_BUY        Used with llSetClickAction to set buy as the default action when object is clicked
CLICK_ACTION_PAY        Used with llSetClickAction to set pay as the default action when object is clicked
CLICK_ACTION_OPEN       Used with llSetClickAction to set open as the default action when object is clicked
CLICK_ACTION_PLAY       Used with llSetClickAction to set play as the default action when object is clicked
CLICK_ACTION_OPEN_MEDIA Used with llSetClickAction to set open-media as the default action when object is clicked
CLICK_ACTION_ZOOM       Used with llSetClickAction to set zoom in as the default action when object is clicked

TOUCH_INVALID_TEXCOORD  Value returned by llDetectedTouchUV() and llDetectedTouchST() when the touch position is not valid
TOUCH_INVALID_VECTOR    Value returned by llDetectedTouchPos(), llDetectedTouchNormal(), and llDetectedTouchBinormal() when the touch position is not valid
TOUCH_INVALID_FACE      Value returned by llDetectedTouchFace() when the touch position is not valid

PRIM_MEDIA_ALT_IMAGE_ENABLE            Used with ll{Get,Set}PrimMediaParams to enable the default alt image for media 
PRIM_MEDIA_CONTROLS                    Used with ll{Get,Set}PrimMediaParams to determine the controls shown for media
PRIM_MEDIA_CURRENT_URL                 Used with ll{Get,Set}PrimMediaParams to navigate/access the current URL
PRIM_MEDIA_HOME_URL                    Used with ll{Get,Set}PrimMediaParams to access the home URL
PRIM_MEDIA_AUTO_LOOP                   Used with ll{Get,Set}PrimMediaParams to determine if media should auto-loop (if applicable)
PRIM_MEDIA_AUTO_PLAY                   Used with ll{Get,Set}PrimMediaParams to determine if media should start playing as soon as it is created
PRIM_MEDIA_AUTO_SCALE                  Used with ll{Get,Set}PrimMediaParams to determine if media should scale to fit the face it is on 
PRIM_MEDIA_AUTO_ZOOM                   Used with ll{Get,Set}PrimMediaParams to determine if the user would zoom in when viewing media
PRIM_MEDIA_FIRST_CLICK_INTERACT        Used with ll{Get,Set}PrimMediaParams to determine whether the user interacts with media or not when she first clicks it (versus selection)
PRIM_MEDIA_WIDTH_PIXELS                Used with ll{Get,Set}PrimMediaParams to access the media's width in pixels
PRIM_MEDIA_HEIGHT_PIXELS               Used with ll{Get,Set}PrimMediaParams to access the media's height in pixels
PRIM_MEDIA_WHITELIST_ENABLE            Used with ll{Get,Set}PrimMediaParams to determine if the domain whitelist is enabled
PRIM_MEDIA_WHITELIST                   Used with ll{Get,Set}PrimMediaParams to access the media's list of allowable URL prefixes to navigate to
PRIM_MEDIA_PERMS_INTERACT              Used with ll{Get,Set}PrimMediaParams to determine the permissions for who can interact with the media
PRIM_MEDIA_PERMS_CONTROL               Used with ll{Get,Set}PrimMediaParams to determine the permissions for who has controls
PRIM_MEDIA_PARAM_MAX                   The value of the largest media param

PRIM_MEDIA_CONTROLS_STANDARD           Used with ll{Get,Set}PrimMediaParams, a PRIM_MEDIA_CONTROLS value meaning "standard controls"
PRIM_MEDIA_CONTROLS_MINI               Used with ll{Get,Set}PrimMediaParams, a PRIM_MEDIA_CONTROLS value meaning "mini controls"              

PRIM_MEDIA_PERM_NONE                   Used with ll{Get,Set}PrimMediaParams, a PRIM_MEDIA_PERMS_INTERACT or PRIM_MEDIA_PERMS_CONTROL bit, no permissions
PRIM_MEDIA_PERM_OWNER                  Used with ll{Get,Set}PrimMediaParams, a PRIM_MEDIA_PERMS_INTERACT or PRIM_MEDIA_PERMS_CONTROL bit, owner permissions
PRIM_MEDIA_PERM_GROUP                  Used with ll{Get,Set}PrimMediaParams, a PRIM_MEDIA_PERMS_INTERACT or PRIM_MEDIA_PERMS_CONTROL bit, group permissions
PRIM_MEDIA_PERM_ANYONE                 Used with ll{Get,Set}PrimMediaParams, a PRIM_MEDIA_PERMS_INTERACT or PRIM_MEDIA_PERMS_CONTROL bit, anyone has permissions

PRIM_MEDIA_MAX_URL_LENGTH              Used with ll{Get,Set}PrimMediaParams, the maximum length of PRIM_MEDIA_CURRENT_URL or PRIM_MEDIA_HOME_URL
PRIM_MEDIA_MAX_WHITELIST_SIZE          Used with ll{Get,Set}PrimMediaParams, the maximum length, in bytes, of PRIM_MEDIA_WHITELIST
PRIM_MEDIA_MAX_WHITELIST_COUNT         Used with ll{Get,Set}PrimMediaParams, the maximum number of items allowed in PRIM_MEDIA_WHITELIST
PRIM_MEDIA_MAX_WIDTH_PIXELS            Used with ll{Get,Set}PrimMediaParams, the maximum width allowed in PRIM_MEDIA_WIDTH_PIXELS
PRIM_MEDIA_MAX_HEIGHT_PIXELS           Used with ll{Get,Set}PrimMediaParams, the maximum width allowed in PRIM_MEDIA_HEIGHT_PIXELS

STATUS_OK                              Result of function call was success
STATUS_MALFORMED_PARAMS                Function was called with malformed params
STATUS_TYPE_MISMATCH                   Argument(s) passed to function had a type mismatch
STATUS_BOUNDS_ERROR                    Argument(s) passed to function had a bounds error 
STATUS_NOT_FOUND                       Object or other item was not found
STATUS_NOT_SUPPORTED                   Feature not supported
STATUS_INTERNAL_ERROR                  An internal error occurred
STATUS_WHITELIST_FAILED                URL failed to pass whitelist

PROFILE_NONE               Disables profiling
PROFILE_SCRIPT_MEMORY      Enables memory profiling

RC_DATA_FLAGS          TODO: add documentation
RC_DETECT_PHANTOM      TODO: add documentation
RC_GET_LINK_NUM        TODO: add documentation
RC_GET_NORMAL          TODO: add documentation
RC_GET_ROOT_KEY        TODO: add documentation
RC_MAX_HITS            TODO: add documentation
RC_REJECT_TYPES			Optional parameter set in llCastRay() to reject hit against certain object types.
RC_REJECT_AGENTS		Bit mask for RC_REJECT_TYPES, rejects hits against avatars.
RC_REJECT_PHYSICAL		Bit mask for RC_REJECT_TYPES, rejects hits against moving objects.
RC_REJECT_NONPHYSICAL	Bit mask for RC_REJECT_TYPES, rejects hits against non-moving objects.
RC_REJECT_LAND			Bit mask for RC_REJECT_TYPES, rejects hits against the terrian.

RCERR_CAST_TIME_EXCEEDED    TODO: add documentation
RCERR_SIM_PERF_LOW          TODO: add documentation
RCERR_UNKNOWN               TODO: add documentation

ESTATE_ACCESS_ALLOWED_AGENT_ADD    TODO: add documentation
ESTATE_ACCESS_ALLOWED_AGENT_REMOVE TODO: add documentation
ESTATE_ACCESS_ALLOWED_GROUP_ADD    TODO: add documentation
ESTATE_ACCESS_ALLOWED_GROUP_REMOVE TODO: add documentation
ESTATE_ACCESS_BANNED_AGENT_ADD     TODO: add documentation
ESTATE_ACCESS_BANNED_AGENT_REMOVE  TODO: add documentation

DENSITY 			TODO: add documentation
FRICTION 			TODO: add documentation
RESTITUTION 		TODO: add documentation
GRAVITY_MULTIPLIER 	TODO: add documentation

KFM_COMMAND			TODO: add documentation
KFM_CMD_PLAY		TODO: add documentation
KFM_CMD_STOP		TODO: add documentation
KFM_CMD_PAUSE		TODO: add documentation
KFM_CMD_SET_MODE	TODO: add documentation
KFM_MODE			TODO: add documentation
KFM_FORWARD			TODO: add documentation
KFM_LOOP			TODO: add documentation
KFM_PING_PONG		TODO: add documentation
KFM_REVERSE			TODO: add documentation
KFM_DATA			TODO: add documentation
KFM_ROTATION		TODO: add documentation
KFM_TRANSLATION		TODO: add documentation

CHARACTER_CMD_STOP	TODO: add documentation
CHARACTER_CMD_JUMP	TODO: add documentation

CHARACTER_DESIRED_SPEED		TODO: add documentation
CHARACTER_RADIUS			TODO: add documentation
CHARACTER_LENGTH			TODO: add documentation
CHARACTER_ORIENTATION		TODO: add documentation
CHARACTER_AVOIDANCE_MODE	TODO: add documentation
PURSUIT_OFFSET				TODO: add documentation
REQUIRE_LINE_OF_SIGHT		TODO: add documentation
PURSUIT_FUZZ_FACTOR			TODO: add documentation
PURSUIT_INTERCEPT			TODO: add documentation
FORCE_DIRECT_PATH			TODO: add documentation
VERTICAL					TODO: add documentation
HORIZONTAL					TODO: add documentation
AVOID_CHARACTERS			TODO: add documentation
AVOID_DYNAMIC_OBSTACLES		TODO: add documentation

PU_EVADE_HIDDEN                  Triggered when an llEvade character thinks it has hidden from its pursuer.
PU_EVADE_SPOTTED                 Triggered when an llEvade character switches from hiding to running
PU_FAILURE_INVALID_GOAL          Goal is not on the navigation-mesh and cannot be reached.
PU_FAILURE_INVALID_START         Character cannot navigate from the current location - e.g., the character is off the navmesh or too high above it.
PU_FAILURE_NO_VALID_DESTINATION  There's no good place for the character to go - e.g., it is patrolling and all the patrol points are now unreachable.
PU_FAILURE_OTHER			     Unknown failure
PU_FAILURE_TARGET_GONE           Target (for llPursue or llEvade) can no longer be tracked - e.g., it left the region or is an avatar that is now more than about 30m outside the region.
PU_FAILURE_UNREACHABLE           Goal is no longer reachable for some reason - e.g., an obstacle blocks the path.
PU_GOAL_REACHED                  Character has reached the goal and will stop or choose a new goal (if wandering).
PU_SLOWDOWN_DISTANCE_REACHED     Character is near current goal.

CHARACTER_TYPE			TODO: add documentation
CHARACTER_TYPE_A		TODO: add documentation
CHARACTER_TYPE_B		TODO: add documentation
CHARACTER_TYPE_C		TODO: add documentation
CHARACTER_TYPE_D		TODO: add documentation
CHARACTER_TYPE_NONE		TODO: add documentation

TRAVERSAL_TYPE			TODO: add documentation
TRAVERSAL_TYPE_SLOW		TODO: add documentation
TRAVERSAL_TYPE_FAST		TODO: add documentation
TRAVERSAL_TYPE_NONE		TODO: add documentation

CHARACTER_MAX_ACCEL				TODO: add documentation
CHARACTER_MAX_DECEL				TODO: add documentation
CHARACTER_MAX_ANGULAR_SPEED		TODO: add documentation
CHARACTER_MAX_ANGULAR_ACCEL		TODO: add documentation
CHARACTER_TURN_SPEED_MULTIPLIER	TODO: add documentation

# string constants
[word .1, .3, .5]
NULL_KEY			Indicates an empty key
EOF					Indicates the last line of a notecard was read
TEXTURE_BLANK			UUID for the "Blank" texture
TEXTURE_DEFAULT			Alias for TEXTURE_PLYWOOD
TEXTURE_MEDIA			UUID for the "Default Media" texture
TEXTURE_PLYWOOD			UUID for the default "Plywood" texture
TEXTURE_TRANSPARENT		UUID for the "White - Transparent" texture

URL_REQUEST_GRANTED		Used with http_request when a public URL is successfully granted
URL_REQUEST_DENIED		Used with http_request when a public URL is not available

# float constants
[word .3, .1, .5]
PI					3.1415926535897932384626433832795
TWO_PI				6.283185307179586476925286766559
PI_BY_TWO			1.5707963267948966192313216916398
DEG_TO_RAD			To convert from degrees to radians
RAD_TO_DEG			To convert from radians to degrees
SQRT2				1.4142135623730950488016887242097

# compound constants
[word .4, .2, .4]
ZERO_VECTOR			<0.0, 0.0, 0.0>
ZERO_ROTATION		<0.0, 0.0, 0.0, 1.0>


# flow control keywords
[word 0, 0, .8]
for					for loop:for (initializer; test; iteration):{:   statements:}
do					do loop:do:{:   statements:} while (test);
while				while loop:while (test):{    statements:}
if					if statement:if (test):{    statements:}
else				else clause:if (test):{    statements:}:else:{    statements:}
jump				jump statement:jump label;:
return				Leave current function or event handler

# flow control label
[line 0, 0, .8]
@					Label:Target for jump statement

# Comment
[one_sided_delimiter .8, .3, .15]
//					Comment:Non-functional commentary or disabled code
[two_sided_delimiter .8, .3, .15]
/* */				Comment:Non-functional commentary or disabled code

# String literals
[double_quotation_marks 0, .2, 0]
"					String literal

#functions are supplied by the program now<|MERGE_RESOLUTION|>--- conflicted
+++ resolved
@@ -92,14 +92,9 @@
 PERMISSION_TRACK_CAMERA			Passed to llRequestPermissions library function to request permission to track agent's camera
 PERMISSION_CONTROL_CAMERA		Passed to llRequestPermissions library function to request permission to change agent's camera
 PERMISSION_TELEPORT				Passed to llRequestPermissions library function to request permission to teleport agent
-<<<<<<< HEAD
-PERMISSION_SILENT_ESTATE_MANAGEMENT	Passed to llRequestPermissions library function to request permission to modify estate settings without notifying the owner
-PERMISSION_OVERRIDE_ANIMATIONS	Passed to llRequestPermissions library function to request permission to change agent's default animations
-=======
 SCRIPT_PERMISSION_SILENT_ESTATE_MANAGEMENT	Passed to llRequestPermissions library function to request permission to silently modify estate access lists
 PERMISSION_OVERRIDE_ANIMATIONS	Passed to llRequestPermissions library function to request permission to override animations on agent
 PERMISSION_RETURN_OBJECTS		Passed to llRequestPermissions library function to request permission to return objects
->>>>>>> 8895e795
 
 DEBUG_CHANNEL		Chat channel reserved for debug and error messages from scripts
 PUBLIC_CHANNEL		Chat channel that broadcasts to all nearby users
