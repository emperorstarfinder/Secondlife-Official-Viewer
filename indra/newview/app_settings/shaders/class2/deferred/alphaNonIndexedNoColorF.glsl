--- conflicted
+++ resolved
@@ -124,11 +124,7 @@
 
 			float w = 1.0;
 			w -= max(spos.z-far_split.z, 0.0)/transition_domain.z;
-<<<<<<< HEAD
 			shadow += pcfShadow(shadowMap3, lpos)*w;
-=======
-			shadow += pcfShadow(shadowMap3, lpos, 0.25)*w;
->>>>>>> defbd61d
 			weight += w;
 			shadow += max((pos.z+shadow_clip.z)/(shadow_clip.z-shadow_clip.w)*2.0-1.0, 0.0);
 		}
@@ -141,11 +137,7 @@
 			float w = 1.0;
 			w -= max(spos.z-far_split.y, 0.0)/transition_domain.y;
 			w -= max(near_split.z-spos.z, 0.0)/transition_domain.z;
-<<<<<<< HEAD
 			shadow += pcfShadow(shadowMap2, lpos)*w;
-=======
-			shadow += pcfShadow(shadowMap2, lpos, 0.75)*w;
->>>>>>> defbd61d
 			weight += w;
 		}
 
@@ -157,11 +149,7 @@
 			float w = 1.0;
 			w -= max(spos.z-far_split.x, 0.0)/transition_domain.x;
 			w -= max(near_split.y-spos.z, 0.0)/transition_domain.y;
-<<<<<<< HEAD
 			shadow += pcfShadow(shadowMap1, lpos)*w;
-=======
-			shadow += pcfShadow(shadowMap1, lpos, 0.75)*w;
->>>>>>> defbd61d
 			weight += w;
 		}
 
@@ -173,11 +161,7 @@
 			float w = 1.0;
 			w -= max(near_split.x-spos.z, 0.0)/transition_domain.x;
 				
-<<<<<<< HEAD
 			shadow += pcfShadow(shadowMap0, lpos)*w;
-=======
-			shadow += pcfShadow(shadowMap0, lpos, 1.0)*w;
->>>>>>> defbd61d
 			weight += w;
 		}
 		
