--- conflicted
+++ resolved
@@ -465,7 +465,7 @@
 
 	vec4 final_color = diffcol;
 	
-#if (DIFFUSE_ALPHA_MODE != DIFFUSE_ALPHA_MODE_EMISSIVE)
+#if DIFFUSE_ALPHA_MODE != DIFFUSE_ALPHA_MODE_EMISSIVE
 	final_color.a = 0;
 #endif
 
@@ -483,11 +483,7 @@
 	
 
 #if (DIFFUSE_ALPHA_MODE == DIFFUSE_ALPHA_MODE_BLEND)
-<<<<<<< HEAD
-	//forward rendering, output just lit RGBA
-=======
 		//forward rendering, output just lit RGBA
->>>>>>> 79318043
 	vec3 pos = vary_position;
 
 #if HAS_SUN_SHADOW
@@ -560,15 +556,6 @@
 #endif
 
 	spec = final_specular;
-<<<<<<< HEAD
-	vec4 diffuse = final_color;
-	float envIntensity = final_normal.z;
-
-    vec3 col = vec3(0.0f,0.0f,0.0f);
-
-	float bloom = 0.0;
-	calcAtmospherics(pos.xyz, 1.0);
-=======
 		vec4 diffuse = final_color;
 		float envIntensity = final_normal.z;
 
@@ -576,7 +563,6 @@
 
 		float bloom = 0.0;
 			calcAtmospherics(pos.xyz, 1.0);
->>>>>>> 79318043
 	
 	vec3 refnormpersp = normalize(reflect(pos.xyz, norm.xyz));
 
@@ -591,45 +577,14 @@
 	col.rgb *= diffuse.rgb;
 	
 
-	if (spec.a > 0.0) // specular reflection
-	{
-		// the old infinite-sky shiny reflection
-		//
+			if (spec.a > 0.0) // specular reflection
+			{
+				// the old infinite-sky shiny reflection
+				//
 				
-		float sa = dot(refnormpersp, sun_dir.xyz);
-		vec3 dumbshiny = vary_SunlitColor*shadow*(texture2D(lightFunc, vec2(sa, spec.a)).r);
+				float sa = dot(refnormpersp, sun_dir.xyz);
+				vec3 dumbshiny = vary_SunlitColor*shadow*(texture2D(lightFunc, vec2(sa, spec.a)).r);
 							
-<<<<<<< HEAD
-		// add the two types of shiny together
-		vec3 spec_contrib = dumbshiny * spec.rgb;
-		bloom = dot(spec_contrib, spec_contrib) / 6;
-		col += spec_contrib;
-	}
-
-	if (envIntensity > 0.0)
-	{
-		//add environmentmap
-		vec3 env_vec = env_mat * refnormpersp;
-		col = mix(col.rgb, textureCube(environmentMap, env_vec).rgb, 
-		max(envIntensity-diffuse.a*2.0, 0.0));
-	}
-	
-	col = atmosLighting(col);
-	col = scaleSoftClip(col);
-
-	vec3 npos = normalize(-pos.xyz);
-		
- #define LIGHT_LOOP(i) \
-	col.rgb = col.rgb + calcPointLightOrSpotLight(light_diffuse[i].rgb, npos, diffuse.rgb, final_specular, pos.xyz, norm.xyz, light_position[i], light_direction[i].xyz, light_attenuation[i].x, light_attenuation[i].y, light_attenuation[i].z);
-
-	LIGHT_LOOP(1)
-	LIGHT_LOOP(2)
-	LIGHT_LOOP(3)
-	LIGHT_LOOP(4)
-	LIGHT_LOOP(5)
-	LIGHT_LOOP(6)
-	LIGHT_LOOP(7)
-=======
 				// add the two types of shiny together
 				vec3 spec_contrib = dumbshiny * spec.rgb;
 				bloom = dot(spec_contrib, spec_contrib) / 6;
@@ -659,7 +614,6 @@
 		LIGHT_LOOP(5)
 		LIGHT_LOOP(6)
 		LIGHT_LOOP(7)
->>>>>>> 79318043
 
 	frag_color.rgb = col.rgb;
 	frag_color.a = diffcol.a*vertex_color.a;
