--- conflicted
+++ resolved
@@ -8,21 +8,11 @@
 uniform float minimum_alpha;
 uniform float maximum_alpha;
 
-<<<<<<< HEAD
-vec3 fullbrightAtmosTransport(vec3 light);
-vec3 fullbrightScaleSoftClip(vec3 light);
-
-=======
->>>>>>> 2dd8ce53
 uniform sampler2D diffuseMap;
 
 void main()
 {
-<<<<<<< HEAD
-	vec4 color = texture2D(diffuseMap,gl_TexCoord[0].xy) * gl_Color;
-=======
 	vec4 color = texture2D(diffuseMap,gl_TexCoord[0].xy);
->>>>>>> 2dd8ce53
 	
 	if (color.a < minimum_alpha || color.a > maximum_alpha)
 	{
