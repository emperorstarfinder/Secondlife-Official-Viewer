/** 
 * @file llviewerinventory.h
 * @brief Declaration of the inventory bits that only used on the viewer.
 *
 * $LicenseInfo:firstyear=2002&license=viewerlgpl$
 * Second Life Viewer Source Code
 * Copyright (C) 2010, Linden Research, Inc.
 * 
 * This library is free software; you can redistribute it and/or
 * modify it under the terms of the GNU Lesser General Public
 * License as published by the Free Software Foundation;
 * version 2.1 of the License only.
 * 
 * This library is distributed in the hope that it will be useful,
 * but WITHOUT ANY WARRANTY; without even the implied warranty of
 * MERCHANTABILITY or FITNESS FOR A PARTICULAR PURPOSE.  See the GNU
 * Lesser General Public License for more details.
 * 
 * You should have received a copy of the GNU Lesser General Public
 * License along with this library; if not, write to the Free Software
 * Foundation, Inc., 51 Franklin Street, Fifth Floor, Boston, MA  02110-1301  USA
 * 
 * Linden Research, Inc., 945 Battery Street, San Francisco, CA  94111  USA
 * $/LicenseInfo$
 */

#ifndef LL_LLVIEWERINVENTORY_H
#define LL_LLVIEWERINVENTORY_H

#include "llinventory.h"
#include "llframetimer.h"
#include "llwearable.h"
#include "llui.h" //for LLDestroyClass

#include <boost/signals2.hpp>	// boost::signals2::trackable

class LLInventoryPanel;
class LLFolderView;
class LLFolderBridge;
class LLViewerInventoryCategory;

//~~~~~~~~~~~~~~~~~~~~~~~~~~~~~~~~~~~~~~~~~~~~~~~~~~~~~~~~~~~~~~~~~~~~~~~~~~~~~
// Class LLViewerInventoryItem
//
// An inventory item represents something that the current user has in
// their inventory.
//~~~~~~~~~~~~~~~~~~~~~~~~~~~~~~~~~~~~~~~~~~~~~~~~~~~~~~~~~~~~~~~~~~~~~~~~~~~~~

class LLViewerInventoryItem : public LLInventoryItem, public boost::signals2::trackable
{
public:
	typedef LLDynamicArray<LLPointer<LLViewerInventoryItem> > item_array_t;
	
protected:
	~LLViewerInventoryItem( void ); // ref counted
	BOOL extractSortFieldAndDisplayName(S32* sortField, std::string* displayName) const { return extractSortFieldAndDisplayName(mName, sortField, displayName); }
	mutable std::string mDisplayName;
	
public:
	virtual LLAssetType::EType getType() const;
	virtual const LLUUID& getAssetUUID() const;
	virtual const LLUUID& getProtectedAssetUUID() const; // returns LLUUID::null if current agent does not have permission to expose this asset's UUID to the user
	virtual const std::string& getName() const;
	virtual S32 getSortField() const;
	//virtual void setSortField(S32 sortField);
	virtual void getSLURL(); //Caches SLURL for landmark. //*TODO: Find a better way to do it and remove this method from here.
	virtual const LLPermissions& getPermissions() const;
	virtual const bool getIsFullPerm() const; // 'fullperm' in the popular sense: modify-ok & copy-ok & transfer-ok, no special god rules applied
	virtual const LLUUID& getCreatorUUID() const;
	virtual const std::string& getDescription() const;
	virtual const LLSaleInfo& getSaleInfo() const;
	virtual LLInventoryType::EType getInventoryType() const;
	virtual bool isWearableType() const;
	virtual LLWearableType::EType getWearableType() const;
	virtual U32 getFlags() const;
	virtual time_t getCreationDate() const;
	virtual U32 getCRC32() const; // really more of a checksum.

	static BOOL extractSortFieldAndDisplayName(const std::string& name, S32* sortField, std::string* displayName);

	// construct a complete viewer inventory item
	LLViewerInventoryItem(const LLUUID& uuid, const LLUUID& parent_uuid,
						  const LLPermissions& permissions,
						  const LLUUID& asset_uuid,
						  LLAssetType::EType type,
						  LLInventoryType::EType inv_type,
						  const std::string& name, 
						  const std::string& desc,
						  const LLSaleInfo& sale_info,
						  U32 flags,
						  time_t creation_date_utc);

	// construct a viewer inventory item which has the minimal amount
	// of information to use in the UI.
	LLViewerInventoryItem(
		const LLUUID& item_id,
		const LLUUID& parent_id,
		const std::string& name,
		LLInventoryType::EType inv_type);

	// construct an invalid and incomplete viewer inventory item.
	// usually useful for unpacking or importing or what have you.
	// *NOTE: it is important to call setComplete() if you expect the
	// operations to provide all necessary information.
	LLViewerInventoryItem();
	// Create a copy of an inventory item from a pointer to another item
	// Note: Because InventoryItems are ref counted,
	//       reference copy (a = b) is prohibited
	LLViewerInventoryItem(const LLViewerInventoryItem* other);
	LLViewerInventoryItem(const LLInventoryItem* other);

	void copyViewerItem(const LLViewerInventoryItem* other);
	/*virtual*/ void copyItem(const LLInventoryItem* other);

	// construct a new clone of this item - it creates a new viewer
	// inventory item using the copy constructor, and returns it.
	// It is up to the caller to delete (unref) the item.
	void cloneViewerItem(LLPointer<LLViewerInventoryItem>& newitem) const;

	// virtual methods
	virtual void removeFromServer( void );
	virtual void updateParentOnServer(BOOL restamp) const;
	virtual void updateServer(BOOL is_new) const;
	void fetchFromServer(void) const;

	//virtual void packMessage(LLMessageSystem* msg) const;
	virtual BOOL unpackMessage(LLMessageSystem* msg, const char* block, S32 block_num = 0);
	virtual BOOL unpackMessage(LLSD item);
	virtual BOOL importFile(LLFILE* fp);
	virtual BOOL importLegacyStream(std::istream& input_stream);

	// file handling on the viewer. These are not meant for anything
	// other than cacheing.
	bool exportFileLocal(LLFILE* fp) const;
	bool importFileLocal(LLFILE* fp);

	// new methods
	BOOL isFinished() const { return mIsComplete; }
	void setComplete(BOOL complete) { mIsComplete = complete; }
	//void updateAssetOnServer() const;

	virtual void packMessage(LLMessageSystem* msg) const;
	virtual void setTransactionID(const LLTransactionID& transaction_id);
	struct comparePointers
	{
		bool operator()(const LLPointer<LLViewerInventoryItem>& a, const LLPointer<LLViewerInventoryItem>& b)
		{
			return a->getName().compare(b->getName()) < 0;
		}
	};
	LLTransactionID getTransactionID() const { return mTransactionID; }
	
	bool getIsBrokenLink() const; // true if the baseitem this points to doesn't exist in memory.
	LLViewerInventoryItem *getLinkedItem() const;
	LLViewerInventoryCategory *getLinkedCategory() const;
	
	// Checks the items permissions (for owner, group, or everyone) and returns true if all mask bits are set.
	bool checkPermissionsSet(PermissionMask mask) const;
	PermissionMask getPermissionMask() const;

	// callback
	void onCallingCardNameLookup(const LLUUID& id, const std::string& name, bool is_group);

	// If this is a broken link, try to fix it and any other identical link.
	BOOL regenerateLink();

public:
	BOOL mIsComplete;
	LLTransactionID mTransactionID;
};


//~~~~~~~~~~~~~~~~~~~~~~~~~~~~~~~~~~~~~~~~~~~~~~~~~~~~~~~~~~~~~~~~~~~~~~~~~~~~~
// Class LLViewerInventoryCategory
//
// An instance of this class represents a category of inventory
// items. Users come with a set of default categories, and can create
// new ones as needed.
//~~~~~~~~~~~~~~~~~~~~~~~~~~~~~~~~~~~~~~~~~~~~~~~~~~~~~~~~~~~~~~~~~~~~~~~~~~~~~

class LLViewerInventoryCategory  : public LLInventoryCategory
{
public:
	typedef LLDynamicArray<LLPointer<LLViewerInventoryCategory> > cat_array_t;
	
protected:
	~LLViewerInventoryCategory();
	
public:
	LLViewerInventoryCategory(const LLUUID& uuid, const LLUUID& parent_uuid,
							  LLFolderType::EType preferred_type,
							  const std::string& name,
							  const LLUUID& owner_id);
	LLViewerInventoryCategory(const LLUUID& owner_id);
	// Create a copy of an inventory category from a pointer to another category
	// Note: Because InventoryCategorys are ref counted, reference copy (a = b)
	// is prohibited
	LLViewerInventoryCategory(const LLViewerInventoryCategory* other);
	void copyViewerCategory(const LLViewerInventoryCategory* other);

	virtual void removeFromServer();
	virtual void updateParentOnServer(BOOL restamp_children) const;
	virtual void updateServer(BOOL is_new) const;

	const LLUUID& getOwnerID() const { return mOwnerID; }

	// Version handling
	enum { VERSION_UNKNOWN = -1, VERSION_INITIAL = 1 };
	S32 getVersion() const;
	void setVersion(S32 version);

	// Returns true if a fetch was issued.
	bool fetch();

	// used to help make caching more robust - for example, if
	// someone is getting 4 packets but logs out after 3. the viewer
	// may never know the cache is wrong.
	enum { DESCENDENT_COUNT_UNKNOWN = -1 };
	S32 getDescendentCount() const { return mDescendentCount; }
	void setDescendentCount(S32 descendents) { mDescendentCount = descendents; }

	// file handling on the viewer. These are not meant for anything
	// other than caching.
	bool exportFileLocal(LLFILE* fp) const;
	bool importFileLocal(LLFILE* fp);
	void determineFolderType();
	void changeType(LLFolderType::EType new_folder_type);

private:
	friend class LLInventoryModel;
	void localizeName(); // intended to be called from the LLInventoryModel

protected:
	LLUUID mOwnerID;
	S32 mVersion;
	S32 mDescendentCount;
	LLFrameTimer mDescendentsRequested;
};

class LLInventoryCallback : public LLRefCount
{
public:
	virtual void fire(const LLUUID& inv_item) = 0;
};

class LLViewerJointAttachment;

void rez_attachment_cb(const LLUUID& inv_item, LLViewerJointAttachment *attachmentp);

void activate_gesture_cb(const LLUUID& inv_item);

void create_gesture_cb(const LLUUID& inv_item);

class AddFavoriteLandmarkCallback : public LLInventoryCallback
{
public:
	AddFavoriteLandmarkCallback() : mTargetLandmarkId(LLUUID::null) {}
	void setTargetLandmarkId(const LLUUID& target_uuid) { mTargetLandmarkId = target_uuid; }
<<<<<<< HEAD
	
=======

>>>>>>> 1beb15c9
private:
	void fire(const LLUUID& inv_item);

	LLUUID mTargetLandmarkId;
};

typedef boost::function<void(const LLUUID&)> inventory_func_type;
void no_op_inventory_func(const LLUUID&); // A do-nothing inventory_func

typedef boost::function<void()> nullary_func_type;
void no_op(); // A do-nothing nullary func.

// Shim between inventory callback and boost function/callable
class LLBoostFuncInventoryCallback: public LLInventoryCallback
{
public:

	LLBoostFuncInventoryCallback(inventory_func_type fire_func,
								 nullary_func_type destroy_func = no_op):
		mFireFunc(fire_func),
		mDestroyFunc(destroy_func)
	{
	}
<<<<<<< HEAD

	// virtual
	void fire(const LLUUID& item_id)
{
		mFireFunc(item_id);
	}

	// virtual
	~LLBoostFuncInventoryCallback()
{
		mDestroyFunc();
	}
	

=======

	// virtual
	void fire(const LLUUID& item_id)
	{
		mFireFunc(item_id);
	}

	// virtual
	~LLBoostFuncInventoryCallback()
	{
		mDestroyFunc();
	}
	

>>>>>>> 1beb15c9
private:
	inventory_func_type mFireFunc;
	nullary_func_type mDestroyFunc;
};

// misc functions
//void inventory_reliable_callback(void**, S32 status);

class LLInventoryCallbackManager : public LLDestroyClass<LLInventoryCallbackManager>
{
	friend class LLDestroyClass<LLInventoryCallbackManager>;
public:
	LLInventoryCallbackManager();
	~LLInventoryCallbackManager();

	void fire(U32 callback_id, const LLUUID& item_id);
	U32 registerCB(LLPointer<LLInventoryCallback> cb);
private:
	typedef std::map<U32, LLPointer<LLInventoryCallback> > callback_map_t;
	callback_map_t mMap;
	U32 mLastCallback;
	static LLInventoryCallbackManager *sInstance;
	static void destroyClass();

public:
	static bool is_instantiated() { return sInstance != NULL; }
};
extern LLInventoryCallbackManager gInventoryCallbacks;


#define NOT_WEARABLE (LLWearableType::EType)0

// *TODO: Find a home for these
void create_inventory_item(const LLUUID& agent_id, const LLUUID& session_id,
						   const LLUUID& parent, const LLTransactionID& transaction_id,
						   const std::string& name,
						   const std::string& desc, LLAssetType::EType asset_type,
						   LLInventoryType::EType inv_type, LLWearableType::EType wtype,
						   U32 next_owner_perm,
						   LLPointer<LLInventoryCallback> cb);

void create_inventory_callingcard(const LLUUID& avatar_id, const LLUUID& parent = LLUUID::null, LLPointer<LLInventoryCallback> cb=NULL);

/**
 * @brief Securely create a new inventory item by copying from another.
 */
void copy_inventory_item(
	const LLUUID& agent_id,
	const LLUUID& current_owner,
	const LLUUID& item_id,
	const LLUUID& parent_id,
	const std::string& new_name,
	LLPointer<LLInventoryCallback> cb);

void link_inventory_item(
	const LLUUID& agent_id,
	const LLUUID& item_id,
	const LLUUID& parent_id,
	const std::string& new_name,
	const std::string& new_description,
	const LLAssetType::EType asset_type,
	LLPointer<LLInventoryCallback> cb);

void move_inventory_item(
	const LLUUID& agent_id,
	const LLUUID& session_id,
	const LLUUID& item_id,
	const LLUUID& parent_id,
	const std::string& new_name,
	LLPointer<LLInventoryCallback> cb);

const LLUUID get_folder_by_itemtype(const LLInventoryItem *src);

void copy_inventory_from_notecard(const LLUUID& destination_id,
								  const LLUUID& object_id,
								  const LLUUID& notecard_inv_id,
								  const LLInventoryItem *src,
								  U32 callback_id = 0);


void menu_create_inventory_item(LLInventoryPanel* root,
								LLFolderBridge* bridge,
								const LLSD& userdata,
								const LLUUID& default_parent_uuid = LLUUID::null);

#endif // LL_LLVIEWERINVENTORY_H<|MERGE_RESOLUTION|>--- conflicted
+++ resolved
@@ -256,11 +256,7 @@
 public:
 	AddFavoriteLandmarkCallback() : mTargetLandmarkId(LLUUID::null) {}
 	void setTargetLandmarkId(const LLUUID& target_uuid) { mTargetLandmarkId = target_uuid; }
-<<<<<<< HEAD
-	
-=======
-
->>>>>>> 1beb15c9
+
 private:
 	void fire(const LLUUID& inv_item);
 
@@ -284,22 +280,6 @@
 		mDestroyFunc(destroy_func)
 	{
 	}
-<<<<<<< HEAD
-
-	// virtual
-	void fire(const LLUUID& item_id)
-{
-		mFireFunc(item_id);
-	}
-
-	// virtual
-	~LLBoostFuncInventoryCallback()
-{
-		mDestroyFunc();
-	}
-	
-
-=======
 
 	// virtual
 	void fire(const LLUUID& item_id)
@@ -314,7 +294,6 @@
 	}
 	
 
->>>>>>> 1beb15c9
 private:
 	inventory_func_type mFireFunc;
 	nullary_func_type mDestroyFunc;
