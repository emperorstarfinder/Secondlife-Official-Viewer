--- conflicted
+++ resolved
@@ -854,42 +854,7 @@
 		LLPanel::Params panel_params;
 		LLPanel* panel = LLUICtrlFactory::create<LLPanel>(panel_params);	// create a new panel
 
-<<<<<<< HEAD
-		if (save)
-		{
-			LLXMLNodePtr panel_write = new LLXMLNode();
-			panel->buildFromFile(path, panel_write);		// build it
-			
-			if (!panel_write->isNull())
-			{
-				std::string full_filename = append_new_to_xml_filename(path);
-				LLFILE* panel_temp = LLFile::fopen(full_filename.c_str(), "w");
-				LLXMLNode::writeHeaderToFile(panel_temp);
-				const bool use_type_decorations = false;
-				panel_write->writeToFile(panel_temp, std::string(), use_type_decorations);
-				fclose(panel_temp);
-			}
-		}
-		else
-		{
-			panel->buildFromFile(path);										// build it
-			panel->setOrigin(2,2);											// reset its origin point so it's not offset by -left or other XUI attributes
-			(*floaterp)->setTitle(path);									// use the file name as its title, since panels have no guaranteed meaningful name attribute
-			panel->setUseBoundingRect(TRUE);								// enable the use of its outer bounding rect (normally disabled because it's O(n) on the number of sub-elements)
-			panel->updateBoundingRect();									// update bounding rect
-			LLRect bounding_rect = panel->getBoundingRect();				// get the bounding rect
-			LLRect new_rect = panel->getRect();								// get the panel's rect
-			new_rect.unionWith(bounding_rect);								// union them to make sure we get the biggest one possible
-			LLRect floater_rect = new_rect;
-			floater_rect.stretch(4, 4);
-			(*floaterp)->reshape(floater_rect.getWidth(), floater_rect.getHeight() + floater_header_size);	// reshape floater to match the union rect's dimensions
-			panel->reshape(new_rect.getWidth(), new_rect.getHeight());		// reshape panel to match the union rect's dimensions as well (both are needed)
-			(*floaterp)->addChild(panel);					// add panel as child
-			(*floaterp)->openFloater();						// open floater (needed?)
-		}
-=======
 		panel->buildFromFile(path);										// build it
-		LLRect new_size = panel->getRect();								// get its rectangle
 		panel->setOrigin(2,2);											// reset its origin point so it's not offset by -left or other XUI attributes
 		(*floaterp)->setTitle(path);									// use the file name as its title, since panels have no guaranteed meaningful name attribute
 		panel->setUseBoundingRect(TRUE);								// enable the use of its outer bounding rect (normally disabled because it's O(n) on the number of sub-elements)
@@ -903,7 +868,6 @@
 		panel->reshape(new_rect.getWidth(), new_rect.getHeight());		// reshape panel to match the union rect's dimensions as well (both are needed)
 		(*floaterp)->addChild(panel);					// add panel as child
 		(*floaterp)->openFloater();						// open floater (needed?)
->>>>>>> f5a47417
 	}
 
 	if(ID == 1)
