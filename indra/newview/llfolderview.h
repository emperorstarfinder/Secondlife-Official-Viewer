--- conflicted
+++ resolved
@@ -262,11 +262,8 @@
 	BOOL needsAutoSelect() { return mNeedsAutoSelect && !mAutoSelectOverride; }
 	BOOL needsAutoRename() { return mNeedsAutoRename; }
 	void setNeedsAutoRename(BOOL val) { mNeedsAutoRename = val; }
-<<<<<<< HEAD
 	void setPinningSelectedItem(BOOL val) { mPinningSelectedItem = val; }
-=======
 	void setAutoSelectOverride(BOOL val) { mAutoSelectOverride = val; }
->>>>>>> 15247f08
 
 	void setCallbackRegistrar(LLUICtrl::CommitCallbackRegistry::ScopedRegistrar* registrar) { mCallbackRegistrar = registrar; }
 
