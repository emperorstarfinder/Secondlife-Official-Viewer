/** 
 * @file llappearancemgr.cpp
 * @brief Manager for initiating appearance changes on the viewer
 *
 * $LicenseInfo:firstyear=2004&license=viewerlgpl$
 * Second Life Viewer Source Code
 * Copyright (C) 2010, Linden Research, Inc.
 * 
 * This library is free software; you can redistribute it and/or
 * modify it under the terms of the GNU Lesser General Public
 * License as published by the Free Software Foundation;
 * version 2.1 of the License only.
 * 
 * This library is distributed in the hope that it will be useful,
 * but WITHOUT ANY WARRANTY; without even the implied warranty of
 * MERCHANTABILITY or FITNESS FOR A PARTICULAR PURPOSE.  See the GNU
 * Lesser General Public License for more details.
 * 
 * You should have received a copy of the GNU Lesser General Public
 * License along with this library; if not, write to the Free Software
 * Foundation, Inc., 51 Franklin Street, Fifth Floor, Boston, MA  02110-1301  USA
 * 
 * Linden Research, Inc., 945 Battery Street, San Francisco, CA  94111  USA
 * $/LicenseInfo$
 */

#include "llviewerprecompiledheaders.h"

#include <boost/lexical_cast.hpp>
#include "llaccordionctrltab.h"
#include "llagent.h"
#include "llagentcamera.h"
#include "llagentwearables.h"
#include "llappearancemgr.h"
#include "llattachmentsmgr.h"
#include "llcommandhandler.h"
#include "lleventtimer.h"
#include "llfloatersidepanelcontainer.h"
#include "llgesturemgr.h"
#include "llinventorybridge.h"
#include "llinventoryfunctions.h"
#include "llinventoryobserver.h"
#include "llnotificationsutil.h"
#include "lloutfitobserver.h"
#include "lloutfitslist.h"
#include "llselectmgr.h"
#include "llsidepanelappearance.h"
#include "llviewerobjectlist.h"
#include "llvoavatar.h"
#include "llvoavatarself.h"
#include "llviewerregion.h"
#include "llwearablelist.h"
#include "llsdutil.h"
#include "llsdserialize.h"

#if LL_MSVC
// disable boost::lexical_cast warning
#pragma warning (disable:4702)
#endif

std::string self_av_string()
{
	// On logout gAgentAvatarp can already be invalid
	return isAgentAvatarValid() ? gAgentAvatarp->avString() : "";
}

// RAII thingy to guarantee that a variable gets reset when the Setter
// goes out of scope.  More general utility would be handy - TODO:
// check boost.
class BoolSetter
{
public:
	BoolSetter(bool& var):
		mVar(var)
	{
		mVar = true;
	}
	~BoolSetter()
	{
		mVar = false; 
	}
private:
	bool& mVar;
};

char ORDER_NUMBER_SEPARATOR('@');

class LLOutfitUnLockTimer: public LLEventTimer
{
public:
	LLOutfitUnLockTimer(F32 period) : LLEventTimer(period)
	{
		// restart timer on BOF changed event
		LLOutfitObserver::instance().addBOFChangedCallback(boost::bind(
				&LLOutfitUnLockTimer::reset, this));
		stop();
	}

	/*virtual*/
	BOOL tick()
	{
		if(mEventTimer.hasExpired())
		{
			LLAppearanceMgr::instance().setOutfitLocked(false);
		}
		return FALSE;
	}
	void stop() { mEventTimer.stop(); }
	void start() { mEventTimer.start(); }
	void reset() { mEventTimer.reset(); }
	BOOL getStarted() { return mEventTimer.getStarted(); }

	LLTimer&  getEventTimer() { return mEventTimer;}
};

// support for secondlife:///app/appearance SLapps
class LLAppearanceHandler : public LLCommandHandler
{
public:
	// requests will be throttled from a non-trusted browser
	LLAppearanceHandler() : LLCommandHandler("appearance", UNTRUSTED_THROTTLE) {}

	bool handle(const LLSD& params, const LLSD& query_map, LLMediaCtrl* web)
	{
		// support secondlife:///app/appearance/show, but for now we just
		// make all secondlife:///app/appearance SLapps behave this way
		if (!LLUI::sSettingGroups["config"]->getBOOL("EnableAppearance"))
		{
			LLNotificationsUtil::add("NoAppearance", LLSD(), LLSD(), std::string("SwitchToStandardSkinAndQuit"));
			return true;
		}

		LLFloaterSidePanelContainer::showPanel("appearance", LLSD());
		return true;
	}
};

LLAppearanceHandler gAppearanceHandler;


LLUUID findDescendentCategoryIDByName(const LLUUID& parent_id, const std::string& name)
{
	LLInventoryModel::cat_array_t cat_array;
	LLInventoryModel::item_array_t item_array;
	LLNameCategoryCollector has_name(name);
	gInventory.collectDescendentsIf(parent_id,
									cat_array,
									item_array,
									LLInventoryModel::EXCLUDE_TRASH,
									has_name);
	if (0 == cat_array.count())
		return LLUUID();
	else
	{
		LLViewerInventoryCategory *cat = cat_array.get(0);
		if (cat)
			return cat->getUUID();
		else
		{
			llwarns << "null cat" << llendl;
			return LLUUID();
		}
	}
}

// We want this to be much lower (e.g. 15.0 is usually fine), bumping
// up for now until we can diagnose some cases of very slow response
// to requests.
const F32 DEFAULT_RETRY_AFTER_INTERVAL = 300.0;

// Given the current back-end problems, retrying is causing too many
// duplicate items. Bump this back to 2 once they are resolved (or can
// leave at 0 if the operations become actually reliable).
const S32 DEFAULT_MAX_RETRIES = 0;

class LLCallAfterInventoryBatchMgr: public LLEventTimer 
{
public:
	LLCallAfterInventoryBatchMgr(const LLUUID& dst_cat_id,
								 const std::string& phase_name,
								 nullary_func_t on_completion_func,
								 nullary_func_t on_failure_func = no_op,
								 F32 retry_after = DEFAULT_RETRY_AFTER_INTERVAL,
								 S32 max_retries = DEFAULT_MAX_RETRIES
		):
		mDstCatID(dst_cat_id),
		mTrackingPhase(phase_name),
		mOnCompletionFunc(on_completion_func),
		mOnFailureFunc(on_failure_func),
		mRetryAfter(retry_after),
		mMaxRetries(max_retries),
		mPendingRequests(0),
		mFailCount(0),
		mCompletionOrFailureCalled(false),
		mRetryCount(0),
		LLEventTimer(5.0)
	{
		if (!mTrackingPhase.empty())
		{
			selfStartPhase(mTrackingPhase);
		}
	}

	void addItems(LLInventoryModel::item_array_t& src_items)
	{
		for (LLInventoryModel::item_array_t::const_iterator it = src_items.begin();
			 it != src_items.end();
			 ++it)
		{
			LLViewerInventoryItem* item = *it;
			llassert(item);
			addItem(item->getUUID());
		}
	}

	// Request or re-request operation for specified item.
	void addItem(const LLUUID& item_id)
	{
		LL_DEBUGS("Avatar") << "item_id " << item_id << llendl;
		
		if (!requestOperation(item_id))
		{
			LL_DEBUGS("Avatar") << "item_id " << item_id << " requestOperation false, skipping" << llendl;
			return;
		}

		mPendingRequests++;
		// On a re-request, this will reset the timer.
		mWaitTimes[item_id] = LLTimer();
		if (mRetryCounts.find(item_id) == mRetryCounts.end())
		{
			mRetryCounts[item_id] = 0;
		}
		else
		{
			mRetryCounts[item_id]++;
		}
	}

	virtual bool requestOperation(const LLUUID& item_id) = 0;

	void onOp(const LLUUID& src_id, const LLUUID& dst_id, LLTimer timestamp)
	{
		if (ll_frand() < gSavedSettings.getF32("InventoryDebugSimulateLateOpRate"))
		{
			llwarns << "Simulating late operation by punting handling to later" << llendl;
			doAfterInterval(boost::bind(&LLCallAfterInventoryBatchMgr::onOp,this,src_id,dst_id,timestamp),
							mRetryAfter);
			return;
		}
		mPendingRequests--;
		F32 elapsed = timestamp.getElapsedTimeF32();
		LL_DEBUGS("Avatar") << "op done, src_id " << src_id << " dst_id " << dst_id << " after " << elapsed << " seconds" << llendl;
		if (mWaitTimes.find(src_id) == mWaitTimes.end())
		{
			// No longer waiting for this item - either serviced
			// already or gave up after too many retries.
			llwarns << "duplicate or late operation, src_id " << src_id << "dst_id " << dst_id
					<< " elapsed " << elapsed << " after end " << (S32) mCompletionOrFailureCalled << llendl;
		}
		mTimeStats.push(elapsed);
		mWaitTimes.erase(src_id);
		if (mWaitTimes.empty() && !mCompletionOrFailureCalled)
		{
			onCompletionOrFailure();
		}
	}

	void onCompletionOrFailure()
	{
		assert (!mCompletionOrFailureCalled);
		mCompletionOrFailureCalled = true;
		
		// Will never call onCompletion() if any item has been flagged as
		// a failure - otherwise could wind up with corrupted
		// outfit, involuntary nudity, etc.
		reportStats();
		if (!mTrackingPhase.empty())
		{
			selfStopPhase(mTrackingPhase);
		}
		if (!mFailCount)
		{
			onCompletion();
		}
		else
		{
			onFailure();
		}
	}

	void onFailure()
	{
		llinfos << "failed" << llendl;
		mOnFailureFunc();
	}

	void onCompletion()
	{
		llinfos << "done" << llendl;
		mOnCompletionFunc();
	}
	
	// virtual
	// Will be deleted after returning true - only safe to do this if all callbacks have fired.
	BOOL tick()
	{
		// mPendingRequests will be zero if all requests have been
		// responded to.  mWaitTimes.empty() will be true if we have
		// received at least one reply for each UUID.  If requests
		// have been dropped and retried, these will not necessarily
		// be the same.  Only safe to return true if all requests have
		// been serviced, since it will result in this object being
		// deleted.
		bool all_done = (mPendingRequests==0);

		if (!mWaitTimes.empty())
		{
			llwarns << "still waiting on " << mWaitTimes.size() << " items" << llendl;
			for (std::map<LLUUID,LLTimer>::iterator it = mWaitTimes.begin();
				 it != mWaitTimes.end();)
			{
				// Use a copy of iterator because it may be erased/invalidated.
				std::map<LLUUID,LLTimer>::iterator curr_it = it;
				++it;
				
				F32 time_waited = curr_it->second.getElapsedTimeF32();
				S32 retries = mRetryCounts[curr_it->first];
				if (time_waited > mRetryAfter)
				{
					if (retries < mMaxRetries)
					{
						LL_DEBUGS("Avatar") << "Waited " << time_waited <<
							" for " << curr_it->first << ", retrying" << llendl;
						mRetryCount++;
						addItem(curr_it->first);
					}
					else
					{
						llwarns << "Giving up on " << curr_it->first << " after too many retries" << llendl;
						mWaitTimes.erase(curr_it);
						mFailCount++;
					}
				}
				if (mWaitTimes.empty())
				{
					onCompletionOrFailure();
				}

			}
		}
		return all_done;
	}

	void reportStats()
	{
		LL_DEBUGS("Avatar") << "Phase: " << mTrackingPhase << llendl;
		LL_DEBUGS("Avatar") << "mFailCount: " << mFailCount << llendl;
		LL_DEBUGS("Avatar") << "mRetryCount: " << mRetryCount << llendl;
		LL_DEBUGS("Avatar") << "Times: n " << mTimeStats.getCount() << " min " << mTimeStats.getMinValue() << " max " << mTimeStats.getMaxValue() << llendl;
		LL_DEBUGS("Avatar") << "Mean " << mTimeStats.getMean() << " stddev " << mTimeStats.getStdDev() << llendl;
	}
	
	virtual ~LLCallAfterInventoryBatchMgr()
	{
		LL_DEBUGS("Avatar") << "deleting" << llendl;
	}

protected:
	std::string mTrackingPhase;
	std::map<LLUUID,LLTimer> mWaitTimes;
	std::map<LLUUID,S32> mRetryCounts;
	LLUUID mDstCatID;
	nullary_func_t mOnCompletionFunc;
	nullary_func_t mOnFailureFunc;
	F32 mRetryAfter;
	S32 mMaxRetries;
	S32 mPendingRequests;
	S32 mFailCount;
	S32 mRetryCount;
	bool mCompletionOrFailureCalled;
	LLViewerStats::StatsAccumulator mTimeStats;
};

class LLCallAfterInventoryCopyMgr: public LLCallAfterInventoryBatchMgr
{
public:
	LLCallAfterInventoryCopyMgr(LLInventoryModel::item_array_t& src_items,
								const LLUUID& dst_cat_id,
								const std::string& phase_name,
								nullary_func_t on_completion_func,
								nullary_func_t on_failure_func = no_op,
								 F32 retry_after = DEFAULT_RETRY_AFTER_INTERVAL,
								 S32 max_retries = DEFAULT_MAX_RETRIES
		):
		LLCallAfterInventoryBatchMgr(dst_cat_id, phase_name, on_completion_func, on_failure_func, retry_after, max_retries)
	{
		addItems(src_items);
	}
	
	virtual bool requestOperation(const LLUUID& item_id)
	{
		LLViewerInventoryItem *item = gInventory.getItem(item_id);
		llassert(item);
		LL_DEBUGS("Avatar") << "copying item " << item_id << llendl;
		if (ll_frand() < gSavedSettings.getF32("InventoryDebugSimulateOpFailureRate"))
		{
			LL_DEBUGS("Avatar") << "simulating failure by not sending request for item " << item_id << llendl;
			return true;
		}
		copy_inventory_item(
			gAgent.getID(),
			item->getPermissions().getOwner(),
			item->getUUID(),
			mDstCatID,
			std::string(),
			new LLBoostFuncInventoryCallback(boost::bind(&LLCallAfterInventoryBatchMgr::onOp,this,item_id,_1,LLTimer()))
			);
		return true;
	}
};

class LLCallAfterInventoryLinkMgr: public LLCallAfterInventoryBatchMgr
{
public:
	LLCallAfterInventoryLinkMgr(LLInventoryModel::item_array_t& src_items,
								const LLUUID& dst_cat_id,
								const std::string& phase_name,
								nullary_func_t on_completion_func,
								nullary_func_t on_failure_func = no_op,
								 F32 retry_after = DEFAULT_RETRY_AFTER_INTERVAL,
								 S32 max_retries = DEFAULT_MAX_RETRIES
		):
		LLCallAfterInventoryBatchMgr(dst_cat_id, phase_name, on_completion_func, on_failure_func, retry_after, max_retries)
	{
		addItems(src_items);
	}
	
	virtual bool requestOperation(const LLUUID& item_id)
	{
		bool request_sent = false;
		LLViewerInventoryItem *item = gInventory.getItem(item_id);
		if (item)
		{
			if (item->getParentUUID() == mDstCatID)
			{
				LL_DEBUGS("Avatar") << "item " << item_id << " name " << item->getName() << " is already a child of " << mDstCatID << llendl;
				return false;
			}
			LL_DEBUGS("Avatar") << "linking item " << item_id << " name " << item->getName() << " to " << mDstCatID << llendl;
			// create an inventory item link.
			if (ll_frand() < gSavedSettings.getF32("InventoryDebugSimulateOpFailureRate"))
			{
				LL_DEBUGS("Avatar") << "simulating failure by not sending request for item " << item_id << llendl;
				return true;
			}
			link_inventory_item(gAgent.getID(),
								item->getLinkedUUID(),
								mDstCatID,
								item->getName(),
								item->getActualDescription(),
								LLAssetType::AT_LINK,
								new LLBoostFuncInventoryCallback(
									boost::bind(&LLCallAfterInventoryBatchMgr::onOp,this,item_id,_1,LLTimer())));
			return true;
		}
		else
		{
			// create a base outfit link if appropriate.
			LLViewerInventoryCategory *catp = gInventory.getCategory(item_id);
			if (!catp)
			{
				llwarns << "link request failed, id not found as inventory item or category " << item_id << llendl;
				return false;
			}
			const LLUUID cof = LLAppearanceMgr::instance().getCOF();
			std::string new_outfit_name = "";

			LLAppearanceMgr::instance().purgeBaseOutfitLink(cof);

			if (catp && catp->getPreferredType() == LLFolderType::FT_OUTFIT)
			{
				if (ll_frand() < gSavedSettings.getF32("InventoryDebugSimulateOpFailureRate"))
				{
					LL_DEBUGS("Avatar") << "simulating failure by not sending request for item " << item_id << llendl;
					return true;
				}
				LL_DEBUGS("Avatar") << "linking folder " << item_id << " name " << catp->getName() << " to cof " << cof << llendl;
				link_inventory_item(gAgent.getID(), item_id, cof, catp->getName(), "",
									LLAssetType::AT_LINK_FOLDER, 
									new LLBoostFuncInventoryCallback(
										boost::bind(&LLCallAfterInventoryBatchMgr::onOp,this,item_id,_1,LLTimer())));
				new_outfit_name = catp->getName();
				request_sent = true;
			}
	
			LLAppearanceMgr::instance().updatePanelOutfitName(new_outfit_name);
		}
		return request_sent;
	}
};

LLUpdateAppearanceOnDestroy::LLUpdateAppearanceOnDestroy(bool update_base_outfit_ordering):
	mFireCount(0),
	mUpdateBaseOrder(update_base_outfit_ordering)
{
	selfStartPhase("update_appearance_on_destroy");
}

LLUpdateAppearanceOnDestroy::~LLUpdateAppearanceOnDestroy()
{
	if (!LLApp::isExiting())
	{
		// speculative fix for MAINT-1150
		LL_INFOS("Avatar") << self_av_string() << "done update appearance on destroy" << LL_ENDL;

		selfStopPhase("update_appearance_on_destroy");

		LLAppearanceMgr::instance().updateAppearanceFromCOF(mUpdateBaseOrder);
	}
}

void LLUpdateAppearanceOnDestroy::fire(const LLUUID& inv_item)
{
	LLViewerInventoryItem* item = (LLViewerInventoryItem*)gInventory.getItem(inv_item);
	const std::string item_name = item ? item->getName() : "ITEM NOT FOUND";
#ifndef LL_RELEASE_FOR_DOWNLOAD
	LL_DEBUGS("Avatar") << self_av_string() << "callback fired [ name:" << item_name << " UUID:" << inv_item << " count:" << mFireCount << " ] " << LL_ENDL;
#endif
	mFireCount++;
}

struct LLFoundData
{
	LLFoundData() :
		mAssetType(LLAssetType::AT_NONE),
		mWearableType(LLWearableType::WT_INVALID),
		mWearable(NULL) {}

	LLFoundData(const LLUUID& item_id,
				const LLUUID& asset_id,
				const std::string& name,
				const LLAssetType::EType& asset_type,
				const LLWearableType::EType& wearable_type,
				const bool is_replacement = false
		) :
		mItemID(item_id),
		mAssetID(asset_id),
		mName(name),
		mAssetType(asset_type),
		mWearableType(wearable_type),
		mIsReplacement(is_replacement),
		mWearable( NULL ) {}
	
	LLUUID mItemID;
	LLUUID mAssetID;
	std::string mName;
	LLAssetType::EType mAssetType;
	LLWearableType::EType mWearableType;
	LLViewerWearable* mWearable;
	bool mIsReplacement;
};

	
class LLWearableHoldingPattern
{
	LOG_CLASS(LLWearableHoldingPattern);

public:
	LLWearableHoldingPattern();
	~LLWearableHoldingPattern();

	bool pollFetchCompletion();
	void onFetchCompletion();
	bool isFetchCompleted();
	bool isTimedOut();

	void checkMissingWearables();
	bool pollMissingWearables();
	bool isMissingCompleted();
	void recoverMissingWearable(LLWearableType::EType type);
	void clearCOFLinksForMissingWearables();
	
	void onWearableAssetFetch(LLViewerWearable *wearable);
	void onAllComplete();

	typedef std::list<LLFoundData> found_list_t;
	found_list_t& getFoundList();
	void eraseTypeToLink(LLWearableType::EType type);
	void eraseTypeToRecover(LLWearableType::EType type);
	void setObjItems(const LLInventoryModel::item_array_t& items);
	void setGestItems(const LLInventoryModel::item_array_t& items);
	bool isMostRecent();
	void handleLateArrivals();
	void resetTime(F32 timeout);
	
private:
	found_list_t mFoundList;
	LLInventoryModel::item_array_t mObjItems;
	LLInventoryModel::item_array_t mGestItems;
	typedef std::set<S32> type_set_t;
	type_set_t mTypesToRecover;
	type_set_t mTypesToLink;
	S32 mResolved;
	LLTimer mWaitTime;
	bool mFired;
	typedef std::set<LLWearableHoldingPattern*> type_set_hp;
	static type_set_hp sActiveHoldingPatterns;
	bool mIsMostRecent;
	std::set<LLViewerWearable*> mLateArrivals;
	bool mIsAllComplete;
};

LLWearableHoldingPattern::type_set_hp LLWearableHoldingPattern::sActiveHoldingPatterns;

LLWearableHoldingPattern::LLWearableHoldingPattern():
	mResolved(0),
	mFired(false),
	mIsMostRecent(true),
	mIsAllComplete(false)
{
	if (sActiveHoldingPatterns.size()>0)
	{
		llinfos << "Creating LLWearableHoldingPattern when "
				<< sActiveHoldingPatterns.size()
				<< " other attempts are active."
				<< " Flagging others as invalid."
				<< llendl;
		for (type_set_hp::iterator it = sActiveHoldingPatterns.begin();
			 it != sActiveHoldingPatterns.end();
			 ++it)
		{
			(*it)->mIsMostRecent = false;
		}
			 
	}
	sActiveHoldingPatterns.insert(this);
	selfStartPhase("holding_pattern");
}

LLWearableHoldingPattern::~LLWearableHoldingPattern()
{
	sActiveHoldingPatterns.erase(this);
	if (isMostRecent())
	{
		selfStopPhase("holding_pattern");
	}
}

bool LLWearableHoldingPattern::isMostRecent()
{
	return mIsMostRecent;
}

LLWearableHoldingPattern::found_list_t& LLWearableHoldingPattern::getFoundList()
{
	return mFoundList;
}

void LLWearableHoldingPattern::eraseTypeToLink(LLWearableType::EType type)
{
	mTypesToLink.erase(type);
}

void LLWearableHoldingPattern::eraseTypeToRecover(LLWearableType::EType type)
{
	mTypesToRecover.erase(type);
}

void LLWearableHoldingPattern::setObjItems(const LLInventoryModel::item_array_t& items)
{
	mObjItems = items;
}

void LLWearableHoldingPattern::setGestItems(const LLInventoryModel::item_array_t& items)
{
	mGestItems = items;
}

bool LLWearableHoldingPattern::isFetchCompleted()
{
	return (mResolved >= (S32)getFoundList().size()); // have everything we were waiting for?
}

bool LLWearableHoldingPattern::isTimedOut()
{
	return mWaitTime.hasExpired();
}

void LLWearableHoldingPattern::checkMissingWearables()
{
	if (!isMostRecent())
	{
		// runway why don't we actually skip here?
		llwarns << self_av_string() << "skipping because LLWearableHolding pattern is invalid (superceded by later outfit request)" << llendl;
	}

	std::vector<S32> found_by_type(LLWearableType::WT_COUNT,0);
	std::vector<S32> requested_by_type(LLWearableType::WT_COUNT,0);
	for (found_list_t::iterator it = getFoundList().begin(); it != getFoundList().end(); ++it)
	{
		LLFoundData &data = *it;
		if (data.mWearableType < LLWearableType::WT_COUNT)
			requested_by_type[data.mWearableType]++;
		if (data.mWearable)
			found_by_type[data.mWearableType]++;
	}

	for (S32 type = 0; type < LLWearableType::WT_COUNT; ++type)
	{
		if (requested_by_type[type] > found_by_type[type])
		{
			llwarns << self_av_string() << "got fewer wearables than requested, type " << type << ": requested " << requested_by_type[type] << ", found " << found_by_type[type] << llendl;
		}
		if (found_by_type[type] > 0)
			continue;
		if (
			// If at least one wearable of certain types (pants/shirt/skirt)
			// was requested but none was found, create a default asset as a replacement.
			// In all other cases, don't do anything.
			// For critical types (shape/hair/skin/eyes), this will keep the avatar as a cloud 
			// due to logic in LLVOAvatarSelf::getIsCloud().
			// For non-critical types (tatoo, socks, etc.) the wearable will just be missing.
			(requested_by_type[type] > 0) &&  
			((type == LLWearableType::WT_PANTS) || (type == LLWearableType::WT_SHIRT) || (type == LLWearableType::WT_SKIRT)))
		{
			mTypesToRecover.insert(type);
			mTypesToLink.insert(type);
			recoverMissingWearable((LLWearableType::EType)type);
			llwarns << self_av_string() << "need to replace " << type << llendl; 
		}
	}

	resetTime(60.0F);

	selfStartPhase("get_missing_wearables");
	if (!pollMissingWearables())
	{
		doOnIdleRepeating(boost::bind(&LLWearableHoldingPattern::pollMissingWearables,this));
	}
}

void LLWearableHoldingPattern::onAllComplete()
{
	if (isAgentAvatarValid())
	{
		gAgentAvatarp->outputRezTiming("Agent wearables fetch complete");
	}

	if (!isMostRecent())
	{
		// runway need to skip here?
		llwarns << self_av_string() << "skipping because LLWearableHolding pattern is invalid (superceded by later outfit request)" << llendl;
	}

	// Activate all gestures in this folder
	if (mGestItems.count() > 0)
	{
		LL_DEBUGS("Avatar") << self_av_string() << "Activating " << mGestItems.count() << " gestures" << LL_ENDL;
		
		LLGestureMgr::instance().activateGestures(mGestItems);
		
		// Update the inventory item labels to reflect the fact
		// they are active.
		LLViewerInventoryCategory* catp =
			gInventory.getCategory(LLAppearanceMgr::instance().getCOF());
		
		if (catp)
		{
			gInventory.updateCategory(catp);
			gInventory.notifyObservers();
		}
	}

	// Update wearables.
	LL_INFOS("Avatar") << self_av_string() << "Updating agent wearables with " << mResolved << " wearable items " << LL_ENDL;
	LLAppearanceMgr::instance().updateAgentWearables(this, false);
	
	// Update attachments to match those requested.
	if (isAgentAvatarValid())
	{
		LL_DEBUGS("Avatar") << self_av_string() << "Updating " << mObjItems.count() << " attachments" << LL_ENDL;
		LLAgentWearables::userUpdateAttachments(mObjItems);
	}

	if (isFetchCompleted() && isMissingCompleted())
	{
		// Only safe to delete if all wearable callbacks and all missing wearables completed.
		delete this;
	}
	else
	{
		mIsAllComplete = true;
		handleLateArrivals();
	}
}

void LLWearableHoldingPattern::onFetchCompletion()
{
	selfStopPhase("get_wearables");
		
	if (!isMostRecent())
	{
		// runway skip here?
		llwarns << self_av_string() << "skipping because LLWearableHolding pattern is invalid (superceded by later outfit request)" << llendl;
	}

	checkMissingWearables();
}

// Runs as an idle callback until all wearables are fetched (or we time out).
bool LLWearableHoldingPattern::pollFetchCompletion()
{
	if (!isMostRecent())
	{
		// runway skip here?
		llwarns << self_av_string() << "skipping because LLWearableHolding pattern is invalid (superceded by later outfit request)" << llendl;
	}

	bool completed = isFetchCompleted();
	bool timed_out = isTimedOut();
	bool done = completed || timed_out;

	if (done)
	{
		LL_INFOS("Avatar") << self_av_string() << "polling, done status: " << completed << " timed out " << timed_out
				<< " elapsed " << mWaitTime.getElapsedTimeF32() << LL_ENDL;

		mFired = true;
		
		if (timed_out)
		{
			llwarns << self_av_string() << "Exceeded max wait time for wearables, updating appearance based on what has arrived" << llendl;
		}

		onFetchCompletion();
	}
	return done;
}

void recovered_item_link_cb(const LLUUID& item_id, LLWearableType::EType type, LLViewerWearable *wearable, LLWearableHoldingPattern* holder)
{
	if (!holder->isMostRecent())
	{
		llwarns << "skipping because LLWearableHolding pattern is invalid (superceded by later outfit request)" << llendl;
		// runway skip here?
	}

	llinfos << "Recovered item link for type " << type << llendl;
	holder->eraseTypeToLink(type);
	// Add wearable to FoundData for actual wearing
	LLViewerInventoryItem *item = gInventory.getItem(item_id);
	LLViewerInventoryItem *linked_item = item ? item->getLinkedItem() : NULL;

	if (linked_item)
	{
		gInventory.addChangedMask(LLInventoryObserver::LABEL, linked_item->getUUID());
			
		if (item)
		{
			LLFoundData found(linked_item->getUUID(),
							  linked_item->getAssetUUID(),
							  linked_item->getName(),
							  linked_item->getType(),
							  linked_item->isWearableType() ? linked_item->getWearableType() : LLWearableType::WT_INVALID,
							  true // is replacement
				);
			found.mWearable = wearable;
			holder->getFoundList().push_front(found);
		}
		else
		{
			llwarns << self_av_string() << "inventory item not found for recovered wearable" << llendl;
		}
	}
	else
	{
		llwarns << self_av_string() << "inventory link not found for recovered wearable" << llendl;
	}
}

void recovered_item_cb(const LLUUID& item_id, LLWearableType::EType type, LLViewerWearable *wearable, LLWearableHoldingPattern* holder)
{
	if (!holder->isMostRecent())
	{
		// runway skip here?
		llwarns << self_av_string() << "skipping because LLWearableHolding pattern is invalid (superceded by later outfit request)" << llendl;
	}

	LL_DEBUGS("Avatar") << self_av_string() << "Recovered item for type " << type << LL_ENDL;
	LLViewerInventoryItem *itemp = gInventory.getItem(item_id);
	wearable->setItemID(item_id);
	LLPointer<LLInventoryCallback> cb = new LLBoostFuncInventoryCallback(boost::bind(recovered_item_link_cb,_1,type,wearable,holder));
	holder->eraseTypeToRecover(type);
	llassert(itemp);
	if (itemp)
	{
		link_inventory_item( gAgent.getID(),
							 item_id,
							 LLAppearanceMgr::instance().getCOF(),
							 itemp->getName(),
							 itemp->getDescription(),
							 LLAssetType::AT_LINK,
							 cb);
	}
}

void LLWearableHoldingPattern::recoverMissingWearable(LLWearableType::EType type)
{
	if (!isMostRecent())
	{
		// runway skip here?
		llwarns << self_av_string() << "skipping because LLWearableHolding pattern is invalid (superceded by later outfit request)" << llendl;
	}
	
		// Try to recover by replacing missing wearable with a new one.
	LLNotificationsUtil::add("ReplacedMissingWearable");
	lldebugs << "Wearable " << LLWearableType::getTypeLabel(type)
			 << " could not be downloaded.  Replaced inventory item with default wearable." << llendl;
	LLViewerWearable* wearable = LLWearableList::instance().createNewWearable(type, gAgentAvatarp);

	// Add a new one in the lost and found folder.
	const LLUUID lost_and_found_id = gInventory.findCategoryUUIDForType(LLFolderType::FT_LOST_AND_FOUND);
	LLPointer<LLInventoryCallback> cb = new LLBoostFuncInventoryCallback(boost::bind(recovered_item_cb,_1,type,wearable,this));

	create_inventory_item(gAgent.getID(),
						  gAgent.getSessionID(),
						  lost_and_found_id,
						  wearable->getTransactionID(),
						  wearable->getName(),
						  wearable->getDescription(),
						  wearable->getAssetType(),
						  LLInventoryType::IT_WEARABLE,
						  wearable->getType(),
						  wearable->getPermissions().getMaskNextOwner(),
						  cb);
}

bool LLWearableHoldingPattern::isMissingCompleted()
{
	return mTypesToLink.size()==0 && mTypesToRecover.size()==0;
}

void LLWearableHoldingPattern::clearCOFLinksForMissingWearables()
{
	for (found_list_t::iterator it = getFoundList().begin(); it != getFoundList().end(); ++it)
	{
		LLFoundData &data = *it;
		if ((data.mWearableType < LLWearableType::WT_COUNT) && (!data.mWearable))
		{
			// Wearable link that was never resolved; remove links to it from COF
			LL_INFOS("Avatar") << self_av_string() << "removing link for unresolved item " << data.mItemID.asString() << LL_ENDL;
			LLAppearanceMgr::instance().removeCOFItemLinks(data.mItemID);
		}
	}
}

bool LLWearableHoldingPattern::pollMissingWearables()
{
	if (!isMostRecent())
	{
		// runway skip here?
		llwarns << self_av_string() << "skipping because LLWearableHolding pattern is invalid (superceded by later outfit request)" << llendl;
	}
	
	bool timed_out = isTimedOut();
	bool missing_completed = isMissingCompleted();
	bool done = timed_out || missing_completed;

	if (!done)
	{
		LL_INFOS("Avatar") << self_av_string() << "polling missing wearables, waiting for items " << mTypesToRecover.size()
				<< " links " << mTypesToLink.size()
				<< " wearables, timed out " << timed_out
				<< " elapsed " << mWaitTime.getElapsedTimeF32()
				<< " done " << done << LL_ENDL;
	}

	if (done)
	{
		selfStopPhase("get_missing_wearables");

		gAgentAvatarp->debugWearablesLoaded();

		// BAP - if we don't call clearCOFLinksForMissingWearables()
		// here, we won't have to add the link back in later if the
		// wearable arrives late.  This is to avoid corruption of
		// wearable ordering info.  Also has the effect of making
		// unworn item links visible in the COF under some
		// circumstances.

		//clearCOFLinksForMissingWearables();
		onAllComplete();
	}
	return done;
}

// Handle wearables that arrived after the timeout period expired.
void LLWearableHoldingPattern::handleLateArrivals()
{
	// Only safe to run if we have previously finished the missing
	// wearables and other processing - otherwise we could be in some
	// intermediate state - but have not been superceded by a later
	// outfit change request.
	if (mLateArrivals.size() == 0)
	{
		// Nothing to process.
		return;
	}
	if (!isMostRecent())
	{
		llwarns << self_av_string() << "Late arrivals not handled - outfit change no longer valid" << llendl;
	}
	if (!mIsAllComplete)
	{
		llwarns << self_av_string() << "Late arrivals not handled - in middle of missing wearables processing" << llendl;
	}

	LL_INFOS("Avatar") << self_av_string() << "Need to handle " << mLateArrivals.size() << " late arriving wearables" << LL_ENDL;

	// Update mFoundList using late-arriving wearables.
	std::set<LLWearableType::EType> replaced_types;
	for (LLWearableHoldingPattern::found_list_t::iterator iter = getFoundList().begin();
		 iter != getFoundList().end(); ++iter)
	{
		LLFoundData& data = *iter;
		for (std::set<LLViewerWearable*>::iterator wear_it = mLateArrivals.begin();
			 wear_it != mLateArrivals.end();
			 ++wear_it)
		{
			LLViewerWearable *wearable = *wear_it;

			if(wearable->getAssetID() == data.mAssetID)
			{
				data.mWearable = wearable;

				replaced_types.insert(data.mWearableType);

				// BAP - if we didn't call
				// clearCOFLinksForMissingWearables() earlier, we
				// don't need to restore the link here.  Fixes
				// wearable ordering problems.

				// LLAppearanceMgr::instance().addCOFItemLink(data.mItemID,false);

				// BAP failing this means inventory or asset server
				// are corrupted in a way we don't handle.
				llassert((data.mWearableType < LLWearableType::WT_COUNT) && (wearable->getType() == data.mWearableType));
				break;
			}
		}
	}

	// Remove COF links for any default wearables previously used to replace the late arrivals.
	// All this pussyfooting around with a while loop and explicit
	// iterator incrementing is to allow removing items from the list
	// without clobbering the iterator we're using to navigate.
	LLWearableHoldingPattern::found_list_t::iterator iter = getFoundList().begin();
	while (iter != getFoundList().end())
	{
		LLFoundData& data = *iter;

		// If an item of this type has recently shown up, removed the corresponding replacement wearable from COF.
		if (data.mWearable && data.mIsReplacement &&
			replaced_types.find(data.mWearableType) != replaced_types.end())
		{
			LLAppearanceMgr::instance().removeCOFItemLinks(data.mItemID);
			std::list<LLFoundData>::iterator clobber_ator = iter;
			++iter;
			getFoundList().erase(clobber_ator);
		}
		else
		{
			++iter;
		}
	}

	// Clear contents of late arrivals.
	mLateArrivals.clear();

	// Update appearance based on mFoundList
	LLAppearanceMgr::instance().updateAgentWearables(this, false);
}

void LLWearableHoldingPattern::resetTime(F32 timeout)
{
	mWaitTime.reset();
	mWaitTime.setTimerExpirySec(timeout);
}

void LLWearableHoldingPattern::onWearableAssetFetch(LLViewerWearable *wearable)
{
	if (!isMostRecent())
	{
		llwarns << self_av_string() << "skipping because LLWearableHolding pattern is invalid (superceded by later outfit request)" << llendl;
	}
	
	mResolved += 1;  // just counting callbacks, not successes.
	LL_DEBUGS("Avatar") << self_av_string() << "resolved " << mResolved << "/" << getFoundList().size() << LL_ENDL;
	if (!wearable)
	{
		llwarns << self_av_string() << "no wearable found" << llendl;
	}

	if (mFired)
	{
		llwarns << self_av_string() << "called after holder fired" << llendl;
		if (wearable)
		{
			mLateArrivals.insert(wearable);
			if (mIsAllComplete)
			{
				handleLateArrivals();
			}
		}
		return;
	}

	if (!wearable)
	{
		return;
	}

	for (LLWearableHoldingPattern::found_list_t::iterator iter = getFoundList().begin();
		 iter != getFoundList().end(); ++iter)
	{
		LLFoundData& data = *iter;
		if(wearable->getAssetID() == data.mAssetID)
		{
			// Failing this means inventory or asset server are corrupted in a way we don't handle.
			if ((data.mWearableType >= LLWearableType::WT_COUNT) || (wearable->getType() != data.mWearableType))
			{
				llwarns << self_av_string() << "recovered wearable but type invalid. inventory wearable type: " << data.mWearableType << " asset wearable type: " << wearable->getType() << llendl;
				break;
			}

			data.mWearable = wearable;
		}
	}
}

static void onWearableAssetFetch(LLViewerWearable* wearable, void* data)
{
	LLWearableHoldingPattern* holder = (LLWearableHoldingPattern*)data;
	holder->onWearableAssetFetch(wearable);
}


static void removeDuplicateItems(LLInventoryModel::item_array_t& items)
{
	LLInventoryModel::item_array_t new_items;
	std::set<LLUUID> items_seen;
	std::deque<LLViewerInventoryItem*> tmp_list;
	// Traverse from the front and keep the first of each item
	// encountered, so we actually keep the *last* of each duplicate
	// item.  This is needed to give the right priority when adding
	// duplicate items to an existing outfit.
	for (S32 i=items.count()-1; i>=0; i--)
	{
		LLViewerInventoryItem *item = items.get(i);
		LLUUID item_id = item->getLinkedUUID();
		if (items_seen.find(item_id)!=items_seen.end())
			continue;
		items_seen.insert(item_id);
		tmp_list.push_front(item);
	}
	for (std::deque<LLViewerInventoryItem*>::iterator it = tmp_list.begin();
		 it != tmp_list.end();
		 ++it)
	{
		new_items.put(*it);
	}
	items = new_items;
}

const LLUUID LLAppearanceMgr::getCOF() const
{
	return gInventory.findCategoryUUIDForType(LLFolderType::FT_CURRENT_OUTFIT);
}

S32 LLAppearanceMgr::getCOFVersion() const
{
	LLViewerInventoryCategory *cof = gInventory.getCategory(getCOF());
	if (cof)
	{
		return cof->getVersion();
	}
	else
	{
		return LLViewerInventoryCategory::VERSION_UNKNOWN;
	}
}

const LLViewerInventoryItem* LLAppearanceMgr::getBaseOutfitLink()
{
	const LLUUID& current_outfit_cat = getCOF();
	LLInventoryModel::cat_array_t cat_array;
	LLInventoryModel::item_array_t item_array;
	// Can't search on FT_OUTFIT since links to categories return FT_CATEGORY for type since they don't
	// return preferred type.
	LLIsType is_category( LLAssetType::AT_CATEGORY ); 
	gInventory.collectDescendentsIf(current_outfit_cat,
									cat_array,
									item_array,
									false,
									is_category,
									false);
	for (LLInventoryModel::item_array_t::const_iterator iter = item_array.begin();
		 iter != item_array.end();
		 iter++)
	{
		const LLViewerInventoryItem *item = (*iter);
		const LLViewerInventoryCategory *cat = item->getLinkedCategory();
		if (cat && cat->getPreferredType() == LLFolderType::FT_OUTFIT)
		{
			const LLUUID parent_id = cat->getParentUUID();
			LLViewerInventoryCategory*  parent_cat =  gInventory.getCategory(parent_id);
			// if base outfit moved to trash it means that we don't have base outfit
			if (parent_cat != NULL && parent_cat->getPreferredType() == LLFolderType::FT_TRASH)
			{
				return NULL;
			}
			return item;
		}
	}
	return NULL;
}

bool LLAppearanceMgr::getBaseOutfitName(std::string& name)
{
	const LLViewerInventoryItem* outfit_link = getBaseOutfitLink();
	if(outfit_link)
	{
		const LLViewerInventoryCategory *cat = outfit_link->getLinkedCategory();
		if (cat)
		{
			name = cat->getName();
			return true;
		}
	}
	return false;
}

const LLUUID LLAppearanceMgr::getBaseOutfitUUID()
{
	const LLViewerInventoryItem* outfit_link = getBaseOutfitLink();
	if (!outfit_link || !outfit_link->getIsLinkType()) return LLUUID::null;

	const LLViewerInventoryCategory* outfit_cat = outfit_link->getLinkedCategory();
	if (!outfit_cat) return LLUUID::null;

	if (outfit_cat->getPreferredType() != LLFolderType::FT_OUTFIT)
	{
		llwarns << "Expected outfit type:" << LLFolderType::FT_OUTFIT << " but got type:" << outfit_cat->getType() << " for folder name:" << outfit_cat->getName() << llendl;
		return LLUUID::null;
	}

	return outfit_cat->getUUID();
}

void wear_on_avatar_cb(const LLUUID& inv_item, bool do_replace = false)
{
	if (inv_item.isNull())
		return;
	
	LLViewerInventoryItem *item = gInventory.getItem(inv_item);
	if (item)
	{
		LLAppearanceMgr::instance().wearItemOnAvatar(inv_item, true, do_replace);
	}
}

bool LLAppearanceMgr::wearItemOnAvatar(const LLUUID& item_id_to_wear, bool do_update, bool replace, LLPointer<LLInventoryCallback> cb)
{
	if (item_id_to_wear.isNull()) return false;

	// *TODO: issue with multi-wearable should be fixed:
	// in this case this method will be called N times - loading started for each item
	// and than N times will be called - loading completed for each item.
	// That means subscribers will be notified that loading is done after first item in a batch is worn.
	// (loading indicator disappears for example before all selected items are worn)
	// Have not fix this issue for 2.1 because of stability reason. EXT-7777.

	// Disabled for now because it is *not* acceptable to call updateAppearanceFromCOF() multiple times
//	gAgentWearables.notifyLoadingStarted();

	LLViewerInventoryItem* item_to_wear = gInventory.getItem(item_id_to_wear);
	if (!item_to_wear) return false;

	if (gInventory.isObjectDescendentOf(item_to_wear->getUUID(), gInventory.getLibraryRootFolderID()))
	{
		LLPointer<LLInventoryCallback> cb = new LLBoostFuncInventoryCallback(boost::bind(wear_on_avatar_cb,_1,replace));
		copy_inventory_item(gAgent.getID(), item_to_wear->getPermissions().getOwner(), item_to_wear->getUUID(), LLUUID::null, std::string(), cb);
		return false;
	} 
	else if (!gInventory.isObjectDescendentOf(item_to_wear->getUUID(), gInventory.getRootFolderID()))
	{
		return false; // not in library and not in agent's inventory
	}
	else if (gInventory.isObjectDescendentOf(item_to_wear->getUUID(), gInventory.findCategoryUUIDForType(LLFolderType::FT_TRASH)))
	{
		LLNotificationsUtil::add("CannotWearTrash");
		return false;
	}
	else if (gInventory.isObjectDescendentOf(item_to_wear->getUUID(), LLAppearanceMgr::instance().getCOF())) // EXT-84911
	{
		return false;
	}

	switch (item_to_wear->getType())
	{
	case LLAssetType::AT_CLOTHING:
		if (gAgentWearables.areWearablesLoaded())
		{
			S32 wearable_count = gAgentWearables.getWearableCount(item_to_wear->getWearableType());
			if ((replace && wearable_count != 0) ||
				(wearable_count >= LLAgentWearables::MAX_CLOTHING_PER_TYPE) )
			{
				removeCOFItemLinks(gAgentWearables.getWearableItemID(item_to_wear->getWearableType(), wearable_count-1));
			}
			addCOFItemLink(item_to_wear, do_update, cb);
		} 
		break;
	case LLAssetType::AT_BODYPART:
		// TODO: investigate wearables may not be loaded at this point EXT-8231
		
		// Remove the existing wearables of the same type.
		// Remove existing body parts anyway because we must not be able to wear e.g. two skins.
		removeCOFLinksOfType(item_to_wear->getWearableType());

		addCOFItemLink(item_to_wear, do_update, cb);
		break;
	case LLAssetType::AT_OBJECT:
		rez_attachment(item_to_wear, NULL, replace);
		break;
	default: return false;;
	}

	return true;
}

// Update appearance from outfit folder.
void LLAppearanceMgr::changeOutfit(bool proceed, const LLUUID& category, bool append)
{
	if (!proceed)
		return;
	LLAppearanceMgr::instance().updateCOF(category,append);
}

void LLAppearanceMgr::replaceCurrentOutfit(const LLUUID& new_outfit)
{
	LLViewerInventoryCategory* cat = gInventory.getCategory(new_outfit);
	wearInventoryCategory(cat, false, false);
}

// Open outfit renaming dialog.
void LLAppearanceMgr::renameOutfit(const LLUUID& outfit_id)
{
	LLViewerInventoryCategory* cat = gInventory.getCategory(outfit_id);
	if (!cat)
	{
		return;
	}

	LLSD args;
	args["NAME"] = cat->getName();

	LLSD payload;
	payload["cat_id"] = outfit_id;

	LLNotificationsUtil::add("RenameOutfit", args, payload, boost::bind(onOutfitRename, _1, _2));
}

// User typed new outfit name.
// static
void LLAppearanceMgr::onOutfitRename(const LLSD& notification, const LLSD& response)
{
	S32 option = LLNotificationsUtil::getSelectedOption(notification, response);
	if (option != 0) return; // canceled

	std::string outfit_name = response["new_name"].asString();
	LLStringUtil::trim(outfit_name);
	if (!outfit_name.empty())
	{
		LLUUID cat_id = notification["payload"]["cat_id"].asUUID();
		rename_category(&gInventory, cat_id, outfit_name);
	}
}

void LLAppearanceMgr::setOutfitLocked(bool locked)
{
	if (mOutfitLocked == locked)
	{
		return;
	}

	mOutfitLocked = locked;
	if (locked)
	{
		mUnlockOutfitTimer->reset();
		mUnlockOutfitTimer->start();
	}
	else
	{
		mUnlockOutfitTimer->stop();
	}

	LLOutfitObserver::instance().notifyOutfitLockChanged();
}

void LLAppearanceMgr::addCategoryToCurrentOutfit(const LLUUID& cat_id)
{
	LLViewerInventoryCategory* cat = gInventory.getCategory(cat_id);
	wearInventoryCategory(cat, false, true);
}

void LLAppearanceMgr::takeOffOutfit(const LLUUID& cat_id)
{
	LLInventoryModel::cat_array_t cats;
	LLInventoryModel::item_array_t items;
	LLFindWearablesEx collector(/*is_worn=*/ true, /*include_body_parts=*/ false);

	gInventory.collectDescendentsIf(cat_id, cats, items, FALSE, collector);

	LLInventoryModel::item_array_t::const_iterator it = items.begin();
	const LLInventoryModel::item_array_t::const_iterator it_end = items.end();
	uuid_vec_t uuids_to_remove;
	for( ; it_end != it; ++it)
	{
		LLViewerInventoryItem* item = *it;
		uuids_to_remove.push_back(item->getUUID());
	}
	removeItemsFromAvatar(uuids_to_remove);
}

// Create a copy of src_id + contents as a subfolder of dst_id.
void LLAppearanceMgr::shallowCopyCategory(const LLUUID& src_id, const LLUUID& dst_id,
											  LLPointer<LLInventoryCallback> cb)
{
	LLInventoryCategory *src_cat = gInventory.getCategory(src_id);
	if (!src_cat)
	{
		llwarns << "folder not found for src " << src_id.asString() << llendl;
		return;
	}
	llinfos << "starting, src_id " << src_id << " name " << src_cat->getName() << " dst_id " << dst_id << llendl;
	LLUUID parent_id = dst_id;
	if(parent_id.isNull())
	{
		parent_id = gInventory.getRootFolderID();
	}
	LLUUID subfolder_id = gInventory.createNewCategory( parent_id,
														LLFolderType::FT_NONE,
														src_cat->getName());
	shallowCopyCategoryContents(src_id, subfolder_id, cb);

	gInventory.notifyObservers();
}

// Copy contents of src_id to dst_id.
void LLAppearanceMgr::shallowCopyCategoryContents(const LLUUID& src_id, const LLUUID& dst_id,
													  LLPointer<LLInventoryCallback> cb)
{
	LLInventoryModel::cat_array_t* cats;
	LLInventoryModel::item_array_t* items;
	gInventory.getDirectDescendentsOf(src_id, cats, items);
	llinfos << "copying " << items->count() << " items" << llendl;
	for (LLInventoryModel::item_array_t::const_iterator iter = items->begin();
		 iter != items->end();
		 ++iter)
	{
		const LLViewerInventoryItem* item = (*iter);
		switch (item->getActualType())
		{
			case LLAssetType::AT_LINK:
			{
				//getActualDescription() is used for a new description 
				//to propagate ordering information saved in descriptions of links
				link_inventory_item(gAgent.getID(),
									item->getLinkedUUID(),
									dst_id,
									item->getName(),
									item->getActualDescription(),
									LLAssetType::AT_LINK, cb);
				break;
			}
			case LLAssetType::AT_LINK_FOLDER:
			{
				LLViewerInventoryCategory *catp = item->getLinkedCategory();
				// Skip copying outfit links.
				if (catp && catp->getPreferredType() != LLFolderType::FT_OUTFIT)
				{
					link_inventory_item(gAgent.getID(),
										item->getLinkedUUID(),
										dst_id,
										item->getName(),
										item->getDescription(),
										LLAssetType::AT_LINK_FOLDER, cb);
				}
				break;
			}
			case LLAssetType::AT_CLOTHING:
			case LLAssetType::AT_OBJECT:
			case LLAssetType::AT_BODYPART:
			case LLAssetType::AT_GESTURE:
			{
				llinfos << "copying inventory item " << item->getName() << llendl;
				copy_inventory_item(gAgent.getID(),
									item->getPermissions().getOwner(),
									item->getUUID(),
									dst_id,
									item->getName(),
									cb);
				break;
			}
			default:
				// Ignore non-outfit asset types
				break;
		}
	}
}

BOOL LLAppearanceMgr::getCanMakeFolderIntoOutfit(const LLUUID& folder_id)
{
	// These are the wearable items that are required for considering this
	// folder as containing a complete outfit.
	U32 required_wearables = 0;
	required_wearables |= 1LL << LLWearableType::WT_SHAPE;
	required_wearables |= 1LL << LLWearableType::WT_SKIN;
	required_wearables |= 1LL << LLWearableType::WT_HAIR;
	required_wearables |= 1LL << LLWearableType::WT_EYES;

	// These are the wearables that the folder actually contains.
	U32 folder_wearables = 0;
	LLInventoryModel::cat_array_t* cats;
	LLInventoryModel::item_array_t* items;
	gInventory.getDirectDescendentsOf(folder_id, cats, items);
	for (LLInventoryModel::item_array_t::const_iterator iter = items->begin();
		 iter != items->end();
		 ++iter)
	{
		const LLViewerInventoryItem* item = (*iter);
		if (item->isWearableType())
		{
			const LLWearableType::EType wearable_type = item->getWearableType();
			folder_wearables |= 1LL << wearable_type;
		}
	}

	// If the folder contains the required wearables, return TRUE.
	return ((required_wearables & folder_wearables) == required_wearables);
}

bool LLAppearanceMgr::getCanRemoveOutfit(const LLUUID& outfit_cat_id)
{
	// Disallow removing the base outfit.
	if (outfit_cat_id == getBaseOutfitUUID())
	{
		return false;
	}

	// Check if the outfit folder itself is removable.
	if (!get_is_category_removable(&gInventory, outfit_cat_id))
	{
		return false;
	}

	// Check for the folder's non-removable descendants.
	LLFindNonRemovableObjects filter_non_removable;
	LLInventoryModel::cat_array_t cats;
	LLInventoryModel::item_array_t items;
	LLInventoryModel::item_array_t::const_iterator it;
	gInventory.collectDescendentsIf(outfit_cat_id, cats, items, false, filter_non_removable);
	if (!cats.empty() || !items.empty())
	{
		return false;
	}

	return true;
}

// static
bool LLAppearanceMgr::getCanRemoveFromCOF(const LLUUID& outfit_cat_id)
{
	LLInventoryModel::cat_array_t cats;
	LLInventoryModel::item_array_t items;
	LLFindWearablesEx is_worn(/*is_worn=*/ true, /*include_body_parts=*/ false);
	gInventory.collectDescendentsIf(outfit_cat_id,
		cats,
		items,
		LLInventoryModel::EXCLUDE_TRASH,
		is_worn);
	return items.size() > 0;
}

// static
bool LLAppearanceMgr::getCanAddToCOF(const LLUUID& outfit_cat_id)
{
	if (gAgentWearables.isCOFChangeInProgress())
	{
		return false;
	}

	LLInventoryModel::cat_array_t cats;
	LLInventoryModel::item_array_t items;
	LLFindWearablesEx not_worn(/*is_worn=*/ false, /*include_body_parts=*/ false);
	gInventory.collectDescendentsIf(outfit_cat_id,
		cats,
		items,
		LLInventoryModel::EXCLUDE_TRASH,
		not_worn);
	return items.size() > 0;
}

bool LLAppearanceMgr::getCanReplaceCOF(const LLUUID& outfit_cat_id)
{
	// Don't allow wearing anything while we're changing appearance.
	if (gAgentWearables.isCOFChangeInProgress())
	{
		return false;
	}

	// Check whether it's the base outfit.
	if (outfit_cat_id.isNull() || outfit_cat_id == getBaseOutfitUUID())
	{
		return false;
	}

	// Check whether the outfit contains any wearables we aren't wearing already (STORM-702).
	LLInventoryModel::cat_array_t cats;
	LLInventoryModel::item_array_t items;
	LLFindWearablesEx is_worn(/*is_worn=*/ false, /*include_body_parts=*/ true);
	gInventory.collectDescendentsIf(outfit_cat_id,
		cats,
		items,
		LLInventoryModel::EXCLUDE_TRASH,
		is_worn);
	return items.size() > 0;
}

void LLAppearanceMgr::purgeBaseOutfitLink(const LLUUID& category)
{
	LLInventoryModel::cat_array_t cats;
	LLInventoryModel::item_array_t items;
	gInventory.collectDescendents(category, cats, items,
								  LLInventoryModel::EXCLUDE_TRASH);
	for (S32 i = 0; i < items.count(); ++i)
	{
		LLViewerInventoryItem *item = items.get(i);
		if (item->getActualType() != LLAssetType::AT_LINK_FOLDER)
			continue;
		if (item->getIsLinkType())
		{
			LLViewerInventoryCategory* catp = item->getLinkedCategory();
			if(catp && catp->getPreferredType() == LLFolderType::FT_OUTFIT)
			{
				gInventory.purgeObject(item->getUUID());
			}
		}
	}
}

void LLAppearanceMgr::purgeCategory(const LLUUID& category, bool keep_outfit_links, LLInventoryModel::item_array_t* keep_items)
{
	LLInventoryModel::cat_array_t cats;
	LLInventoryModel::item_array_t items;
	gInventory.collectDescendents(category, cats, items,
								  LLInventoryModel::EXCLUDE_TRASH);
	for (S32 i = 0; i < items.count(); ++i)
	{
		LLViewerInventoryItem *item = items.get(i);
		if (keep_outfit_links && (item->getActualType() == LLAssetType::AT_LINK_FOLDER))
			continue;
		if (item->getIsLinkType())
		{
#if 0
			if (keep_items && keep_items->find(item) != LLInventoryModel::item_array_t::FAIL)
			{
				llinfos << "preserved item" << llendl;
			}
			else
			{
				gInventory.purgeObject(item->getUUID());
			}
#else
			gInventory.purgeObject(item->getUUID());
		}
#endif
	}
}

// Keep the last N wearables of each type.  For viewer 2.0, N is 1 for
// both body parts and clothing items.
void LLAppearanceMgr::filterWearableItems(
	LLInventoryModel::item_array_t& items, S32 max_per_type)
{
	// Divvy items into arrays by wearable type.
	std::vector<LLInventoryModel::item_array_t> items_by_type(LLWearableType::WT_COUNT);
	divvyWearablesByType(items, items_by_type);

	// rebuild items list, retaining the last max_per_type of each array
	items.clear();
	for (S32 i=0; i<LLWearableType::WT_COUNT; i++)
	{
		S32 size = items_by_type[i].size();
		if (size <= 0)
			continue;
		S32 start_index = llmax(0,size-max_per_type);
		for (S32 j = start_index; j<size; j++)
		{
			items.push_back(items_by_type[i][j]);
		}
	}
}

// Create links to all listed items.
void LLAppearanceMgr::linkAll(const LLUUID& cat_uuid,
							  LLInventoryModel::item_array_t& items,
							  LLPointer<LLInventoryCallback> cb)
{
	for (S32 i=0; i<items.count(); i++)
	{
		const LLInventoryItem* item = items.get(i).get();
		link_inventory_item(gAgent.getID(),
							item->getLinkedUUID(),
							cat_uuid,
							item->getName(),
							item->getActualDescription(),
							LLAssetType::AT_LINK,
							cb);

		const LLViewerInventoryCategory *cat = gInventory.getCategory(cat_uuid);
		const std::string cat_name = cat ? cat->getName() : "CAT NOT FOUND";
#ifndef LL_RELEASE_FOR_DOWNLOAD
		LL_DEBUGS("Avatar") << self_av_string() << "Linking Item [ name:" << item->getName() << " UUID:" << item->getUUID() << " ] to Category [ name:" << cat_name << " UUID:" << cat_uuid << " ] " << LL_ENDL;
#endif
	}
}

void LLAppearanceMgr::updateCOF(const LLUUID& category, bool append)
{
	LLViewerInventoryCategory *pcat = gInventory.getCategory(category);
	LL_INFOS("Avatar") << self_av_string() << "starting, cat '" << (pcat ? pcat->getName() : "[UNKNOWN]") << "'" << LL_ENDL;

	const LLUUID cof = getCOF();

	// Deactivate currently active gestures in the COF, if replacing outfit
	if (!append)
	{
		LLInventoryModel::item_array_t gest_items;
		getDescendentsOfAssetType(cof, gest_items, LLAssetType::AT_GESTURE, false);
		for(S32 i = 0; i  < gest_items.count(); ++i)
		{
			LLViewerInventoryItem *gest_item = gest_items.get(i);
			if ( LLGestureMgr::instance().isGestureActive( gest_item->getLinkedUUID()) )
			{
				LLGestureMgr::instance().deactivateGesture( gest_item->getLinkedUUID() );
			}
		}
	}
	
	// Collect and filter descendents to determine new COF contents.

	// - Body parts: always include COF contents as a fallback in case any
	// required parts are missing.
	// Preserve body parts from COF if appending.
	LLInventoryModel::item_array_t body_items;
	getDescendentsOfAssetType(cof, body_items, LLAssetType::AT_BODYPART, false);
	getDescendentsOfAssetType(category, body_items, LLAssetType::AT_BODYPART, false);
	if (append)
		reverse(body_items.begin(), body_items.end());
	// Reduce body items to max of one per type.
	removeDuplicateItems(body_items);
	filterWearableItems(body_items, 1);

	// - Wearables: include COF contents only if appending.
	LLInventoryModel::item_array_t wear_items;
	if (append)
		getDescendentsOfAssetType(cof, wear_items, LLAssetType::AT_CLOTHING, false);
	getDescendentsOfAssetType(category, wear_items, LLAssetType::AT_CLOTHING, false);
	// Reduce wearables to max of one per type.
	removeDuplicateItems(wear_items);
	filterWearableItems(wear_items, LLAgentWearables::MAX_CLOTHING_PER_TYPE);

	// - Attachments: include COF contents only if appending.
	LLInventoryModel::item_array_t obj_items;
	if (append)
		getDescendentsOfAssetType(cof, obj_items, LLAssetType::AT_OBJECT, false);
	getDescendentsOfAssetType(category, obj_items, LLAssetType::AT_OBJECT, false);
	removeDuplicateItems(obj_items);

	// - Gestures: include COF contents only if appending.
	LLInventoryModel::item_array_t gest_items;
	if (append)
		getDescendentsOfAssetType(cof, gest_items, LLAssetType::AT_GESTURE, false);
	getDescendentsOfAssetType(category, gest_items, LLAssetType::AT_GESTURE, false);
	removeDuplicateItems(gest_items);
	
	// Create links to new COF contents.
	LLInventoryModel::item_array_t all_items;
	all_items += body_items;
	all_items += wear_items;
	all_items += obj_items;
	all_items += gest_items;

	// Will link all the above items.
	LLPointer<LLInventoryCallback> link_waiter = new LLUpdateAppearanceOnDestroy;
	linkAll(cof,all_items,link_waiter);

	// Add link to outfit if category is an outfit. 
	if (!append)
	{
		createBaseOutfitLink(category, link_waiter);
	}

	// Remove current COF contents.  Have to do this after creating
	// the link_waiter so links can be followed for any items that get
	// carried over (e.g. keeping old shape if the new outfit does not
	// contain one)
	bool keep_outfit_links = append;
	purgeCategory(cof, keep_outfit_links, &all_items);
	gInventory.notifyObservers();

	LL_DEBUGS("Avatar") << self_av_string() << "waiting for LLUpdateAppearanceOnDestroy" << LL_ENDL;
}

void LLAppearanceMgr::updatePanelOutfitName(const std::string& name)
{
	LLSidepanelAppearance* panel_appearance =
		dynamic_cast<LLSidepanelAppearance *>(LLFloaterSidePanelContainer::getPanel("appearance"));
	if (panel_appearance)
	{
		panel_appearance->refreshCurrentOutfitName(name);
	}
}

void LLAppearanceMgr::createBaseOutfitLink(const LLUUID& category, LLPointer<LLInventoryCallback> link_waiter)
{
	const LLUUID cof = getCOF();
	LLViewerInventoryCategory* catp = gInventory.getCategory(category);
	std::string new_outfit_name = "";

	purgeBaseOutfitLink(cof);

	if (catp && catp->getPreferredType() == LLFolderType::FT_OUTFIT)
	{
		link_inventory_item(gAgent.getID(), category, cof, catp->getName(), "",
							LLAssetType::AT_LINK_FOLDER, link_waiter);
		new_outfit_name = catp->getName();
	}
	
	updatePanelOutfitName(new_outfit_name);
}

void LLAppearanceMgr::updateAgentWearables(LLWearableHoldingPattern* holder, bool append)
{
	lldebugs << "updateAgentWearables()" << llendl;
	LLInventoryItem::item_array_t items;
	LLDynamicArray< LLViewerWearable* > wearables;

	// For each wearable type, find the wearables of that type.
	for( S32 i = 0; i < LLWearableType::WT_COUNT; i++ )
	{
		for (LLWearableHoldingPattern::found_list_t::iterator iter = holder->getFoundList().begin();
			 iter != holder->getFoundList().end(); ++iter)
		{
			LLFoundData& data = *iter;
			LLViewerWearable* wearable = data.mWearable;
			if( wearable && ((S32)wearable->getType() == i) )
			{
				LLViewerInventoryItem* item = (LLViewerInventoryItem*)gInventory.getItem(data.mItemID);
				if( item && (item->getAssetUUID() == wearable->getAssetID()) )
				{
					items.put(item);
					wearables.put(wearable);
				}
			}
		}
	}

	if(wearables.count() > 0)
	{
		gAgentWearables.setWearableOutfit(items, wearables, !append);
	}
}

static void remove_non_link_items(LLInventoryModel::item_array_t &items)
{
	LLInventoryModel::item_array_t pruned_items;
	for (LLInventoryModel::item_array_t::const_iterator iter = items.begin();
		 iter != items.end();
		 ++iter)
	{
 		const LLViewerInventoryItem *item = (*iter);
		if (item && item->getIsLinkType())
		{
			pruned_items.push_back((*iter));
		}
	}
	items = pruned_items;
}

//a predicate for sorting inventory items by actual descriptions
bool sort_by_actual_description(const LLInventoryItem* item1, const LLInventoryItem* item2)
{
	if (!item1 || !item2) 
	{
		llwarning("either item1 or item2 is NULL", 0);
		return true;
	}

	return item1->getActualDescription() < item2->getActualDescription();
}

void item_array_diff(LLInventoryModel::item_array_t& full_list,
					 LLInventoryModel::item_array_t& keep_list,
					 LLInventoryModel::item_array_t& kill_list)
	
{
	for (LLInventoryModel::item_array_t::iterator it = full_list.begin();
		 it != full_list.end();
		 ++it)
	{
		LLViewerInventoryItem *item = *it;
		if (keep_list.find(item) < 0) // Why on earth does LLDynamicArray need to redefine find()?
		{
			kill_list.push_back(item);
		}
	}
}

S32 LLAppearanceMgr::findExcessOrDuplicateItems(const LLUUID& cat_id,
												 LLAssetType::EType type,
												 S32 max_items,
												 LLInventoryModel::item_array_t& items_to_kill)
{
	S32 to_kill_count = 0;

	LLInventoryModel::item_array_t items;
	getDescendentsOfAssetType(cat_id, items, type, false);
	LLInventoryModel::item_array_t curr_items = items;
	removeDuplicateItems(items);
	if (max_items > 0)
	{
		filterWearableItems(items, max_items);
	}
	LLInventoryModel::item_array_t kill_items;
	item_array_diff(curr_items,items,kill_items);
	for (LLInventoryModel::item_array_t::iterator it = kill_items.begin();
		 it != kill_items.end();
		 ++it)
	{
		items_to_kill.push_back(*it);
		to_kill_count++;
	}
	return to_kill_count;
}
	
												 
void LLAppearanceMgr::enforceItemRestrictions()
{
	S32 purge_count = 0;
	LLInventoryModel::item_array_t items_to_kill;

	purge_count += findExcessOrDuplicateItems(getCOF(),LLAssetType::AT_BODYPART,
											  1, items_to_kill);
	purge_count += findExcessOrDuplicateItems(getCOF(),LLAssetType::AT_CLOTHING,
											  LLAgentWearables::MAX_CLOTHING_PER_TYPE, items_to_kill);
	purge_count += findExcessOrDuplicateItems(getCOF(),LLAssetType::AT_OBJECT,
											  -1, items_to_kill);

	if (items_to_kill.size()>0)
	{
		for (LLInventoryModel::item_array_t::iterator it = items_to_kill.begin();
			 it != items_to_kill.end();
			 ++it)
		{
			LLViewerInventoryItem *item = *it;
			LL_DEBUGS("Avatar") << self_av_string() << "purging duplicate or excess item " << item->getName() << LL_ENDL;
			gInventory.purgeObject(item->getUUID());
		}
		gInventory.notifyObservers();
	}
}

void LLAppearanceMgr::updateAppearanceFromCOF(bool update_base_outfit_ordering)
{
	if (mIsInUpdateAppearanceFromCOF)
	{
		llwarns << "Called updateAppearanceFromCOF inside updateAppearanceFromCOF, skipping" << llendl;
		return;
	}

	BoolSetter setIsInUpdateAppearanceFromCOF(mIsInUpdateAppearanceFromCOF);
	selfStartPhase("update_appearance_from_cof");

	LL_DEBUGS("Avatar") << self_av_string() << "starting" << LL_ENDL;

	//checking integrity of the COF in terms of ordering of wearables, 
	//checking and updating links' descriptions of wearables in the COF (before analyzed for "dirty" state)
	updateClothingOrderingInfo(LLUUID::null, update_base_outfit_ordering);

	// Remove duplicate or excess wearables. Should normally be enforced at the UI level, but
	// this should catch anything that gets through.
	enforceItemRestrictions();
	
	// update dirty flag to see if the state of the COF matches
	// the saved outfit stored as a folder link
	updateIsDirty();

	// Send server request for appearance update
	if (gAgent.getRegion() && gAgent.getRegion()->getCentralBakeVersion())
	{
		requestServerAppearanceUpdate();
	}
	// DRANO really should wait for the appearance message to set this.
	// verify that deleting this line doesn't break anything.
	//gAgentAvatarp->setIsUsingServerBakes(gAgent.getRegion() && gAgent.getRegion()->getCentralBakeVersion());
	
	//dumpCat(getCOF(),"COF, start");

	bool follow_folder_links = false;
	LLUUID current_outfit_id = getCOF();

	// Find all the wearables that are in the COF's subtree.
	lldebugs << "LLAppearanceMgr::updateFromCOF()" << llendl;
	LLInventoryModel::item_array_t wear_items;
	LLInventoryModel::item_array_t obj_items;
	LLInventoryModel::item_array_t gest_items;
	getUserDescendents(current_outfit_id, wear_items, obj_items, gest_items, follow_folder_links);
	// Get rid of non-links in case somehow the COF was corrupted.
	remove_non_link_items(wear_items);
	remove_non_link_items(obj_items);
	remove_non_link_items(gest_items);

	dumpItemArray(wear_items,"asset_dump: wear_item");
	dumpItemArray(obj_items,"asset_dump: obj_item");

	if(!wear_items.count())
	{
		LLNotificationsUtil::add("CouldNotPutOnOutfit");
		return;
	}

	//preparing the list of wearables in the correct order for LLAgentWearables
	sortItemsByActualDescription(wear_items);


	LLWearableHoldingPattern* holder = new LLWearableHoldingPattern;

	holder->setObjItems(obj_items);
	holder->setGestItems(gest_items);
		
	// Note: can't do normal iteration, because if all the
	// wearables can be resolved immediately, then the
	// callback will be called (and this object deleted)
	// before the final getNextData().

	for(S32 i = 0; i  < wear_items.count(); ++i)
	{
		LLViewerInventoryItem *item = wear_items.get(i);
		LLViewerInventoryItem *linked_item = item ? item->getLinkedItem() : NULL;

		// Fault injection: use debug setting to test asset 
		// fetch failures (should be replaced by new defaults in
		// lost&found).
		U32 skip_type = gSavedSettings.getU32("ForceAssetFail");

		if (item && item->getIsLinkType() && linked_item)
		{
			LLFoundData found(linked_item->getUUID(),
							  linked_item->getAssetUUID(),
							  linked_item->getName(),
							  linked_item->getType(),
							  linked_item->isWearableType() ? linked_item->getWearableType() : LLWearableType::WT_INVALID
				);

			if (skip_type != LLWearableType::WT_INVALID && skip_type == found.mWearableType)
			{
				found.mAssetID.generate(); // Replace with new UUID, guaranteed not to exist in DB
			}
			//pushing back, not front, to preserve order of wearables for LLAgentWearables
			holder->getFoundList().push_back(found);
		}
		else
		{
			if (!item)
			{
				llwarns << "Attempt to wear a null item " << llendl;
			}
			else if (!linked_item)
			{
				llwarns << "Attempt to wear a broken link [ name:" << item->getName() << " ] " << llendl;
			}
		}
	}

	selfStartPhase("get_wearables");

	for (LLWearableHoldingPattern::found_list_t::iterator it = holder->getFoundList().begin();
		 it != holder->getFoundList().end(); ++it)
	{
		LLFoundData& found = *it;

		lldebugs << self_av_string() << "waiting for onWearableAssetFetch callback, asset " << found.mAssetID.asString() << llendl;

		// Fetch the wearables about to be worn.
		LLWearableList::instance().getAsset(found.mAssetID,
											found.mName,
											gAgentAvatarp,
											found.mAssetType,
											onWearableAssetFetch,
											(void*)holder);

	}

	holder->resetTime(gSavedSettings.getF32("MaxWearableWaitTime"));
	if (!holder->pollFetchCompletion())
	{
		doOnIdleRepeating(boost::bind(&LLWearableHoldingPattern::pollFetchCompletion,holder));
	}
}

void LLAppearanceMgr::getDescendentsOfAssetType(const LLUUID& category,
													LLInventoryModel::item_array_t& items,
													LLAssetType::EType type,
													bool follow_folder_links)
{
	LLInventoryModel::cat_array_t cats;
	LLIsType is_of_type(type);
	gInventory.collectDescendentsIf(category,
									cats,
									items,
									LLInventoryModel::EXCLUDE_TRASH,
									is_of_type,
									follow_folder_links);
}

void LLAppearanceMgr::getUserDescendents(const LLUUID& category, 
											 LLInventoryModel::item_array_t& wear_items,
											 LLInventoryModel::item_array_t& obj_items,
											 LLInventoryModel::item_array_t& gest_items,
											 bool follow_folder_links)
{
	LLInventoryModel::cat_array_t wear_cats;
	LLFindWearables is_wearable;
	gInventory.collectDescendentsIf(category,
									wear_cats,
									wear_items,
									LLInventoryModel::EXCLUDE_TRASH,
									is_wearable,
									follow_folder_links);

	LLInventoryModel::cat_array_t obj_cats;
	LLIsType is_object( LLAssetType::AT_OBJECT );
	gInventory.collectDescendentsIf(category,
									obj_cats,
									obj_items,
									LLInventoryModel::EXCLUDE_TRASH,
									is_object,
									follow_folder_links);

	// Find all gestures in this folder
	LLInventoryModel::cat_array_t gest_cats;
	LLIsType is_gesture( LLAssetType::AT_GESTURE );
	gInventory.collectDescendentsIf(category,
									gest_cats,
									gest_items,
									LLInventoryModel::EXCLUDE_TRASH,
									is_gesture,
									follow_folder_links);
}

void LLAppearanceMgr::wearInventoryCategory(LLInventoryCategory* category, bool copy, bool append)
{
	if(!category) return;

	selfClearPhases();
	selfStartPhase("wear_inventory_category");

	gAgentWearables.notifyLoadingStarted();

	LL_INFOS("Avatar") << self_av_string() << "wearInventoryCategory( " << category->getName()
			 << " )" << LL_ENDL;

	selfStartPhase("wear_inventory_category_fetch");
	callAfterCategoryFetch(category->getUUID(),boost::bind(&LLAppearanceMgr::wearCategoryFinal,
														   &LLAppearanceMgr::instance(),
														   category->getUUID(), copy, append));
}

void LLAppearanceMgr::wearCategoryFinal(LLUUID& cat_id, bool copy_items, bool append)
{
	LL_INFOS("Avatar") << self_av_string() << "starting" << LL_ENDL;

	selfStopPhase("wear_inventory_category_fetch");
	
	// We now have an outfit ready to be copied to agent inventory. Do
	// it, and wear that outfit normally.
	LLInventoryCategory* cat = gInventory.getCategory(cat_id);
	if(copy_items)
	{
		LLInventoryModel::cat_array_t* cats;
		LLInventoryModel::item_array_t* items;
		gInventory.getDirectDescendentsOf(cat_id, cats, items);
		std::string name;
		if(!cat)
		{
			// should never happen.
			name = "New Outfit";
		}
		else
		{
			name = cat->getName();
		}
		LLViewerInventoryItem* item = NULL;
		LLInventoryModel::item_array_t::const_iterator it = items->begin();
		LLInventoryModel::item_array_t::const_iterator end = items->end();
		LLUUID pid;
		for(; it < end; ++it)
		{
			item = *it;
			if(item)
			{
				if(LLInventoryType::IT_GESTURE == item->getInventoryType())
				{
					pid = gInventory.findCategoryUUIDForType(LLFolderType::FT_GESTURE);
				}
				else
				{
					pid = gInventory.findCategoryUUIDForType(LLFolderType::FT_CLOTHING);
				}
				break;
			}
		}
		if(pid.isNull())
		{
			pid = gInventory.getRootFolderID();
		}
		
		LLUUID new_cat_id = gInventory.createNewCategory(
			pid,
			LLFolderType::FT_NONE,
			name);

		// Create a CopyMgr that will copy items, manage its own destruction
		new LLCallAfterInventoryCopyMgr(
			*items, new_cat_id, std::string("wear_inventory_category_callback"),
			boost::bind(&LLAppearanceMgr::wearInventoryCategoryOnAvatar,
						LLAppearanceMgr::getInstance(),
						gInventory.getCategory(new_cat_id),
						append));

		// BAP fixes a lag in display of created dir.
		gInventory.notifyObservers();
	}
	else
	{
		// Wear the inventory category.
		LLAppearanceMgr::instance().wearInventoryCategoryOnAvatar(cat, append);
	}
}

// *NOTE: hack to get from avatar inventory to avatar
void LLAppearanceMgr::wearInventoryCategoryOnAvatar( LLInventoryCategory* category, bool append )
{
	// Avoid unintentionally overwriting old wearables.  We have to do
	// this up front to avoid having to deal with the case of multiple
	// wearables being dirty.
	if (!category) return;

	if ( !LLInventoryCallbackManager::is_instantiated() )
	{
		// shutting down, ignore.
		return;
	}

	LL_INFOS("Avatar") << self_av_string() << "wearInventoryCategoryOnAvatar '" << category->getName()
			 << "'" << LL_ENDL;
			 	
	if (gAgentCamera.cameraCustomizeAvatar())
	{
		// switching to outfit editor should automagically save any currently edited wearable
		LLFloaterSidePanelContainer::showPanel("appearance", LLSD().with("type", "edit_outfit"));
	}

	LLAppearanceMgr::changeOutfit(TRUE, category->getUUID(), append);
}

void LLAppearanceMgr::wearOutfitByName(const std::string& name)
{
	LL_INFOS("Avatar") << self_av_string() << "Wearing category " << name << LL_ENDL;

	LLInventoryModel::cat_array_t cat_array;
	LLInventoryModel::item_array_t item_array;
	LLNameCategoryCollector has_name(name);
	gInventory.collectDescendentsIf(gInventory.getRootFolderID(),
									cat_array,
									item_array,
									LLInventoryModel::EXCLUDE_TRASH,
									has_name);
	bool copy_items = false;
	LLInventoryCategory* cat = NULL;
	if (cat_array.count() > 0)
	{
		// Just wear the first one that matches
		cat = cat_array.get(0);
	}
	else
	{
		gInventory.collectDescendentsIf(LLUUID::null,
										cat_array,
										item_array,
										LLInventoryModel::EXCLUDE_TRASH,
										has_name);
		if(cat_array.count() > 0)
		{
			cat = cat_array.get(0);
			copy_items = true;
		}
	}

	if(cat)
	{
		LLAppearanceMgr::wearInventoryCategory(cat, copy_items, false);
	}
	else
	{
		llwarns << "Couldn't find outfit " <<name<< " in wearOutfitByName()"
				<< llendl;
	}
}

bool areMatchingWearables(const LLViewerInventoryItem *a, const LLViewerInventoryItem *b)
{
	return (a->isWearableType() && b->isWearableType() &&
			(a->getWearableType() == b->getWearableType()));
}

class LLDeferredCOFLinkObserver: public LLInventoryObserver
{
public:
	LLDeferredCOFLinkObserver(const LLUUID& item_id, bool do_update, LLPointer<LLInventoryCallback> cb = NULL, std::string description = ""):
		mItemID(item_id),
		mDoUpdate(do_update),
		mCallback(cb),
		mDescription(description)
	{
	}

	~LLDeferredCOFLinkObserver()
	{
	}
	
	/* virtual */ void changed(U32 mask)
	{
		const LLInventoryItem *item = gInventory.getItem(mItemID);
		if (item)
		{
			gInventory.removeObserver(this);
			LLAppearanceMgr::instance().addCOFItemLink(item,mDoUpdate,mCallback);
			delete this;
		}
	}

private:
	const LLUUID mItemID;
	bool mDoUpdate;
	std::string mDescription;
	LLPointer<LLInventoryCallback> mCallback;
};


// BAP - note that this runs asynchronously if the item is not already loaded from inventory.
// Dangerous if caller assumes link will exist after calling the function.
void LLAppearanceMgr::addCOFItemLink(const LLUUID &item_id, bool do_update, LLPointer<LLInventoryCallback> cb, const std::string description)
{
	const LLInventoryItem *item = gInventory.getItem(item_id);
	if (!item)
	{
		LLDeferredCOFLinkObserver *observer = new LLDeferredCOFLinkObserver(item_id, do_update, cb, description);
		gInventory.addObserver(observer);
	}
	else
	{
		addCOFItemLink(item, do_update, cb, description);
	}
}

void modified_cof_cb(const LLUUID& inv_item)
{
	LLAppearanceMgr::instance().updateAppearanceFromCOF();

	// Start editing the item if previously requested.
	gAgentWearables.editWearableIfRequested(inv_item);

	// TODO: camera mode may not be changed if a debug setting is tweaked
	if( gAgentCamera.cameraCustomizeAvatar() )
	{
		// If we're in appearance editing mode, the current tab may need to be refreshed
		LLSidepanelAppearance *panel = dynamic_cast<LLSidepanelAppearance*>(LLFloaterSidePanelContainer::getPanel("appearance"));
		if (panel)
		{
			panel->showDefaultSubpart();
		}
	}
}

void LLAppearanceMgr::addCOFItemLink(const LLInventoryItem *item, bool do_update, LLPointer<LLInventoryCallback> cb, const std::string description)
{		
	std::string link_description = description;
	const LLViewerInventoryItem *vitem = dynamic_cast<const LLViewerInventoryItem*>(item);
	if (!vitem)
	{
		llwarns << "not an llviewerinventoryitem, failed" << llendl;
		return;
	}

	gInventory.addChangedMask(LLInventoryObserver::LABEL, vitem->getLinkedUUID());

	LLInventoryModel::cat_array_t cat_array;
	LLInventoryModel::item_array_t item_array;
	gInventory.collectDescendents(LLAppearanceMgr::getCOF(),
								  cat_array,
								  item_array,
								  LLInventoryModel::EXCLUDE_TRASH);
	bool linked_already = false;
	U32 count = 0;
	for (S32 i=0; i<item_array.count(); i++)
	{
		// Are these links to the same object?
		const LLViewerInventoryItem* inv_item = item_array.get(i).get();
		const LLWearableType::EType wearable_type = inv_item->getWearableType();

		const bool is_body_part =    (wearable_type == LLWearableType::WT_SHAPE) 
								  || (wearable_type == LLWearableType::WT_HAIR) 
								  || (wearable_type == LLWearableType::WT_EYES)
								  || (wearable_type == LLWearableType::WT_SKIN);

		if (inv_item->getLinkedUUID() == vitem->getLinkedUUID())
		{
			linked_already = true;
		}
		// Are these links to different items of the same body part
		// type? If so, new item will replace old.
		else if ((vitem->isWearableType()) && (vitem->getWearableType() == wearable_type))
		{
			++count;
			if (is_body_part && inv_item->getIsLinkType()  && (vitem->getWearableType() == wearable_type))
			{
				gInventory.purgeObject(inv_item->getUUID());
			}
			else if (count >= LLAgentWearables::MAX_CLOTHING_PER_TYPE)
			{
				// MULTI-WEARABLES: make sure we don't go over MAX_CLOTHING_PER_TYPE
				gInventory.purgeObject(inv_item->getUUID());
			}
		}
	}

	if (linked_already)
	{
		if (do_update)
		{	
			LLAppearanceMgr::updateAppearanceFromCOF();
		}
		return;
	}
	else
	{
		if(do_update && cb.isNull())
		{
			cb = new LLBoostFuncInventoryCallback(modified_cof_cb);
		}
		if (vitem->getIsLinkType())
		{
			link_description = vitem->getActualDescription();
		}
		link_inventory_item( gAgent.getID(),
							 vitem->getLinkedUUID(),
							 getCOF(),
							 vitem->getName(),
							 link_description,
							 LLAssetType::AT_LINK,
							 cb);
	}
	return;
}

LLInventoryModel::item_array_t LLAppearanceMgr::findCOFItemLinks(const LLUUID& item_id)
{

	LLInventoryModel::item_array_t result;
	const LLViewerInventoryItem *vitem =
		dynamic_cast<const LLViewerInventoryItem*>(gInventory.getItem(item_id));

	if (vitem)
	{
		LLInventoryModel::cat_array_t cat_array;
		LLInventoryModel::item_array_t item_array;
		gInventory.collectDescendents(LLAppearanceMgr::getCOF(),
									  cat_array,
									  item_array,
									  LLInventoryModel::EXCLUDE_TRASH);
		for (S32 i=0; i<item_array.count(); i++)
		{
			const LLViewerInventoryItem* inv_item = item_array.get(i).get();
			if (inv_item->getLinkedUUID() == vitem->getLinkedUUID())
			{
				result.put(item_array.get(i));
			}
		}
	}
	return result;
}

void LLAppearanceMgr::removeAllClothesFromAvatar()
{
	// Fetch worn clothes (i.e. the ones in COF).
	LLInventoryModel::item_array_t clothing_items;
	LLInventoryModel::cat_array_t dummy;
	LLIsType is_clothing(LLAssetType::AT_CLOTHING);
	gInventory.collectDescendentsIf(getCOF(),
									dummy,
									clothing_items,
									LLInventoryModel::EXCLUDE_TRASH,
									is_clothing,
									false);
	uuid_vec_t item_ids;
	for (LLInventoryModel::item_array_t::iterator it = clothing_items.begin();
		it != clothing_items.end(); ++it)
	{
		item_ids.push_back((*it).get()->getLinkedUUID());
	}

	// Take them off by removing from COF.
	removeItemsFromAvatar(item_ids);
}

void LLAppearanceMgr::removeAllAttachmentsFromAvatar()
{
	if (!isAgentAvatarValid()) return;

	LLAgentWearables::llvo_vec_t objects_to_remove;
	
	for (LLVOAvatar::attachment_map_t::iterator iter = gAgentAvatarp->mAttachmentPoints.begin(); 
		 iter != gAgentAvatarp->mAttachmentPoints.end();)
	{
		LLVOAvatar::attachment_map_t::iterator curiter = iter++;
		LLViewerJointAttachment* attachment = curiter->second;
		for (LLViewerJointAttachment::attachedobjs_vec_t::iterator attachment_iter = attachment->mAttachedObjects.begin();
			 attachment_iter != attachment->mAttachedObjects.end();
			 ++attachment_iter)
		{
			LLViewerObject *attached_object = (*attachment_iter);
			if (attached_object)
			{
				objects_to_remove.push_back(attached_object);
			}
		}
	}
	uuid_vec_t ids_to_remove;
	for (LLAgentWearables::llvo_vec_t::iterator it = objects_to_remove.begin();
		 it != objects_to_remove.end();
		 ++it)
	{
		ids_to_remove.push_back((*it)->getAttachmentItemID());
	}
	removeItemsFromAvatar(ids_to_remove);
}

void LLAppearanceMgr::removeCOFItemLinks(const LLUUID& item_id)
{
	gInventory.addChangedMask(LLInventoryObserver::LABEL, item_id);

	LLInventoryModel::cat_array_t cat_array;
	LLInventoryModel::item_array_t item_array;
	gInventory.collectDescendents(LLAppearanceMgr::getCOF(),
								  cat_array,
								  item_array,
								  LLInventoryModel::EXCLUDE_TRASH);
	for (S32 i=0; i<item_array.count(); i++)
	{
		const LLInventoryItem* item = item_array.get(i).get();
		if (item->getIsLinkType() && item->getLinkedUUID() == item_id)
		{
			gInventory.purgeObject(item->getUUID());
		}
	}
}

void LLAppearanceMgr::removeCOFLinksOfType(LLWearableType::EType type)
{
	LLFindWearablesOfType filter_wearables_of_type(type);
	LLInventoryModel::cat_array_t cats;
	LLInventoryModel::item_array_t items;
	LLInventoryModel::item_array_t::const_iterator it;

	gInventory.collectDescendentsIf(getCOF(), cats, items, true, filter_wearables_of_type);
	for (it = items.begin(); it != items.end(); ++it)
	{
		const LLViewerInventoryItem* item = *it;
		if (item->getIsLinkType()) // we must operate on links only
		{
			gInventory.purgeObject(item->getUUID());
		}
	}
}

bool sort_by_linked_uuid(const LLViewerInventoryItem* item1, const LLViewerInventoryItem* item2)
{
	if (!item1 || !item2)
	{
		llwarning("item1, item2 cannot be null, something is very wrong", 0);
		return true;
	}

	return item1->getLinkedUUID() < item2->getLinkedUUID();
}

void LLAppearanceMgr::updateIsDirty()
{
	LLUUID cof = getCOF();
	LLUUID base_outfit;

	// find base outfit link 
	const LLViewerInventoryItem* base_outfit_item = getBaseOutfitLink();
	LLViewerInventoryCategory* catp = NULL;
	if (base_outfit_item && base_outfit_item->getIsLinkType())
	{
		catp = base_outfit_item->getLinkedCategory();
	}
	if(catp && catp->getPreferredType() == LLFolderType::FT_OUTFIT)
	{
		base_outfit = catp->getUUID();
	}

	// Set dirty to "false" if no base outfit found to disable "Save"
	// and leave only "Save As" enabled in My Outfits.
	mOutfitIsDirty = false;

	if (base_outfit.notNull())
	{
		LLIsOfAssetType collector = LLIsOfAssetType(LLAssetType::AT_LINK);

		LLInventoryModel::cat_array_t cof_cats;
		LLInventoryModel::item_array_t cof_items;
		gInventory.collectDescendentsIf(cof, cof_cats, cof_items,
									  LLInventoryModel::EXCLUDE_TRASH, collector);

		LLInventoryModel::cat_array_t outfit_cats;
		LLInventoryModel::item_array_t outfit_items;
		gInventory.collectDescendentsIf(base_outfit, outfit_cats, outfit_items,
									  LLInventoryModel::EXCLUDE_TRASH, collector);

		if(outfit_items.count() != cof_items.count())
		{
			// Current outfit folder should have one more item than the outfit folder.
			// this one item is the link back to the outfit folder itself.
			mOutfitIsDirty = true;
			return;
		}

		//"dirty" - also means a difference in linked UUIDs and/or a difference in wearables order (links' descriptions)
		std::sort(cof_items.begin(), cof_items.end(), sort_by_linked_uuid);
		std::sort(outfit_items.begin(), outfit_items.end(), sort_by_linked_uuid);

		for (U32 i = 0; i < cof_items.size(); ++i)
		{
			LLViewerInventoryItem *item1 = cof_items.get(i);
			LLViewerInventoryItem *item2 = outfit_items.get(i);

			if (item1->getLinkedUUID() != item2->getLinkedUUID() || 
				item1->getName() != item2->getName() ||
				item1->getActualDescription() != item2->getActualDescription())
			{
				mOutfitIsDirty = true;
				return;
			}
		}
	}
}

// *HACK: Must match name in Library or agent inventory
const std::string ROOT_GESTURES_FOLDER = "Gestures";
const std::string COMMON_GESTURES_FOLDER = "Common Gestures";
const std::string MALE_GESTURES_FOLDER = "Male Gestures";
const std::string FEMALE_GESTURES_FOLDER = "Female Gestures";
const std::string SPEECH_GESTURES_FOLDER = "Speech Gestures";
const std::string OTHER_GESTURES_FOLDER = "Other Gestures";

void LLAppearanceMgr::copyLibraryGestures()
{
	LL_INFOS("Avatar") << self_av_string() << "Copying library gestures" << LL_ENDL;

	// Copy gestures
	LLUUID lib_gesture_cat_id =
		gInventory.findLibraryCategoryUUIDForType(LLFolderType::FT_GESTURE,false);
	if (lib_gesture_cat_id.isNull())
	{
		llwarns << "Unable to copy gestures, source category not found" << llendl;
	}
	LLUUID dst_id = gInventory.findCategoryUUIDForType(LLFolderType::FT_GESTURE);

	std::vector<std::string> gesture_folders_to_copy;
	gesture_folders_to_copy.push_back(MALE_GESTURES_FOLDER);
	gesture_folders_to_copy.push_back(FEMALE_GESTURES_FOLDER);
	gesture_folders_to_copy.push_back(COMMON_GESTURES_FOLDER);
	gesture_folders_to_copy.push_back(SPEECH_GESTURES_FOLDER);
	gesture_folders_to_copy.push_back(OTHER_GESTURES_FOLDER);

	for(std::vector<std::string>::iterator it = gesture_folders_to_copy.begin();
		it != gesture_folders_to_copy.end();
		++it)
	{
		std::string& folder_name = *it;

		LLPointer<LLInventoryCallback> cb(NULL);

		// After copying gestures, activate Common, Other, plus
		// Male and/or Female, depending upon the initial outfit gender.
		ESex gender = gAgentAvatarp->getSex();

		std::string activate_male_gestures;
		std::string activate_female_gestures;
		switch (gender) {
			case SEX_MALE:
				activate_male_gestures = MALE_GESTURES_FOLDER;
				break;
			case SEX_FEMALE:
				activate_female_gestures = FEMALE_GESTURES_FOLDER;
				break;
			case SEX_BOTH:
				activate_male_gestures = MALE_GESTURES_FOLDER;
				activate_female_gestures = FEMALE_GESTURES_FOLDER;
				break;
		}

		if (folder_name == activate_male_gestures ||
			folder_name == activate_female_gestures ||
			folder_name == COMMON_GESTURES_FOLDER ||
			folder_name == OTHER_GESTURES_FOLDER)
		{
			cb = new LLBoostFuncInventoryCallback(activate_gesture_cb);
		}

		LLUUID cat_id = findDescendentCategoryIDByName(lib_gesture_cat_id,folder_name);
		if (cat_id.isNull())
		{
			llwarns << self_av_string() << "failed to find gesture folder for " << folder_name << llendl;
		}
		else
		{
			LL_DEBUGS("Avatar") << self_av_string() << "initiating fetch and copy for " << folder_name << " cat_id " << cat_id << LL_ENDL;
			callAfterCategoryFetch(cat_id,
								   boost::bind(&LLAppearanceMgr::shallowCopyCategory,
											   &LLAppearanceMgr::instance(),
											   cat_id, dst_id, cb));
		}
	}
}

void LLAppearanceMgr::autopopulateOutfits()
{
	// If this is the very first time the user has logged into viewer2+ (from a legacy viewer, or new account)
	// then auto-populate outfits from the library into the My Outfits folder.

	LL_INFOS("Avatar") << self_av_string() << "avatar fully visible" << LL_ENDL;

	static bool check_populate_my_outfits = true;
	if (check_populate_my_outfits && 
		(LLInventoryModel::getIsFirstTimeInViewer2() 
		 || gSavedSettings.getBOOL("MyOutfitsAutofill")))
	{
		gAgentWearables.populateMyOutfitsFolder();
	}
	check_populate_my_outfits = false;
}

// Handler for anything that's deferred until avatar de-clouds.
void LLAppearanceMgr::onFirstFullyVisible()
{
	gAgentAvatarp->outputRezTiming("Avatar fully loaded");
	gAgentAvatarp->reportAvatarRezTime();
	gAgentAvatarp->debugAvatarVisible();

	// The auto-populate is failing at the point of generating outfits
	// folders, so don't do the library copy until that is resolved.
	// autopopulateOutfits();

	// If this is the first time we've ever logged in,
	// then copy default gestures from the library.
	if (gAgent.isFirstLogin()) {
		copyLibraryGestures();
	}
}

// update "dirty" state - defined outside class to allow for calling
// after appearance mgr instance has been destroyed.
void appearance_mgr_update_dirty_state()
{
	if (LLAppearanceMgr::instanceExists())
	{
		LLAppearanceMgr::getInstance()->updateIsDirty();
	}
}

bool LLAppearanceMgr::updateBaseOutfit()
{
	if (isOutfitLocked())
	{
		// don't allow modify locked outfit
		llassert(!isOutfitLocked());
		return false;
	}
	setOutfitLocked(true);

	gAgentWearables.notifyLoadingStarted();

	const LLUUID base_outfit_id = getBaseOutfitUUID();
	if (base_outfit_id.isNull()) return false;

	updateClothingOrderingInfo();

	// in a Base Outfit we do not remove items, only links
	purgeCategory(base_outfit_id, false);

	LLPointer<LLInventoryCallback> dirty_state_updater =
		new LLBoostFuncInventoryCallback(no_op_inventory_func, appearance_mgr_update_dirty_state);

	//COF contains only links so we copy to the Base Outfit only links
	shallowCopyCategoryContents(getCOF(), base_outfit_id, dirty_state_updater);

	return true;
}

void LLAppearanceMgr::divvyWearablesByType(const LLInventoryModel::item_array_t& items, wearables_by_type_t& items_by_type)
{
	items_by_type.resize(LLWearableType::WT_COUNT);
	if (items.empty()) return;

	for (S32 i=0; i<items.count(); i++)
	{
		LLViewerInventoryItem *item = items.get(i);
		if (!item)
		{
			LL_WARNS("Appearance") << "NULL item found" << llendl;
			continue;
		}
		// Ignore non-wearables.
		if (!item->isWearableType())
			continue;
		LLWearableType::EType type = item->getWearableType();
		if(type < 0 || type >= LLWearableType::WT_COUNT)
		{
			LL_WARNS("Appearance") << "Invalid wearable type. Inventory type does not match wearable flag bitfield." << LL_ENDL;
			continue;
		}
		items_by_type[type].push_back(item);
	}
}

std::string build_order_string(LLWearableType::EType type, U32 i)
{
		std::ostringstream order_num;
		order_num << ORDER_NUMBER_SEPARATOR << type * 100 + i;
		return order_num.str();
}

struct WearablesOrderComparator
{
	LOG_CLASS(WearablesOrderComparator);
	WearablesOrderComparator(const LLWearableType::EType type)
	{
		mControlSize = build_order_string(type, 0).size();
	};

	bool operator()(const LLInventoryItem* item1, const LLInventoryItem* item2)
	{
		if (!item1 || !item2)
		{
			llwarning("either item1 or item2 is NULL", 0);
			return true;
		}
		
		const std::string& desc1 = item1->getActualDescription();
		const std::string& desc2 = item2->getActualDescription();
		
		bool item1_valid = (desc1.size() == mControlSize) && (ORDER_NUMBER_SEPARATOR == desc1[0]);
		bool item2_valid = (desc2.size() == mControlSize) && (ORDER_NUMBER_SEPARATOR == desc2[0]);

		if (item1_valid && item2_valid)
			return desc1 < desc2;

		//we need to sink down invalid items: items with empty descriptions, items with "Broken link" descriptions,
		//items with ordering information but not for the associated wearables type
		if (!item1_valid && item2_valid) 
			return false;

		return true;
	}

	U32 mControlSize;
};

void LLAppearanceMgr::updateClothingOrderingInfo(LLUUID cat_id, bool update_base_outfit_ordering)
{
	if (cat_id.isNull())
	{
		cat_id = getCOF();
		if (update_base_outfit_ordering)
		{
			const LLUUID base_outfit_id = getBaseOutfitUUID();
			if (base_outfit_id.notNull())
			{
				updateClothingOrderingInfo(base_outfit_id,false);
			}
		}
	}

	// COF is processed if cat_id is not specified
	LLInventoryModel::item_array_t wear_items;
	getDescendentsOfAssetType(cat_id, wear_items, LLAssetType::AT_CLOTHING, false);

	wearables_by_type_t items_by_type(LLWearableType::WT_COUNT);
	divvyWearablesByType(wear_items, items_by_type);

	bool inventory_changed = false;
	for (U32 type = LLWearableType::WT_SHIRT; type < LLWearableType::WT_COUNT; type++)
	{
		
		U32 size = items_by_type[type].size();
		if (!size) continue;

		//sinking down invalid items which need reordering
		std::sort(items_by_type[type].begin(), items_by_type[type].end(), WearablesOrderComparator((LLWearableType::EType) type));

		//requesting updates only for those links which don't have "valid" descriptions
		for (U32 i = 0; i < size; i++)
		{
			LLViewerInventoryItem* item = items_by_type[type][i];
			if (!item) continue;

			std::string new_order_str = build_order_string((LLWearableType::EType)type, i);
			if (new_order_str == item->getActualDescription()) continue;

			item->setDescription(new_order_str);
			item->setComplete(TRUE);
 			item->updateServer(FALSE);
			gInventory.updateItem(item);
			
			inventory_changed = true;
		}
	}

	//*TODO do we really need to notify observers?
	if (inventory_changed) gInventory.notifyObservers();
}

// This is intended for use with HTTP Clients/Responders, but is not
// specifically coupled with those classes.
class LLHTTPRetryPolicy: public LLThreadSafeRefCount
{
public:
	LLHTTPRetryPolicy() {}
	virtual ~LLHTTPRetryPolicy() {}
	virtual bool shouldRetry(S32 status, const LLSD& headers, F32& seconds_to_wait) = 0;
};

// Example of simplest possible policy, not necessarily recommended.
// This would be a potentially dangerous policy to enable.  Removing for now:
#if 0
class LLAlwaysRetryImmediatelyPolicy: public LLHTTPRetryPolicy
{
public:
	LLAlwaysRetryImmediatelyPolicy() {}
	bool shouldRetry(S32 status, const LLSD& headers, F32& seconds_to_wait)
	{
		seconds_to_wait = 0.0;
		return true;
	}
};
#endif

// Very general policy with geometric back-off after failures,
// up to a maximum delay, and maximum number of retries.
class LLAdaptiveRetryPolicy: public LLHTTPRetryPolicy
{
public:
	LLAdaptiveRetryPolicy(F32 min_delay, F32 max_delay, F32 backoff_factor, U32 max_retries):
		mMinDelay(min_delay),
		mMaxDelay(max_delay),
		mBackoffFactor(backoff_factor),
		mMaxRetries(max_retries),
		mDelay(min_delay),
		mRetryCount(0)
	{
	}

	bool shouldRetry(S32 status, const LLSD& headers, F32& seconds_to_wait)
	{
#if 0
		// *TODO: Test using status codes to only retry server errors.
		// Only server errors would potentially return a different result on retry.
		if (!isHttpServerErrorStatus(status)) return false;
#endif

#if 0
		// *TODO: Honor server Retry-After header.
		// Status 503 may ask us to wait for a certain amount of time before retrying.
<<<<<<< HEAD
		if (!headers.has(HTTP_HEADER_RETRY_AFTER)
			|| !getSecondsUntilRetryAfter(headers[HTTP_HEADER_RETRY_AFTER].asStringRef(), seconds_to_wait))
=======
		if (!headers.has(HTTP_IN_HEADER_RETRY_AFTER)
			|| !getSecondsUntilRetryAfter(headers[HTTP_IN_HEADER_RETRY_AFTER].asStringRef(), seconds_to_wait))
>>>>>>> beeefb45
#endif
		{
			seconds_to_wait = mDelay;
			mDelay = llclamp(mDelay*mBackoffFactor,mMinDelay,mMaxDelay);
		}

		mRetryCount++;
		return (mRetryCount<=mMaxRetries);
	}

private:
	F32 mMinDelay; // delay never less than this value
	F32 mMaxDelay; // delay never exceeds this value
	F32 mBackoffFactor; // delay increases by this factor after each retry, up to mMaxDelay.
	U32 mMaxRetries; // maximum number of times shouldRetry will return true.
	F32 mDelay; // current delay.
	U32 mRetryCount; // number of times shouldRetry has been called.
};

class RequestAgentUpdateAppearanceResponder: public LLHTTPClient::Responder
{
	LOG_CLASS(RequestAgentUpdateAppearanceResponder);
public:
	RequestAgentUpdateAppearanceResponder()
	{
		mRetryPolicy = new LLAdaptiveRetryPolicy(1.0, 32.0, 2.0, 10);
	}

	virtual ~RequestAgentUpdateAppearanceResponder()
	{
	}

protected:
	// Successful completion.
	/* virtual */ void httpSuccess()
	{
		const LLSD& content = getContent();
		if (!content.isMap())
		{
			failureResult(HTTP_INTERNAL_ERROR, "Malformed response contents", content);
			return;
		}
		if (content["success"].asBoolean())
		{
			LL_DEBUGS("Avatar") << dumpResponse() << LL_ENDL;
			if (gSavedSettings.getBOOL("DebugAvatarAppearanceMessage"))
			{
				dumpContents(gAgentAvatarp->getFullname() + "_appearance_request_ok", content);
			}
		}
		else
		{
			failureResult(HTTP_INTERNAL_ERROR, "Non-success response", content);
		}
	}

	// Error
	/*virtual*/ void httpFailure()
	{
		const LLSD& content = getContent();
		LL_WARNS("Avatar") << "appearance update request failed "
				<< dumpResponse() << LL_ENDL;
		if (gSavedSettings.getBOOL("DebugAvatarAppearanceMessage"))
		{
			dumpContents(gAgentAvatarp->getFullname() + "_appearance_request_error", content);
			debugCOF(content);
		
		}
		onFailure();
	}

	void onFailure()
	{
		F32 seconds_to_wait;
		if (mRetryPolicy->shouldRetry(getStatus(), getResponseHeaders(), seconds_to_wait))
		{
			llinfos << "retrying" << llendl;
			doAfterInterval(boost::bind(&LLAppearanceMgr::requestServerAppearanceUpdate,
										LLAppearanceMgr::getInstance(),
										LLHTTPClient::ResponderPtr(this)),
										seconds_to_wait);
		}
		else
		{
			llwarns << "giving up after too many retries" << llendl;
		}
	}	

	void dumpContents(const std::string outprefix, const LLSD& content)
	{
		std::string outfilename = get_sequential_numbered_file_name(outprefix,".xml");
		std::string fullpath = gDirUtilp->getExpandedFilename(LL_PATH_LOGS,outfilename);
		std::ofstream ofs(fullpath.c_str(), std::ios_base::out);
		ofs << LLSDOStreamer<LLSDXMLFormatter>(content, LLSDFormatter::OPTIONS_PRETTY);
		LL_DEBUGS("Avatar") << "results saved to: " << fullpath << LL_ENDL;
	}

	void debugCOF(const LLSD& content)
	{
		LL_DEBUGS("Avatar") << "AIS COF, version found: " << content["expected"].asInteger() << llendl;
		std::set<LLUUID> ais_items, local_items;
		const LLSD& cof_raw = content["cof_raw"];
		for (LLSD::array_const_iterator it = cof_raw.beginArray();
			 it != cof_raw.endArray(); ++it)
		{
			const LLSD& item = *it;
			if (item["parent_id"].asUUID() == LLAppearanceMgr::instance().getCOF())
			{
				ais_items.insert(item["item_id"].asUUID());
				if (item["type"].asInteger() == 24) // link
				{
					LL_DEBUGS("Avatar") << "Link: item_id: " << item["item_id"].asUUID()
										<< " linked_item_id: " << item["asset_id"].asUUID()
										<< " name: " << item["name"].asString()
										<< llendl; 
				}
				else if (item["type"].asInteger() == 25) // folder link
				{
					LL_DEBUGS("Avatar") << "Folder link: item_id: " << item["item_id"].asUUID()
										<< " linked_item_id: " << item["asset_id"].asUUID()
										<< " name: " << item["name"].asString()
										<< llendl; 
					
				}
				else
				{
					LL_DEBUGS("Avatar") << "Other: item_id: " << item["item_id"].asUUID()
										<< " linked_item_id: " << item["asset_id"].asUUID()
										<< " name: " << item["name"].asString()
										<< llendl; 
				}
			}
		}
		LL_DEBUGS("Avatar") << llendl;
		LL_DEBUGS("Avatar") << "Local COF, version requested: " << content["observed"].asInteger() << llendl;
		LLInventoryModel::cat_array_t cat_array;
		LLInventoryModel::item_array_t item_array;
		gInventory.collectDescendents(LLAppearanceMgr::instance().getCOF(),
									  cat_array,item_array,LLInventoryModel::EXCLUDE_TRASH);
		for (S32 i=0; i<item_array.count(); i++)
		{
			const LLViewerInventoryItem* inv_item = item_array.get(i).get();
			local_items.insert(inv_item->getUUID());
			LL_DEBUGS("Avatar") << "item_id: " << inv_item->getUUID()
								<< " linked_item_id: " << inv_item->getLinkedUUID()
								<< " name: " << inv_item->getName()
								<< llendl;
		}
		LL_DEBUGS("Avatar") << llendl;
		for (std::set<LLUUID>::iterator it = local_items.begin(); it != local_items.end(); ++it)
		{
			if (ais_items.find(*it) == ais_items.end())
			{
				LL_DEBUGS("Avatar") << "LOCAL ONLY: " << *it << llendl;
			}
		}
		for (std::set<LLUUID>::iterator it = ais_items.begin(); it != ais_items.end(); ++it)
		{
			if (local_items.find(*it) == local_items.end())
			{
				LL_DEBUGS("Avatar") << "AIS ONLY: " << *it << llendl;
			}
		}
	}

	LLPointer<LLHTTPRetryPolicy> mRetryPolicy;
};

LLSD LLAppearanceMgr::dumpCOF() const
{
	LLSD links = LLSD::emptyArray();
	LLMD5 md5;
	
	LLInventoryModel::cat_array_t cat_array;
	LLInventoryModel::item_array_t item_array;
	gInventory.collectDescendents(getCOF(),cat_array,item_array,LLInventoryModel::EXCLUDE_TRASH);
	for (S32 i=0; i<item_array.count(); i++)
	{
		const LLViewerInventoryItem* inv_item = item_array.get(i).get();
		LLSD item;
		LLUUID item_id(inv_item->getUUID());
		md5.update((unsigned char*)item_id.mData, 16);
		item["description"] = inv_item->getActualDescription();
		md5.update(inv_item->getActualDescription());
		item["asset_type"] = inv_item->getActualType();
		LLUUID linked_id(inv_item->getLinkedUUID());
		item["linked_id"] = linked_id;
		md5.update((unsigned char*)linked_id.mData, 16);

		if (LLAssetType::AT_LINK == inv_item->getActualType())
		{
			const LLViewerInventoryItem* linked_item = inv_item->getLinkedItem();
			if (NULL == linked_item)
			{
				llwarns << "Broken link for item '" << inv_item->getName()
						<< "' (" << inv_item->getUUID()
						<< ") during requestServerAppearanceUpdate" << llendl;
				continue;
			}
			// Some assets may be 'hidden' and show up as null in the viewer.
			//if (linked_item->getAssetUUID().isNull())
			//{
			//	llwarns << "Broken link (null asset) for item '" << inv_item->getName()
			//			<< "' (" << inv_item->getUUID()
			//			<< ") during requestServerAppearanceUpdate" << llendl;
			//	continue;
			//}
			LLUUID linked_asset_id(linked_item->getAssetUUID());
			md5.update((unsigned char*)linked_asset_id.mData, 16);
			U32 flags = linked_item->getFlags();
			md5.update(boost::lexical_cast<std::string>(flags));
		}
		else if (LLAssetType::AT_LINK_FOLDER != inv_item->getActualType())
		{
			llwarns << "Non-link item '" << inv_item->getName()
					<< "' (" << inv_item->getUUID()
					<< ") type " << (S32) inv_item->getActualType()
					<< " during requestServerAppearanceUpdate" << llendl;
			continue;
		}
		links.append(item);
	}
	LLSD result = LLSD::emptyMap();
	result["cof_contents"] = links;
	char cof_md5sum[MD5HEX_STR_SIZE];
	md5.finalize();
	md5.hex_digest(cof_md5sum);
	result["cof_md5sum"] = std::string(cof_md5sum);
	return result;
}

void LLAppearanceMgr::requestServerAppearanceUpdate(LLCurl::ResponderPtr responder_ptr)
{
	if (gAgentAvatarp->isEditingAppearance()) 
	{
		// don't send out appearance updates if in appearance editing mode
		return;
	}

	if (!gAgent.getRegion())
	{
		llwarns << "Region not set, cannot request server appearance update" << llendl;
		return;
	}
	if (gAgent.getRegion()->getCentralBakeVersion()==0)
	{
		llwarns << "Region does not support baking" << llendl;
	}
	std::string url = gAgent.getRegion()->getCapability("UpdateAvatarAppearance");	
	if (url.empty())
	{
		llwarns << "No cap for UpdateAvatarAppearance." << llendl;
		return;
	}
	
	LLSD body;
	S32 cof_version = getCOFVersion();
	if (gSavedSettings.getBOOL("DebugAvatarExperimentalServerAppearanceUpdate"))
	{
		body = dumpCOF();
	}
	else
	{
		body["cof_version"] = cof_version;
		if (gSavedSettings.getBOOL("DebugForceAppearanceRequestFailure"))
		{
			body["cof_version"] = cof_version+999;
		}
	}
	LL_DEBUGS("Avatar") << "request url " << url << " my_cof_version " << cof_version << llendl;
	
	//LLCurl::ResponderPtr responder_ptr;
	if (!responder_ptr.get())
	{
		responder_ptr = new RequestAgentUpdateAppearanceResponder;
	}
	LLHTTPClient::post(url, body, responder_ptr);
	llassert(cof_version >= gAgentAvatarp->mLastUpdateRequestCOFVersion);
	gAgentAvatarp->mLastUpdateRequestCOFVersion = cof_version;
}

class LLIncrementCofVersionResponder : public LLHTTPClient::Responder
{
	LOG_CLASS(LLIncrementCofVersionResponder);
public:
	LLIncrementCofVersionResponder() : LLHTTPClient::Responder()
	{
		mRetryPolicy = new LLAdaptiveRetryPolicy(1.0, 16.0, 2.0, 5);
	}

	virtual ~LLIncrementCofVersionResponder()
	{
	}

protected:
	virtual void httpSuccess()
	{
		llinfos << "Successfully incremented agent's COF." << llendl;
		const LLSD& content = getContent();
		if (!content.isMap())
		{
			failureResult(HTTP_INTERNAL_ERROR, "Malformed response contents", content);
			return;
		}
		S32 new_version = content["category"]["version"].asInteger();

		// cof_version should have increased
		llassert(new_version > gAgentAvatarp->mLastUpdateRequestCOFVersion);

		gAgentAvatarp->mLastUpdateRequestCOFVersion = new_version;
	}

	virtual void httpFailure()
	{
		LL_WARNS("Avatar") << "While attempting to increment the agent's cof we got an error "
				<< dumpResponse() << LL_ENDL;
		F32 seconds_to_wait;
		if (mRetryPolicy->shouldRetry(getStatus(), getResponseHeaders(), seconds_to_wait))
		{
			llinfos << "retrying" << llendl;
			doAfterInterval(boost::bind(&LLAppearanceMgr::incrementCofVersion,
										LLAppearanceMgr::getInstance(),
										LLHTTPClient::ResponderPtr(this)),
										seconds_to_wait);
		}
		else
		{
			llwarns << "giving up after too many retries" << llendl;
		}
	}

private:
	LLPointer<LLHTTPRetryPolicy> mRetryPolicy;
};

void LLAppearanceMgr::incrementCofVersion(LLHTTPClient::ResponderPtr responder_ptr)
{
	// If we don't have a region, report it as an error
	if (gAgent.getRegion() == NULL)
	{
		llwarns << "Region not set, cannot request cof_version increment" << llendl;
		return;
	}

	std::string url = gAgent.getRegion()->getCapability("IncrementCofVersion");
	if (url.empty())
	{
		llwarns << "No cap for IncrementCofVersion." << llendl;
		return;
	}

	llinfos << "Requesting cof_version be incremented via capability to: "
			<< url << llendl;
	LLSD headers;
	LLSD body = LLSD::emptyMap();

	if (!responder_ptr.get())
	{
		responder_ptr = LLHTTPClient::ResponderPtr(new LLIncrementCofVersionResponder());
	}

	LLHTTPClient::get(url, body, responder_ptr, headers, 30.0f);
}

std::string LLAppearanceMgr::getAppearanceServiceURL() const
{
	if (gSavedSettings.getString("DebugAvatarAppearanceServiceURLOverride").empty())
	{
		return mAppearanceServiceURL;
	}
	return gSavedSettings.getString("DebugAvatarAppearanceServiceURLOverride");
}

void show_created_outfit(LLUUID& folder_id, bool show_panel = true)
{
	if (!LLApp::isRunning())
	{
		llwarns << "called during shutdown, skipping" << llendl;
		return;
	}
	
	LLSD key;
	
	//EXT-7727. For new accounts inventory callback is created during login process
	// and may be processed after login process is finished
	if (show_panel)
	{
		LLFloaterSidePanelContainer::showPanel("appearance", "panel_outfits_inventory", key);
		
	}
	LLOutfitsList *outfits_list =
		dynamic_cast<LLOutfitsList*>(LLFloaterSidePanelContainer::getPanel("appearance", "outfitslist_tab"));
	if (outfits_list)
	{
		outfits_list->setSelectedOutfitByUUID(folder_id);
	}
	
	LLAppearanceMgr::getInstance()->updateIsDirty();
	gAgentWearables.notifyLoadingFinished(); // New outfit is saved.
	LLAppearanceMgr::getInstance()->updatePanelOutfitName("");
}

LLUUID LLAppearanceMgr::makeNewOutfitLinks(const std::string& new_folder_name, bool show_panel)
{
	if (!isAgentAvatarValid()) return LLUUID::null;

	gAgentWearables.notifyLoadingStarted();

	// First, make a folder in the My Outfits directory.
	const LLUUID parent_id = gInventory.findCategoryUUIDForType(LLFolderType::FT_MY_OUTFITS);
	LLUUID folder_id = gInventory.createNewCategory(
		parent_id,
		LLFolderType::FT_OUTFIT,
		new_folder_name);

	updateClothingOrderingInfo();

	LLPointer<LLInventoryCallback> cb = new LLBoostFuncInventoryCallback(no_op_inventory_func,
																		 boost::bind(show_created_outfit,folder_id,show_panel));
	shallowCopyCategoryContents(getCOF(),folder_id, cb);
	createBaseOutfitLink(folder_id, cb);

	dumpCat(folder_id,"COF, new outfit");

	return folder_id;
}

void LLAppearanceMgr::wearBaseOutfit()
{
	const LLUUID& base_outfit_id = getBaseOutfitUUID();
	if (base_outfit_id.isNull()) return;
	
	updateCOF(base_outfit_id);
}

void LLAppearanceMgr::removeItemsFromAvatar(const uuid_vec_t& ids_to_remove)
{
	if (ids_to_remove.empty())
	{
		llwarns << "called with empty list, nothing to do" << llendl;
	}
	for (uuid_vec_t::const_iterator it = ids_to_remove.begin(); it != ids_to_remove.end(); ++it)
	{
		const LLUUID& id_to_remove = *it;
		const LLUUID& linked_item_id = gInventory.getLinkedItemID(id_to_remove);
		removeCOFItemLinks(linked_item_id);
	}
	updateAppearanceFromCOF();
}

void LLAppearanceMgr::removeItemFromAvatar(const LLUUID& id_to_remove)
{
	LLUUID linked_item_id = gInventory.getLinkedItemID(id_to_remove);
	removeCOFItemLinks(linked_item_id);
	updateAppearanceFromCOF();
}

bool LLAppearanceMgr::moveWearable(LLViewerInventoryItem* item, bool closer_to_body)
{
	if (!item || !item->isWearableType()) return false;
	if (item->getType() != LLAssetType::AT_CLOTHING) return false;
	if (!gInventory.isObjectDescendentOf(item->getUUID(), getCOF())) return false;

	LLInventoryModel::cat_array_t cats;
	LLInventoryModel::item_array_t items;
	LLFindWearablesOfType filter_wearables_of_type(item->getWearableType());
	gInventory.collectDescendentsIf(getCOF(), cats, items, true, filter_wearables_of_type);
	if (items.empty()) return false;

	// We assume that the items have valid descriptions.
	std::sort(items.begin(), items.end(), WearablesOrderComparator(item->getWearableType()));

	if (closer_to_body && items.front() == item) return false;
	if (!closer_to_body && items.back() == item) return false;
	
	LLInventoryModel::item_array_t::iterator it = std::find(items.begin(), items.end(), item);
	if (items.end() == it) return false;


	//swapping descriptions
	closer_to_body ? --it : ++it;
	LLViewerInventoryItem* swap_item = *it;
	if (!swap_item) return false;
	std::string tmp = swap_item->getActualDescription();
	swap_item->setDescription(item->getActualDescription());
	item->setDescription(tmp);


	//items need to be updated on a dataserver
	item->setComplete(TRUE);
	item->updateServer(FALSE);
	gInventory.updateItem(item);

	swap_item->setComplete(TRUE);
	swap_item->updateServer(FALSE);
	gInventory.updateItem(swap_item);

	//to cause appearance of the agent to be updated
	bool result = false;
	if (result = gAgentWearables.moveWearable(item, closer_to_body))
	{
		gAgentAvatarp->wearableUpdated(item->getWearableType(), FALSE);
	}

	setOutfitDirty(true);

	//*TODO do we need to notify observers here in such a way?
	gInventory.notifyObservers();

	return result;
}

//static
void LLAppearanceMgr::sortItemsByActualDescription(LLInventoryModel::item_array_t& items)
{
	if (items.size() < 2) return;

	std::sort(items.begin(), items.end(), sort_by_actual_description);
}

//#define DUMP_CAT_VERBOSE

void LLAppearanceMgr::dumpCat(const LLUUID& cat_id, const std::string& msg)
{
	LLInventoryModel::cat_array_t cats;
	LLInventoryModel::item_array_t items;
	gInventory.collectDescendents(cat_id, cats, items, LLInventoryModel::EXCLUDE_TRASH);

#ifdef DUMP_CAT_VERBOSE
	llinfos << llendl;
	llinfos << str << llendl;
	S32 hitcount = 0;
	for(S32 i=0; i<items.count(); i++)
	{
		LLViewerInventoryItem *item = items.get(i);
		if (item)
			hitcount++;
		llinfos << i <<" "<< item->getName() <<llendl;
	}
#endif
	llinfos << msg << " count " << items.count() << llendl;
}

void LLAppearanceMgr::dumpItemArray(const LLInventoryModel::item_array_t& items,
									const std::string& msg)
{
	for (S32 i=0; i<items.count(); i++)
	{
		LLViewerInventoryItem *item = items.get(i);
		LLViewerInventoryItem *linked_item = item ? item->getLinkedItem() : NULL;
		LLUUID asset_id;
		if (linked_item)
		{
			asset_id = linked_item->getAssetUUID();
		}
		LL_DEBUGS("Avatar") << self_av_string() << msg << " " << i <<" " << (item ? item->getName() : "(nullitem)") << " " << asset_id.asString() << LL_ENDL;
	}
}

LLAppearanceMgr::LLAppearanceMgr():
	mAttachmentInvLinkEnabled(false),
	mOutfitIsDirty(false),
	mOutfitLocked(false),
	mIsInUpdateAppearanceFromCOF(false)
{
	LLOutfitObserver& outfit_observer = LLOutfitObserver::instance();

	// unlock outfit on save operation completed
	outfit_observer.addCOFSavedCallback(boost::bind(
			&LLAppearanceMgr::setOutfitLocked, this, false));

	mUnlockOutfitTimer.reset(new LLOutfitUnLockTimer(gSavedSettings.getS32(
			"OutfitOperationsTimeout")));

	gIdleCallbacks.addFunction(&LLAttachmentsMgr::onIdle,NULL);
}

LLAppearanceMgr::~LLAppearanceMgr()
{
}

void LLAppearanceMgr::setAttachmentInvLinkEnable(bool val)
{
	LL_DEBUGS("Avatar") << "setAttachmentInvLinkEnable => " << (int) val << llendl;
	mAttachmentInvLinkEnabled = val;
}

void dumpAttachmentSet(const std::set<LLUUID>& atts, const std::string& msg)
{
       llinfos << msg << llendl;
       for (std::set<LLUUID>::const_iterator it = atts.begin();
               it != atts.end();
               ++it)
       {
               LLUUID item_id = *it;
               LLViewerInventoryItem *item = gInventory.getItem(item_id);
               if (item)
                       llinfos << "atts " << item->getName() << llendl;
               else
                       llinfos << "atts " << "UNKNOWN[" << item_id.asString() << "]" << llendl;
       }
       llinfos << llendl;
}

void LLAppearanceMgr::registerAttachment(const LLUUID& item_id)
{
	   gInventory.addChangedMask(LLInventoryObserver::LABEL, item_id);

	   if (mAttachmentInvLinkEnabled)
	   {
		   // we have to pass do_update = true to call LLAppearanceMgr::updateAppearanceFromCOF.
		   // it will trigger gAgentWariables.notifyLoadingFinished()
		   // But it is not acceptable solution. See EXT-7777
		   LLAppearanceMgr::addCOFItemLink(item_id, false);  // Add COF link for item.
	   }
	   else
	   {
		   //llinfos << "no link changes, inv link not enabled" << llendl;
	   }
}

void LLAppearanceMgr::unregisterAttachment(const LLUUID& item_id)
{
	   gInventory.addChangedMask(LLInventoryObserver::LABEL, item_id);

	   if (mAttachmentInvLinkEnabled)
	   {
		   LLAppearanceMgr::removeCOFItemLinks(item_id);
	   }
	   else
	   {
		   //llinfos << "no link changes, inv link not enabled" << llendl;
	   }
}

BOOL LLAppearanceMgr::getIsInCOF(const LLUUID& obj_id) const
{
	return gInventory.isObjectDescendentOf(obj_id, getCOF());
}

// static
bool LLAppearanceMgr::isLinkInCOF(const LLUUID& obj_id)
{
	 LLInventoryModel::cat_array_t cats;
	 LLInventoryModel::item_array_t items;
	 LLLinkedItemIDMatches find_links(gInventory.getLinkedItemID(obj_id));
	 gInventory.collectDescendentsIf(LLAppearanceMgr::instance().getCOF(),
									 cats,
									 items,
	 LLInventoryModel::EXCLUDE_TRASH,
	 find_links);

	 return !items.empty();
}

BOOL LLAppearanceMgr::getIsProtectedCOFItem(const LLUUID& obj_id) const
{
	if (!getIsInCOF(obj_id)) return FALSE;

	// If a non-link somehow ended up in COF, allow deletion.
	const LLInventoryObject *obj = gInventory.getObject(obj_id);
	if (obj && !obj->getIsLinkType())
	{
		return FALSE;
	}

	// For now, don't allow direct deletion from the COF.  Instead, force users
	// to choose "Detach" or "Take Off".
	return TRUE;
	/*
	const LLInventoryObject *obj = gInventory.getObject(obj_id);
	if (!obj) return FALSE;

	// Can't delete bodyparts, since this would be equivalent to removing the item.
	if (obj->getType() == LLAssetType::AT_BODYPART) return TRUE;

	// Can't delete the folder link, since this is saved for bookkeeping.
	if (obj->getActualType() == LLAssetType::AT_LINK_FOLDER) return TRUE;

	return FALSE;
	*/
}

class CallAfterCategoryFetchStage2: public LLInventoryFetchItemsObserver
{
public:
	CallAfterCategoryFetchStage2(const uuid_vec_t& ids,
								 nullary_func_t callable) :
		LLInventoryFetchItemsObserver(ids),
		mCallable(callable)
	{
	}
	~CallAfterCategoryFetchStage2()
	{
	}
	virtual void done()
	{
		llinfos << this << " done with incomplete " << mIncomplete.size()
				<< " complete " << mComplete.size() <<  " calling callable" << llendl;

		gInventory.removeObserver(this);
		doOnIdleOneTime(mCallable);
		delete this;
	}
protected:
	nullary_func_t mCallable;
};

class CallAfterCategoryFetchStage1: public LLInventoryFetchDescendentsObserver
{
public:
	CallAfterCategoryFetchStage1(const LLUUID& cat_id, nullary_func_t callable) :
		LLInventoryFetchDescendentsObserver(cat_id),
		mCallable(callable)
	{
	}
	~CallAfterCategoryFetchStage1()
	{
	}
	virtual void done()
	{
		// What we do here is get the complete information on the
		// items in the requested category, and set up an observer
		// that will wait for that to happen.
		LLInventoryModel::cat_array_t cat_array;
		LLInventoryModel::item_array_t item_array;
		gInventory.collectDescendents(mComplete.front(),
									  cat_array,
									  item_array,
									  LLInventoryModel::EXCLUDE_TRASH);
		S32 count = item_array.count();
		if(!count)
		{
			llwarns << "Nothing fetched in category " << mComplete.front()
					<< llendl;
			gInventory.removeObserver(this);
			doOnIdleOneTime(mCallable);

			delete this;
			return;
		}

		llinfos << "stage1 got " << item_array.count() << " items, passing to stage2 " << llendl;
		uuid_vec_t ids;
		for(S32 i = 0; i < count; ++i)
		{
			ids.push_back(item_array.get(i)->getUUID());
		}
		
		gInventory.removeObserver(this);
		
		// do the fetch
		CallAfterCategoryFetchStage2 *stage2 = new CallAfterCategoryFetchStage2(ids, mCallable);
		stage2->startFetch();
		if(stage2->isFinished())
		{
			// everything is already here - call done.
			stage2->done();
		}
		else
		{
			// it's all on it's way - add an observer, and the inventory
			// will call done for us when everything is here.
			gInventory.addObserver(stage2);
		}
		delete this;
	}
protected:
	nullary_func_t mCallable;
};

void callAfterCategoryFetch(const LLUUID& cat_id, nullary_func_t cb)
{
	CallAfterCategoryFetchStage1 *stage1 = new CallAfterCategoryFetchStage1(cat_id, cb);
	stage1->startFetch();
	if (stage1->isFinished())
	{
		stage1->done();
	}
	else
	{
		gInventory.addObserver(stage1);
	}
}

void wear_multiple(const uuid_vec_t& ids, bool replace)
{
	LLPointer<LLInventoryCallback> cb = new LLUpdateAppearanceOnDestroy;
	
	bool first = true;
	uuid_vec_t::const_iterator it;
	for (it = ids.begin(); it != ids.end(); ++it)
	{
		// if replace is requested, the first item worn will replace the current top
		// item, and others will be added.
		LLAppearanceMgr::instance().wearItemOnAvatar(*it,false,first && replace,cb);
		first = false;
	}
}

// SLapp for easy-wearing of a stock (library) avatar
//
class LLWearFolderHandler : public LLCommandHandler
{
public:
	// not allowed from outside the app
	LLWearFolderHandler() : LLCommandHandler("wear_folder", UNTRUSTED_BLOCK) { }

	bool handle(const LLSD& tokens, const LLSD& query_map,
				LLMediaCtrl* web)
	{
		LLPointer<LLInventoryCategory> category = new LLInventoryCategory(query_map["folder_id"],
																		  LLUUID::null,
																		  LLFolderType::FT_CLOTHING,
																		  "Quick Appearance");
		LLSD::UUID folder_uuid = query_map["folder_id"].asUUID();
		if ( gInventory.getCategory( folder_uuid ) != NULL )
		{
			LLAppearanceMgr::getInstance()->wearInventoryCategory(category, true, false);

			// *TODOw: This may not be necessary if initial outfit is chosen already -- josh
			gAgent.setGenderChosen(TRUE);
		}

		// release avatar picker keyboard focus
		gFocusMgr.setKeyboardFocus( NULL );

		return true;
	}
};

LLWearFolderHandler gWearFolderHandler;<|MERGE_RESOLUTION|>--- conflicted
+++ resolved
@@ -3008,13 +3008,8 @@
 #if 0
 		// *TODO: Honor server Retry-After header.
 		// Status 503 may ask us to wait for a certain amount of time before retrying.
-<<<<<<< HEAD
-		if (!headers.has(HTTP_HEADER_RETRY_AFTER)
-			|| !getSecondsUntilRetryAfter(headers[HTTP_HEADER_RETRY_AFTER].asStringRef(), seconds_to_wait))
-=======
 		if (!headers.has(HTTP_IN_HEADER_RETRY_AFTER)
 			|| !getSecondsUntilRetryAfter(headers[HTTP_IN_HEADER_RETRY_AFTER].asStringRef(), seconds_to_wait))
->>>>>>> beeefb45
 #endif
 		{
 			seconds_to_wait = mDelay;
