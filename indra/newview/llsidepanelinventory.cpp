--- conflicted
+++ resolved
@@ -1,4 +1,3 @@
-<<<<<<< HEAD
 /**
  * @file LLSidepanelInventory.cpp
  * @brief Side Bar "Inventory" panel
@@ -52,8 +51,7 @@
 
 LLSidepanelInventory::LLSidepanelInventory()
 	:	LLPanel(),
-		mSidepanelObjectInfo(NULL),
-		mItem(NULL)
+		mSidepanelObjectInfo(NULL)
 {
 
 	//LLUICtrlFactory::getInstance()->buildPanel(this, "panel_inventory.xml"); // Called from LLRegisterPanelClass::defaultPanelClassBuilder()
@@ -100,43 +98,22 @@
 
 void LLSidepanelInventory::onOpen(const LLSD& key)
 {
-	if(mSidepanelObjectInfo == NULL || key.size() == 0)
+	if(key.size() == 0)
 		return;
 
-	mItem = NULL;
-
-	LLInventoryItem* item = gInventory.getItem(key["id"].asUUID());
-	if (!item)
-	{
-		return;
-	}
-	setItem(item);
+	mSidepanelObjectInfo->reset();
+
+	if (key.has("id"))
+	{
+		mSidepanelObjectInfo->setItemID(key["id"].asUUID());
+	}
+	
+	if (key.has("object"))
+	{
+		mSidepanelObjectInfo->setObjectID(key["object"].asUUID());
+	}
+
 	toggleObjectInfoPanel(TRUE);
-}
-
-void LLSidepanelInventory::setItem(LLInventoryItem* item)
-{
-	if (!mSidepanelObjectInfo || !item)
-		return;
-
-	mItem = item;
-
-	LLAssetType::EType item_type = mItem->getActualType();
-	if (item_type == LLAssetType::AT_LINK)
-	{
-		mItem = gInventory.getItem(mItem->getLinkedUUID());
-		if (mItem.isNull())
-			return;
-	}
-
-	// Check if item is in agent's inventory and he has the permission to modify it.
-	BOOL is_object_editable = gInventory.isObjectDescendentOf(mItem->getUUID(), gInventory.getRootFolderID()) &&
-		mItem->getPermissions().allowModifyBy(gAgent.getID());
-
-	mInfoBtn->setEnabled(is_object_editable);
-	// mSaveBtn->setEnabled(is_object_editable);
-
-	mSidepanelObjectInfo->displayItemInfo(mItem);
 }
 
 void LLSidepanelInventory::onInfoButtonClicked()
@@ -144,7 +121,8 @@
 	LLInventoryItem *item = getSelectedItem();
 	if (item)
 	{
-		setItem(item);
+		mSidepanelObjectInfo->reset();
+		mSidepanelObjectInfo->setItemID(item->getUUID());
 		toggleObjectInfoPanel(TRUE);
 	}
 }
@@ -186,12 +164,7 @@
 
 void LLSidepanelInventory::onBackButtonClicked()
 {
-	if (!mSidepanelObjectInfo)
-		return;
-	
 	toggleObjectInfoPanel(FALSE);
-
-	
 	updateVerbs();
 }
 
@@ -202,9 +175,6 @@
 
 void LLSidepanelInventory::toggleObjectInfoPanel(BOOL visible)
 {
-	if (!mSidepanelObjectInfo)
-		return;
-
 	mSidepanelObjectInfo->setVisible(visible);
 	mTabContainer->setVisible(!visible);
 
@@ -271,253 +241,4 @@
 	const LLUUID &item_id = current_item->getListener()->getUUID();
 	LLInventoryItem *item = gInventory.getItem(item_id);
 	return item;
-}
-=======
-/**
- * @file LLSidepanelInventory.cpp
- * @brief Side Bar "Inventory" panel
- *
- * $LicenseInfo:firstyear=2009&license=viewergpl$
- *
- * Copyright (c) 2004-2009, Linden Research, Inc.
- *
- * Second Life Viewer Source Code
- * The source code in this file ("Source Code") is provided by Linden Lab
- * to you under the terms of the GNU General Public License, version 2.0
- * ("GPL"), unless you have obtained a separate licensing agreement
- * ("Other License"), formally executed by you and Linden Lab.  Terms of
- * the GPL can be found in doc/GPL-license.txt in this distribution, or
- * online at http://secondlifegrid.net/programs/open_source/licensing/gplv2
- *
- * There are special exceptions to the terms and conditions of the GPL as
- * it is applied to this Source Code. View the full text of the exception
- * in the file doc/FLOSS-exception.txt in this software distribution, or
- * online at http://secondlifegrid.net/programs/open_source/licensing/flossexception
- *
- * By copying, modifying or distributing this software, you acknowledge
- * that you have read and understood your obligations described above,
- * and agree to abide by those obligations.
- *
- * ALL LINDEN LAB SOURCE CODE IS PROVIDED "AS IS." LINDEN LAB MAKES NO
- * WARRANTIES, EXPRESS, IMPLIED OR OTHERWISE, REGARDING ITS ACCURACY,
- * COMPLETENESS OR PERFORMANCE.
- * $/LicenseInfo$
- */
-
-#include "llviewerprecompiledheaders.h"
-#include "llsidepanelinventory.h"
-
-#include "llagent.h"
-#include "llbutton.h"
-#include "llinventorybridge.h"
-#include "llinventorypanel.h"
-#include "llpanelmaininventory.h"
-#include "llsidepanelobjectinfo.h"
-#include "lltabcontainer.h"
-
-static const S32 LANDMARK_FOLDERS_MENU_WIDTH = 250;
-static const std::string AGENT_INFO_TYPE			= "agent";
-static const std::string CREATE_LANDMARK_INFO_TYPE	= "create_landmark";
-static const std::string LANDMARK_INFO_TYPE			= "landmark";
-static const std::string REMOTE_PLACE_INFO_TYPE		= "remote_place";
-static const std::string TELEPORT_HISTORY_INFO_TYPE	= "teleport_history";
-
-// Helper functions
-static void setAllChildrenVisible(LLView* view, BOOL visible);
-
-static LLRegisterPanelClassWrapper<LLSidepanelInventory> t_inventory("sidepanel_inventory");
-
-LLSidepanelInventory::LLSidepanelInventory()
-	:	LLPanel(),
-		mSidepanelObjectInfo(NULL)
-{
-
-	//LLUICtrlFactory::getInstance()->buildPanel(this, "panel_inventory.xml"); // Called from LLRegisterPanelClass::defaultPanelClassBuilder()
-}
-
-LLSidepanelInventory::~LLSidepanelInventory()
-{
-}
-
-BOOL LLSidepanelInventory::postBuild()
-{
-	mInfoBtn = getChild<LLButton>("info_btn");
-	mInfoBtn->setClickedCallback(boost::bind(&LLSidepanelInventory::onInfoButtonClicked, this));
-
-	mShareBtn = getChild<LLButton>("share_btn");
-	mShareBtn->setClickedCallback(boost::bind(&LLSidepanelInventory::onShareButtonClicked, this));
-
-	mShareBtn = getChild<LLButton>("share_btn");
-	mShareBtn->setClickedCallback(boost::bind(&LLSidepanelInventory::onShareButtonClicked, this));
-
-	mWearBtn = getChild<LLButton>("wear_btn");
-	mWearBtn->setClickedCallback(boost::bind(&LLSidepanelInventory::onWearButtonClicked, this));
-
-	mPlayBtn = getChild<LLButton>("play_btn");
-	mPlayBtn->setClickedCallback(boost::bind(&LLSidepanelInventory::onPlayButtonClicked, this));
-
-	mTeleportBtn = getChild<LLButton>("teleport_btn");
-	mTeleportBtn->setClickedCallback(boost::bind(&LLSidepanelInventory::onTeleportButtonClicked, this));
-
-	mOverflowBtn = getChild<LLButton>("overflow_btn");
-	mOverflowBtn->setClickedCallback(boost::bind(&LLSidepanelInventory::onOverflowButtonClicked, this));
-
-	mTabContainer = getChild<LLTabContainer>("Inventory Tabs");
-	mSidepanelObjectInfo = getChild<LLSidepanelObjectInfo>("sidepanel_object_info");
-
-	mPanelMainInventory = getChild<LLPanelMainInventory>("panel_main_inventory");
-	mPanelMainInventory->setSelectCallback(boost::bind(&LLSidepanelInventory::onSelectionChange, this, _1, _2));
-
-	LLButton* back_btn = mSidepanelObjectInfo->getChild<LLButton>("back_btn");
-	back_btn->setClickedCallback(boost::bind(&LLSidepanelInventory::onBackButtonClicked, this));
-
-	return TRUE;
-}
-
-void LLSidepanelInventory::onOpen(const LLSD& key)
-{
-	if(key.size() == 0)
-		return;
-
-	mSidepanelObjectInfo->reset();
-
-	if (key.has("id"))
-	{
-		mSidepanelObjectInfo->setItemID(key["id"].asUUID());
-	}
-	
-	if (key.has("object"))
-	{
-		mSidepanelObjectInfo->setObjectID(key["object"].asUUID());
-	}
-
-	toggleObjectInfoPanel(TRUE);
-}
-
-void LLSidepanelInventory::onInfoButtonClicked()
-{
-	LLInventoryItem *item = getSelectedItem();
-	if (item)
-	{
-		mSidepanelObjectInfo->reset();
-		mSidepanelObjectInfo->setItemID(item->getUUID());
-		toggleObjectInfoPanel(TRUE);
-	}
-}
-
-void LLSidepanelInventory::onShareButtonClicked()
-{
-}
-
-void LLSidepanelInventory::performActionOnSelection(const std::string &action)
-{
-	LLInventoryPanel *panel = mPanelMainInventory->getActivePanel();
-	LLFolderViewItem* current_item = panel->getRootFolder()->getCurSelectedItem();
-	if (!current_item)
-	{
-		return;
-	}
-	current_item->getListener()->performAction(panel->getRootFolder(), panel->getModel(), action);
-}
-
-void LLSidepanelInventory::onWearButtonClicked()
-{
-	performActionOnSelection("wear");
-	performActionOnSelection("attach");
-}
-
-void LLSidepanelInventory::onPlayButtonClicked()
-{
-	performActionOnSelection("activate");
-}
-
-void LLSidepanelInventory::onTeleportButtonClicked()
-{
-	performActionOnSelection("teleport");
-}
-
-void LLSidepanelInventory::onOverflowButtonClicked()
-{
-}
-
-void LLSidepanelInventory::onBackButtonClicked()
-{
-	toggleObjectInfoPanel(FALSE);
-	updateVerbs();
-}
-
-void LLSidepanelInventory::onSelectionChange(const std::deque<LLFolderViewItem*> &items, BOOL user_action)
-{
-	updateVerbs();
-}
-
-void LLSidepanelInventory::toggleObjectInfoPanel(BOOL visible)
-{
-	mSidepanelObjectInfo->setVisible(visible);
-	mTabContainer->setVisible(!visible);
-
-	if (visible)
-	{
-		mSidepanelObjectInfo->reset();
-		mSidepanelObjectInfo->setEditMode(FALSE);
-
-		LLRect rect = getRect();
-		LLRect new_rect = LLRect(rect.mLeft, rect.mTop, rect.mRight, mTabContainer->getRect().mBottom);
-		mSidepanelObjectInfo->reshape(new_rect.getWidth(),new_rect.getHeight());
-	}
-}
-
-void LLSidepanelInventory::updateVerbs()
-{
-	mInfoBtn->setEnabled(FALSE);
-	mShareBtn->setEnabled(FALSE);
-
-	mWearBtn->setVisible(FALSE);
-	mWearBtn->setEnabled(FALSE);
-	mPlayBtn->setVisible(FALSE);
-	mPlayBtn->setEnabled(FALSE);
- 	mTeleportBtn->setVisible(FALSE);
- 	mTeleportBtn->setEnabled(FALSE);
-	
-	const LLInventoryItem *item = getSelectedItem();
-	if (!item)
-		return;
-
-	mInfoBtn->setEnabled(TRUE);
-	mShareBtn->setEnabled(TRUE);
-
-	switch(item->getInventoryType())
-	{
-		case LLInventoryType::IT_WEARABLE:
-		case LLInventoryType::IT_OBJECT:
-		case LLInventoryType::IT_ATTACHMENT:
-			mWearBtn->setVisible(TRUE);
-			mWearBtn->setEnabled(TRUE);
-			break;
-		case LLInventoryType::IT_SOUND:
-		case LLInventoryType::IT_GESTURE:
-		case LLInventoryType::IT_ANIMATION:
-			mPlayBtn->setVisible(TRUE);
-			mPlayBtn->setEnabled(TRUE);
-			break;
-		case LLInventoryType::IT_LANDMARK:
-			mTeleportBtn->setVisible(TRUE);
-			mTeleportBtn->setEnabled(TRUE);
-			break;
-		default:
-			break;
-	}
-}
-
-LLInventoryItem *LLSidepanelInventory::getSelectedItem()
-{
-	LLFolderViewItem* current_item = mPanelMainInventory->getActivePanel()->getRootFolder()->getCurSelectedItem();
-	if (!current_item)
-	{
-		return NULL;
-	}
-	const LLUUID &item_id = current_item->getListener()->getUUID();
-	LLInventoryItem *item = gInventory.getItem(item_id);
-	return item;
-}
->>>>>>> 5884c2fa
+}