--- conflicted
+++ resolved
@@ -5612,12 +5612,6 @@
 	LLPanelLandCovenant::updateLastModified(last_modified);
 	LLFloaterBuyLand::updateLastModified(last_modified);
 
-<<<<<<< HEAD
-	BOOL is_group = FALSE;
-	gCacheName->get(estate_owner_id, is_group, &callbackCacheEstateOwnerName);
-	
-=======
->>>>>>> 9818f158
 	// load the actual covenant asset data
 	const BOOL high_priority = TRUE;
 	if (covenant_id.notNull())
