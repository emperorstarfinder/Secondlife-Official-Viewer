--- conflicted
+++ resolved
@@ -1784,18 +1784,14 @@
 	payload["give_inventory_notification"] = FALSE;
 	args["OBJECTFROMNAME"] = info->mFromName;
 	args["NAME"] = info->mFromName;
-<<<<<<< HEAD
 	if (info->mFromGroup)
 	{
-		args["NAME_SLURL"] = LLSLURL::buildCommand("group", info->mFromID, "about");
+		args["NAME_SLURL"] = LLSLURL("group", info->mFromID, "about").getSLURLString();
 	}
 	else
 	{
-		args["NAME_SLURL"] = LLSLURL::buildCommand("agent", info->mFromID, "about");
-	}
-=======
-	args["NAME_SLURL"] = LLSLURL("agent", info->mFromID, "about").getSLURLString();
->>>>>>> aebb4952
+		args["NAME_SLURL"] = LLSLURL("agent", info->mFromID, "about").getSLURLString();
+	}
 	std::string verb = "select?name=" + LLURI::escape(msg);
 	args["ITEM_SLURL"] = LLSLURL("inventory", info->mObjectID, verb.c_str()).getSLURLString();
 
