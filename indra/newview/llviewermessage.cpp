/** 
 * @file llviewermessage.cpp
 * @brief Dumping ground for viewer-side message system callbacks.
 *
 * $LicenseInfo:firstyear=2002&license=viewerlgpl$
 * Second Life Viewer Source Code
 * Copyright (C) 2010, Linden Research, Inc.
 * 
 * This library is free software; you can redistribute it and/or
 * modify it under the terms of the GNU Lesser General Public
 * License as published by the Free Software Foundation;
 * version 2.1 of the License only.
 * 
 * This library is distributed in the hope that it will be useful,
 * but WITHOUT ANY WARRANTY; without even the implied warranty of
 * MERCHANTABILITY or FITNESS FOR A PARTICULAR PURPOSE.  See the GNU
 * Lesser General Public License for more details.
 * 
 * You should have received a copy of the GNU Lesser General Public
 * License along with this library; if not, write to the Free Software
 * Foundation, Inc., 51 Franklin Street, Fifth Floor, Boston, MA  02110-1301  USA
 * 
 * Linden Research, Inc., 945 Battery Street, San Francisco, CA  94111  USA
 * $/LicenseInfo$
 */

#include "llviewerprecompiledheaders.h"
#include "llviewermessage.h"
#include "boost/lexical_cast.hpp"

// Linden libraries
#include "llanimationstates.h"
#include "llaudioengine.h" 
#include "llavataractions.h"
#include "llavatarnamecache.h"		// IDEVO HACK
#include "lscript_byteformat.h"
#include "lleconomy.h"
#include "lleventtimer.h"
#include "llfloaterreg.h"
#include "llfolderview.h"
#include "llfollowcamparams.h"
#include "llinventorydefines.h"
#include "lllslconstants.h"
#include "llregionhandle.h"
#include "llsd.h"
#include "llsdserialize.h"
#include "llteleportflags.h"
#include "lltransactionflags.h"
#include "llvfile.h"
#include "llvfs.h"
#include "llxfermanager.h"
#include "mean_collision_data.h"

#include "llagent.h"
#include "llagentcamera.h"
#include "llcallingcard.h"
#include "llbuycurrencyhtml.h"
#include "llfirstuse.h"
#include "llfloaterbuyland.h"
#include "llfloaterland.h"
#include "llfloaterregioninfo.h"
#include "llfloaterlandholdings.h"
#include "llfloaterpreference.h"
#include "llfloatersidepanelcontainer.h"
#include "llfloatersnapshot.h"
#include "llhudeffecttrail.h"
#include "llhudmanager.h"
#include "llinventoryfunctions.h"
#include "llinventoryobserver.h"
#include "llinventorypanel.h"
#include "llnearbychat.h"
#include "llnotifications.h"
#include "llnotificationsutil.h"
#include "llpanelgrouplandmoney.h"
#include "llrecentpeople.h"
#include "llscriptfloater.h"
#include "llselectmgr.h"
#include "llstartup.h"
#include "llsky.h"
#include "llslurl.h"
#include "llstatenums.h"
#include "llstatusbar.h"
#include "llimview.h"
#include "llspeakers.h"
#include "lltrans.h"
#include "lltranslate.h"
#include "llviewerfoldertype.h"
#include "llvoavatar.h"				// IDEVO HACK
#include "lluri.h"
#include "llviewergenericmessage.h"
#include "llviewermenu.h"
#include "llviewerinventory.h"
#include "llviewerjoystick.h"
#include "llviewerobjectlist.h"
#include "llviewerparcelmgr.h"
#include "llviewerstats.h"
#include "llviewertexteditor.h"
#include "llviewerthrottle.h"
#include "llviewerwindow.h"
#include "llvlmanager.h"
#include "llvoavatarself.h"
#include "llworld.h"
#include "pipeline.h"
#include "llfloaterworldmap.h"
#include "llviewerdisplay.h"
#include "llkeythrottle.h"
#include "llgroupactions.h"
#include "llagentui.h"
#include "llpanelblockedlist.h"
#include "llpanelplaceprofile.h"
#include "llviewerregion.h"

#include <boost/algorithm/string/split.hpp> //
#include <boost/regex.hpp>

#include "llnotificationmanager.h" //

#if LL_MSVC
// disable boost::lexical_cast warning
#pragma warning (disable:4702)
#endif

//
// Constants
//
const F32 BIRD_AUDIBLE_RADIUS = 32.0f;
const F32 SIT_DISTANCE_FROM_TARGET = 0.25f;
const F32 CAMERA_POSITION_THRESHOLD_SQUARED = 0.001f * 0.001f;
static const F32 LOGOUT_REPLY_TIME = 3.f;	// Wait this long after LogoutReply before quitting.

// Determine how quickly residents' scripts can issue question dialogs
// Allow bursts of up to 5 dialogs in 10 seconds. 10*2=20 seconds recovery if throttle kicks in
static const U32 LLREQUEST_PERMISSION_THROTTLE_LIMIT	= 5;     // requests
static const F32 LLREQUEST_PERMISSION_THROTTLE_INTERVAL	= 10.0f; // seconds

extern BOOL gDebugClicks;
extern bool gShiftFrame;

// function prototypes
bool check_offer_throttle(const std::string& from_name, bool check_only);
bool check_asset_previewable(const LLAssetType::EType asset_type);
static void process_money_balance_reply_extended(LLMessageSystem* msg);

//inventory offer throttle globals
LLFrameTimer gThrottleTimer;
const U32 OFFER_THROTTLE_MAX_COUNT=5; //number of items per time period
const F32 OFFER_THROTTLE_TIME=10.f; //time period in seconds

//script permissions
const std::string SCRIPT_QUESTIONS[SCRIPT_PERMISSION_EOF] = 
	{ 
		"ScriptTakeMoney",
		"ActOnControlInputs",
		"RemapControlInputs",
		"AnimateYourAvatar",
		"AttachToYourAvatar",
		"ReleaseOwnership",
		"LinkAndDelink",
		"AddAndRemoveJoints",
		"ChangePermissions",
		"TrackYourCamera",
		"ControlYourCamera",
		"TeleportYourAgent"
	};

const BOOL SCRIPT_QUESTION_IS_CAUTION[SCRIPT_PERMISSION_EOF] = 
{
	TRUE,	// ScriptTakeMoney,
	FALSE,	// ActOnControlInputs
	FALSE,	// RemapControlInputs
	FALSE,	// AnimateYourAvatar
	FALSE,	// AttachToYourAvatar
	FALSE,	// ReleaseOwnership,
	FALSE,	// LinkAndDelink,
	FALSE,	// AddAndRemoveJoints
	FALSE,	// ChangePermissions
	FALSE,	// TrackYourCamera,
	FALSE,	// ControlYourCamera
	FALSE	// TeleportYourAgent
};

bool friendship_offer_callback(const LLSD& notification, const LLSD& response)
{
	S32 option = LLNotificationsUtil::getSelectedOption(notification, response);
	LLMessageSystem* msg = gMessageSystem;
	const LLSD& payload = notification["payload"];

	// add friend to recent people list
	LLRecentPeople::instance().add(payload["from_id"]);

	switch(option)
	{
	case 0:
	{
		// accept
		LLAvatarTracker::formFriendship(payload["from_id"]);

		const LLUUID fid = gInventory.findCategoryUUIDForType(LLFolderType::FT_CALLINGCARD);

		// This will also trigger an onlinenotification if the user is online
		msg->newMessageFast(_PREHASH_AcceptFriendship);
		msg->nextBlockFast(_PREHASH_AgentData);
		msg->addUUIDFast(_PREHASH_AgentID, gAgent.getID());
		msg->addUUIDFast(_PREHASH_SessionID, gAgent.getSessionID());
		msg->nextBlockFast(_PREHASH_TransactionBlock);
		msg->addUUIDFast(_PREHASH_TransactionID, payload["session_id"]);
		msg->nextBlockFast(_PREHASH_FolderData);
		msg->addUUIDFast(_PREHASH_FolderID, fid);
		msg->sendReliable(LLHost(payload["sender"].asString()));

		LLSD payload = notification["payload"];
		payload["SUPPRESS_TOAST"] = true;
		LLNotificationsUtil::add("FriendshipAcceptedByMe",
				notification["substitutions"], payload);
		break;
	}
	case 1: // Decline
	{
		LLSD payload = notification["payload"];
		payload["SUPPRESS_TOAST"] = true;
		LLNotificationsUtil::add("FriendshipDeclinedByMe",
				notification["substitutions"], payload);
	}
	// fall-through
	case 2: // Send IM - decline and start IM session
		{
			// decline
			// We no longer notify other viewers, but we DO still send
			// the rejection to the simulator to delete the pending userop.
			msg->newMessageFast(_PREHASH_DeclineFriendship);
			msg->nextBlockFast(_PREHASH_AgentData);
			msg->addUUIDFast(_PREHASH_AgentID, gAgent.getID());
			msg->addUUIDFast(_PREHASH_SessionID, gAgent.getSessionID());
			msg->nextBlockFast(_PREHASH_TransactionBlock);
			msg->addUUIDFast(_PREHASH_TransactionID, payload["session_id"]);
			msg->sendReliable(LLHost(payload["sender"].asString()));

			// start IM session
			if(2 == option)
			{
				LLAvatarActions::startIM(payload["from_id"].asUUID());
			}
	}
	default:
		// close button probably, possibly timed out
		break;
	}

	return false;
}
static LLNotificationFunctorRegistration friendship_offer_callback_reg("OfferFriendship", friendship_offer_callback);
static LLNotificationFunctorRegistration friendship_offer_callback_reg_nm("OfferFriendshipNoMessage", friendship_offer_callback);

//const char BUSY_AUTO_RESPONSE[] =	"The Resident you messaged is in 'busy mode' which means they have "
//									"requested not to be disturbed. Your message will still be shown in their IM "
//									"panel for later viewing.";

//
// Functions
//

void give_money(const LLUUID& uuid, LLViewerRegion* region, S32 amount, BOOL is_group,
				S32 trx_type, const std::string& desc)
{
	if(0 == amount || !region) return;
	amount = abs(amount);
	LL_INFOS("Messaging") << "give_money(" << uuid << "," << amount << ")"<< LL_ENDL;
	if(can_afford_transaction(amount))
	{
//		gStatusBar->debitBalance(amount);
		LLMessageSystem* msg = gMessageSystem;
		msg->newMessageFast(_PREHASH_MoneyTransferRequest);
		msg->nextBlockFast(_PREHASH_AgentData);
		msg->addUUIDFast(_PREHASH_AgentID, gAgent.getID());
        msg->addUUIDFast(_PREHASH_SessionID, gAgent.getSessionID());
		msg->nextBlockFast(_PREHASH_MoneyData);
		msg->addUUIDFast(_PREHASH_SourceID, gAgent.getID() );
		msg->addUUIDFast(_PREHASH_DestID, uuid);
		msg->addU8Fast(_PREHASH_Flags, pack_transaction_flags(FALSE, is_group));
		msg->addS32Fast(_PREHASH_Amount, amount);
		msg->addU8Fast(_PREHASH_AggregatePermNextOwner, (U8)LLAggregatePermissions::AP_EMPTY);
		msg->addU8Fast(_PREHASH_AggregatePermInventory, (U8)LLAggregatePermissions::AP_EMPTY);
		msg->addS32Fast(_PREHASH_TransactionType, trx_type );
		msg->addStringFast(_PREHASH_Description, desc);
		msg->sendReliable(region->getHost());
	}
	else
	{
		LLStringUtil::format_map_t args;
		args["AMOUNT"] = llformat("%d", amount);
		LLBuyCurrencyHTML::openCurrencyFloater( LLTrans::getString("giving", args), amount );
	}
}

void send_complete_agent_movement(const LLHost& sim_host)
{
	LLMessageSystem* msg = gMessageSystem;
	msg->newMessageFast(_PREHASH_CompleteAgentMovement);
	msg->nextBlockFast(_PREHASH_AgentData);
	msg->addUUIDFast(_PREHASH_AgentID, gAgent.getID());
	msg->addUUIDFast(_PREHASH_SessionID, gAgent.getSessionID());
	msg->addU32Fast(_PREHASH_CircuitCode, msg->mOurCircuitCode);
	msg->sendReliable(sim_host);
}

void process_logout_reply(LLMessageSystem* msg, void**)
{
	// The server has told us it's ok to quit.
	LL_DEBUGS("Messaging") << "process_logout_reply" << LL_ENDL;

	LLUUID agent_id;
	msg->getUUID("AgentData", "AgentID", agent_id);
	LLUUID session_id;
	msg->getUUID("AgentData", "SessionID", session_id);
	if((agent_id != gAgent.getID()) || (session_id != gAgent.getSessionID()))
	{
		LL_WARNS("Messaging") << "Bogus Logout Reply" << LL_ENDL;
	}

	LLInventoryModel::update_map_t parents;
	S32 count = msg->getNumberOfBlocksFast( _PREHASH_InventoryData );
	for(S32 i = 0; i < count; ++i)
	{
		LLUUID item_id;
		msg->getUUIDFast(_PREHASH_InventoryData, _PREHASH_ItemID, item_id, i);

		if( (1 == count) && item_id.isNull() )
		{
			// Detect dummy item.  Indicates an empty list.
			break;
		}

		// We do not need to track the asset ids, just account for an
		// updated inventory version.
		LL_INFOS("Messaging") << "process_logout_reply itemID=" << item_id << LL_ENDL;
		LLInventoryItem* item = gInventory.getItem( item_id );
		if( item )
		{
			parents[item->getParentUUID()] = 0;
			gInventory.addChangedMask(LLInventoryObserver::INTERNAL, item_id);
		}
		else
		{
			LL_INFOS("Messaging") << "process_logout_reply item not found: " << item_id << LL_ENDL;
		}
	}
    LLAppViewer::instance()->forceQuit();
}

void process_layer_data(LLMessageSystem *mesgsys, void **user_data)
{
	LLViewerRegion *regionp = LLWorld::getInstance()->getRegion(mesgsys->getSender());

	if(!regionp)
	{
		llwarns << "Invalid region for layer data." << llendl;
		return;
	}
	S32 size;
	S8 type;

	mesgsys->getS8Fast(_PREHASH_LayerID, _PREHASH_Type, type);
	size = mesgsys->getSizeFast(_PREHASH_LayerData, _PREHASH_Data);
	if (0 == size)
	{
		LL_WARNS("Messaging") << "Layer data has zero size." << LL_ENDL;
		return;
	}
	if (size < 0)
	{
		// getSizeFast() is probably trying to tell us about an error
		LL_WARNS("Messaging") << "getSizeFast() returned negative result: "
			<< size
			<< LL_ENDL;
		return;
	}
	U8 *datap = new U8[size];
	mesgsys->getBinaryDataFast(_PREHASH_LayerData, _PREHASH_Data, datap, size);
	LLVLData *vl_datap = new LLVLData(regionp, type, datap, size);
	if (mesgsys->getReceiveCompressedSize())
	{
		gVLManager.addLayerData(vl_datap, mesgsys->getReceiveCompressedSize());
	}
	else
	{
		gVLManager.addLayerData(vl_datap, mesgsys->getReceiveSize());
	}
}

// S32 exported_object_count = 0;
// S32 exported_image_count = 0;
// S32 current_object_count = 0;
// S32 current_image_count = 0;

// extern LLNotifyBox *gExporterNotify;
// extern LLUUID gExporterRequestID;
// extern std::string gExportDirectory;

// extern LLUploadDialog *gExportDialog;

// std::string gExportedFile;

// std::map<LLUUID, std::string> gImageChecksums;

// void export_complete()
// {
// 		LLUploadDialog::modalUploadFinished();
// 		gExporterRequestID.setNull();
// 		gExportDirectory = "";

// 		LLFILE* fXML = LLFile::fopen(gExportedFile, "rb");		/* Flawfinder: ignore */
// 		fseek(fXML, 0, SEEK_END);
// 		long length = ftell(fXML);
// 		fseek(fXML, 0, SEEK_SET);
// 		U8 *buffer = new U8[length + 1];
// 		size_t nread = fread(buffer, 1, length, fXML);
// 		if (nread < (size_t) length)
// 		{
// 			LL_WARNS("Messaging") << "Short read" << LL_ENDL;
// 		}
// 		buffer[nread] = '\0';
// 		fclose(fXML);

// 		char *pos = (char *)buffer;
// 		while ((pos = strstr(pos+1, "<sl:image ")) != 0)
// 		{
// 			char *pos_check = strstr(pos, "checksum=\"");

// 			if (pos_check)
// 			{
// 				char *pos_uuid = strstr(pos_check, "\">");

// 				if (pos_uuid)
// 				{
// 					char image_uuid_str[UUID_STR_SIZE];		/* Flawfinder: ignore */
// 					memcpy(image_uuid_str, pos_uuid+2, UUID_STR_SIZE-1);		/* Flawfinder: ignore */
// 					image_uuid_str[UUID_STR_SIZE-1] = 0;
					
// 					LLUUID image_uuid(image_uuid_str);

// 					LL_INFOS("Messaging") << "Found UUID: " << image_uuid << LL_ENDL;

// 					std::map<LLUUID, std::string>::iterator itor = gImageChecksums.find(image_uuid);
// 					if (itor != gImageChecksums.end())
// 					{
// 						LL_INFOS("Messaging") << "Replacing with checksum: " << itor->second << LL_ENDL;
// 						if (!itor->second.empty())
// 						{
// 							memcpy(&pos_check[10], itor->second.c_str(), 32);		/* Flawfinder: ignore */
// 						}
// 					}
// 				}
// 			}
// 		}

// 		LLFILE* fXMLOut = LLFile::fopen(gExportedFile, "wb");		/* Flawfinder: ignore */
// 		if (fwrite(buffer, 1, length, fXMLOut) != length)
// 		{
// 			LL_WARNS("Messaging") << "Short write" << LL_ENDL;
// 		}
// 		fclose(fXMLOut);

// 		delete [] buffer;
// }


// void exported_item_complete(const LLTSCode status, void *user_data)
// {
// 	//std::string *filename = (std::string *)user_data;

// 	if (status < LLTS_OK)
// 	{
// 		LL_WARNS("Messaging") << "Export failed!" << LL_ENDL;
// 	}
// 	else
// 	{
// 		++current_object_count;
// 		if (current_image_count == exported_image_count && current_object_count == exported_object_count)
// 		{
// 			LL_INFOS("Messaging") << "*** Export complete ***" << LL_ENDL;

// 			export_complete();
// 		}
// 		else
// 		{
// 			gExportDialog->setMessage(llformat("Exported %d/%d object files, %d/%d textures.", current_object_count, exported_object_count, current_image_count, exported_image_count));
// 		}
// 	}
// }

// struct exported_image_info
// {
// 	LLUUID image_id;
// 	std::string filename;
// 	U32 image_num;
// };

// void exported_j2c_complete(const LLTSCode status, void *user_data)
// {
// 	exported_image_info *info = (exported_image_info *)user_data;
// 	LLUUID image_id = info->image_id;
// 	U32 image_num = info->image_num;
// 	std::string filename = info->filename;
// 	delete info;

// 	if (status < LLTS_OK)
// 	{
// 		LL_WARNS("Messaging") << "Image download failed!" << LL_ENDL;
// 	}
// 	else
// 	{
// 		LLFILE* fIn = LLFile::fopen(filename, "rb");		/* Flawfinder: ignore */
// 		if (fIn) 
// 		{
// 			LLPointer<LLImageJ2C> ImageUtility = new LLImageJ2C;
// 			LLPointer<LLImageTGA> TargaUtility = new LLImageTGA;

// 			fseek(fIn, 0, SEEK_END);
// 			S32 length = ftell(fIn);
// 			fseek(fIn, 0, SEEK_SET);
// 			U8 *buffer = ImageUtility->allocateData(length);
// 			if (fread(buffer, 1, length, fIn) != length)
// 			{
// 				LL_WARNS("Messaging") << "Short read" << LL_ENDL;
// 			}
// 			fclose(fIn);
// 			LLFile::remove(filename);

// 			// Convert to TGA
// 			LLPointer<LLImageRaw> image = new LLImageRaw();

// 			ImageUtility->updateData();
// 			ImageUtility->decode(image, 100000.0f);
			
// 			TargaUtility->encode(image);
// 			U8 *data = TargaUtility->getData();
// 			S32 data_size = TargaUtility->getDataSize();

// 			std::string file_path = gDirUtilp->getDirName(filename);
			
// 			std::string output_file = llformat("%s/image-%03d.tga", file_path.c_str(), image_num);//filename;
// 			//S32 name_len = output_file.length();
// 			//strcpy(&output_file[name_len-3], "tga");
// 			LLFILE* fOut = LLFile::fopen(output_file, "wb");		/* Flawfinder: ignore */
// 			char md5_hash_string[33];		/* Flawfinder: ignore */
// 			strcpy(md5_hash_string, "00000000000000000000000000000000");		/* Flawfinder: ignore */
// 			if (fOut)
// 			{
// 				if (fwrite(data, 1, data_size, fOut) != data_size)
// 				{
// 					LL_WARNS("Messaging") << "Short write" << LL_ENDL;
// 				}
// 				fseek(fOut, 0, SEEK_SET);
// 				fclose(fOut);
// 				fOut = LLFile::fopen(output_file, "rb");		/* Flawfinder: ignore */
// 				LLMD5 my_md5_hash(fOut);
// 				my_md5_hash.hex_digest(md5_hash_string);
// 			}

// 			gImageChecksums.insert(std::pair<LLUUID, std::string>(image_id, md5_hash_string));
// 		}
// 	}

// 	++current_image_count;
// 	if (current_image_count == exported_image_count && current_object_count == exported_object_count)
// 	{
// 		LL_INFOS("Messaging") << "*** Export textures complete ***" << LL_ENDL;
// 			export_complete();
// 	}
// 	else
// 	{
// 		gExportDialog->setMessage(llformat("Exported %d/%d object files, %d/%d textures.", current_object_count, exported_object_count, current_image_count, exported_image_count));
// 	}
//}

void process_derez_ack(LLMessageSystem*, void**)
{
	if(gViewerWindow) gViewerWindow->getWindow()->decBusyCount();
}

void process_places_reply(LLMessageSystem* msg, void** data)
{
	LLUUID query_id;

	msg->getUUID("AgentData", "QueryID", query_id);
	if (query_id.isNull())
	{
		LLFloaterLandHoldings::processPlacesReply(msg, data);
	}
	else if(gAgent.isInGroup(query_id))
	{
		LLPanelGroupLandMoney::processPlacesReply(msg, data);
	}
	else
	{
		LL_WARNS("Messaging") << "Got invalid PlacesReply message" << LL_ENDL;
	}
}

void send_sound_trigger(const LLUUID& sound_id, F32 gain)
{
	if (sound_id.isNull() || gAgent.getRegion() == NULL)
	{
		// disconnected agent or zero guids don't get sent (no sound)
		return;
	}

	LLMessageSystem* msg = gMessageSystem;
	msg->newMessageFast(_PREHASH_SoundTrigger);
	msg->nextBlockFast(_PREHASH_SoundData);
	msg->addUUIDFast(_PREHASH_SoundID, sound_id);
	// Client untrusted, ids set on sim
	msg->addUUIDFast(_PREHASH_OwnerID, LLUUID::null );
	msg->addUUIDFast(_PREHASH_ObjectID, LLUUID::null );
	msg->addUUIDFast(_PREHASH_ParentID, LLUUID::null );

	msg->addU64Fast(_PREHASH_Handle, gAgent.getRegion()->getHandle());

	LLVector3 position = gAgent.getPositionAgent();
	msg->addVector3Fast(_PREHASH_Position, position);
	msg->addF32Fast(_PREHASH_Gain, gain);

	gAgent.sendMessage();
}

bool join_group_response(const LLSD& notification, const LLSD& response)
{
	S32 option = LLNotificationsUtil::getSelectedOption(notification, response);
	BOOL delete_context_data = TRUE;
	bool accept_invite = false;

	LLUUID group_id = notification["payload"]["group_id"].asUUID();
	LLUUID transaction_id = notification["payload"]["transaction_id"].asUUID();
	std::string name = notification["payload"]["name"].asString();
	std::string message = notification["payload"]["message"].asString();
	S32 fee = notification["payload"]["fee"].asInteger();

	if (option == 2 && !group_id.isNull())
	{
		LLGroupActions::show(group_id);
		LLSD args;
		args["MESSAGE"] = message;
		LLNotificationsUtil::add("JoinGroup", args, notification["payload"]);
		return false;
	}
	if(option == 0 && !group_id.isNull())
	{
		// check for promotion or demotion.
		S32 max_groups = gMaxAgentGroups;
		if(gAgent.isInGroup(group_id)) ++max_groups;

		if(gAgent.mGroups.count() < max_groups)
		{
			accept_invite = true;
		}
		else
		{
			delete_context_data = FALSE;
			LLSD args;
			args["NAME"] = name;
			LLNotificationsUtil::add("JoinedTooManyGroupsMember", args, notification["payload"]);
		}
	}

	if (accept_invite)
	{
		// If there is a fee to join this group, make
		// sure the user is sure they want to join.
		if (fee > 0)
		{
			delete_context_data = FALSE;
			LLSD args;
			args["COST"] = llformat("%d", fee);
			// Set the fee for next time to 0, so that we don't keep
			// asking about a fee.
			LLSD next_payload = notification["payload"];
			next_payload["fee"] = 0;
			LLNotificationsUtil::add("JoinGroupCanAfford",
									args,
									next_payload);
		}
		else
		{
			send_improved_im(group_id,
							 std::string("name"),
							 std::string("message"),
							IM_ONLINE,
							IM_GROUP_INVITATION_ACCEPT,
							transaction_id);
		}
	}
	else
	{
		send_improved_im(group_id,
						 std::string("name"),
						 std::string("message"),
						IM_ONLINE,
						IM_GROUP_INVITATION_DECLINE,
						transaction_id);
	}

	return false;
}

static void highlight_inventory_objects_in_panel(const std::vector<LLUUID>& items, LLInventoryPanel *inventory_panel)
{
	if (NULL == inventory_panel) return;

	for (std::vector<LLUUID>::const_iterator item_iter = items.begin();
		item_iter != items.end();
		++item_iter)
	{
		const LLUUID& item_id = (*item_iter);
		if(!highlight_offered_object(item_id))
		{
			continue;
		}

		LLInventoryObject* item = gInventory.getObject(item_id);
		llassert(item);
		if (!item) {
			continue;
		}

		LL_DEBUGS("Inventory_Move") << "Highlighting inventory item: " << item->getName() << ", " << item_id  << LL_ENDL;
		LLFolderView* fv = inventory_panel->getRootFolder();
		if (fv)
		{
			LLFolderViewItem* fv_item = fv->getItemByID(item_id);
			if (fv_item)
			{
				LLFolderViewItem* fv_folder = fv_item->getParentFolder();
				if (fv_folder)
				{
					// Parent folders can be different in case of 2 consecutive drag and drop
					// operations when the second one is started before the first one completes.
					LL_DEBUGS("Inventory_Move") << "Open folder: " << fv_folder->getName() << LL_ENDL;
					fv_folder->setOpen(TRUE);
					if (fv_folder->isSelected())
					{
						fv->changeSelection(fv_folder, FALSE);
					}
				}
				fv->changeSelection(fv_item, TRUE);
			}
		}
	}
}

static LLNotificationFunctorRegistration jgr_1("JoinGroup", join_group_response);
static LLNotificationFunctorRegistration jgr_2("JoinedTooManyGroupsMember", join_group_response);
static LLNotificationFunctorRegistration jgr_3("JoinGroupCanAfford", join_group_response);


//-----------------------------------------------------------------------------
// Instant Message
//-----------------------------------------------------------------------------
class LLOpenAgentOffer : public LLInventoryFetchItemsObserver
{
public:
	LLOpenAgentOffer(const LLUUID& object_id,
					 const std::string& from_name) : 
		LLInventoryFetchItemsObserver(object_id),
		mFromName(from_name) {}
	/*virtual*/ void startFetch()
	{
		for (uuid_vec_t::const_iterator it = mIDs.begin(); it < mIDs.end(); ++it)
		{
			LLViewerInventoryCategory* cat = gInventory.getCategory(*it);
			if (cat)
			{
				mComplete.push_back((*it));
			}
		}
		LLInventoryFetchItemsObserver::startFetch();
	}
	/*virtual*/ void done()
	{
		open_inventory_offer(mComplete, mFromName);
		gInventory.removeObserver(this);
		delete this;
	}
private:
	std::string mFromName;
};

/**
 * Class to observe adding of new items moved from the world to user's inventory to select them in inventory.
 *
 * We can't create it each time items are moved because "drop" event is sent separately for each
 * element even while multi-dragging. We have to have the only instance of the observer. See EXT-4347.
 */
class LLViewerInventoryMoveFromWorldObserver : public LLInventoryAddItemByAssetObserver
{
public:
	LLViewerInventoryMoveFromWorldObserver()
		: LLInventoryAddItemByAssetObserver()
	{

	}

	void setMoveIntoFolderID(const LLUUID& into_folder_uuid) {mMoveIntoFolderID = into_folder_uuid; }

private:
	/*virtual */void onAssetAdded(const LLUUID& asset_id)
	{
		// Store active Inventory panel.
		if (LLInventoryPanel::getActiveInventoryPanel())
		{
			mActivePanel = LLInventoryPanel::getActiveInventoryPanel()->getHandle();
		}

		// Store selected items (without destination folder)
		mSelectedItems.clear();
		if (LLInventoryPanel::getActiveInventoryPanel())
		{
			mSelectedItems = LLInventoryPanel::getActiveInventoryPanel()->getRootFolder()->getSelectionList();
		}
		mSelectedItems.erase(mMoveIntoFolderID);
	}

	/**
	 * Selects added inventory items watched by their Asset UUIDs if selection was not changed since
	 * all items were started to watch (dropped into a folder).
	 */
	void done()
	{
		LLInventoryPanel* active_panel = dynamic_cast<LLInventoryPanel*>(mActivePanel.get());

		// if selection is not changed since watch started lets hightlight new items.
		if (active_panel && !isSelectionChanged())
		{
			LL_DEBUGS("Inventory_Move") << "Selecting new items..." << LL_ENDL;
			active_panel->clearSelection();
			highlight_inventory_objects_in_panel(mAddedItems, active_panel);
		}
	}

	/**
	 * Returns true if selected inventory items were changed since moved inventory items were started to watch.
	 */
	bool isSelectionChanged()
	{	
		LLInventoryPanel* active_panel = dynamic_cast<LLInventoryPanel*>(mActivePanel.get());

		if (NULL == active_panel)
		{
			return true;
		}

		// get selected items (without destination folder)
		selected_items_t selected_items = active_panel->getRootFolder()->getSelectionList();
		selected_items.erase(mMoveIntoFolderID);

		// compare stored & current sets of selected items
		selected_items_t different_items;
		std::set_symmetric_difference(mSelectedItems.begin(), mSelectedItems.end(),
			selected_items.begin(), selected_items.end(), std::inserter(different_items, different_items.begin()));

		LL_DEBUGS("Inventory_Move") << "Selected firstly: " << mSelectedItems.size()
			<< ", now: " << selected_items.size() << ", difference: " << different_items.size() << LL_ENDL;

		return different_items.size() > 0;
	}

	LLHandle<LLPanel> mActivePanel;
	typedef std::set<LLUUID> selected_items_t;
	selected_items_t mSelectedItems;

	/**
	 * UUID of FolderViewFolder into which watched items are moved.
	 *
	 * Destination FolderViewFolder becomes selected while mouse hovering (when dragged items are dropped).
	 * 
	 * If mouse is moved out it set unselected and number of selected items is changed 
	 * even if selected items in Inventory stay the same.
	 * So, it is used to update stored selection list.
	 *
	 * @see onAssetAdded()
	 * @see isSelectionChanged()
	 */
	LLUUID mMoveIntoFolderID;
};

LLViewerInventoryMoveFromWorldObserver* gInventoryMoveObserver = NULL;

void set_dad_inventory_item(LLInventoryItem* inv_item, const LLUUID& into_folder_uuid)
{
	start_new_inventory_observer();

	gInventoryMoveObserver->setMoveIntoFolderID(into_folder_uuid);
	gInventoryMoveObserver->watchAsset(inv_item->getAssetUUID());
}


/**
 * Class to observe moving of items and to select them in inventory.
 *
 * Used currently for dragging from inbox to regular inventory folders
 */

class LLViewerInventoryMoveObserver : public LLInventoryObserver
{
public:

	LLViewerInventoryMoveObserver(const LLUUID& object_id)
		: LLInventoryObserver()
		, mObjectID(object_id)
	{
		if (LLInventoryPanel::getActiveInventoryPanel())
		{
			mActivePanel = LLInventoryPanel::getActiveInventoryPanel()->getHandle();
		}
	}

	virtual ~LLViewerInventoryMoveObserver() {}
	virtual void changed(U32 mask);
	
private:
	LLUUID mObjectID;
	LLHandle<LLPanel> mActivePanel;

};

void LLViewerInventoryMoveObserver::changed(U32 mask)
{
	LLInventoryPanel* active_panel = dynamic_cast<LLInventoryPanel*>(mActivePanel.get());

	if (NULL == active_panel)
	{
		gInventory.removeObserver(this);
		return;
	}

	if((mask & (LLInventoryObserver::STRUCTURE)) != 0)
	{
		const std::set<LLUUID>& changed_items = gInventory.getChangedIDs();

		std::set<LLUUID>::const_iterator id_it = changed_items.begin();
		std::set<LLUUID>::const_iterator id_end = changed_items.end();
		for (;id_it != id_end; ++id_it)
		{
			if ((*id_it) == mObjectID)
			{
				active_panel->clearSelection();			
				std::vector<LLUUID> items;
				items.push_back(mObjectID);
				highlight_inventory_objects_in_panel(items, active_panel);
				active_panel->getRootFolder()->scrollToShowSelection();
				
				gInventory.removeObserver(this);
				break;
			}
		}
	}
}

void set_dad_inbox_object(const LLUUID& object_id)
{
	LLViewerInventoryMoveObserver* move_observer = new LLViewerInventoryMoveObserver(object_id);
	gInventory.addObserver(move_observer);
}

//unlike the FetchObserver for AgentOffer, we only make one 
//instance of the AddedObserver for TaskOffers
//and it never dies.  We do this because we don't know the UUID of 
//task offers until they are accepted, so we don't wouldn't 
//know what to watch for, so instead we just watch for all additions.
class LLOpenTaskOffer : public LLInventoryAddedObserver
{
protected:
	/*virtual*/ void done()
	{
		for (uuid_vec_t::iterator it = mAdded.begin(); it != mAdded.end();)
		{
			const LLUUID& item_uuid = *it;
			bool was_moved = false;
			LLInventoryObject* added_object = gInventory.getObject(item_uuid);
			if (added_object)
			{
				// cast to item to get Asset UUID
				LLInventoryItem* added_item = dynamic_cast<LLInventoryItem*>(added_object);
				if (added_item)
				{
					const LLUUID& asset_uuid = added_item->getAssetUUID();
					if (gInventoryMoveObserver->isAssetWatched(asset_uuid))
					{
						LL_DEBUGS("Inventory_Move") << "Found asset UUID: " << asset_uuid << LL_ENDL;
						was_moved = true;
					}
				}
			}

			if (was_moved)
			{
				it = mAdded.erase(it);
			}
			else ++it;
		}

		open_inventory_offer(mAdded, "");
		mAdded.clear();
	}
 };

class LLOpenTaskGroupOffer : public LLInventoryAddedObserver
{
protected:
	/*virtual*/ void done()
	{
		open_inventory_offer(mAdded, "group_offer");
		mAdded.clear();
		gInventory.removeObserver(this);
		delete this;
	}
};

//one global instance to bind them
LLOpenTaskOffer* gNewInventoryObserver=NULL;
class LLNewInventoryHintObserver : public LLInventoryAddedObserver
{
protected:
	/*virtual*/ void done()
	{
		LLFirstUse::newInventory();
	}
};

LLNewInventoryHintObserver* gNewInventoryHintObserver=NULL;

void start_new_inventory_observer()
{
	if (!gNewInventoryObserver) //task offer observer 
	{
		// Observer is deleted by gInventory
		gNewInventoryObserver = new LLOpenTaskOffer;
		gInventory.addObserver(gNewInventoryObserver);
	}

	if (!gInventoryMoveObserver) //inventory move from the world observer 
	{
		// Observer is deleted by gInventory
		gInventoryMoveObserver = new LLViewerInventoryMoveFromWorldObserver;
		gInventory.addObserver(gInventoryMoveObserver);
	}

	if (!gNewInventoryHintObserver)
	{
		// Observer is deleted by gInventory
		gNewInventoryHintObserver = new LLNewInventoryHintObserver();
		gInventory.addObserver(gNewInventoryHintObserver);
	}
}

class LLDiscardAgentOffer : public LLInventoryFetchItemsObserver
{
	LOG_CLASS(LLDiscardAgentOffer);

public:
	LLDiscardAgentOffer(const LLUUID& folder_id, const LLUUID& object_id) :
		LLInventoryFetchItemsObserver(object_id),
		mFolderID(folder_id),
		mObjectID(object_id) {}

	virtual void done()
	{
		LL_DEBUGS("Messaging") << "LLDiscardAgentOffer::done()" << LL_ENDL;

		// We're invoked from LLInventoryModel::notifyObservers().
		// If we now try to remove the inventory item, it will cause a nested
		// notifyObservers() call, which won't work.
		// So defer moving the item to trash until viewer gets idle (in a moment).
		// Use removeObject() rather than removeItem() because at this level,
		// the object could be either an item or a folder.
		LLAppViewer::instance()->addOnIdleCallback(boost::bind(&LLInventoryModel::removeObject, &gInventory, mObjectID));
		gInventory.removeObserver(this);
		delete this;
	}

protected:
	LLUUID mFolderID;
	LLUUID mObjectID;
};


//Returns TRUE if we are OK, FALSE if we are throttled
//Set check_only true if you want to know the throttle status 
//without registering a hit
bool check_offer_throttle(const std::string& from_name, bool check_only)
{
	static U32 throttle_count;
	static bool throttle_logged;
	LLChat chat;
	std::string log_message;

	if (!gSavedSettings.getBOOL("ShowNewInventory"))
		return false;

	if (check_only)
	{
		return gThrottleTimer.hasExpired();
	}
	
	if(gThrottleTimer.checkExpirationAndReset(OFFER_THROTTLE_TIME))
	{
		LL_DEBUGS("Messaging") << "Throttle Expired" << LL_ENDL;
		throttle_count=1;
		throttle_logged=false;
		return true;
	}
	else //has not expired
	{
		LL_DEBUGS("Messaging") << "Throttle Not Expired, Count: " << throttle_count << LL_ENDL;
		// When downloading the initial inventory we get a lot of new items
		// coming in and can't tell that from spam.
		if (LLStartUp::getStartupState() >= STATE_STARTED
			&& throttle_count >= OFFER_THROTTLE_MAX_COUNT)
		{
			if (!throttle_logged)
			{
				// Use the name of the last item giver, who is probably the person
				// spamming you.

				LLStringUtil::format_map_t arg;
				std::string log_msg;
				std::ostringstream time ;
				time<<OFFER_THROTTLE_TIME;

				arg["APP_NAME"] = LLAppViewer::instance()->getSecondLifeTitle();
				arg["TIME"] = time.str();

				if (!from_name.empty())
				{
					arg["FROM_NAME"] = from_name;
					log_msg = LLTrans::getString("ItemsComingInTooFastFrom", arg);
				}
				else
				{
					log_msg = LLTrans::getString("ItemsComingInTooFast", arg);
				}
				
				//this is kinda important, so actually put it on screen
				LLSD args;
				args["MESSAGE"] = log_msg;
				LLNotificationsUtil::add("SystemMessage", args);

				throttle_logged=true;
			}
			return false;
		}
		else
		{
			throttle_count++;
			return true;
		}
	}
}

// Return "true" if we have a preview method for that asset type, "false" otherwise
bool check_asset_previewable(const LLAssetType::EType asset_type)
{
	return	(asset_type == LLAssetType::AT_NOTECARD)  || 
			(asset_type == LLAssetType::AT_LANDMARK)  ||
			(asset_type == LLAssetType::AT_TEXTURE)   ||
			(asset_type == LLAssetType::AT_ANIMATION) ||
			(asset_type == LLAssetType::AT_SCRIPT)    ||
			(asset_type == LLAssetType::AT_SOUND);
}

void open_inventory_offer(const uuid_vec_t& objects, const std::string& from_name)
{
	for (uuid_vec_t::const_iterator obj_iter = objects.begin();
		 obj_iter != objects.end();
		 ++obj_iter)
	{
		const LLUUID& obj_id = (*obj_iter);
		if(!highlight_offered_object(obj_id))
		{
			continue;
		}

		const LLInventoryObject *obj = gInventory.getObject(obj_id);
		if (!obj)
		{
			llwarns << "Cannot find object [ itemID:" << obj_id << " ] to open." << llendl;
			continue;
		}

		const LLAssetType::EType asset_type = obj->getActualType();

		// Either an inventory item or a category.
		const LLInventoryItem* item = dynamic_cast<const LLInventoryItem*>(obj);
		if (item && check_asset_previewable(asset_type))
		{
			////////////////////////////////////////////////////////////////////////////////
			// Special handling for various types.
			if (check_offer_throttle(from_name, false)) // If we are throttled, don't display
			{
				LL_DEBUGS("Messaging") << "Highlighting inventory item: " << item->getUUID()  << LL_ENDL;
				// If we opened this ourselves, focus it
				const BOOL take_focus = from_name.empty() ? TAKE_FOCUS_YES : TAKE_FOCUS_NO;
				switch(asset_type)
				{
					case LLAssetType::AT_NOTECARD:
					{
						LLFloaterReg::showInstance("preview_notecard", LLSD(obj_id), take_focus);
						break;
					}
					case LLAssetType::AT_LANDMARK:
					{
						LLInventoryCategory* parent_folder = gInventory.getCategory(item->getParentUUID());
						if ("inventory_handler" == from_name)
						{
							LLFloaterSidePanelContainer::showPanel("places", LLSD().with("type", "landmark").with("id", item->getUUID()));
						}
						else if("group_offer" == from_name)
						{
							// "group_offer" is passed by LLOpenTaskGroupOffer
							// Notification about added landmark will be generated under the "from_name.empty()" called from LLOpenTaskOffer::done().
							LLSD args;
							args["type"] = "landmark";
							args["id"] = obj_id;
							LLFloaterSidePanelContainer::showPanel("places", args);

							continue;
						}
						else if(from_name.empty())
						{
							std::string folder_name;
							if (parent_folder)
							{
								// Localize folder name.
								// *TODO: share this code?
								folder_name = parent_folder->getName();
								if (LLFolderType::lookupIsProtectedType(parent_folder->getPreferredType()))
								{
									LLTrans::findString(folder_name, "InvFolder " + folder_name);
								}
							}
							else
							{
								 folder_name = LLTrans::getString("Unknown");
							}

							// we receive a message from LLOpenTaskOffer, it mean that new landmark has been added.
							LLSD args;
							args["LANDMARK_NAME"] = item->getName();
							args["FOLDER_NAME"] = folder_name;
							LLNotificationsUtil::add("LandmarkCreated", args);
						}
					}
					break;
					case LLAssetType::AT_TEXTURE:
					{
						LLFloaterReg::showInstance("preview_texture", LLSD(obj_id), take_focus);
						break;
					}
					case LLAssetType::AT_ANIMATION:
						LLFloaterReg::showInstance("preview_anim", LLSD(obj_id), take_focus);
						break;
					case LLAssetType::AT_SCRIPT:
						LLFloaterReg::showInstance("preview_script", LLSD(obj_id), take_focus);
						break;
					case LLAssetType::AT_SOUND:
						LLFloaterReg::showInstance("preview_sound", LLSD(obj_id), take_focus);
						break;
					default:
						LL_DEBUGS("Messaging") << "No preview method for previewable asset type : " << LLAssetType::lookupHumanReadable(asset_type)  << LL_ENDL;
						break;
				}
			}
		}

		////////////////////////////////////////////////////////////////////////////////
		// Highlight item
		const BOOL auto_open = 
			gSavedSettings.getBOOL("ShowInInventory") && // don't open if showininventory is false
			!from_name.empty(); // don't open if it's not from anyone.
		LLInventoryPanel::openInventoryPanelAndSetSelection(auto_open, obj_id);
	}
}

bool highlight_offered_object(const LLUUID& obj_id)
{
	const LLInventoryObject* obj = gInventory.getObject(obj_id);
	if(!obj)
	{
		LL_WARNS("Messaging") << "Unable to show inventory item: " << obj_id << LL_ENDL;
		return false;
	}

	////////////////////////////////////////////////////////////////////////////////
	// Don't highlight if it's in certain "quiet" folders which don't need UI
	// notification (e.g. trash, cof, lost-and-found).
	if(!gAgent.getAFK())
	{
		const LLViewerInventoryCategory *parent = gInventory.getFirstNondefaultParent(obj_id);
		if (parent)
		{
			const LLFolderType::EType parent_type = parent->getPreferredType();
			if (LLViewerFolderType::lookupIsQuietType(parent_type))
			{
				return false;
			}
		}
	}

	return true;
}

void inventory_offer_mute_callback(const LLUUID& blocked_id,
								   const std::string& full_name,
								   bool is_group)
{
	// *NOTE: blocks owner if the offer came from an object
	LLMute::EType mute_type = is_group ? LLMute::GROUP : LLMute::AGENT;

	LLMute mute(blocked_id, full_name, mute_type);
	if (LLMuteList::getInstance()->add(mute))
	{
		LLPanelBlockedList::showPanelAndSelect(blocked_id);
	}

	// purge the message queue of any previously queued inventory offers from the same source.
	class OfferMatcher : public LLNotificationsUI::LLScreenChannel::Matcher
	{
	public:
		OfferMatcher(const LLUUID& to_block) : blocked_id(to_block) {}
		bool matches(const LLNotificationPtr notification) const
		{
			if(notification->getName() == "ObjectGiveItem" 
				|| notification->getName() == "OwnObjectGiveItem"
				|| notification->getName() == "UserGiveItem")
			{
				return (notification->getPayload()["from_id"].asUUID() == blocked_id);
			}
			return FALSE;
		}
	private:
		const LLUUID& blocked_id;
	};

	LLNotificationsUI::LLChannelManager::getInstance()->killToastsFromChannel(LLUUID(
			gSavedSettings.getString("NotificationChannelUUID")), OfferMatcher(blocked_id));
}

LLOfferInfo::LLOfferInfo()
 : LLNotificationResponderInterface()
 , mFromGroup(FALSE)
 , mFromObject(FALSE)
 , mIM(IM_NOTHING_SPECIAL)
 , mType(LLAssetType::AT_NONE)
 , mPersist(false)
{
}

LLOfferInfo::LLOfferInfo(const LLSD& sd)
{
	mIM = (EInstantMessage)sd["im_type"].asInteger();
	mFromID = sd["from_id"].asUUID();
	mFromGroup = sd["from_group"].asBoolean();
	mFromObject = sd["from_object"].asBoolean();
	mTransactionID = sd["transaction_id"].asUUID();
	mFolderID = sd["folder_id"].asUUID();
	mObjectID = sd["object_id"].asUUID();
	mType = LLAssetType::lookup(sd["type"].asString().c_str());
	mFromName = sd["from_name"].asString();
	mDesc = sd["description"].asString();
	mHost = LLHost(sd["sender"].asString());
	mPersist = sd["persist"].asBoolean();
}

LLOfferInfo::LLOfferInfo(const LLOfferInfo& info)
{
	mIM = info.mIM;
	mFromID = info.mFromID;
	mFromGroup = info.mFromGroup;
	mFromObject = info.mFromObject;
	mTransactionID = info.mTransactionID;
	mFolderID = info.mFolderID;
	mObjectID = info.mObjectID;
	mType = info.mType;
	mFromName = info.mFromName;
	mDesc = info.mDesc;
	mHost = info.mHost;
	mPersist = info.mPersist;
}

LLSD LLOfferInfo::asLLSD()
{
	LLSD sd;
	sd["im_type"] = mIM;
	sd["from_id"] = mFromID;
	sd["from_group"] = mFromGroup;
	sd["from_object"] = mFromObject;
	sd["transaction_id"] = mTransactionID;
	sd["folder_id"] = mFolderID;
	sd["object_id"] = mObjectID;
	sd["type"] = LLAssetType::lookup(mType);
	sd["from_name"] = mFromName;
	sd["description"] = mDesc;
	sd["sender"] = mHost.getIPandPort();
	sd["persist"] = mPersist;
	return sd;
}

void LLOfferInfo::fromLLSD(const LLSD& params)
{
	*this = params;
}

void LLOfferInfo::send_auto_receive_response(void)
{	
	LLMessageSystem* msg = gMessageSystem;
	msg->newMessageFast(_PREHASH_ImprovedInstantMessage);
	msg->nextBlockFast(_PREHASH_AgentData);
	msg->addUUIDFast(_PREHASH_AgentID, gAgent.getID());
	msg->addUUIDFast(_PREHASH_SessionID, gAgent.getSessionID());
	msg->nextBlockFast(_PREHASH_MessageBlock);
	msg->addBOOLFast(_PREHASH_FromGroup, FALSE);
	msg->addUUIDFast(_PREHASH_ToAgentID, mFromID);
	msg->addU8Fast(_PREHASH_Offline, IM_ONLINE);
	msg->addUUIDFast(_PREHASH_ID, mTransactionID);
	msg->addU32Fast(_PREHASH_Timestamp, NO_TIMESTAMP); // no timestamp necessary
	std::string name;
	LLAgentUI::buildFullname(name);
	msg->addStringFast(_PREHASH_FromAgentName, name);
	msg->addStringFast(_PREHASH_Message, ""); 
	msg->addU32Fast(_PREHASH_ParentEstateID, 0);
	msg->addUUIDFast(_PREHASH_RegionID, LLUUID::null);
	msg->addVector3Fast(_PREHASH_Position, gAgent.getPositionAgent());
	
	// Auto Receive Message. The math for the dialog works, because the accept
	// for inventory_offered, task_inventory_offer or
	// group_notice_inventory is 1 greater than the offer integer value.
	// Generates IM_INVENTORY_ACCEPTED, IM_TASK_INVENTORY_ACCEPTED, 
	// or IM_GROUP_NOTICE_INVENTORY_ACCEPTED
	msg->addU8Fast(_PREHASH_Dialog, (U8)(mIM + 1));
	msg->addBinaryDataFast(_PREHASH_BinaryBucket, &(mFolderID.mData),
						   sizeof(mFolderID.mData));
	// send the message
	msg->sendReliable(mHost);
	
	if(IM_INVENTORY_OFFERED == mIM)
	{
		// add buddy to recent people list
		LLRecentPeople::instance().add(mFromID);
	}
}

void LLOfferInfo::handleRespond(const LLSD& notification, const LLSD& response)
{
	initRespondFunctionMap();

	const std::string name = notification["name"].asString();
	if(mRespondFunctions.find(name) == mRespondFunctions.end())
	{
		llwarns << "Unexpected notification name : " << name << llendl;
		llassert(!"Unexpected notification name");
		return;
	}

	mRespondFunctions[name](notification, response);
}

bool LLOfferInfo::inventory_offer_callback(const LLSD& notification, const LLSD& response)
{
	LLChat chat;
	std::string log_message;
	S32 button = LLNotificationsUtil::getSelectedOption(notification, response);

	LLInventoryObserver* opener = NULL;
	LLViewerInventoryCategory* catp = NULL;
	catp = (LLViewerInventoryCategory*)gInventory.getCategory(mObjectID);
	LLViewerInventoryItem* itemp = NULL;
	if(!catp)
	{
		itemp = (LLViewerInventoryItem*)gInventory.getItem(mObjectID);
	}
	 
	// For muting, we need to add the mute, then decline the offer.
	// This must be done here because:
	// * callback may be called immediately,
	// * adding the mute sends a message,
	// * we can't build two messages at once.
	if (2 == button) // Block
	{
		LLNotificationPtr notification_ptr = LLNotifications::instance().find(notification["id"].asUUID());

		llassert(notification_ptr != NULL);
		if (notification_ptr != NULL)
		{
			gCacheName->get(mFromID, mFromGroup, boost::bind(&inventory_offer_mute_callback, _1, _2, _3));
		}
	}

	std::string from_string; // Used in the pop-up.
	std::string chatHistory_string;  // Used in chat history.
	
	// TODO: when task inventory offers can also be handled the new way, migrate the code that sets these strings here:
	from_string = chatHistory_string = mFromName;
	
	bool busy = gAgent.getBusy();
	
	switch(button)
	{
	case IOR_SHOW:
		// we will want to open this item when it comes back.
		LL_DEBUGS("Messaging") << "Initializing an opener for tid: " << mTransactionID
				 << LL_ENDL;
		switch (mIM)
		{
		case IM_INVENTORY_OFFERED:
			{
				// This is an offer from an agent. In this case, the back
				// end has already copied the items into your inventory,
				// so we can fetch it out of our inventory.
				if (gSavedSettings.getBOOL("ShowOfferedInventory"))
				{
					LLOpenAgentOffer* open_agent_offer = new LLOpenAgentOffer(mObjectID, from_string);
					open_agent_offer->startFetch();
					if(catp || (itemp && itemp->isFinished()))
					{
						open_agent_offer->done();
					}
					else
					{
						opener = open_agent_offer;
					}
				}
			}
			break;
		case IM_GROUP_NOTICE:
			opener = new LLOpenTaskGroupOffer;
			send_auto_receive_response();
			break;
		case IM_TASK_INVENTORY_OFFERED:
		case IM_GROUP_NOTICE_REQUESTED:
			// This is an offer from a task or group.
			// We don't use a new instance of an opener
			// We instead use the singular observer gOpenTaskOffer
			// Since it already exists, we don't need to actually do anything
			break;
		default:
			LL_WARNS("Messaging") << "inventory_offer_callback: unknown offer type" << LL_ENDL;
			break;
		}
		break;
		// end switch (mIM)
			
	case IOR_ACCEPT:
		//don't spam them if they are getting flooded
		if (check_offer_throttle(mFromName, true))
		{
			log_message = chatHistory_string + " " + LLTrans::getString("InvOfferGaveYou") + " " + mDesc + LLTrans::getString(".");
			LLSD args;
			args["MESSAGE"] = log_message;
			LLNotificationsUtil::add("SystemMessageTip", args);
		}
		break;

	case IOR_MUTE:
		// MUTE falls through to decline
	case IOR_DECLINE:
		{
			{
				LLStringUtil::format_map_t log_message_args;
				log_message_args["DESC"] = mDesc;
				log_message_args["NAME"] = mFromName;
				log_message = LLTrans::getString("InvOfferDecline", log_message_args);
			}
			chat.mText = log_message;
			if( LLMuteList::getInstance()->isMuted(mFromID ) && ! LLMuteList::getInstance()->isLinden(mFromName) )  // muting for SL-42269
			{
				chat.mMuted = TRUE;
			}

			// *NOTE dzaporozhan
			// Disabled logging to old chat floater to fix crash in group notices - EXT-4149
			// LLFloaterChat::addChatHistory(chat);
			
			LLDiscardAgentOffer* discard_agent_offer = new LLDiscardAgentOffer(mFolderID, mObjectID);
			discard_agent_offer->startFetch();
			if (catp || (itemp && itemp->isFinished()))
			{
				discard_agent_offer->done();
			}
			else
			{
				opener = discard_agent_offer;
			}
			
			
			if (busy &&	(!mFromGroup && !mFromObject))
			{
				busy_message(gMessageSystem, mFromID);
			}
			break;
		}
	default:
		// close button probably
		// The item has already been fetched and is in your inventory, we simply won't highlight it
		// OR delete it if the notification gets killed, since we don't want that to be a vector for 
		// losing inventory offers.
		break;
	}

	if(opener)
	{
		gInventory.addObserver(opener);
	}

	if(!mPersist)
	{
		delete this;
	}
	return false;
}

bool LLOfferInfo::inventory_task_offer_callback(const LLSD& notification, const LLSD& response)
{
	LLChat chat;
	std::string log_message;
	S32 button = LLNotification::getSelectedOption(notification, response);
	
	// For muting, we need to add the mute, then decline the offer.
	// This must be done here because:
	// * callback may be called immediately,
	// * adding the mute sends a message,
	// * we can't build two messages at once.
	if (2 == button)
	{
		LLNotificationPtr notification_ptr = LLNotifications::instance().find(notification["id"].asUUID());

		llassert(notification_ptr != NULL);
		if (notification_ptr != NULL)
		{
			gCacheName->get(mFromID, mFromGroup, boost::bind(&inventory_offer_mute_callback, _1, _2, _3));
		}
	}
	
	LLMessageSystem* msg = gMessageSystem;
	msg->newMessageFast(_PREHASH_ImprovedInstantMessage);
	msg->nextBlockFast(_PREHASH_AgentData);
	msg->addUUIDFast(_PREHASH_AgentID, gAgent.getID());
	msg->addUUIDFast(_PREHASH_SessionID, gAgent.getSessionID());
	msg->nextBlockFast(_PREHASH_MessageBlock);
	msg->addBOOLFast(_PREHASH_FromGroup, FALSE);
	msg->addUUIDFast(_PREHASH_ToAgentID, mFromID);
	msg->addU8Fast(_PREHASH_Offline, IM_ONLINE);
	msg->addUUIDFast(_PREHASH_ID, mTransactionID);
	msg->addU32Fast(_PREHASH_Timestamp, NO_TIMESTAMP); // no timestamp necessary
	std::string name;
	LLAgentUI::buildFullname(name);
	msg->addStringFast(_PREHASH_FromAgentName, name);
	msg->addStringFast(_PREHASH_Message, ""); 
	msg->addU32Fast(_PREHASH_ParentEstateID, 0);
	msg->addUUIDFast(_PREHASH_RegionID, LLUUID::null);
	msg->addVector3Fast(_PREHASH_Position, gAgent.getPositionAgent());
	LLInventoryObserver* opener = NULL;
	
	std::string from_string; // Used in the pop-up.
	std::string chatHistory_string;  // Used in chat history.
	if (mFromObject == TRUE)
	{
		if (mFromGroup)
		{
			std::string group_name;
			if (gCacheName->getGroupName(mFromID, group_name))
			{
				from_string = LLTrans::getString("InvOfferAnObjectNamed") + " "+"'" 
				+ mFromName + LLTrans::getString("'") +" " + LLTrans::getString("InvOfferOwnedByGroup") 
				+ " "+ "'" + group_name + "'";
				
				chatHistory_string = mFromName + " " + LLTrans::getString("InvOfferOwnedByGroup") 
				+ " " + group_name + "'";
			}
			else
			{
				from_string = LLTrans::getString("InvOfferAnObjectNamed") + " "+"'"
				+ mFromName +"'"+ " " + LLTrans::getString("InvOfferOwnedByUnknownGroup");
				chatHistory_string = mFromName + " " + LLTrans::getString("InvOfferOwnedByUnknownGroup");
			}
		}
		else
		{
			std::string full_name;
			if (gCacheName->getFullName(mFromID, full_name))
			{
				from_string = LLTrans::getString("InvOfferAnObjectNamed") + " "+ LLTrans::getString("'") + mFromName 
					+ LLTrans::getString("'")+" " + LLTrans::getString("InvOfferOwnedBy") + full_name;
				chatHistory_string = mFromName + " " + LLTrans::getString("InvOfferOwnedBy") + " " + full_name;
			}
			else
			{
				from_string = LLTrans::getString("InvOfferAnObjectNamed") + " "+LLTrans::getString("'") 
				+ mFromName + LLTrans::getString("'")+" " + LLTrans::getString("InvOfferOwnedByUnknownUser");
				chatHistory_string = mFromName + " " + LLTrans::getString("InvOfferOwnedByUnknownUser");
			}
		}
	}
	else
	{
		from_string = chatHistory_string = mFromName;
	}
	
	bool busy = gAgent.getBusy();
	
	switch(button)
	{
		case IOR_ACCEPT:
			// ACCEPT. The math for the dialog works, because the accept
			// for inventory_offered, task_inventory_offer or
			// group_notice_inventory is 1 greater than the offer integer value.
			// Generates IM_INVENTORY_ACCEPTED, IM_TASK_INVENTORY_ACCEPTED, 
			// or IM_GROUP_NOTICE_INVENTORY_ACCEPTED
			msg->addU8Fast(_PREHASH_Dialog, (U8)(mIM + 1));
			msg->addBinaryDataFast(_PREHASH_BinaryBucket, &(mFolderID.mData),
								   sizeof(mFolderID.mData));
			// send the message
			msg->sendReliable(mHost);
			
			//don't spam them if they are getting flooded
			if (check_offer_throttle(mFromName, true))
			{
				log_message = chatHistory_string + " " + LLTrans::getString("InvOfferGaveYou") + " " + mDesc + LLTrans::getString(".");
				LLSD args;
				args["MESSAGE"] = log_message;
				LLNotificationsUtil::add("SystemMessageTip", args);
			}
			
			// we will want to open this item when it comes back.
			LL_DEBUGS("Messaging") << "Initializing an opener for tid: " << mTransactionID
			<< LL_ENDL;
			switch (mIM)
		{
			case IM_TASK_INVENTORY_OFFERED:
			case IM_GROUP_NOTICE:
			case IM_GROUP_NOTICE_REQUESTED:
			{
				// This is an offer from a task or group.
				// We don't use a new instance of an opener
				// We instead use the singular observer gOpenTaskOffer
				// Since it already exists, we don't need to actually do anything
			}
				break;
			default:
				LL_WARNS("Messaging") << "inventory_offer_callback: unknown offer type" << LL_ENDL;
				break;
		}	// end switch (mIM)
			break;
			
		case IOR_MUTE:
			// MUTE falls through to decline
		case IOR_DECLINE:
			// DECLINE. The math for the dialog works, because the decline
			// for inventory_offered, task_inventory_offer or
			// group_notice_inventory is 2 greater than the offer integer value.
			// Generates IM_INVENTORY_DECLINED, IM_TASK_INVENTORY_DECLINED,
			// or IM_GROUP_NOTICE_INVENTORY_DECLINED
		default:
			// close button probably (or any of the fall-throughs from above)
			msg->addU8Fast(_PREHASH_Dialog, (U8)(mIM + 2));
			msg->addBinaryDataFast(_PREHASH_BinaryBucket, EMPTY_BINARY_BUCKET, EMPTY_BINARY_BUCKET_SIZE);
			// send the message
			msg->sendReliable(mHost);

			if (gSavedSettings.getBOOL("LogInventoryDecline"))
			{
				LLStringUtil::format_map_t log_message_args;
				log_message_args["DESC"] = mDesc;
				log_message_args["NAME"] = mFromName;
				log_message = LLTrans::getString("InvOfferDecline", log_message_args);

				LLSD args;
				args["MESSAGE"] = log_message;
				LLNotificationsUtil::add("SystemMessageTip", args);
			}
			
			if (busy &&	(!mFromGroup && !mFromObject))
			{
				busy_message(msg,mFromID);
			}
			break;
	}
	
	if(opener)
	{
		gInventory.addObserver(opener);
	}

	if(!mPersist)
	{
		delete this;
	}
	return false;
}

class LLPostponedOfferNotification: public LLPostponedNotification
{
protected:
	/* virtual */
	void modifyNotificationParams()
	{
		LLSD substitutions = mParams.substitutions;
		substitutions["NAME"] = mName;
		mParams.substitutions = substitutions;
	}
};

void LLOfferInfo::initRespondFunctionMap()
{
	if(mRespondFunctions.empty())
	{
		mRespondFunctions["ObjectGiveItem"] = boost::bind(&LLOfferInfo::inventory_task_offer_callback, this, _1, _2);
		mRespondFunctions["OwnObjectGiveItem"] = boost::bind(&LLOfferInfo::inventory_task_offer_callback, this, _1, _2);
		mRespondFunctions["UserGiveItem"] = boost::bind(&LLOfferInfo::inventory_offer_callback, this, _1, _2);
	}
}

void inventory_offer_handler(LLOfferInfo* info)
{
	// If muted, don't even go through the messaging stuff.  Just curtail the offer here.
	// Passing in a null UUID handles the case of where you have muted one of your own objects by_name.
	// The solution for STORM-1297 seems to handle the cases where the object is owned by someone else.
	if (LLMuteList::getInstance()->isMuted(info->mFromID, info->mFromName) ||
		LLMuteList::getInstance()->isMuted(LLUUID::null, info->mFromName))
	{
		info->forceResponse(IOR_MUTE);
		return;
	}

	// Avoid the Accept/Discard dialog if the user so desires. JC
	if (gSavedSettings.getBOOL("AutoAcceptNewInventory")
		&& (info->mType == LLAssetType::AT_NOTECARD
			|| info->mType == LLAssetType::AT_LANDMARK
			|| info->mType == LLAssetType::AT_TEXTURE))
	{
		// For certain types, just accept the items into the inventory,
		// and possibly open them on receipt depending upon "ShowNewInventory".
		info->forceResponse(IOR_ACCEPT);
		return;
	}

	// Strip any SLURL from the message display. (DEV-2754)
	std::string msg = info->mDesc;
	int indx = msg.find(" ( http://slurl.com/secondlife/");
	if(indx == std::string::npos)
	{
		// try to find new slurl host
		indx = msg.find(" ( http://maps.secondlife.com/secondlife/");
	}
	if(indx >= 0)
	{
		LLStringUtil::truncate(msg, indx);
	}

	LLSD args;
	args["[OBJECTNAME]"] = msg;

	LLSD payload;

	// must protect against a NULL return from lookupHumanReadable()
	std::string typestr = ll_safe_string(LLAssetType::lookupHumanReadable(info->mType));
	if (!typestr.empty())
	{
		// human readable matches string name from strings.xml
		// lets get asset type localized name
		args["OBJECTTYPE"] = LLTrans::getString(typestr);
	}
	else
	{
		LL_WARNS("Messaging") << "LLAssetType::lookupHumanReadable() returned NULL - probably bad asset type: " << info->mType << LL_ENDL;
		args["OBJECTTYPE"] = "";

		// This seems safest, rather than propagating bogosity
		LL_WARNS("Messaging") << "Forcing an inventory-decline for probably-bad asset type." << LL_ENDL;
		info->forceResponse(IOR_DECLINE);
		return;
	}

	// If mObjectID is null then generate the object_id based on msg to prevent
	// multiple creation of chiclets for same object.
	LLUUID object_id = info->mObjectID;
	if (object_id.isNull())
		object_id.generate(msg);

	payload["from_id"] = info->mFromID;
	// Needed by LLScriptFloaterManager to bind original notification with 
	// faked for toast one.
	payload["object_id"] = object_id;
	// Flag indicating that this notification is faked for toast.
	payload["give_inventory_notification"] = FALSE;
	args["OBJECTFROMNAME"] = info->mFromName;
	args["NAME"] = info->mFromName;
	if (info->mFromGroup)
	{
		args["NAME_SLURL"] = LLSLURL("group", info->mFromID, "about").getSLURLString();
	}
	else
	{
		args["NAME_SLURL"] = LLSLURL("agent", info->mFromID, "about").getSLURLString();
	}
	std::string verb = "select?name=" + LLURI::escape(msg);
	args["ITEM_SLURL"] = LLSLURL("inventory", info->mObjectID, verb.c_str()).getSLURLString();

	LLNotification::Params p;

	// Object -> Agent Inventory Offer
	if (info->mFromObject)
	{
		// Inventory Slurls don't currently work for non agent transfers, so only display the object name.
		args["ITEM_SLURL"] = msg;
		// Note: sets inventory_task_offer_callback as the callback
		p.substitutions(args).payload(payload).functor.responder(LLNotificationResponderPtr(info));
		info->mPersist = true;

		// Offers from your own objects need a special notification template.
		p.name = info->mFromID == gAgentID ? "OwnObjectGiveItem" : "ObjectGiveItem";

		// Pop up inv offer chiclet and let the user accept (keep), or reject (and silently delete) the inventory.
	    LLPostponedNotification::add<LLPostponedOfferNotification>(p, info->mFromID, info->mFromGroup == TRUE);
	}
	else // Agent -> Agent Inventory Offer
	{
		p.responder = info;
		// Note: sets inventory_offer_callback as the callback
		// *TODO fix memory leak
		// inventory_offer_callback() is not invoked if user received notification and 
		// closes viewer(without responding the notification)
		p.substitutions(args).payload(payload).functor.responder(LLNotificationResponderPtr(info));
		info->mPersist = true;
		p.name = "UserGiveItem";
		
		// Prefetch the item into your local inventory.
		LLInventoryFetchItemsObserver* fetch_item = new LLInventoryFetchItemsObserver(info->mObjectID);
		fetch_item->startFetch();
		if(fetch_item->isFinished())
		{
			fetch_item->done();
		}
		else
		{
			gInventory.addObserver(fetch_item);
		}
		
		// In viewer 2 we're now auto receiving inventory offers and messaging as such (not sending reject messages).
		info->send_auto_receive_response();

		// Inform user that there is a script floater via toast system
		{
			payload["give_inventory_notification"] = TRUE;
		    p.payload = payload;
		    LLPostponedNotification::add<LLPostponedOfferNotification>(p, info->mFromID, false);
		}
	}

	LLFirstUse::newInventory();
}

bool lure_callback(const LLSD& notification, const LLSD& response)
{
	S32 option = 0;
	if (response.isInteger()) 
	{
		option = response.asInteger();
	}
	else
	{
		option = LLNotificationsUtil::getSelectedOption(notification, response);
	}
	
	LLUUID from_id = notification["payload"]["from_id"].asUUID();
	LLUUID lure_id = notification["payload"]["lure_id"].asUUID();
	BOOL godlike = notification["payload"]["godlike"].asBoolean();

	switch(option)
	{
	case 0:
		{
			// accept
			gAgent.teleportViaLure(lure_id, godlike);
		}
		break;
	case 1:
	default:
		// decline
		send_simple_im(from_id,
					   LLStringUtil::null,
					   IM_LURE_DECLINED,
					   lure_id);
		break;
	}
	return false;
}
static LLNotificationFunctorRegistration lure_callback_reg("TeleportOffered", lure_callback);

<<<<<<< HEAD
bool mature_lure_callback(const LLSD& notification, const LLSD& response)
{
=======
bool teleport_request_callback(const LLSD& notification, const LLSD& response)
{
	LLUUID from_id = notification["payload"]["from_id"].asUUID();
	if(from_id.isNull())
	{
		llwarns << "from_id is NULL" << llendl;
		return false;
	}

	std::string from_name;
	gCacheName->getFullName(from_id, from_name);
llwarns << "DBG " << from_name << " " << from_id << llendl;

	if(LLMuteList::getInstance()->isMuted(from_id) && !LLMuteList::getInstance()->isLinden(from_name))
	{
		return false;
	}

>>>>>>> 70722454
	S32 option = 0;
	if (response.isInteger()) 
	{
		option = response.asInteger();
	}
	else
	{
		option = LLNotificationsUtil::getSelectedOption(notification, response);
	}
<<<<<<< HEAD
	
	LLUUID from_id = notification["payload"]["from_id"].asUUID();
	LLUUID lure_id = notification["payload"]["lure_id"].asUUID();
	BOOL godlike = notification["payload"]["godlike"].asBoolean();
	U8 region_access = static_cast<U8>(notification["payload"]["region_maturity"].asInteger());

	switch(option)
	{
	case 0:
		{
			// accept
			gSavedSettings.setU32("PreferredMaturity", static_cast<U32>(region_access));
			gAgent.setMaturityRatingChangeDuringTeleport(region_access);
			gAgent.teleportViaLure(lure_id, godlike);
		}
		break;
	case 1:
	default:
		// decline
		send_simple_im(from_id,
					   LLStringUtil::null,
					   IM_LURE_DECLINED,
					   lure_id);
		break;
	}
	return false;
}
static LLNotificationFunctorRegistration mature_lure_callback_reg("TeleportOffered_MaturityExceeded", mature_lure_callback);
=======

	switch(option)
	{
	// Yes
	case 0:
		{
			LLAvatarActions::offerTeleport(from_id);
		}
		break;

	// No
	case 1:
	default:
		break;

	// IM
	case 2:
		{
llwarns << "DBG start IM" << llendl;
			LLAvatarActions::startIM(from_id);
		}
		break;

/*	// Block
	case 3:
		{
			LLMute mute(from_id, from_name, LLMute::AGENT);
			LLMuteList::getInstance()->add(mute);
			LLPanelBlockedList::showPanelAndSelect(mute.mID);
		}
		break; */
	}
	return false;
}

static LLNotificationFunctorRegistration teleport_request_callback_reg("TeleportRequest", teleport_request_callback);
>>>>>>> 70722454

bool goto_url_callback(const LLSD& notification, const LLSD& response)
{
	std::string url = notification["payload"]["url"].asString();
	S32 option = LLNotificationsUtil::getSelectedOption(notification, response);
	if(1 == option)
	{
		LLWeb::loadURL(url);
	}
	return false;
}
static LLNotificationFunctorRegistration goto_url_callback_reg("GotoURL", goto_url_callback);

bool inspect_remote_object_callback(const LLSD& notification, const LLSD& response)
{
	S32 option = LLNotificationsUtil::getSelectedOption(notification, response);
	if (0 == option)
	{
		LLFloaterReg::showInstance("inspect_remote_object", notification["payload"]);
	}
	return false;
}
static LLNotificationFunctorRegistration inspect_remote_object_callback_reg("ServerObjectMessage", inspect_remote_object_callback);

class LLPostponedServerObjectNotification: public LLPostponedNotification
{
protected:
	/* virtual */
	void modifyNotificationParams()
	{
		LLSD payload = mParams.payload;
		mParams.payload = payload;
	}
};

static bool parse_lure_bucket(const std::string& bucket,
							  U64& region_handle,
							  LLVector3& pos,
							  LLVector3& look_at,
							  U8& region_access)
{
	// tokenize the bucket
	typedef boost::tokenizer<boost::char_separator<char> > tokenizer;
	boost::char_separator<char> sep("|", "", boost::keep_empty_tokens);
	tokenizer tokens(bucket, sep);
	tokenizer::iterator iter = tokens.begin();

	S32 gx,gy,rx,ry,rz,lx,ly,lz;
	try
	{
		gx = boost::lexical_cast<S32>((*(iter)).c_str());
		gy = boost::lexical_cast<S32>((*(++iter)).c_str());
		rx = boost::lexical_cast<S32>((*(++iter)).c_str());
		ry = boost::lexical_cast<S32>((*(++iter)).c_str());
		rz = boost::lexical_cast<S32>((*(++iter)).c_str());
		lx = boost::lexical_cast<S32>((*(++iter)).c_str());
		ly = boost::lexical_cast<S32>((*(++iter)).c_str());
		lz = boost::lexical_cast<S32>((*(++iter)).c_str());
	}
	catch( boost::bad_lexical_cast& )
	{
		LL_WARNS("parse_lure_bucket")
			<< "Couldn't parse lure bucket."
			<< LL_ENDL;
		return false;
	}
	// Grab region access
	region_access = SIM_ACCESS_MIN;
	if (++iter != tokens.end())
	{
		std::string access_str((*iter).c_str());
		LLStringUtil::trim(access_str);
		if ( access_str == "A" )
		{
			region_access = SIM_ACCESS_ADULT;
		}
		else if ( access_str == "M" )
		{
			region_access = SIM_ACCESS_MATURE;
		}
		else if ( access_str == "PG" )
		{
			region_access = SIM_ACCESS_PG;
		}
	}

	pos.setVec((F32)rx, (F32)ry, (F32)rz);
	look_at.setVec((F32)lx, (F32)ly, (F32)lz);

	region_handle = to_region_handle(gx, gy);
	return true;
}

// Strip out "Resident" for display, but only if the message came from a user
// (rather than a script)
static std::string clean_name_from_im(const std::string& name, EInstantMessage type)
{
	switch(type)
	{
	case IM_NOTHING_SPECIAL:
	case IM_MESSAGEBOX:
	case IM_GROUP_INVITATION:
	case IM_INVENTORY_OFFERED:
	case IM_INVENTORY_ACCEPTED:
	case IM_INVENTORY_DECLINED:
	case IM_GROUP_VOTE:
	case IM_GROUP_MESSAGE_DEPRECATED:
	//IM_TASK_INVENTORY_OFFERED
	//IM_TASK_INVENTORY_ACCEPTED
	//IM_TASK_INVENTORY_DECLINED
	case IM_NEW_USER_DEFAULT:
	case IM_SESSION_INVITE:
	case IM_SESSION_P2P_INVITE:
	case IM_SESSION_GROUP_START:
	case IM_SESSION_CONFERENCE_START:
	case IM_SESSION_SEND:
	case IM_SESSION_LEAVE:
	//IM_FROM_TASK
	case IM_BUSY_AUTO_RESPONSE:
	case IM_CONSOLE_AND_CHAT_HISTORY:
	case IM_LURE_USER:
	case IM_LURE_ACCEPTED:
	case IM_LURE_DECLINED:
	case IM_GODLIKE_LURE_USER:
	case IM_TELEPORT_REQUEST:
	case IM_GROUP_ELECTION_DEPRECATED:
	//IM_GOTO_URL
	//IM_FROM_TASK_AS_ALERT
	case IM_GROUP_NOTICE:
	case IM_GROUP_NOTICE_INVENTORY_ACCEPTED:
	case IM_GROUP_NOTICE_INVENTORY_DECLINED:
	case IM_GROUP_INVITATION_ACCEPT:
	case IM_GROUP_INVITATION_DECLINE:
	case IM_GROUP_NOTICE_REQUESTED:
	case IM_FRIENDSHIP_OFFERED:
	case IM_FRIENDSHIP_ACCEPTED:
	case IM_FRIENDSHIP_DECLINED_DEPRECATED:
	//IM_TYPING_START
	//IM_TYPING_STOP
		return LLCacheName::cleanFullName(name);
	default:
		return name;
	}
}

static std::string clean_name_from_task_im(const std::string& msg,
										   BOOL from_group)
{
	boost::smatch match;
	static const boost::regex returned_exp(
		"(.*been returned to your inventory lost and found folder by )(.+)( (from|near).*)");
	if (boost::regex_match(msg, match, returned_exp))
	{
		// match objects are 1-based for groups
		std::string final = match[1].str();
		std::string name = match[2].str();
		// Don't try to clean up group names
		if (!from_group)
		{
			if (LLAvatarNameCache::useDisplayNames())
			{
				// ...just convert to username
				final += LLCacheName::buildUsername(name);
			}
			else
			{
				// ...strip out legacy "Resident" name
				final += LLCacheName::cleanFullName(name);
			}
		}
		final += match[3].str();
		return final;
	}
	return msg;
}

void notification_display_name_callback(const LLUUID& id,
					  const LLAvatarName& av_name,
					  const std::string& name, 
					  LLSD& substitutions, 
					  const LLSD& payload)
{
	substitutions["NAME"] = av_name.mDisplayName;
	LLNotificationsUtil::add(name, substitutions, payload);
}

class LLPostponedIMSystemTipNotification: public LLPostponedNotification
{
protected:
	/* virtual */
	void modifyNotificationParams()
	{
		LLSD payload = mParams.payload;
		payload["SESSION_NAME"] = mName;
		mParams.payload = payload;
	}

};

// Callback for name resolution of a god/estate message
void god_message_name_cb(const LLAvatarName& av_name, LLChat chat, std::string message)
{	
	LLSD args;
	args["NAME"] = av_name.getCompleteName();
	args["MESSAGE"] = message;
	LLNotificationsUtil::add("GodMessage", args);

	// Treat like a system message and put in chat history.
	chat.mText = av_name.getCompleteName() + ": " + message;

	LLNearbyChat* nearby_chat = LLNearbyChat::getInstance();
	if(nearby_chat)
	{
		nearby_chat->addMessage(chat);
	}

}

void process_improved_im(LLMessageSystem *msg, void **user_data)
{
	LLUUID from_id;
	BOOL from_group;
	LLUUID to_id;
	U8 offline;
	U8 d = 0;
	LLUUID session_id;
	U32 timestamp;
	std::string name;
	std::string message;
	U32 parent_estate_id = 0;
	LLUUID region_id;
	LLVector3 position;
	U8 binary_bucket[MTUBYTES];
	S32 binary_bucket_size;
	LLChat chat;
	std::string buffer;
	
	// *TODO: Translate - need to fix the full name to first/last (maybe)
	msg->getUUIDFast(_PREHASH_AgentData, _PREHASH_AgentID, from_id);
	msg->getBOOLFast(_PREHASH_MessageBlock, _PREHASH_FromGroup, from_group);
	msg->getUUIDFast(_PREHASH_MessageBlock, _PREHASH_ToAgentID, to_id);
	msg->getU8Fast(  _PREHASH_MessageBlock, _PREHASH_Offline, offline);
	msg->getU8Fast(  _PREHASH_MessageBlock, _PREHASH_Dialog, d);
	msg->getUUIDFast(_PREHASH_MessageBlock, _PREHASH_ID, session_id);
	msg->getU32Fast( _PREHASH_MessageBlock, _PREHASH_Timestamp, timestamp);
	//msg->getData("MessageBlock", "Count",		&count);
	msg->getStringFast(_PREHASH_MessageBlock, _PREHASH_FromAgentName, name);
	msg->getStringFast(_PREHASH_MessageBlock, _PREHASH_Message,		message);
	msg->getU32Fast(_PREHASH_MessageBlock, _PREHASH_ParentEstateID, parent_estate_id);
	msg->getUUIDFast(_PREHASH_MessageBlock, _PREHASH_RegionID, region_id);
	msg->getVector3Fast(_PREHASH_MessageBlock, _PREHASH_Position, position);
	msg->getBinaryDataFast(  _PREHASH_MessageBlock, _PREHASH_BinaryBucket, binary_bucket, 0, 0, MTUBYTES);
	binary_bucket_size = msg->getSizeFast(_PREHASH_MessageBlock, _PREHASH_BinaryBucket);
	EInstantMessage dialog = (EInstantMessage)d;

    // make sure that we don't have an empty or all-whitespace name
	LLStringUtil::trim(name);
	if (name.empty())
	{
        name = LLTrans::getString("Unnamed");
	}

	// Preserve the unaltered name for use in group notice mute checking.
	std::string original_name = name;

	// IDEVO convert new-style "Resident" names for display
	name = clean_name_from_im(name, dialog);

	BOOL is_busy = gAgent.getBusy();
	BOOL is_muted = LLMuteList::getInstance()->isMuted(from_id, name, LLMute::flagTextChat)
		// object IMs contain sender object id in session_id (STORM-1209)
		|| dialog == IM_FROM_TASK && LLMuteList::getInstance()->isMuted(session_id);
	BOOL is_linden = LLMuteList::getInstance()->isLinden(name);
	BOOL is_owned_by_me = FALSE;
	BOOL is_friend = (LLAvatarTracker::instance().getBuddyInfo(from_id) == NULL) ? false : true;
	BOOL accept_im_from_only_friend = gSavedSettings.getBOOL("VoiceCallsFriendsOnly");
	
	chat.mMuted = is_muted && !is_linden;
	chat.mFromID = from_id;
	chat.mFromName = name;
	chat.mSourceType = (from_id.isNull() || (name == std::string(SYSTEM_FROM))) ? CHAT_SOURCE_SYSTEM : CHAT_SOURCE_AGENT;

	LLViewerObject *source = gObjectList.findObject(session_id); //Session ID is probably the wrong thing.
	if (source)
	{
		is_owned_by_me = source->permYouOwner();
	}

	std::string separator_string(": ");

	LLSD args;
	LLSD payload;
	LLNotification::Params params;

	switch(dialog)
	{
	case IM_CONSOLE_AND_CHAT_HISTORY:
		args["MESSAGE"] = message;
		payload["from_id"] = from_id;

		params.name = "IMSystemMessageTip";
		params.substitutions = args;
		params.payload = payload;
	    LLPostponedNotification::add<LLPostponedIMSystemTipNotification>(params, from_id, false);
		break;

	case IM_NOTHING_SPECIAL: 
		// Don't show dialog, just do IM
		if (!gAgent.isGodlike()
				&& gAgent.getRegion()->isPrelude() 
				&& to_id.isNull() )
		{
			// do nothing -- don't distract newbies in
			// Prelude with global IMs
		}
		else if (offline == IM_ONLINE && !is_linden && is_busy && name != SYSTEM_FROM)
		{
			// return a standard "busy" message, but only do it to online IM 
			// (i.e. not other auto responses and not store-and-forward IM)
			if (!gIMMgr->hasSession(session_id))
			{
				// if there is not a panel for this conversation (i.e. it is a new IM conversation
				// initiated by the other party) then...
				std::string my_name;
				LLAgentUI::buildFullname(my_name);
				std::string response = gSavedPerAccountSettings.getString("BusyModeResponse");
				pack_instant_message(
					gMessageSystem,
					gAgent.getID(),
					FALSE,
					gAgent.getSessionID(),
					from_id,
					my_name,
					response,
					IM_ONLINE,
					IM_BUSY_AUTO_RESPONSE,
					session_id);
				gAgent.sendReliableMessage();
			}

			// now store incoming IM in chat history

			buffer = message;
	
			LL_INFOS("Messaging") << "process_improved_im: session_id( " << session_id << " ), from_id( " << from_id << " )" << LL_ENDL;

			// add to IM panel, but do not bother the user
			gIMMgr->addMessage(
				session_id,
				from_id,
				name,
				buffer,
				LLStringUtil::null,
				dialog,
				parent_estate_id,
				region_id,
				position,
				true);
		}
		else if (from_id.isNull())
		{
			LLSD args;
			args["MESSAGE"] = message;
			LLNotificationsUtil::add("SystemMessage", args);
		}
		else if (to_id.isNull())
		{
			// Message to everyone from GOD, look up the fullname since
			// server always slams name to legacy names
			LLAvatarNameCache::get(from_id, boost::bind(god_message_name_cb, _2, chat, message));
		}
		else
		{
			// standard message, not from system
			std::string saved;
			if(offline == IM_OFFLINE)
			{
				LLStringUtil::format_map_t args;
				args["[LONG_TIMESTAMP]"] = formatted_time(timestamp);
				saved = LLTrans::getString("Saved_message", args);
			}
			buffer = saved + message;

			LL_INFOS("Messaging") << "process_improved_im: session_id( " << session_id << " ), from_id( " << from_id << " )" << LL_ENDL;

			bool mute_im = is_muted;
			if (accept_im_from_only_friend && !is_friend)
			{
				if (!gIMMgr->isNonFriendSessionNotified(session_id))
				{
					std::string message = LLTrans::getString("IM_unblock_only_groups_friends");
					gIMMgr->addMessage(session_id, from_id, name, message);
					gIMMgr->addNotifiedNonFriendSessionID(session_id);
				}

				mute_im = true;
			}
			if (!mute_im || is_linden) 
			{
				gIMMgr->addMessage(
					session_id,
					from_id,
					name,
					buffer,
					LLStringUtil::null,
					dialog,
					parent_estate_id,
					region_id,
					position,
					true);
			}
			else
			{
				/*
				EXT-5099
				currently there is no way to store in history only...
				using  LLNotificationsUtil::add will add message to Nearby Chat

				// muted user, so don't start an IM session, just record line in chat
				// history.  Pretend the chat is from a local agent,
				// so it will go into the history but not be shown on screen.

				LLSD args;
				args["MESSAGE"] = buffer;
				LLNotificationsUtil::add("SystemMessageTip", args);
				*/
			}
		}
		break;

	case IM_TYPING_START:
		{
			LLPointer<LLIMInfo> im_info = new LLIMInfo(gMessageSystem);
			gIMMgr->processIMTypingStart(im_info);
		}
		break;

	case IM_TYPING_STOP:
		{
			LLPointer<LLIMInfo> im_info = new LLIMInfo(gMessageSystem);
			gIMMgr->processIMTypingStop(im_info);
		}
		break;

	case IM_MESSAGEBOX:
		{
			// This is a block, modeless dialog.
			//*TODO: Translate
			args["MESSAGE"] = message;
			LLNotificationsUtil::add("SystemMessageTip", args);
		}
		break;
	case IM_GROUP_NOTICE:
	case IM_GROUP_NOTICE_REQUESTED:
		{
			LL_INFOS("Messaging") << "Received IM_GROUP_NOTICE message." << LL_ENDL;
			// Read the binary bucket for more information.
			struct notice_bucket_header_t
			{
				U8 has_inventory;
				U8 asset_type;
				LLUUID group_id;
			};
			struct notice_bucket_full_t
			{
				struct notice_bucket_header_t header;
				U8 item_name[DB_INV_ITEM_NAME_BUF_SIZE];
			}* notice_bin_bucket;

			// Make sure the binary bucket is big enough to hold the header 
			// and a null terminated item name.
			if ( (binary_bucket_size < (S32)((sizeof(notice_bucket_header_t) + sizeof(U8))))
				|| (binary_bucket[binary_bucket_size - 1] != '\0') )
			{
				LL_WARNS("Messaging") << "Malformed group notice binary bucket" << LL_ENDL;
				break;
			}

			// The group notice packet does not have an AgentID.  Obtain one from the name cache.
			// If last name is "Resident" strip it out so the cache name lookup works.
			U32 index = original_name.find(" Resident");
			if (index != std::string::npos)
			{
				original_name = original_name.substr(0, index);
			}
			std::string legacy_name = gCacheName->buildLegacyName(original_name);
			LLUUID agent_id;
			gCacheName->getUUID(legacy_name, agent_id);

			if (agent_id.isNull())
			{
				LL_WARNS("Messaging") << "buildLegacyName returned null while processing " << original_name << LL_ENDL;
			}
			else if (LLMuteList::getInstance()->isMuted(agent_id))
			{
				break;
			}

			notice_bin_bucket = (struct notice_bucket_full_t*) &binary_bucket[0];
			U8 has_inventory = notice_bin_bucket->header.has_inventory;
			U8 asset_type = notice_bin_bucket->header.asset_type;
			LLUUID group_id = notice_bin_bucket->header.group_id;
			std::string item_name = ll_safe_string((const char*) notice_bin_bucket->item_name);

			// If there is inventory, give the user the inventory offer.
			LLOfferInfo* info = NULL;

			if (has_inventory)
			{
				info = new LLOfferInfo();
				
				info->mIM = IM_GROUP_NOTICE;
				info->mFromID = from_id;
				info->mFromGroup = from_group;
				info->mTransactionID = session_id;
				info->mType = (LLAssetType::EType) asset_type;
				info->mFolderID = gInventory.findCategoryUUIDForType(LLFolderType::assetTypeToFolderType(info->mType));
				std::string from_name;

				from_name += "A group member named ";
				from_name += name;

				info->mFromName = from_name;
				info->mDesc = item_name;
				info->mHost = msg->getSender();
			}
			
			std::string str(message);

			// Tokenize the string.
			// TODO: Support escaped tokens ("||" -> "|")
			typedef boost::tokenizer<boost::char_separator<char> > tokenizer;
			boost::char_separator<char> sep("|","",boost::keep_empty_tokens);
			tokenizer tokens(str, sep);
			tokenizer::iterator iter = tokens.begin();

			std::string subj(*iter++);
			std::string mes(*iter++);

			// Send the notification down the new path.
			// For requested notices, we don't want to send the popups.
			if (dialog != IM_GROUP_NOTICE_REQUESTED)
			{
				payload["subject"] = subj;
				payload["message"] = mes;
				payload["sender_name"] = name;
				payload["group_id"] = group_id;
				payload["inventory_name"] = item_name;
				payload["inventory_offer"] = info ? info->asLLSD() : LLSD();

				LLSD args;
				args["SUBJECT"] = subj;
				args["MESSAGE"] = mes;
				LLNotifications::instance().add(LLNotification::Params("GroupNotice").substitutions(args).payload(payload).time_stamp(timestamp));
			}

			// Also send down the old path for now.
			if (IM_GROUP_NOTICE_REQUESTED == dialog)
			{
				
				LLPanelGroup::showNotice(subj,mes,group_id,has_inventory,item_name,info);
			}
			else
			{
				delete info;
			}
		}
		break;
	case IM_GROUP_INVITATION:
		{
			//if (!is_linden && (is_busy || is_muted))
			if ((is_busy || is_muted))
			{
				LLMessageSystem *msg = gMessageSystem;
				busy_message(msg,from_id);
			}
			else
			{
				LL_INFOS("Messaging") << "Received IM_GROUP_INVITATION message." << LL_ENDL;
				// Read the binary bucket for more information.
				struct invite_bucket_t
				{
					S32 membership_fee;
					LLUUID role_id;
				}* invite_bucket;

				// Make sure the binary bucket is the correct size.
				if (binary_bucket_size != sizeof(invite_bucket_t))
				{
					LL_WARNS("Messaging") << "Malformed group invite binary bucket" << LL_ENDL;
					break;
				}

				invite_bucket = (struct invite_bucket_t*) &binary_bucket[0];
				S32 membership_fee = ntohl(invite_bucket->membership_fee);

				LLSD payload;
				payload["transaction_id"] = session_id;
				payload["group_id"] = from_id;
				payload["name"] = name;
				payload["message"] = message;
				payload["fee"] = membership_fee;

				LLSD args;
				args["MESSAGE"] = message;
				// we shouldn't pass callback functor since it is registered in LLFunctorRegistration
				LLNotificationsUtil::add("JoinGroup", args, payload);
			}
		}
		break;

	case IM_INVENTORY_OFFERED:
	case IM_TASK_INVENTORY_OFFERED:
		// Someone has offered us some inventory.
		{
			LLOfferInfo* info = new LLOfferInfo;
			if (IM_INVENTORY_OFFERED == dialog)
			{
				struct offer_agent_bucket_t
				{
					S8		asset_type;
					LLUUID	object_id;
				}* bucketp;

				if (sizeof(offer_agent_bucket_t) != binary_bucket_size)
				{
					LL_WARNS("Messaging") << "Malformed inventory offer from agent" << LL_ENDL;
					delete info;
					break;
				}
				bucketp = (struct offer_agent_bucket_t*) &binary_bucket[0];
				info->mType = (LLAssetType::EType) bucketp->asset_type;
				info->mObjectID = bucketp->object_id;
				info->mFromObject = FALSE;
			}
			else // IM_TASK_INVENTORY_OFFERED
			{
				if (sizeof(S8) != binary_bucket_size)
				{
					LL_WARNS("Messaging") << "Malformed inventory offer from object" << LL_ENDL;
					delete info;
					break;
				}
				info->mType = (LLAssetType::EType) binary_bucket[0];
				info->mObjectID = LLUUID::null;
				info->mFromObject = TRUE;
			}

			info->mIM = dialog;
			info->mFromID = from_id;
			info->mFromGroup = from_group;
			info->mTransactionID = session_id;
			info->mFolderID = gInventory.findCategoryUUIDForType(LLFolderType::assetTypeToFolderType(info->mType));

			info->mFromName = name;
			info->mDesc = message;
			info->mHost = msg->getSender();
			//if (((is_busy && !is_owned_by_me) || is_muted))
			if (is_muted)
			{
				// Prefetch the offered item so that it can be discarded by the appropriate observer. (EXT-4331)
				LLInventoryFetchItemsObserver* fetch_item = new LLInventoryFetchItemsObserver(info->mObjectID);
				fetch_item->startFetch();
				delete fetch_item;

				// Same as closing window
				info->forceResponse(IOR_DECLINE);
			}
			else if (is_busy && dialog != IM_TASK_INVENTORY_OFFERED) // busy mode must not affect interaction with objects (STORM-565)
			{
				// Until throttling is implemented, busy mode should reject inventory instead of silently
				// accepting it.  SEE SL-39554
				info->forceResponse(IOR_DECLINE);
			}
			else
			{
				inventory_offer_handler(info);
			}
		}
		break;

	case IM_INVENTORY_ACCEPTED:
	{
		args["NAME"] = LLSLURL("agent", from_id, "completename").getSLURLString();;
		LLSD payload;
		payload["from_id"] = from_id;
		// Passing the "SESSION_NAME" to use it for IM notification logging
		// in LLTipHandler::processNotification(). See STORM-941.
		payload["SESSION_NAME"] = name;
		LLNotificationsUtil::add("InventoryAccepted", args, payload);
		break;
	}
	case IM_INVENTORY_DECLINED:
	{
		args["NAME"] = LLSLURL("agent", from_id, "completename").getSLURLString();;
		LLSD payload;
		payload["from_id"] = from_id;
		LLNotificationsUtil::add("InventoryDeclined", args, payload);
		break;
	}
	// TODO: _DEPRECATED suffix as part of vote removal - DEV-24856
	case IM_GROUP_VOTE:
		{
			LL_WARNS("Messaging") << "Received IM: IM_GROUP_VOTE_DEPRECATED" << LL_ENDL;
		}
		break;

	case IM_GROUP_ELECTION_DEPRECATED:
	{
		LL_WARNS("Messaging") << "Received IM: IM_GROUP_ELECTION_DEPRECATED" << LL_ENDL;
	}
	break;
	
	case IM_SESSION_SEND:
	{
		if (is_busy)
		{
			return;
		}

		// Only show messages if we have a session open (which
		// should happen after you get an "invitation"
		if ( !gIMMgr->hasSession(session_id) )
		{
			return;
		}

		// standard message, not from system
		std::string saved;
		if(offline == IM_OFFLINE)
		{
			saved = llformat("(Saved %s) ", formatted_time(timestamp).c_str());
		}
		buffer = saved + message;
		BOOL is_this_agent = FALSE;
		if(from_id == gAgentID)
		{
			is_this_agent = TRUE;
		}
		gIMMgr->addMessage(
			session_id,
			from_id,
			name,
			buffer,
			ll_safe_string((char*)binary_bucket),
			IM_SESSION_INVITE,
			parent_estate_id,
			region_id,
			position,
			true);
	}
	break;

	case IM_FROM_TASK:
		{
			if (is_busy && !is_owned_by_me)
			{
				return;
			}

			// Build a link to open the object IM info window.
			std::string location = ll_safe_string((char*)binary_bucket, binary_bucket_size-1);

			if (session_id.notNull())
			{
				chat.mFromID = session_id;
			}
			else
			{
				// This message originated on a region without the updated code for task id and slurl information.
				// We just need a unique ID for this object that isn't the owner ID.
				// If it is the owner ID it will overwrite the style that contains the link to that owner's profile.
				// This isn't ideal - it will make 1 style for all objects owned by the the same person/group.
				// This works because the only thing we can really do in this case is show the owner name and link to their profile.
				chat.mFromID = from_id ^ gAgent.getSessionID();
			}

			chat.mSourceType = CHAT_SOURCE_OBJECT;

			// To conclude that the source type of message is CHAT_SOURCE_SYSTEM it's not
			// enough to check only from name (i.e. fromName = "Second Life"). For example
			// source type of messages from objects called "Second Life" should not be CHAT_SOURCE_SYSTEM.
			bool chat_from_system = (SYSTEM_FROM == name) && region_id.isNull() && position.isNull();
			if(chat_from_system)
			{
				// System's UUID is NULL (fixes EXT-4766)
				chat.mFromID = LLUUID::null;
				chat.mSourceType = CHAT_SOURCE_SYSTEM;
			}

			// IDEVO Some messages have embedded resident names
			message = clean_name_from_task_im(message, from_group);

			LLSD query_string;
			query_string["owner"] = from_id;
			query_string["slurl"] = location;
			query_string["name"] = name;
			if (from_group)
			{
				query_string["groupowned"] = "true";
			}	

			chat.mURL = LLSLURL("objectim", session_id, "").getSLURLString();
			chat.mText = message;

			// Note: lie to Nearby Chat, pretending that this is NOT an IM, because
			// IMs from obejcts don't open IM sessions.
			LLNearbyChat* nearby_chat = LLNearbyChat::getInstance();
			if(!chat_from_system && nearby_chat)
			{
				chat.mOwnerID = from_id;
				LLSD args;
				args["slurl"] = location;
				args["type"] = LLNotificationsUI::NT_NEARBYCHAT;

				// Look for IRC-style emotes here so object name formatting is correct
				std::string prefix = message.substr(0, 4);
				if (prefix == "/me " || prefix == "/me'")
				{
					chat.mChatStyle = CHAT_STYLE_IRC;
				}

				LLNotificationsUI::LLNotificationManager::instance().onChat(chat, args);
			}


			//Object IMs send with from name: 'Second Life' need to be displayed also in notification toasts (EXT-1590)
			if (!chat_from_system) break;
			
			LLSD substitutions;
			substitutions["NAME"] = name;
			substitutions["MSG"] = message;

			LLSD payload;
			payload["object_id"] = session_id;
			payload["owner_id"] = from_id;
			payload["from_id"] = from_id;
			payload["slurl"] = location;
			payload["name"] = name;
			std::string session_name;
			if (from_group)
			{
				payload["group_owned"] = "true";
			}

			LLNotification::Params params("ServerObjectMessage");
			params.substitutions = substitutions;
			params.payload = payload;

			LLPostponedNotification::add<LLPostponedServerObjectNotification>(params, from_id, from_group);
		}
		break;
	case IM_FROM_TASK_AS_ALERT:
		if (is_busy && !is_owned_by_me)
		{
			return;
		}
		{
			// Construct a viewer alert for this message.
			args["NAME"] = name;
			args["MESSAGE"] = message;
			LLNotificationsUtil::add("ObjectMessage", args);
		}
		break;
	case IM_BUSY_AUTO_RESPONSE:
		if (is_muted)
		{
			LL_DEBUGS("Messaging") << "Ignoring busy response from " << from_id << LL_ENDL;
			return;
		}
		else
		{
			// TODO: after LLTrans hits release, get "busy response" into translatable file
			buffer = llformat("%s (%s): %s", name.c_str(), "busy response", message.c_str());
			gIMMgr->addMessage(session_id, from_id, name, buffer);
		}
		break;
		
	case IM_LURE_USER:
	case IM_TELEPORT_REQUEST:
		{
llwarns << "DBG teleport processing" << llendl;
			if (is_muted)
			{ 
				return;
			}
			else if (is_busy) 
			{
				busy_message(msg,from_id);
			}
			else
			{
				LLVector3 pos, look_at;
				U64 region_handle(0);
				U8 region_access(SIM_ACCESS_MIN);
				std::string region_info = ll_safe_string((char*)binary_bucket, binary_bucket_size);
				std::string region_access_str = LLStringUtil::null;
				std::string region_access_icn = LLStringUtil::null;
				std::string region_access_lc  = LLStringUtil::null;

				bool canUserAccessDstRegion = true;
				bool doesUserRequireMaturityIncrease = false;

				if (parse_lure_bucket(region_info, region_handle, pos, look_at, region_access))
				{
					region_access_str = LLViewerRegion::accessToString(region_access);
					region_access_icn = LLViewerRegion::getAccessIcon(region_access);
					region_access_lc  = region_access_str;
					LLStringUtil::toLower(region_access_lc);

					if (!gAgent.isGodlike())
					{
						switch (region_access)
						{
						case SIM_ACCESS_MIN :
						case SIM_ACCESS_PG :
							break;
						case SIM_ACCESS_MATURE :
							if (gAgent.isTeen())
							{
								canUserAccessDstRegion = false;
							}
							else if (gAgent.prefersPG())
							{
								doesUserRequireMaturityIncrease = true;
							}
							break;
						case SIM_ACCESS_ADULT :
							if (!gAgent.isAdult())
							{
								canUserAccessDstRegion = false;
							}
							else if (!gAgent.prefersAdult())
							{
								doesUserRequireMaturityIncrease = true;
							}
							break;
						default :
							llassert(0);
							break;
						}
					}
				}

				LLSD args;
				// *TODO: Translate -> [FIRST] [LAST] (maybe)
				args["NAME_SLURL"] = LLSLURL("agent", from_id, "about").getSLURLString();
				args["MESSAGE"] = message;
				args["MATURITY_STR"] = region_access_str;
				args["MATURITY_ICON"] = region_access_icn;
				args["REGION_CONTENT_MATURITY"] = region_access_lc;
				LLSD payload;
				payload["from_id"] = from_id;
				payload["lure_id"] = session_id;
				payload["godlike"] = FALSE;
				payload["region_maturity"] = region_access;

				if (!canUserAccessDstRegion)
				{
					LLNotification::Params params("TeleportOffered_MaturityBlocked");
					params.substitutions = args;
					params.payload = payload;
					LLPostponedNotification::add<LLPostponedOfferNotification>(	params, from_id, false);
					send_simple_im(from_id, LLTrans::getString("TeleportMaturityExceeded"), IM_NOTHING_SPECIAL, session_id);
					send_simple_im(from_id, LLStringUtil::null, IM_LURE_DECLINED, session_id);
				}
				else if (doesUserRequireMaturityIncrease)
				{
					LLNotification::Params params("TeleportOffered_MaturityExceeded");
					params.substitutions = args;
					params.payload = payload;
					LLPostponedNotification::add<LLPostponedOfferNotification>(	params, from_id, false);
				}
				else
				{
					LLNotification::Params params("TeleportOffered");
					params.substitutions = args;
					params.payload = payload;
					LLPostponedNotification::add<LLPostponedOfferNotification>(	params, from_id, false);
				}

<<<<<<< HEAD
=======
				LLNotification::Params params;
				if (IM_LURE_USER == dialog)
				{
					params.name = "TeleportOffered";
					params.functor.name = "TeleportOffered";
				}

				if (IM_TELEPORT_REQUEST == dialog)
				{
llwarns << "DBG TELEPORT_REQUEST received" << llendl;
					params.name = "TeleportRequest";
					params.functor.name = "TeleportRequest";
				}

			    params.substitutions = args;
			    params.payload = payload;
			    LLPostponedNotification::add<LLPostponedOfferNotification>(	params, from_id, false);
>>>>>>> 70722454
			}
		}
		break;

	case IM_GODLIKE_LURE_USER:
		{
			LLVector3 pos, look_at;
			U64 region_handle(0);
			U8 region_access(SIM_ACCESS_MIN);
			std::string region_info = ll_safe_string((char*)binary_bucket, binary_bucket_size);
			std::string region_access_str = LLStringUtil::null;
			std::string region_access_icn = LLStringUtil::null;
			std::string region_access_lc  = LLStringUtil::null;

			bool canUserAccessDstRegion = true;
			bool doesUserRequireMaturityIncrease = false;

			if (parse_lure_bucket(region_info, region_handle, pos, look_at, region_access))
			{
				region_access_str = LLViewerRegion::accessToString(region_access);
				region_access_icn = LLViewerRegion::getAccessIcon(region_access);
				region_access_lc  = region_access_str;
				LLStringUtil::toLower(region_access_lc);

				if (!gAgent.isGodlike())
				{
					switch (region_access)
					{
					case SIM_ACCESS_MIN :
					case SIM_ACCESS_PG :
						break;
					case SIM_ACCESS_MATURE :
						if (gAgent.isTeen())
						{
							canUserAccessDstRegion = false;
						}
						else if (gAgent.prefersPG())
						{
							doesUserRequireMaturityIncrease = true;
						}
						break;
					case SIM_ACCESS_ADULT :
						if (!gAgent.isAdult())
						{
							canUserAccessDstRegion = false;
						}
						else if (!gAgent.prefersAdult())
						{
							doesUserRequireMaturityIncrease = true;
						}
						break;
					default :
						llassert(0);
						break;
					}
				}
			}

			LLSD args;
			// *TODO: Translate -> [FIRST] [LAST] (maybe)
			args["NAME_SLURL"] = LLSLURL("agent", from_id, "about").getSLURLString();
			args["MESSAGE"] = message;
			args["MATURITY_STR"] = region_access_str;
			args["MATURITY_ICON"] = region_access_icn;
			args["REGION_CONTENT_MATURITY"] = region_access_lc;
			LLSD payload;
			payload["from_id"] = from_id;
			payload["lure_id"] = session_id;
			payload["godlike"] = TRUE;
			payload["region_maturity"] = region_access;

			if (!canUserAccessDstRegion)
			{
				LLNotification::Params params("TeleportOffered_MaturityBlocked");
				params.substitutions = args;
				params.payload = payload;
				LLPostponedNotification::add<LLPostponedOfferNotification>(	params, from_id, false);
				send_simple_im(from_id, LLTrans::getString("TeleportMaturityExceeded"), IM_NOTHING_SPECIAL, session_id);
				send_simple_im(from_id, LLStringUtil::null, IM_LURE_DECLINED, session_id);
			}
			else if (doesUserRequireMaturityIncrease)
			{
				LLNotification::Params params("TeleportOffered_MaturityExceeded");
				params.substitutions = args;
				params.payload = payload;
				LLPostponedNotification::add<LLPostponedOfferNotification>(	params, from_id, false);
			}
			else
			{
				// do not show a message box, because you're about to be
				// teleported.
				LLNotifications::instance().forceResponse(LLNotification::Params("TeleportOffered").payload(payload), 0);
			}
		}
		break;

	case IM_GOTO_URL:
		{
			LLSD args;
			// n.b. this is for URLs sent by the system, not for
			// URLs sent by scripts (i.e. llLoadURL)
			if (binary_bucket_size <= 0)
			{
				LL_WARNS("Messaging") << "bad binary_bucket_size: "
					<< binary_bucket_size
					<< " - aborting function." << LL_ENDL;
				return;
			}

			std::string url;
			
			url.assign((char*)binary_bucket, binary_bucket_size-1);
			args["MESSAGE"] = message;
			args["URL"] = url;
			LLSD payload;
			payload["url"] = url;
			LLNotificationsUtil::add("GotoURL", args, payload );
		}
		break;

	case IM_FRIENDSHIP_OFFERED:
		{
			LLSD payload;
			payload["from_id"] = from_id;
			payload["session_id"] = session_id;;
			payload["online"] = (offline == IM_ONLINE);
			payload["sender"] = msg->getSender().getIPandPort();

			if (is_busy)
			{
				busy_message(msg, from_id);
				LLNotifications::instance().forceResponse(LLNotification::Params("OfferFriendship").payload(payload), 1);
			}
			else if (is_muted)
			{
				LLNotifications::instance().forceResponse(LLNotification::Params("OfferFriendship").payload(payload), 1);
			}
			else
			{
				args["NAME_SLURL"] = LLSLURL("agent", from_id, "about").getSLURLString();
				if(message.empty())
				{
					//support for frienship offers from clients before July 2008
				        LLNotificationsUtil::add("OfferFriendshipNoMessage", args, payload);
				}
				else
				{
					args["[MESSAGE]"] = message;
				    LLNotification::Params params("OfferFriendship");
				    params.substitutions = args;
				    params.payload = payload;
				    LLPostponedNotification::add<LLPostponedOfferNotification>(	params, from_id, false);
				}
			}
		}
		break;

	case IM_FRIENDSHIP_ACCEPTED:
		{
			// In the case of an offline IM, the formFriendship() may be extraneous
			// as the database should already include the relationship.  But it
			// doesn't hurt for dupes.
			LLAvatarTracker::formFriendship(from_id);
			
			std::vector<std::string> strings;
			strings.push_back(from_id.asString());
			send_generic_message("requestonlinenotification", strings);
			
			args["NAME"] = name;
			LLSD payload;
			payload["from_id"] = from_id;
			LLAvatarNameCache::get(from_id, boost::bind(&notification_display_name_callback,
														 _1,
														 _2,
														 "FriendshipAccepted",
														 args,
														 payload));
		}
		break;

	case IM_FRIENDSHIP_DECLINED_DEPRECATED:
	default:
		LL_WARNS("Messaging") << "Instant message calling for unknown dialog "
				<< (S32)dialog << LL_ENDL;
		break;
	}

	LLWindow* viewer_window = gViewerWindow->getWindow();
	if (viewer_window && viewer_window->getMinimized())
	{
		viewer_window->flashIcon(5.f);
	}
}

void busy_message (LLMessageSystem* msg, LLUUID from_id) 
{
	if (gAgent.getBusy())
	{
		std::string my_name;
		LLAgentUI::buildFullname(my_name);
		std::string response = gSavedPerAccountSettings.getString("BusyModeResponse");
		pack_instant_message(
			gMessageSystem,
			gAgent.getID(),
			FALSE,
			gAgent.getSessionID(),
			from_id,
			my_name,
			response,
			IM_ONLINE,
			IM_BUSY_AUTO_RESPONSE);
		gAgent.sendReliableMessage();
	}
}

bool callingcard_offer_callback(const LLSD& notification, const LLSD& response)
{
	S32 option = LLNotificationsUtil::getSelectedOption(notification, response);
	LLUUID fid;
	LLUUID from_id;
	LLMessageSystem* msg = gMessageSystem;
	switch(option)
	{
	case 0:
		// accept
		msg->newMessageFast(_PREHASH_AcceptCallingCard);
		msg->nextBlockFast(_PREHASH_AgentData);
		msg->addUUIDFast(_PREHASH_AgentID, gAgent.getID());
		msg->addUUIDFast(_PREHASH_SessionID, gAgent.getSessionID());
		msg->nextBlockFast(_PREHASH_TransactionBlock);
		msg->addUUIDFast(_PREHASH_TransactionID, notification["payload"]["transaction_id"].asUUID());
		fid = gInventory.findCategoryUUIDForType(LLFolderType::FT_CALLINGCARD);
		msg->nextBlockFast(_PREHASH_FolderData);
		msg->addUUIDFast(_PREHASH_FolderID, fid);
		msg->sendReliable(LLHost(notification["payload"]["sender"].asString()));
		break;
	case 1:
		// decline		
		msg->newMessageFast(_PREHASH_DeclineCallingCard);
		msg->nextBlockFast(_PREHASH_AgentData);
		msg->addUUIDFast(_PREHASH_AgentID, gAgent.getID());
		msg->addUUIDFast(_PREHASH_SessionID, gAgent.getSessionID());
		msg->nextBlockFast(_PREHASH_TransactionBlock);
		msg->addUUIDFast(_PREHASH_TransactionID, notification["payload"]["transaction_id"].asUUID());
		msg->sendReliable(LLHost(notification["payload"]["sender"].asString()));
		busy_message(msg, notification["payload"]["source_id"].asUUID());
		break;
	default:
		// close button probably, possibly timed out
		break;
	}

	return false;
}
static LLNotificationFunctorRegistration callingcard_offer_cb_reg("OfferCallingCard", callingcard_offer_callback);

void process_offer_callingcard(LLMessageSystem* msg, void**)
{
	// someone has offered to form a friendship
	LL_DEBUGS("Messaging") << "callingcard offer" << LL_ENDL;

	LLUUID source_id;
	msg->getUUIDFast(_PREHASH_AgentData, _PREHASH_AgentID, source_id);
	LLUUID tid;
	msg->getUUIDFast(_PREHASH_AgentBlock, _PREHASH_TransactionID, tid);

	LLSD payload;
	payload["transaction_id"] = tid;
	payload["source_id"] = source_id;
	payload["sender"] = msg->getSender().getIPandPort();

	LLViewerObject* source = gObjectList.findObject(source_id);
	LLSD args;
	std::string source_name;
	if(source && source->isAvatar())
	{
		LLNameValue* nvfirst = source->getNVPair("FirstName");
		LLNameValue* nvlast  = source->getNVPair("LastName");
		if (nvfirst && nvlast)
		{
			source_name = LLCacheName::buildFullName(
				nvfirst->getString(), nvlast->getString());
		}
	}

	if(!source_name.empty())
	{
		if (gAgent.getBusy() 
			|| LLMuteList::getInstance()->isMuted(source_id, source_name, LLMute::flagTextChat))
		{
			// automatically decline offer
			LLNotifications::instance().forceResponse(LLNotification::Params("OfferCallingCard").payload(payload), 1);
		}
		else
		{
			args["NAME"] = source_name;
			LLNotificationsUtil::add("OfferCallingCard", args, payload);
		}
	}
	else
	{
		LL_WARNS("Messaging") << "Calling card offer from an unknown source." << LL_ENDL;
	}
}

void process_accept_callingcard(LLMessageSystem* msg, void**)
{
	LLNotificationsUtil::add("CallingCardAccepted");
}

void process_decline_callingcard(LLMessageSystem* msg, void**)
{
	LLNotificationsUtil::add("CallingCardDeclined");
}

class ChatTranslationReceiver : public LLTranslate::TranslationReceiver
{
public :
	ChatTranslationReceiver(const std::string &from_lang, const std::string &to_lang, const std::string &mesg,
							const LLChat &chat, const LLSD &toast_args)
		: LLTranslate::TranslationReceiver(from_lang, to_lang),
		m_chat(chat),
		m_toastArgs(toast_args),
		m_origMesg(mesg)
	{
	}

	static ChatTranslationReceiver* build(const std::string &from_lang, const std::string &to_lang, const std::string &mesg, const LLChat &chat, const LLSD &toast_args)
	{
		return new ChatTranslationReceiver(from_lang, to_lang, mesg, chat, toast_args);
	}

protected:
	void handleResponse(const std::string &translation, const std::string &detected_language)
	{
		// filter out non-interesting responeses
		if ( !translation.empty()
			&& (mToLang != detected_language)
			&& (LLStringUtil::compareInsensitive(translation, m_origMesg) != 0) )
		{
			m_chat.mText += " (" + translation + ")";
		}

		LLNotificationsUI::LLNotificationManager::instance().onChat(m_chat, m_toastArgs);
	}

	void handleFailure(int status, const std::string& err_msg)
	{
		llwarns << "Translation failed for mesg " << m_origMesg << " toLang " << mToLang << " fromLang " << mFromLang << llendl;

		std::string msg = LLTrans::getString("TranslationFailed", LLSD().with("[REASON]", err_msg));
		LLStringUtil::replaceString(msg, "\n", " "); // we want one-line error messages
		m_chat.mText += " (" + msg + ")";

		LLNotificationsUI::LLNotificationManager::instance().onChat(m_chat, m_toastArgs);
	}

private:
	LLChat m_chat;
	std::string m_origMesg;
	LLSD m_toastArgs;		
};
void process_chat_from_simulator(LLMessageSystem *msg, void **user_data)
{
	LLChat	chat;
	std::string		mesg;
	std::string		from_name;
	U8			source_temp;
	U8			type_temp;
	U8			audible_temp;
	LLColor4	color(1.0f, 1.0f, 1.0f, 1.0f);
	LLUUID		from_id;
	LLUUID		owner_id;
	BOOL		is_owned_by_me = FALSE;
	LLViewerObject*	chatter;

	msg->getString("ChatData", "FromName", from_name);
	
	msg->getUUID("ChatData", "SourceID", from_id);
	chat.mFromID = from_id;
	
	// Object owner for objects
	msg->getUUID("ChatData", "OwnerID", owner_id);

	msg->getU8Fast(_PREHASH_ChatData, _PREHASH_SourceType, source_temp);
	chat.mSourceType = (EChatSourceType)source_temp;

	msg->getU8("ChatData", "ChatType", type_temp);
	chat.mChatType = (EChatType)type_temp;

	msg->getU8Fast(_PREHASH_ChatData, _PREHASH_Audible, audible_temp);
	chat.mAudible = (EChatAudible)audible_temp;
	
	chat.mTime = LLFrameTimer::getElapsedSeconds();
	
	// IDEVO Correct for new-style "Resident" names
	if (chat.mSourceType == CHAT_SOURCE_AGENT)
	{
		// I don't know if it's OK to change this here, if 
		// anything downstream does lookups by name, for instance
		
		LLAvatarName av_name;
		if (LLAvatarNameCache::get(from_id, &av_name))
		{
			chat.mFromName = av_name.mDisplayName;
		}
		else
		{
			chat.mFromName = LLCacheName::cleanFullName(from_name);
		}
	}
	else
	{
		chat.mFromName = from_name;
	}

	BOOL is_busy = gAgent.getBusy();

	BOOL is_muted = FALSE;
	BOOL is_linden = FALSE;
	is_muted = LLMuteList::getInstance()->isMuted(
		from_id,
		from_name,
		LLMute::flagTextChat) 
		|| LLMuteList::getInstance()->isMuted(owner_id, LLMute::flagTextChat);
	is_linden = chat.mSourceType != CHAT_SOURCE_OBJECT &&
		LLMuteList::getInstance()->isLinden(from_name);

	BOOL is_audible = (CHAT_AUDIBLE_FULLY == chat.mAudible);
	chatter = gObjectList.findObject(from_id);
	if (chatter)
	{
		chat.mPosAgent = chatter->getPositionAgent();

		// Make swirly things only for talking objects. (not script debug messages, though)
		if (chat.mSourceType == CHAT_SOURCE_OBJECT 
			&& chat.mChatType != CHAT_TYPE_DEBUG_MSG
			&& gSavedSettings.getBOOL("EffectScriptChatParticles") )
		{
			LLPointer<LLViewerPartSourceChat> psc = new LLViewerPartSourceChat(chatter->getPositionAgent());
			psc->setSourceObject(chatter);
			psc->setColor(color);
			//We set the particles to be owned by the object's owner, 
			//just in case they should be muted by the mute list
			psc->setOwnerUUID(owner_id);
			LLViewerPartSim::getInstance()->addPartSource(psc);
		}

		// record last audible utterance
		if (is_audible
			&& (is_linden || (!is_muted && !is_busy)))
		{
			if (chat.mChatType != CHAT_TYPE_START 
				&& chat.mChatType != CHAT_TYPE_STOP)
			{
				gAgent.heardChat(chat.mFromID);
			}
		}

		is_owned_by_me = chatter->permYouOwner();
	}

	if (is_audible)
	{
		BOOL visible_in_chat_bubble = FALSE;

		color.setVec(1.f,1.f,1.f,1.f);
		msg->getStringFast(_PREHASH_ChatData, _PREHASH_Message, mesg);

		BOOL ircstyle = FALSE;

		// Look for IRC-style emotes here so chatbubbles work
		std::string prefix = mesg.substr(0, 4);
		if (prefix == "/me " || prefix == "/me'")
		{
			ircstyle = TRUE;
		}
		chat.mText = mesg;

		// Look for the start of typing so we can put "..." in the bubbles.
		if (CHAT_TYPE_START == chat.mChatType)
		{
			LLLocalSpeakerMgr::getInstance()->setSpeakerTyping(from_id, TRUE);

			// Might not have the avatar constructed yet, eg on login.
			if (chatter && chatter->isAvatar())
			{
				((LLVOAvatar*)chatter)->startTyping();
			}
			return;
		}
		else if (CHAT_TYPE_STOP == chat.mChatType)
		{
			LLLocalSpeakerMgr::getInstance()->setSpeakerTyping(from_id, FALSE);

			// Might not have the avatar constructed yet, eg on login.
			if (chatter && chatter->isAvatar())
			{
				((LLVOAvatar*)chatter)->stopTyping();
			}
			return;
		}

		// Look for IRC-style emotes
		if (ircstyle)
		{
			// set CHAT_STYLE_IRC to avoid adding Avatar Name as author of message. See EXT-656
			chat.mChatStyle = CHAT_STYLE_IRC;

			// Do nothing, ircstyle is fixed above for chat bubbles
		}
		else
		{
			chat.mText = "";
			switch(chat.mChatType)
			{
			case CHAT_TYPE_WHISPER:
				chat.mText = LLTrans::getString("whisper") + " ";
				break;
			case CHAT_TYPE_DEBUG_MSG:
			case CHAT_TYPE_OWNER:
			case CHAT_TYPE_NORMAL:
			case CHAT_TYPE_DIRECT:
				break;
			case CHAT_TYPE_SHOUT:
				chat.mText = LLTrans::getString("shout") + " ";
				break;
			case CHAT_TYPE_START:
			case CHAT_TYPE_STOP:
				LL_WARNS("Messaging") << "Got chat type start/stop in main chat processing." << LL_ENDL;
				break;
			default:
				LL_WARNS("Messaging") << "Unknown type " << chat.mChatType << " in chat!" << LL_ENDL;
				break;
			}

			chat.mText += mesg;
		}
		
		// We have a real utterance now, so can stop showing "..." and proceed.
		if (chatter && chatter->isAvatar())
		{
			LLLocalSpeakerMgr::getInstance()->setSpeakerTyping(from_id, FALSE);
			((LLVOAvatar*)chatter)->stopTyping();
			
			if (!is_muted && !is_busy)
			{
				visible_in_chat_bubble = gSavedSettings.getBOOL("UseChatBubbles");
				std::string formated_msg = "";
				LLViewerChat::formatChatMsg(chat, formated_msg);
				LLChat chat_bubble = chat;
				chat_bubble.mText = formated_msg;
				((LLVOAvatar*)chatter)->addChat(chat_bubble);
			}
		}
		
		if (chatter)
		{
			chat.mPosAgent = chatter->getPositionAgent();
		}

		// truth table:
		// LINDEN	BUSY	MUTED	OWNED_BY_YOU	TASK		DISPLAY		STORE IN HISTORY
		// F		F		F		F				*			Yes			Yes
		// F		F		F		T				*			Yes			Yes
		// F		F		T		F				*			No			No
		// F		F		T		T				*			No			No
		// F		T		F		F				*			No			Yes
		// F		T		F		T				*			Yes			Yes
		// F		T		T		F				*			No			No
		// F		T		T		T				*			No			No
		// T		*		*		*				F			Yes			Yes

		chat.mMuted = is_muted && !is_linden;

		// pass owner_id to chat so that we can display the remote
		// object inspect for an object that is chatting with you
		LLSD args;
		args["type"] = LLNotificationsUI::NT_NEARBYCHAT;
		chat.mOwnerID = owner_id;

		if (gSavedSettings.getBOOL("TranslateChat") && chat.mSourceType != CHAT_SOURCE_SYSTEM)
		{
			if (chat.mChatStyle == CHAT_STYLE_IRC)
			{
				mesg = mesg.substr(4, std::string::npos);
			}
			const std::string from_lang = ""; // leave empty to trigger autodetect
			const std::string to_lang = LLTranslate::getTranslateLanguage();

			LLTranslate::TranslationReceiverPtr result = ChatTranslationReceiver::build(from_lang, to_lang, mesg, chat, args);
			LLTranslate::translateMessage(result, from_lang, to_lang, mesg);
		}
		else
		{
			LLNotificationsUI::LLNotificationManager::instance().onChat(chat, args);
		}
	}
}


// Simulator we're on is informing the viewer that the agent
// is starting to teleport (perhaps to another sim, perhaps to the 
// same sim). If we initiated the teleport process by sending some kind 
// of TeleportRequest, then this info is redundant, but if the sim 
// initiated the teleport (via a script call, being killed, etc.) 
// then this info is news to us.
void process_teleport_start(LLMessageSystem *msg, void**)
{
	// on teleport, don't tell them about destination guide anymore
	LLFirstUse::notUsingDestinationGuide(false);
	U32 teleport_flags = 0x0;
	msg->getU32("Info", "TeleportFlags", teleport_flags);

	LL_DEBUGS("Messaging") << "Got TeleportStart with TeleportFlags=" << teleport_flags << ". gTeleportDisplay: " << gTeleportDisplay << ", gAgent.mTeleportState: " << gAgent.getTeleportState() << LL_ENDL;

	// *NOTE: The server sends two StartTeleport packets when you are teleporting to a LM
	LLViewerMessage::getInstance()->mTeleportStartedSignal();

	if (teleport_flags & TELEPORT_FLAGS_DISABLE_CANCEL)
	{
		gViewerWindow->setProgressCancelButtonVisible(FALSE);
	}
	else
	{
		gViewerWindow->setProgressCancelButtonVisible(TRUE, LLTrans::getString("Cancel"));
	}

	// Freeze the UI and show progress bar
	// Note: could add data here to differentiate between normal teleport and death.

	if( gAgent.getTeleportState() == LLAgent::TELEPORT_NONE )
	{
		gTeleportDisplay = TRUE;
		gAgent.setTeleportState( LLAgent::TELEPORT_START );
		make_ui_sound("UISndTeleportOut");
		
		LL_INFOS("Messaging") << "Teleport initiated by remote TeleportStart message with TeleportFlags: " <<  teleport_flags << LL_ENDL;

		// Don't call LLFirstUse::useTeleport here because this could be
		// due to being killed, which would send you home, not to a Telehub
	}
}

boost::signals2::connection LLViewerMessage::setTeleportStartedCallback(teleport_started_callback_t cb)
{
	return mTeleportStartedSignal.connect(cb);
}

void process_teleport_progress(LLMessageSystem* msg, void**)
{
	LLUUID agent_id;
	msg->getUUID("AgentData", "AgentID", agent_id);
	if((gAgent.getID() != agent_id)
	   || (gAgent.getTeleportState() == LLAgent::TELEPORT_NONE))
	{
		LL_WARNS("Messaging") << "Unexpected teleport progress message." << LL_ENDL;
		return;
	}
	U32 teleport_flags = 0x0;
	msg->getU32("Info", "TeleportFlags", teleport_flags);
	if (teleport_flags & TELEPORT_FLAGS_DISABLE_CANCEL)
	{
		gViewerWindow->setProgressCancelButtonVisible(FALSE);
	}
	else
	{
		gViewerWindow->setProgressCancelButtonVisible(TRUE, LLTrans::getString("Cancel"));
	}
	std::string buffer;
	msg->getString("Info", "Message", buffer);
	LL_DEBUGS("Messaging") << "teleport progress: " << buffer << LL_ENDL;

	//Sorta hacky...default to using simulator raw messages
	//if we don't find the coresponding mapping in our progress mappings
	std::string message = buffer;

	if (LLAgent::sTeleportProgressMessages.find(buffer) != 
		LLAgent::sTeleportProgressMessages.end() )
	{
		message = LLAgent::sTeleportProgressMessages[buffer];
	}

	gAgent.setTeleportMessage(LLAgent::sTeleportProgressMessages[message]);
}

class LLFetchInWelcomeArea : public LLInventoryFetchDescendentsObserver
{
public:
	LLFetchInWelcomeArea(const uuid_vec_t &ids) :
		LLInventoryFetchDescendentsObserver(ids)
	{}
	virtual void done()
	{
		LLIsType is_landmark(LLAssetType::AT_LANDMARK);
		LLIsType is_card(LLAssetType::AT_CALLINGCARD);

		LLInventoryModel::cat_array_t	card_cats;
		LLInventoryModel::item_array_t	card_items;
		LLInventoryModel::cat_array_t	land_cats;
		LLInventoryModel::item_array_t	land_items;

		uuid_vec_t::iterator it = mComplete.begin();
		uuid_vec_t::iterator end = mComplete.end();
		for(; it != end; ++it)
		{
			gInventory.collectDescendentsIf(
				(*it),
				land_cats,
				land_items,
				LLInventoryModel::EXCLUDE_TRASH,
				is_landmark);
			gInventory.collectDescendentsIf(
				(*it),
				card_cats,
				card_items,
				LLInventoryModel::EXCLUDE_TRASH,
				is_card);
		}
		LLSD args;
		if ( land_items.count() > 0 )
		{	// Show notification that they can now teleport to landmarks.  Use a random landmark from the inventory
			S32 random_land = ll_rand( land_items.count() - 1 );
			args["NAME"] = land_items[random_land]->getName();
			LLNotificationsUtil::add("TeleportToLandmark",args);
		}
		if ( card_items.count() > 0 )
		{	// Show notification that they can now contact people.  Use a random calling card from the inventory
			S32 random_card = ll_rand( card_items.count() - 1 );
			args["NAME"] = card_items[random_card]->getName();
			LLNotificationsUtil::add("TeleportToPerson",args);
		}

		gInventory.removeObserver(this);
		delete this;
	}
};



class LLPostTeleportNotifiers : public LLEventTimer 
{
public:
	LLPostTeleportNotifiers();
	virtual ~LLPostTeleportNotifiers();

	//function to be called at the supplied frequency
	virtual BOOL tick();
};

LLPostTeleportNotifiers::LLPostTeleportNotifiers() : LLEventTimer( 2.0 )
{
};

LLPostTeleportNotifiers::~LLPostTeleportNotifiers()
{
}

BOOL LLPostTeleportNotifiers::tick()
{
	BOOL all_done = FALSE;
	if ( gAgent.getTeleportState() == LLAgent::TELEPORT_NONE )
	{
		// get callingcards and landmarks available to the user arriving.
		uuid_vec_t folders;
		const LLUUID callingcard_id = gInventory.findCategoryUUIDForType(LLFolderType::FT_CALLINGCARD);
		if(callingcard_id.notNull()) 
			folders.push_back(callingcard_id);
		const LLUUID folder_id = gInventory.findCategoryUUIDForType(LLFolderType::FT_LANDMARK);
		if(folder_id.notNull()) 
			folders.push_back(folder_id);
		if(!folders.empty())
		{
			LLFetchInWelcomeArea* fetcher = new LLFetchInWelcomeArea(folders);
			fetcher->startFetch();
			if(fetcher->isFinished())
			{
				fetcher->done();
			}
			else
			{
				gInventory.addObserver(fetcher);
			}
		}
		all_done = TRUE;
	}

	return all_done;
}



// Teleport notification from the simulator
// We're going to pretend to be a new agent
void process_teleport_finish(LLMessageSystem* msg, void**)
{
	LL_DEBUGS("Messaging") << "Got teleport location message" << LL_ENDL;
	LLUUID agent_id;
	msg->getUUIDFast(_PREHASH_Info, _PREHASH_AgentID, agent_id);
	if (agent_id != gAgent.getID())
	{
		LL_WARNS("Messaging") << "Got teleport notification for wrong agent!" << LL_ENDL;
		return;
	}
	
	// Teleport is finished; it can't be cancelled now.
	gViewerWindow->setProgressCancelButtonVisible(FALSE);

	// Do teleport effect for where you're leaving
	// VEFFECT: TeleportStart
	LLHUDEffectSpiral *effectp = (LLHUDEffectSpiral *)LLHUDManager::getInstance()->createViewerEffect(LLHUDObject::LL_HUD_EFFECT_POINT, TRUE);
	effectp->setPositionGlobal(gAgent.getPositionGlobal());
	effectp->setColor(LLColor4U(gAgent.getEffectColor()));
	LLHUDManager::getInstance()->sendEffects();

	U32 location_id;
	U32 sim_ip;
	U16 sim_port;
	LLVector3 pos, look_at;
	U64 region_handle;
	msg->getU32Fast(_PREHASH_Info, _PREHASH_LocationID, location_id);
	msg->getIPAddrFast(_PREHASH_Info, _PREHASH_SimIP, sim_ip);
	msg->getIPPortFast(_PREHASH_Info, _PREHASH_SimPort, sim_port);
	//msg->getVector3Fast(_PREHASH_Info, _PREHASH_Position, pos);
	//msg->getVector3Fast(_PREHASH_Info, _PREHASH_LookAt, look_at);
	msg->getU64Fast(_PREHASH_Info, _PREHASH_RegionHandle, region_handle);
	U32 teleport_flags;
	msg->getU32Fast(_PREHASH_Info, _PREHASH_TeleportFlags, teleport_flags);
	
	
	std::string seedCap;
	msg->getStringFast(_PREHASH_Info, _PREHASH_SeedCapability, seedCap);

	// update home location if we are teleporting out of prelude - specific to teleporting to welcome area 
	if((teleport_flags & TELEPORT_FLAGS_SET_HOME_TO_TARGET)
	   && (!gAgent.isGodlike()))
	{
		gAgent.setHomePosRegion(region_handle, pos);

		// Create a timer that will send notices when teleporting is all finished.  Since this is 
		// based on the LLEventTimer class, it will be managed by that class and not orphaned or leaked.
		new LLPostTeleportNotifiers();
	}

	LLHost sim_host(sim_ip, sim_port);

	// Viewer trusts the simulator.
	gMessageSystem->enableCircuit(sim_host, TRUE);
	LLViewerRegion* regionp =  LLWorld::getInstance()->addRegion(region_handle, sim_host);

/*
	// send camera update to new region
	gAgentCamera.updateCamera();

	// likewise make sure the camera is behind the avatar
	gAgentCamera.resetView(TRUE);
	LLVector3 shift_vector = regionp->getPosRegionFromGlobal(gAgent.getRegion()->getOriginGlobal());
	gAgent.setRegion(regionp);
	gObjectList.shiftObjects(shift_vector);

	if (isAgentAvatarValid())
	{
		gAgentAvatarp->clearChatText();
		gAgentCamera.slamLookAt(look_at);
	}
	gAgent.setPositionAgent(pos);
	gAssetStorage->setUpstream(sim);
	gCacheName->setUpstream(sim);
*/

	// Make sure we're standing
	gAgent.standUp();

	// now, use the circuit info to tell simulator about us!
	LL_INFOS("Messaging") << "process_teleport_finish() Enabling "
			<< sim_host << " with code " << msg->mOurCircuitCode << LL_ENDL;
	msg->newMessageFast(_PREHASH_UseCircuitCode);
	msg->nextBlockFast(_PREHASH_CircuitCode);
	msg->addU32Fast(_PREHASH_Code, msg->getOurCircuitCode());
	msg->addUUIDFast(_PREHASH_SessionID, gAgent.getSessionID());
	msg->addUUIDFast(_PREHASH_ID, gAgent.getID());
	msg->sendReliable(sim_host);

	send_complete_agent_movement(sim_host);
	gAgent.setTeleportState( LLAgent::TELEPORT_MOVING );
	gAgent.setTeleportMessage(LLAgent::sTeleportProgressMessages["contacting"]);

	regionp->setSeedCapability(seedCap);

	// Don't send camera updates to the new region until we're
	// actually there...


	// Now do teleport effect for where you're going.
	// VEFFECT: TeleportEnd
	effectp = (LLHUDEffectSpiral *)LLHUDManager::getInstance()->createViewerEffect(LLHUDObject::LL_HUD_EFFECT_POINT, TRUE);
	effectp->setPositionGlobal(gAgent.getPositionGlobal());

	effectp->setColor(LLColor4U(gAgent.getEffectColor()));
	LLHUDManager::getInstance()->sendEffects();

//	gTeleportDisplay = TRUE;
//	gTeleportDisplayTimer.reset();
//	gViewerWindow->setShowProgress(TRUE);
}

// stuff we have to do every time we get an AvatarInitComplete from a sim
/*
void process_avatar_init_complete(LLMessageSystem* msg, void**)
{
	LLVector3 agent_pos;
	msg->getVector3Fast(_PREHASH_AvatarData, _PREHASH_Position, agent_pos);
	agent_movement_complete(msg->getSender(), agent_pos);
}
*/

void process_agent_movement_complete(LLMessageSystem* msg, void**)
{
	gShiftFrame = true;
	gAgentMovementCompleted = true;

	LLUUID agent_id;
	msg->getUUIDFast(_PREHASH_AgentData, _PREHASH_AgentID, agent_id);
	LLUUID session_id;
	msg->getUUIDFast(_PREHASH_AgentData, _PREHASH_SessionID, session_id);
	if((gAgent.getID() != agent_id) || (gAgent.getSessionID() != session_id))
	{
		LL_WARNS("Messaging") << "Incorrect id in process_agent_movement_complete()"
				<< LL_ENDL;
		return;
	}

	LL_DEBUGS("Messaging") << "process_agent_movement_complete()" << LL_ENDL;

	// *TODO: check timestamp to make sure the movement compleation
	// makes sense.
	LLVector3 agent_pos;
	msg->getVector3Fast(_PREHASH_Data, _PREHASH_Position, agent_pos);
	LLVector3 look_at;
	msg->getVector3Fast(_PREHASH_Data, _PREHASH_LookAt, look_at);
	U64 region_handle;
	msg->getU64Fast(_PREHASH_Data, _PREHASH_RegionHandle, region_handle);
	
	std::string version_channel;
	msg->getString("SimData", "ChannelVersion", version_channel);

	if (!isAgentAvatarValid())
	{
		// Could happen if you were immediately god-teleported away on login,
		// maybe other cases.  Continue, but warn.
		LL_WARNS("Messaging") << "agent_movement_complete() with NULL avatarp." << LL_ENDL;
	}

	F32 x, y;
	from_region_handle(region_handle, &x, &y);
	LLViewerRegion* regionp = LLWorld::getInstance()->getRegionFromHandle(region_handle);
	if (!regionp)
	{
		if (gAgent.getRegion())
		{
			LL_WARNS("Messaging") << "current region " << gAgent.getRegion()->getOriginGlobal() << LL_ENDL;
		}

		LL_WARNS("Messaging") << "Agent being sent to invalid home region: " 
			<< x << ":" << y 
			<< " current pos " << gAgent.getPositionGlobal()
			<< LL_ENDL;
		LLAppViewer::instance()->forceDisconnect(LLTrans::getString("SentToInvalidRegion"));
		return;

	}

	LL_INFOS("Messaging") << "Changing home region to " << x << ":" << y << LL_ENDL;

	// set our upstream host the new simulator and shuffle things as
	// appropriate.
	LLVector3 shift_vector = regionp->getPosRegionFromGlobal(
		gAgent.getRegion()->getOriginGlobal());
	gAgent.setRegion(regionp);
	gObjectList.shiftObjects(shift_vector);
	gAssetStorage->setUpstream(msg->getSender());
	gCacheName->setUpstream(msg->getSender());
	gViewerThrottle.sendToSim();
	gViewerWindow->sendShapeToSim();

	bool is_teleport = gAgent.getTeleportState() == LLAgent::TELEPORT_MOVING;

	if( is_teleport )
	{
		if (gAgent.getTeleportKeepsLookAt())
		{
			// *NOTE: the LookAt data we get from the sim here doesn't
			// seem to be useful, so get it from the camera instead
			look_at = LLViewerCamera::getInstance()->getAtAxis();
		}
		// Force the camera back onto the agent, don't animate.
		gAgentCamera.setFocusOnAvatar(TRUE, FALSE);
		gAgentCamera.slamLookAt(look_at);
		gAgentCamera.updateCamera();

		gAgent.setTeleportState( LLAgent::TELEPORT_START_ARRIVAL );

		// set the appearance on teleport since the new sim does not
		// know what you look like.
		gAgent.sendAgentSetAppearance();

		if (isAgentAvatarValid())
		{
			// Chat the "back" SLURL. (DEV-4907)

			LLSLURL slurl;
			gAgent.getTeleportSourceSLURL(slurl);
			LLSD substitution = LLSD().with("[T_SLURL]", slurl.getSLURLString());
			std::string completed_from = LLAgent::sTeleportProgressMessages["completed_from"];
			LLStringUtil::format(completed_from, substitution);

			LLSD args;
			args["MESSAGE"] = completed_from;
			LLNotificationsUtil::add("SystemMessageTip", args);

			// Set the new position
			gAgentAvatarp->setPositionAgent(agent_pos);
			gAgentAvatarp->clearChat();
			gAgentAvatarp->slamPosition();
		}
	}
	else
	{
		// This is initial log-in or a region crossing
		gAgent.setTeleportState( LLAgent::TELEPORT_NONE );

		if(LLStartUp::getStartupState() < STATE_STARTED)
		{	// This is initial log-in, not a region crossing:
			// Set the camera looking ahead of the AV so send_agent_update() below 
			// will report the correct location to the server.
			LLVector3 look_at_point = look_at;
			look_at_point = agent_pos + look_at_point.rotVec(gAgent.getQuat());

			static LLVector3 up_direction(0.0f, 0.0f, 1.0f);
			LLViewerCamera::getInstance()->lookAt(agent_pos, look_at_point, up_direction);
		}
	}

	if ( LLTracker::isTracking(NULL) )
	{
		// Check distance to beacon, if < 5m, remove beacon
		LLVector3d beacon_pos = LLTracker::getTrackedPositionGlobal();
		LLVector3 beacon_dir(agent_pos.mV[VX] - (F32)fmod(beacon_pos.mdV[VX], 256.0), agent_pos.mV[VY] - (F32)fmod(beacon_pos.mdV[VY], 256.0), 0);
		if (beacon_dir.magVecSquared() < 25.f)
		{
			LLTracker::stopTracking(NULL);
		}
		else if ( is_teleport && !gAgent.getTeleportKeepsLookAt() )
		{
			//look at the beacon
			LLVector3 global_agent_pos = agent_pos;
			global_agent_pos[0] += x;
			global_agent_pos[1] += y;
			look_at = (LLVector3)beacon_pos - global_agent_pos;
			look_at.normVec();
			gAgentCamera.slamLookAt(look_at);
		}
	}

	// TODO: Put back a check for flying status! DK 12/19/05
	// Sim tells us whether the new position is off the ground
	/*
	if (teleport_flags & TELEPORT_FLAGS_IS_FLYING)
	{
		gAgent.setFlying(TRUE);
	}
	else
	{
		gAgent.setFlying(FALSE);
	}
	*/

	send_agent_update(TRUE, TRUE);

	if (gAgent.getRegion()->getBlockFly())
	{
		gAgent.setFlying(gAgent.canFly());
	}

	// force simulator to recognize busy state
	if (gAgent.getBusy())
	{
		gAgent.setBusy();
	}
	else
	{
		gAgent.clearBusy();
	}

	if (isAgentAvatarValid())
	{
		gAgentAvatarp->mFootPlane.clearVec();
	}
	
	// send walk-vs-run status
	gAgent.sendWalkRun(gAgent.getRunning() || gAgent.getAlwaysRun());

	// If the server version has changed, display an info box and offer
	// to display the release notes, unless this is the initial log in.
	if (gLastVersionChannel == version_channel)
	{
		return;
	}

	gLastVersionChannel = version_channel;
}

void process_crossed_region(LLMessageSystem* msg, void**)
{
	LLUUID agent_id;
	msg->getUUIDFast(_PREHASH_AgentData, _PREHASH_AgentID, agent_id);
	LLUUID session_id;
	msg->getUUIDFast(_PREHASH_AgentData, _PREHASH_SessionID, session_id);
	if((gAgent.getID() != agent_id) || (gAgent.getSessionID() != session_id))
	{
		LL_WARNS("Messaging") << "Incorrect id in process_crossed_region()"
				<< LL_ENDL;
		return;
	}
	LL_INFOS("Messaging") << "process_crossed_region()" << LL_ENDL;
	gAgentAvatarp->resetRegionCrossingTimer();

	U32 sim_ip;
	msg->getIPAddrFast(_PREHASH_RegionData, _PREHASH_SimIP, sim_ip);
	U16 sim_port;
	msg->getIPPortFast(_PREHASH_RegionData, _PREHASH_SimPort, sim_port);
	LLHost sim_host(sim_ip, sim_port);
	U64 region_handle;
	msg->getU64Fast(_PREHASH_RegionData, _PREHASH_RegionHandle, region_handle);
	
	std::string seedCap;
	msg->getStringFast(_PREHASH_RegionData, _PREHASH_SeedCapability, seedCap);

	send_complete_agent_movement(sim_host);

	LLViewerRegion* regionp = LLWorld::getInstance()->addRegion(region_handle, sim_host);
	regionp->setSeedCapability(seedCap);
}



// Sends avatar and camera information to simulator.
// Sent roughly once per frame, or 20 times per second, whichever is less often

const F32 THRESHOLD_HEAD_ROT_QDOT = 0.9997f;	// ~= 2.5 degrees -- if its less than this we need to update head_rot
const F32 MAX_HEAD_ROT_QDOT = 0.99999f;			// ~= 0.5 degrees -- if its greater than this then no need to update head_rot
												// between these values we delay the updates (but no more than one second)

static LLFastTimer::DeclareTimer FTM_AGENT_UPDATE_SEND("Send Message");

void send_agent_update(BOOL force_send, BOOL send_reliable)
{
	if (gAgent.getTeleportState() != LLAgent::TELEPORT_NONE)
	{
		// We don't care if they want to send an agent update, they're not allowed to until the simulator
		// that's the target is ready to receive them (after avatar_init_complete is received)
		return;
	}

	// We have already requested to log out.  Don't send agent updates.
	if(LLAppViewer::instance()->logoutRequestSent())
	{
		return;
	}

	// no region to send update to
	if(gAgent.getRegion() == NULL)
	{
		return;
	}

	const F32 TRANSLATE_THRESHOLD = 0.01f;

	// NOTA BENE: This is (intentionally?) using the small angle sine approximation to test for rotation
	//			  Plus, there is an extra 0.5 in the mix since the perpendicular between last_camera_at and getAtAxis() bisects cam_rot_change
	//			  Thus, we're actually testing against 0.2 degrees
	const F32 ROTATION_THRESHOLD = 0.1f * 2.f*F_PI/360.f;			//  Rotation thresh 0.2 deg, see note above

	const U8 DUP_MSGS = 1;				//  HACK!  number of times to repeat data on motionless agent

	//  Store data on last sent update so that if no changes, no send
	static LLVector3 last_camera_pos_agent, 
					 last_camera_at, 
					 last_camera_left,
					 last_camera_up;
	
	static LLVector3 cam_center_chg,
					 cam_rot_chg;

	static LLQuaternion last_head_rot;
	static U32 last_control_flags = 0;
	static U8 last_render_state;
	static U8 duplicate_count = 0;
	static F32 head_rot_chg = 1.0;
	static U8 last_flags;

	LLMessageSystem	*msg = gMessageSystem;
	LLVector3		camera_pos_agent;				// local to avatar's region
	U8				render_state;

	LLQuaternion body_rotation = gAgent.getFrameAgent().getQuaternion();
	LLQuaternion head_rotation = gAgent.getHeadRotation();

	camera_pos_agent = gAgentCamera.getCameraPositionAgent();

	render_state = gAgent.getRenderState();

	U32		control_flag_change = 0;
	U8		flag_change = 0;

	cam_center_chg = last_camera_pos_agent - camera_pos_agent;
	cam_rot_chg = last_camera_at - LLViewerCamera::getInstance()->getAtAxis();

	// If a modifier key is held down, turn off
	// LBUTTON and ML_LBUTTON so that using the camera (alt-key) doesn't
	// trigger a control event.
	U32 control_flags = gAgent.getControlFlags();

	MASK	key_mask = gKeyboard->currentMask(TRUE);

	if (key_mask & MASK_ALT || key_mask & MASK_CONTROL)
	{
		control_flags &= ~(	AGENT_CONTROL_LBUTTON_DOWN |
							AGENT_CONTROL_ML_LBUTTON_DOWN );
		control_flags |= 	AGENT_CONTROL_LBUTTON_UP |
							AGENT_CONTROL_ML_LBUTTON_UP ;
	}

	control_flag_change = last_control_flags ^ control_flags;

	U8 flags = AU_FLAGS_NONE;
	if (gAgent.isGroupTitleHidden())
	{
		flags |= AU_FLAGS_HIDETITLE;
	}
	if (gAgent.getAutoPilot())
	{
		flags |= AU_FLAGS_CLIENT_AUTOPILOT;
	}

	flag_change = last_flags ^ flags;

	head_rot_chg = dot(last_head_rot, head_rotation);

	//static S32 msg_number = 0;		// Used for diagnostic log messages

	if (force_send || 
		(cam_center_chg.magVec() > TRANSLATE_THRESHOLD) || 
		(head_rot_chg < THRESHOLD_HEAD_ROT_QDOT) ||	
		(last_render_state != render_state) ||
		(cam_rot_chg.magVec() > ROTATION_THRESHOLD) ||
		control_flag_change != 0 ||
		flag_change != 0)  
	{
		/* Diagnotics to show why we send the AgentUpdate message.  Also un-commment the msg_number code above and below this block
		msg_number += 1;
		if (head_rot_chg < THRESHOLD_HEAD_ROT_QDOT)
		{
			//LL_INFOS("Messaging") << " head rot " << head_rotation << LL_ENDL;
			LL_INFOS("Messaging") << "msg " << msg_number << ", frame " << LLFrameTimer::getFrameCount() << ", head_rot_chg " << head_rot_chg << LL_ENDL;
		}
		if (cam_rot_chg.magVec() > ROTATION_THRESHOLD) 
		{
			LL_INFOS("Messaging") << "msg " << msg_number << ", frame " << LLFrameTimer::getFrameCount() << ", cam rot " <<  cam_rot_chg.magVec() << LL_ENDL;
		}
		if (cam_center_chg.magVec() > TRANSLATE_THRESHOLD)
		{
			LL_INFOS("Messaging") << "msg " << msg_number << ", frame " << LLFrameTimer::getFrameCount() << ", cam center " << cam_center_chg.magVec() << LL_ENDL;
		}
//		if (drag_delta_chg.magVec() > TRANSLATE_THRESHOLD)
//		{
//			LL_INFOS("Messaging") << "drag delta " << drag_delta_chg.magVec() << LL_ENDL;
//		}
		if (control_flag_change)
		{
			LL_INFOS("Messaging") << "msg " << msg_number << ", frame " << LLFrameTimer::getFrameCount() << ", dcf = " << control_flag_change << LL_ENDL;
		}
		*/

		duplicate_count = 0;
	}
	else
	{
		duplicate_count++;

		if (head_rot_chg < MAX_HEAD_ROT_QDOT  &&  duplicate_count < AGENT_UPDATES_PER_SECOND)
		{
			// The head_rotation is sent for updating things like attached guns.
			// We only trigger a new update when head_rotation deviates beyond
			// some threshold from the last update, however this can break fine
			// adjustments when trying to aim an attached gun, so what we do here
			// (where we would normally skip sending an update when nothing has changed)
			// is gradually reduce the threshold to allow a better update to 
			// eventually get sent... should update to within 0.5 degrees in less 
			// than a second.
			if (head_rot_chg < THRESHOLD_HEAD_ROT_QDOT + (MAX_HEAD_ROT_QDOT - THRESHOLD_HEAD_ROT_QDOT) * duplicate_count / AGENT_UPDATES_PER_SECOND)
			{
				duplicate_count = 0;
			}
			else
			{
				return;
			}
		}
		else
		{
			return;
		}
	}

	if (duplicate_count < DUP_MSGS && !gDisconnected)
	{
		/* More diagnostics to count AgentUpdate messages
		static S32 update_sec = 0;
		static S32 update_count = 0;
		static S32 max_update_count = 0;
		S32 cur_sec = lltrunc( LLTimer::getTotalSeconds() );
		update_count += 1;
		if (cur_sec != update_sec)
		{
			if (update_sec != 0)
			{
				update_sec = cur_sec;
				//msg_number = 0;
				max_update_count = llmax(max_update_count, update_count);
				llinfos << "Sent " << update_count << " AgentUpdate messages per second, max is " << max_update_count << llendl;
			}
			update_sec = cur_sec;
			update_count = 0;
		}
		*/

		LLFastTimer t(FTM_AGENT_UPDATE_SEND);
		// Build the message
		msg->newMessageFast(_PREHASH_AgentUpdate);
		msg->nextBlockFast(_PREHASH_AgentData);
		msg->addUUIDFast(_PREHASH_AgentID, gAgent.getID());
		msg->addUUIDFast(_PREHASH_SessionID, gAgent.getSessionID());
		msg->addQuatFast(_PREHASH_BodyRotation, body_rotation);
		msg->addQuatFast(_PREHASH_HeadRotation, head_rotation);
		msg->addU8Fast(_PREHASH_State, render_state);
		msg->addU8Fast(_PREHASH_Flags, flags);

//		if (camera_pos_agent.mV[VY] > 255.f)
//		{
//			LL_INFOS("Messaging") << "Sending camera center " << camera_pos_agent << LL_ENDL;
//		}
		
		msg->addVector3Fast(_PREHASH_CameraCenter, camera_pos_agent);
		msg->addVector3Fast(_PREHASH_CameraAtAxis, LLViewerCamera::getInstance()->getAtAxis());
		msg->addVector3Fast(_PREHASH_CameraLeftAxis, LLViewerCamera::getInstance()->getLeftAxis());
		msg->addVector3Fast(_PREHASH_CameraUpAxis, LLViewerCamera::getInstance()->getUpAxis());
		msg->addF32Fast(_PREHASH_Far, gAgentCamera.mDrawDistance);
		
		msg->addU32Fast(_PREHASH_ControlFlags, control_flags);

		if (gDebugClicks)
		{
			if (control_flags & AGENT_CONTROL_LBUTTON_DOWN)
			{
				LL_INFOS("Messaging") << "AgentUpdate left button down" << LL_ENDL;
			}

			if (control_flags & AGENT_CONTROL_LBUTTON_UP)
			{
				LL_INFOS("Messaging") << "AgentUpdate left button up" << LL_ENDL;
			}
		}

		gAgent.enableControlFlagReset();

		if (!send_reliable)
		{
			gAgent.sendMessage();
		}
		else
		{
			gAgent.sendReliableMessage();
		}

//		LL_DEBUGS("Messaging") << "agent " << avatar_pos_agent << " cam " << camera_pos_agent << LL_ENDL;

		// Copy the old data 
		last_head_rot = head_rotation;
		last_render_state = render_state;
		last_camera_pos_agent = camera_pos_agent;
		last_camera_at = LLViewerCamera::getInstance()->getAtAxis();
		last_camera_left = LLViewerCamera::getInstance()->getLeftAxis();
		last_camera_up = LLViewerCamera::getInstance()->getUpAxis();
		last_control_flags = control_flags;
		last_flags = flags;
	}
}



// *TODO: Remove this dependency, or figure out a better way to handle
// this hack.
extern U32 gObjectBits;

void process_object_update(LLMessageSystem *mesgsys, void **user_data)
{	
	LLMemType mt(LLMemType::MTYPE_OBJECT);
	// Update the data counters
	if (mesgsys->getReceiveCompressedSize())
	{
		gObjectBits += mesgsys->getReceiveCompressedSize() * 8;
	}
	else
	{
		gObjectBits += mesgsys->getReceiveSize() * 8;
	}

	// Update the object...
	gObjectList.processObjectUpdate(mesgsys, user_data, OUT_FULL);
}

void process_compressed_object_update(LLMessageSystem *mesgsys, void **user_data)
{
	LLMemType mt(LLMemType::MTYPE_OBJECT);
	// Update the data counters
	if (mesgsys->getReceiveCompressedSize())
	{
		gObjectBits += mesgsys->getReceiveCompressedSize() * 8;
	}
	else
	{
		gObjectBits += mesgsys->getReceiveSize() * 8;
	}

	// Update the object...
	gObjectList.processCompressedObjectUpdate(mesgsys, user_data, OUT_FULL_COMPRESSED);
}

void process_cached_object_update(LLMessageSystem *mesgsys, void **user_data)
{
	LLMemType mt(LLMemType::MTYPE_OBJECT);
	// Update the data counters
	if (mesgsys->getReceiveCompressedSize())
	{
		gObjectBits += mesgsys->getReceiveCompressedSize() * 8;
	}
	else
	{
		gObjectBits += mesgsys->getReceiveSize() * 8;
	}

	// Update the object...
	gObjectList.processCachedObjectUpdate(mesgsys, user_data, OUT_FULL_CACHED);
}


void process_terse_object_update_improved(LLMessageSystem *mesgsys, void **user_data)
{
	LLMemType mt(LLMemType::MTYPE_OBJECT);
	if (mesgsys->getReceiveCompressedSize())
	{
		gObjectBits += mesgsys->getReceiveCompressedSize() * 8;
	}
	else
	{
		gObjectBits += mesgsys->getReceiveSize() * 8;
	}

	gObjectList.processCompressedObjectUpdate(mesgsys, user_data, OUT_TERSE_IMPROVED);
}

static LLFastTimer::DeclareTimer FTM_PROCESS_OBJECTS("Process Objects");


void process_kill_object(LLMessageSystem *mesgsys, void **user_data)
{
	LLFastTimer t(FTM_PROCESS_OBJECTS);

	LLUUID		id;
	U32			local_id;
	S32			i;
	S32			num_objects;

	num_objects = mesgsys->getNumberOfBlocksFast(_PREHASH_ObjectData);

	for (i = 0; i < num_objects; i++)
	{
		mesgsys->getU32Fast(_PREHASH_ObjectData, _PREHASH_ID, local_id, i);

		LLViewerObjectList::getUUIDFromLocal(id,
											local_id,
											gMessageSystem->getSenderIP(),
											gMessageSystem->getSenderPort());
		if (id == LLUUID::null)
		{
			LL_DEBUGS("Messaging") << "Unknown kill for local " << local_id << LL_ENDL;
			gObjectList.mNumUnknownKills++;
			continue;
		}
		else
		{
			LL_DEBUGS("Messaging") << "Kill message for local " << local_id << LL_ENDL;
		}

		// ...don't kill the avatar
		if (!(id == gAgentID))
		{
			LLViewerObject *objectp = gObjectList.findObject(id);
			if (objectp)
			{
				// Display green bubble on kill
				if ( gShowObjectUpdates )
				{
					LLColor4 color(0.f,1.f,0.f,1.f);
					gPipeline.addDebugBlip(objectp->getPositionAgent(), color);
				}

				// Do the kill
				gObjectList.killObject(objectp);
			}
			else
			{
				LL_WARNS("Messaging") << "Object in UUID lookup, but not on object list in kill!" << LL_ENDL;
				gObjectList.mNumUnknownKills++;
			}
		}

		// We should remove the object from selection after it is marked dead by gObjectList to make LLToolGrab,
        // which is using the object, release the mouse capture correctly when the object dies.
        // See LLToolGrab::handleHoverActive() and LLToolGrab::handleHoverNonPhysical().
		LLSelectMgr::getInstance()->removeObjectFromSelections(id);

	}
}

void process_time_synch(LLMessageSystem *mesgsys, void **user_data)
{
	LLVector3 sun_direction;
	LLVector3 sun_ang_velocity;
	F32 phase;
	U64	space_time_usec;

    U32 seconds_per_day;
    U32 seconds_per_year;

	// "SimulatorViewerTimeMessage"
	mesgsys->getU64Fast(_PREHASH_TimeInfo, _PREHASH_UsecSinceStart, space_time_usec);
	mesgsys->getU32Fast(_PREHASH_TimeInfo, _PREHASH_SecPerDay, seconds_per_day);
	mesgsys->getU32Fast(_PREHASH_TimeInfo, _PREHASH_SecPerYear, seconds_per_year);

	// This should eventually be moved to an "UpdateHeavenlyBodies" message
	mesgsys->getF32Fast(_PREHASH_TimeInfo, _PREHASH_SunPhase, phase);
	mesgsys->getVector3Fast(_PREHASH_TimeInfo, _PREHASH_SunDirection, sun_direction);
	mesgsys->getVector3Fast(_PREHASH_TimeInfo, _PREHASH_SunAngVelocity, sun_ang_velocity);

	LLWorld::getInstance()->setSpaceTimeUSec(space_time_usec);

	LL_DEBUGS("Windlight Sync") << "Sun phase: " << phase << " rad = " << fmodf(phase / F_TWO_PI + 0.25, 1.f) * 24.f << " h" << LL_ENDL;

	gSky.setSunPhase(phase);
	gSky.setSunTargetDirection(sun_direction, sun_ang_velocity);
	if ( !(gSavedSettings.getBOOL("SkyOverrideSimSunPosition") || gSky.getOverrideSun()) )
	{
		gSky.setSunDirection(sun_direction, sun_ang_velocity);
	}
}

void process_sound_trigger(LLMessageSystem *msg, void **)
{
	if (!gAudiop) return;

	U64		region_handle = 0;
	F32		gain = 0;
	LLUUID	sound_id;
	LLUUID	owner_id;
	LLUUID	object_id;
	LLUUID	parent_id;
	LLVector3	pos_local;

	msg->getUUIDFast(_PREHASH_SoundData, _PREHASH_SoundID, sound_id);
	msg->getUUIDFast(_PREHASH_SoundData, _PREHASH_OwnerID, owner_id);
	msg->getUUIDFast(_PREHASH_SoundData, _PREHASH_ObjectID, object_id);
	msg->getUUIDFast(_PREHASH_SoundData, _PREHASH_ParentID, parent_id);
	msg->getU64Fast(_PREHASH_SoundData, _PREHASH_Handle, region_handle);
	msg->getVector3Fast(_PREHASH_SoundData, _PREHASH_Position, pos_local);
	msg->getF32Fast(_PREHASH_SoundData, _PREHASH_Gain, gain);

	// adjust sound location to true global coords
	LLVector3d	pos_global = from_region_handle(region_handle);
	pos_global.mdV[VX] += pos_local.mV[VX];
	pos_global.mdV[VY] += pos_local.mV[VY];
	pos_global.mdV[VZ] += pos_local.mV[VZ];

	// Don't play a trigger sound if you can't hear it due
	// to parcel "local audio only" settings.
	if (!LLViewerParcelMgr::getInstance()->canHearSound(pos_global)) return;

	// Don't play sounds triggered by someone you muted.
	if (LLMuteList::getInstance()->isMuted(owner_id, LLMute::flagObjectSounds)) return;
	
	// Don't play sounds from an object you muted
	if (LLMuteList::getInstance()->isMuted(object_id)) return;

	// Don't play sounds from an object whose parent you muted
	if (parent_id.notNull()
		&& LLMuteList::getInstance()->isMuted(parent_id))
	{
		return;
	}

	// Don't play sounds from a region with maturity above current agent maturity
	if( !gAgent.canAccessMaturityInRegion( region_handle ) )
	{
		return;
	}
		
	// Don't play sounds from gestures if they are not enabled.
	if (object_id == owner_id && !gSavedSettings.getBOOL("EnableGestureSounds"))
	{
		return;
	}

	gAudiop->triggerSound(sound_id, owner_id, gain, LLAudioEngine::AUDIO_TYPE_SFX, pos_global);
}

void process_preload_sound(LLMessageSystem *msg, void **user_data)
{
	if (!gAudiop)
	{
		return;
	}

	LLUUID sound_id;
	LLUUID object_id;
	LLUUID owner_id;

	msg->getUUIDFast(_PREHASH_DataBlock, _PREHASH_SoundID, sound_id);
	msg->getUUIDFast(_PREHASH_DataBlock, _PREHASH_ObjectID, object_id);
	msg->getUUIDFast(_PREHASH_DataBlock, _PREHASH_OwnerID, owner_id);

	LLViewerObject *objectp = gObjectList.findObject(object_id);
	if (!objectp) return;

	if (LLMuteList::getInstance()->isMuted(object_id)) return;
	if (LLMuteList::getInstance()->isMuted(owner_id, LLMute::flagObjectSounds)) return;
	
	LLAudioSource *sourcep = objectp->getAudioSource(owner_id);
	if (!sourcep) return;
	
	LLAudioData *datap = gAudiop->getAudioData(sound_id);

	// Note that I don't actually do any loading of the
	// audio data into a buffer at this point, as it won't actually
	// help us out.

	// Don't play sounds from a region with maturity above current agent maturity
	LLVector3d pos_global = objectp->getPositionGlobal();
	if (gAgent.canAccessMaturityAtGlobal(pos_global))
	{
	// Add audioData starts a transfer internally.
	sourcep->addAudioData(datap, FALSE);
}
}

void process_attached_sound(LLMessageSystem *msg, void **user_data)
{
	F32 gain = 0;
	LLUUID sound_id;
	LLUUID object_id;
	LLUUID owner_id;
	U8 flags;

	msg->getUUIDFast(_PREHASH_DataBlock, _PREHASH_SoundID, sound_id);
	msg->getUUIDFast(_PREHASH_DataBlock, _PREHASH_ObjectID, object_id);
	msg->getUUIDFast(_PREHASH_DataBlock, _PREHASH_OwnerID, owner_id);
	msg->getF32Fast(_PREHASH_DataBlock, _PREHASH_Gain, gain);
	msg->getU8Fast(_PREHASH_DataBlock, _PREHASH_Flags, flags);

	LLViewerObject *objectp = gObjectList.findObject(object_id);
	if (!objectp)
	{
		// we don't know about this object, just bail
		return;
	}
	
	if (LLMuteList::getInstance()->isMuted(object_id)) return;
	
	if (LLMuteList::getInstance()->isMuted(owner_id, LLMute::flagObjectSounds)) return;

	
	// Don't play sounds from a region with maturity above current agent maturity
	LLVector3d pos = objectp->getPositionGlobal();
	if( !gAgent.canAccessMaturityAtGlobal(pos) )
	{
		return;
	}
	
	objectp->setAttachedSound(sound_id, owner_id, gain, flags);
}


void process_attached_sound_gain_change(LLMessageSystem *mesgsys, void **user_data)
{
	F32 gain = 0;
	LLUUID object_guid;
	LLViewerObject *objectp = NULL;

	mesgsys->getUUIDFast(_PREHASH_DataBlock, _PREHASH_ObjectID, object_guid);

	if (!((objectp = gObjectList.findObject(object_guid))))
	{
		// we don't know about this object, just bail
		return;
	}

 	mesgsys->getF32Fast(_PREHASH_DataBlock, _PREHASH_Gain, gain);

	objectp->adjustAudioGain(gain);
}


void process_health_message(LLMessageSystem *mesgsys, void **user_data)
{
	F32 health;

	mesgsys->getF32Fast(_PREHASH_HealthData, _PREHASH_Health, health);

	if (gStatusBar)
	{
		gStatusBar->setHealth((S32)health);
	}
}


void process_sim_stats(LLMessageSystem *msg, void **user_data)
{	
	S32 count = msg->getNumberOfBlocks("Stat");
	for (S32 i = 0; i < count; ++i)
	{
		U32 stat_id;
		F32 stat_value;
		msg->getU32("Stat", "StatID", stat_id, i);
		msg->getF32("Stat", "StatValue", stat_value, i);
		switch (stat_id)
		{
		case LL_SIM_STAT_TIME_DILATION:
			LLViewerStats::getInstance()->mSimTimeDilation.addValue(stat_value);
			break;
		case LL_SIM_STAT_FPS:
			LLViewerStats::getInstance()->mSimFPS.addValue(stat_value);
			break;
		case LL_SIM_STAT_PHYSFPS:
			LLViewerStats::getInstance()->mSimPhysicsFPS.addValue(stat_value);
			break;
		case LL_SIM_STAT_AGENTUPS:
			LLViewerStats::getInstance()->mSimAgentUPS.addValue(stat_value);
			break;
		case LL_SIM_STAT_FRAMEMS:
			LLViewerStats::getInstance()->mSimFrameMsec.addValue(stat_value);
			break;
		case LL_SIM_STAT_NETMS:
			LLViewerStats::getInstance()->mSimNetMsec.addValue(stat_value);
			break;
		case LL_SIM_STAT_SIMOTHERMS:
			LLViewerStats::getInstance()->mSimSimOtherMsec.addValue(stat_value);
			break;
		case LL_SIM_STAT_SIMPHYSICSMS:
			LLViewerStats::getInstance()->mSimSimPhysicsMsec.addValue(stat_value);
			break;
		case LL_SIM_STAT_AGENTMS:
			LLViewerStats::getInstance()->mSimAgentMsec.addValue(stat_value);
			break;
		case LL_SIM_STAT_IMAGESMS:
			LLViewerStats::getInstance()->mSimImagesMsec.addValue(stat_value);
			break;
		case LL_SIM_STAT_SCRIPTMS:
			LLViewerStats::getInstance()->mSimScriptMsec.addValue(stat_value);
			break;
		case LL_SIM_STAT_NUMTASKS:
			LLViewerStats::getInstance()->mSimObjects.addValue(stat_value);
			break;
		case LL_SIM_STAT_NUMTASKSACTIVE:
			LLViewerStats::getInstance()->mSimActiveObjects.addValue(stat_value);
			break;
		case LL_SIM_STAT_NUMAGENTMAIN:
			LLViewerStats::getInstance()->mSimMainAgents.addValue(stat_value);
			break;
		case LL_SIM_STAT_NUMAGENTCHILD:
			LLViewerStats::getInstance()->mSimChildAgents.addValue(stat_value);
			break;
		case LL_SIM_STAT_NUMSCRIPTSACTIVE:
			LLViewerStats::getInstance()->mSimActiveScripts.addValue(stat_value);
			break;
		case LL_SIM_STAT_SCRIPT_EPS:
			LLViewerStats::getInstance()->mSimScriptEPS.addValue(stat_value);
			break;
		case LL_SIM_STAT_INPPS:
			LLViewerStats::getInstance()->mSimInPPS.addValue(stat_value);
			break;
		case LL_SIM_STAT_OUTPPS:
			LLViewerStats::getInstance()->mSimOutPPS.addValue(stat_value);
			break;
		case LL_SIM_STAT_PENDING_DOWNLOADS:
			LLViewerStats::getInstance()->mSimPendingDownloads.addValue(stat_value);
			break;
		case LL_SIM_STAT_PENDING_UPLOADS:
			LLViewerStats::getInstance()->mSimPendingUploads.addValue(stat_value);
			break;
		case LL_SIM_STAT_PENDING_LOCAL_UPLOADS:
			LLViewerStats::getInstance()->mSimPendingLocalUploads.addValue(stat_value);
			break;
		case LL_SIM_STAT_TOTAL_UNACKED_BYTES:
			LLViewerStats::getInstance()->mSimTotalUnackedBytes.addValue(stat_value / 1024.f);
			break;
		case LL_SIM_STAT_PHYSICS_PINNED_TASKS:
			LLViewerStats::getInstance()->mPhysicsPinnedTasks.addValue(stat_value);
			break;
		case LL_SIM_STAT_PHYSICS_LOD_TASKS:
			LLViewerStats::getInstance()->mPhysicsLODTasks.addValue(stat_value);
			break;
		case LL_SIM_STAT_SIMPHYSICSSTEPMS:
			LLViewerStats::getInstance()->mSimSimPhysicsStepMsec.addValue(stat_value);
			break;
		case LL_SIM_STAT_SIMPHYSICSSHAPEMS:
			LLViewerStats::getInstance()->mSimSimPhysicsShapeUpdateMsec.addValue(stat_value);
			break;
		case LL_SIM_STAT_SIMPHYSICSOTHERMS:
			LLViewerStats::getInstance()->mSimSimPhysicsOtherMsec.addValue(stat_value);
			break;
		case LL_SIM_STAT_SIMPHYSICSMEMORY:
			LLViewerStats::getInstance()->mPhysicsMemoryAllocated.addValue(stat_value);
			break;
		case LL_SIM_STAT_SIMSPARETIME:
			LLViewerStats::getInstance()->mSimSpareMsec.addValue(stat_value);
			break;
		case LL_SIM_STAT_SIMSLEEPTIME:
			LLViewerStats::getInstance()->mSimSleepMsec.addValue(stat_value);
			break;
		case LL_SIM_STAT_IOPUMPTIME:
			LLViewerStats::getInstance()->mSimPumpIOMsec.addValue(stat_value);
			break;
		case LL_SIM_STAT_PCTSCRIPTSRUN:
			LLViewerStats::getInstance()->mSimPctScriptsRun.addValue(stat_value);
			break;
		case LL_SIM_STAT_SIMAISTEPTIMEMS:
			LLViewerStats::getInstance()->mSimSimAIStepMsec.addValue(stat_value);
			break;
		case LL_SIM_STAT_SKIPPEDAISILSTEPS_PS:
			LLViewerStats::getInstance()->mSimSimSkippedSilhouetteSteps.addValue(stat_value);
			break;
		case LL_SIM_STAT_PCTSTEPPEDCHARACTERS:
			LLViewerStats::getInstance()->mSimSimPctSteppedCharacters.addValue(stat_value);
			break;
		default:
			// Used to be a commented out warning.
 			LL_DEBUGS("Messaging") << "Unknown stat id" << stat_id << LL_ENDL;
		  break;
		}
	}

	/*
	msg->getF32Fast(_PREHASH_Statistics, _PREHASH_PhysicsTimeDilation, time_dilation);
	LLViewerStats::getInstance()->mSimTDStat.addValue(time_dilation);

	// Process information
	//	{	CpuUsage			F32				}
	//	{	SimMemTotal			F32				}
	//	{	SimMemRSS			F32				}
	//	{	ProcessUptime		F32				}
	F32 cpu_usage;
	F32 sim_mem_total;
	F32 sim_mem_rss;
	F32 process_uptime;
	msg->getF32Fast(_PREHASH_Statistics, _PREHASH_CpuUsage, cpu_usage);
	msg->getF32Fast(_PREHASH_Statistics, _PREHASH_SimMemTotal, sim_mem_total);
	msg->getF32Fast(_PREHASH_Statistics, _PREHASH_SimMemRSS, sim_mem_rss);
	msg->getF32Fast(_PREHASH_Statistics, _PREHASH_ProcessUptime, process_uptime);
	LLViewerStats::getInstance()->mSimCPUUsageStat.addValue(cpu_usage);
	LLViewerStats::getInstance()->mSimMemTotalStat.addValue(sim_mem_total);
	LLViewerStats::getInstance()->mSimMemRSSStat.addValue(sim_mem_rss);
	*/

	//
	// Various hacks that aren't statistics, but are being handled here.
	//
	U32 max_tasks_per_region;
	U32 region_flags;
	msg->getU32("Region", "ObjectCapacity", max_tasks_per_region);
	msg->getU32("Region", "RegionFlags", region_flags);

	LLViewerRegion* regionp = gAgent.getRegion();
	if (regionp)
	{
		BOOL was_flying = gAgent.getFlying();
		regionp->setRegionFlags(region_flags);
		regionp->setMaxTasks(max_tasks_per_region);
		// HACK: This makes agents drop from the sky if the region is 
		// set to no fly while people are still in the sim.
		if (was_flying && regionp->getBlockFly())
		{
			gAgent.setFlying(gAgent.canFly());
		}
	}
}



void process_avatar_animation(LLMessageSystem *mesgsys, void **user_data)
{
	LLUUID	animation_id;
	LLUUID	uuid;
	S32		anim_sequence_id;
	LLVOAvatar *avatarp;
	
	mesgsys->getUUIDFast(_PREHASH_Sender, _PREHASH_ID, uuid);

	//clear animation flags
	avatarp = (LLVOAvatar *)gObjectList.findObject(uuid);

	if (!avatarp)
	{
		// no agent by this ID...error?
		LL_WARNS("Messaging") << "Received animation state for unknown avatar" << uuid << LL_ENDL;
		return;
	}

	S32 num_blocks = mesgsys->getNumberOfBlocksFast(_PREHASH_AnimationList);
	S32 num_source_blocks = mesgsys->getNumberOfBlocksFast(_PREHASH_AnimationSourceList);

	avatarp->mSignaledAnimations.clear();
	
	if (avatarp->isSelf())
	{
		LLUUID object_id;

		for( S32 i = 0; i < num_blocks; i++ )
		{
			mesgsys->getUUIDFast(_PREHASH_AnimationList, _PREHASH_AnimID, animation_id, i);
			mesgsys->getS32Fast(_PREHASH_AnimationList, _PREHASH_AnimSequenceID, anim_sequence_id, i);

			LL_DEBUGS("Messaging") << "Anim sequence ID: " << anim_sequence_id << LL_ENDL;

			avatarp->mSignaledAnimations[animation_id] = anim_sequence_id;

			// *HACK: Disabling flying mode if it has been enabled shortly before the agent
			// stand up animation is signaled. In this case we don't get a signal to start
			// flying animation from server, the AGENT_CONTROL_FLY flag remains set but the
			// avatar does not play flying animation, so we switch flying mode off.
			// See LLAgent::setFlying(). This may cause "Stop Flying" button to blink.
			// See EXT-2781.
			if (animation_id == ANIM_AGENT_STANDUP && gAgent.getFlying())
			{
				gAgent.setFlying(FALSE);
			}

			if (i < num_source_blocks)
			{
				mesgsys->getUUIDFast(_PREHASH_AnimationSourceList, _PREHASH_ObjectID, object_id, i);
			
				LLViewerObject* object = gObjectList.findObject(object_id);
				if (object)
				{
					object->setFlagsWithoutUpdate(FLAGS_ANIM_SOURCE, TRUE);

					BOOL anim_found = FALSE;
					LLVOAvatar::AnimSourceIterator anim_it = avatarp->mAnimationSources.find(object_id);
					for (;anim_it != avatarp->mAnimationSources.end(); ++anim_it)
					{
						if (anim_it->second == animation_id)
						{
							anim_found = TRUE;
							break;
						}
					}

					if (!anim_found)
					{
						avatarp->mAnimationSources.insert(LLVOAvatar::AnimationSourceMap::value_type(object_id, animation_id));
					}
				}
			}
		}
	}
	else
	{
		for( S32 i = 0; i < num_blocks; i++ )
		{
			mesgsys->getUUIDFast(_PREHASH_AnimationList, _PREHASH_AnimID, animation_id, i);
			mesgsys->getS32Fast(_PREHASH_AnimationList, _PREHASH_AnimSequenceID, anim_sequence_id, i);
			avatarp->mSignaledAnimations[animation_id] = anim_sequence_id;
		}
	}

	if (num_blocks)
	{
		avatarp->processAnimationStateChanges();
	}
}

void process_avatar_appearance(LLMessageSystem *mesgsys, void **user_data)
{
	LLUUID uuid;
	mesgsys->getUUIDFast(_PREHASH_Sender, _PREHASH_ID, uuid);

	LLVOAvatar* avatarp = (LLVOAvatar *)gObjectList.findObject(uuid);
	if (avatarp)
	{
		avatarp->processAvatarAppearance( mesgsys );
	}
	else
	{
		LL_WARNS("Messaging") << "avatar_appearance sent for unknown avatar " << uuid << LL_ENDL;
	}
}

void process_camera_constraint(LLMessageSystem *mesgsys, void **user_data)
{
	LLVector4 cameraCollidePlane;
	mesgsys->getVector4Fast(_PREHASH_CameraCollidePlane, _PREHASH_Plane, cameraCollidePlane);

	gAgentCamera.setCameraCollidePlane(cameraCollidePlane);
}

void near_sit_object(BOOL success, void *data)
{
	if (success)
	{
		// Send message to sit on object
		gMessageSystem->newMessageFast(_PREHASH_AgentSit);
		gMessageSystem->nextBlockFast(_PREHASH_AgentData);
		gMessageSystem->addUUIDFast(_PREHASH_AgentID, gAgent.getID());
		gMessageSystem->addUUIDFast(_PREHASH_SessionID, gAgent.getSessionID());
		gAgent.sendReliableMessage();
	}
}

void process_avatar_sit_response(LLMessageSystem *mesgsys, void **user_data)
{
	LLVector3 sitPosition;
	LLQuaternion sitRotation;
	LLUUID sitObjectID;
	BOOL use_autopilot;
	mesgsys->getUUIDFast(_PREHASH_SitObject, _PREHASH_ID, sitObjectID);
	mesgsys->getBOOLFast(_PREHASH_SitTransform, _PREHASH_AutoPilot, use_autopilot);
	mesgsys->getVector3Fast(_PREHASH_SitTransform, _PREHASH_SitPosition, sitPosition);
	mesgsys->getQuatFast(_PREHASH_SitTransform, _PREHASH_SitRotation, sitRotation);
	LLVector3 camera_eye;
	mesgsys->getVector3Fast(_PREHASH_SitTransform, _PREHASH_CameraEyeOffset, camera_eye);
	LLVector3 camera_at;
	mesgsys->getVector3Fast(_PREHASH_SitTransform, _PREHASH_CameraAtOffset, camera_at);
	BOOL force_mouselook;
	mesgsys->getBOOLFast(_PREHASH_SitTransform, _PREHASH_ForceMouselook, force_mouselook);

	if (isAgentAvatarValid() && dist_vec_squared(camera_eye, camera_at) > CAMERA_POSITION_THRESHOLD_SQUARED)
	{
		gAgentCamera.setSitCamera(sitObjectID, camera_eye, camera_at);
	}
	
	gAgentCamera.setForceMouselook(force_mouselook);
	// Forcing turning off flying here to prevent flying after pressing "Stand"
	// to stand up from an object. See EXT-1655.
	gAgent.setFlying(FALSE);

	LLViewerObject* object = gObjectList.findObject(sitObjectID);
	if (object)
	{
		LLVector3 sit_spot = object->getPositionAgent() + (sitPosition * object->getRotation());
		if (!use_autopilot || isAgentAvatarValid() && gAgentAvatarp->isSitting() && gAgentAvatarp->getRoot() == object->getRoot())
		{
			//we're already sitting on this object, so don't autopilot
		}
		else
		{
			gAgent.startAutoPilotGlobal(gAgent.getPosGlobalFromAgent(sit_spot), "Sit", &sitRotation, near_sit_object, NULL, 0.5f);
		}
	}
	else
	{
		LL_WARNS("Messaging") << "Received sit approval for unknown object " << sitObjectID << LL_ENDL;
	}
}

void process_clear_follow_cam_properties(LLMessageSystem *mesgsys, void **user_data)
{
	LLUUID		source_id;

	mesgsys->getUUIDFast(_PREHASH_ObjectData, _PREHASH_ObjectID, source_id);

	LLFollowCamMgr::removeFollowCamParams(source_id);
}

void process_set_follow_cam_properties(LLMessageSystem *mesgsys, void **user_data)
{
	S32			type;
	F32			value;
	bool		settingPosition = false;
	bool		settingFocus	= false;
	bool		settingFocusOffset = false;
	LLVector3	position;
	LLVector3	focus;
	LLVector3	focus_offset;

	LLUUID		source_id;

	mesgsys->getUUIDFast(_PREHASH_ObjectData, _PREHASH_ObjectID, source_id);

	LLViewerObject* objectp = gObjectList.findObject(source_id);
	if (objectp)
	{
		objectp->setFlagsWithoutUpdate(FLAGS_CAMERA_SOURCE, TRUE);
	}

	S32 num_objects = mesgsys->getNumberOfBlocks("CameraProperty");
	for (S32 block_index = 0; block_index < num_objects; block_index++)
	{
		mesgsys->getS32("CameraProperty", "Type", type, block_index);
		mesgsys->getF32("CameraProperty", "Value", value, block_index);
		switch(type)
		{
		case FOLLOWCAM_PITCH:
			LLFollowCamMgr::setPitch(source_id, value);
			break;
		case FOLLOWCAM_FOCUS_OFFSET_X:
			focus_offset.mV[VX] = value;
			settingFocusOffset = true;
			break;
		case FOLLOWCAM_FOCUS_OFFSET_Y:
			focus_offset.mV[VY] = value;
			settingFocusOffset = true;
			break;
		case FOLLOWCAM_FOCUS_OFFSET_Z:
			focus_offset.mV[VZ] = value;
			settingFocusOffset = true;
			break;
		case FOLLOWCAM_POSITION_LAG:
			LLFollowCamMgr::setPositionLag(source_id, value);
			break;
		case FOLLOWCAM_FOCUS_LAG:
			LLFollowCamMgr::setFocusLag(source_id, value);
			break;
		case FOLLOWCAM_DISTANCE:
			LLFollowCamMgr::setDistance(source_id, value);
			break;
		case FOLLOWCAM_BEHINDNESS_ANGLE:
			LLFollowCamMgr::setBehindnessAngle(source_id, value);
			break;
		case FOLLOWCAM_BEHINDNESS_LAG:
			LLFollowCamMgr::setBehindnessLag(source_id, value);
			break;
		case FOLLOWCAM_POSITION_THRESHOLD:
			LLFollowCamMgr::setPositionThreshold(source_id, value);
			break;
		case FOLLOWCAM_FOCUS_THRESHOLD:
			LLFollowCamMgr::setFocusThreshold(source_id, value);
			break;
		case FOLLOWCAM_ACTIVE:
			//if 1, set using followcam,. 
			LLFollowCamMgr::setCameraActive(source_id, value != 0.f);
			break;
		case FOLLOWCAM_POSITION_X:
			settingPosition = true;
			position.mV[ 0 ] = value;
			break;
		case FOLLOWCAM_POSITION_Y:
			settingPosition = true;
			position.mV[ 1 ] = value;
			break;
		case FOLLOWCAM_POSITION_Z:
			settingPosition = true;
			position.mV[ 2 ] = value;
			break;
		case FOLLOWCAM_FOCUS_X:
			settingFocus = true;
			focus.mV[ 0 ] = value;
			break;
		case FOLLOWCAM_FOCUS_Y:
			settingFocus = true;
			focus.mV[ 1 ] = value;
			break;
		case FOLLOWCAM_FOCUS_Z:
			settingFocus = true;
			focus.mV[ 2 ] = value;
			break;
		case FOLLOWCAM_POSITION_LOCKED:
			LLFollowCamMgr::setPositionLocked(source_id, value != 0.f);
			break;
		case FOLLOWCAM_FOCUS_LOCKED:
			LLFollowCamMgr::setFocusLocked(source_id, value != 0.f);
			break;

		default:
			break;
		}
	}

	if ( settingPosition )
	{
		LLFollowCamMgr::setPosition(source_id, position);
	}
	if ( settingFocus )
	{
		LLFollowCamMgr::setFocus(source_id, focus);
	}
	if ( settingFocusOffset )
	{
		LLFollowCamMgr::setFocusOffset(source_id, focus_offset);
	}
}
//end Ventrella 


// Culled from newsim lltask.cpp
void process_name_value(LLMessageSystem *mesgsys, void **user_data)
{
	std::string	temp_str;
	LLUUID	id;
	S32		i, num_blocks;

	mesgsys->getUUIDFast(_PREHASH_TaskData, _PREHASH_ID, id);

	LLViewerObject* object = gObjectList.findObject(id);

	if (object)
	{
		num_blocks = mesgsys->getNumberOfBlocksFast(_PREHASH_NameValueData);
		for (i = 0; i < num_blocks; i++)
		{
			mesgsys->getStringFast(_PREHASH_NameValueData, _PREHASH_NVPair, temp_str, i);
			LL_INFOS("Messaging") << "Added to object Name Value: " << temp_str << LL_ENDL;
			object->addNVPair(temp_str);
		}
	}
	else
	{
		LL_INFOS("Messaging") << "Can't find object " << id << " to add name value pair" << LL_ENDL;
	}
}

void process_remove_name_value(LLMessageSystem *mesgsys, void **user_data)
{
	std::string	temp_str;
	LLUUID	id;
	S32		i, num_blocks;

	mesgsys->getUUIDFast(_PREHASH_TaskData, _PREHASH_ID, id);

	LLViewerObject* object = gObjectList.findObject(id);

	if (object)
	{
		num_blocks = mesgsys->getNumberOfBlocksFast(_PREHASH_NameValueData);
		for (i = 0; i < num_blocks; i++)
		{
			mesgsys->getStringFast(_PREHASH_NameValueData, _PREHASH_NVPair, temp_str, i);
			LL_INFOS("Messaging") << "Removed from object Name Value: " << temp_str << LL_ENDL;
			object->removeNVPair(temp_str);
		}
	}
	else
	{
		LL_INFOS("Messaging") << "Can't find object " << id << " to remove name value pair" << LL_ENDL;
	}
}

void process_kick_user(LLMessageSystem *msg, void** /*user_data*/)
{
	std::string message;

	msg->getStringFast(_PREHASH_UserInfo, _PREHASH_Reason, message);

	LLAppViewer::instance()->forceDisconnect(message);
}


/*
void process_user_list_reply(LLMessageSystem *msg, void **user_data)
{
	LLUserList::processUserListReply(msg, user_data);
	return;
	char	firstname[MAX_STRING+1];
	char	lastname[MAX_STRING+1];
	U8		status;
	S32		user_count;

	user_count = msg->getNumberOfBlocks("UserBlock");

	for (S32 i = 0; i < user_count; i++)
	{
		msg->getData("UserBlock", i, "FirstName", firstname);
		msg->getData("UserBlock", i, "LastName", lastname);
		msg->getData("UserBlock", i, "Status", &status);

		if (status & 0x01)
		{
			dialog_friends_add_friend(buffer, TRUE);
		}
		else
		{
			dialog_friends_add_friend(buffer, FALSE);
		}
	}

	dialog_friends_done_adding();
}
*/

// this is not handled in processUpdateMessage
/*
void process_time_dilation(LLMessageSystem *msg, void **user_data)
{
	// get the time_dilation
	U16 foo;
	msg->getData("TimeDilation", "TimeDilation", &foo);
	F32 time_dilation = ((F32) foo) / 65535.f;

	// get the pointer to the right region
	U32 ip = msg->getSenderIP();
	U32 port = msg->getSenderPort();
	LLViewerRegion *regionp = LLWorld::getInstance()->getRegion(ip, port);
	if (regionp)
	{
		regionp->setTimeDilation(time_dilation);
	}
}
*/


void process_money_balance_reply( LLMessageSystem* msg, void** )
{
	S32 balance = 0;
	S32 credit = 0;
	S32 committed = 0;
	std::string desc;
	LLUUID tid;

	msg->getUUID("MoneyData", "TransactionID", tid);
	msg->getS32("MoneyData", "MoneyBalance", balance);
	msg->getS32("MoneyData", "SquareMetersCredit", credit);
	msg->getS32("MoneyData", "SquareMetersCommitted", committed);
	msg->getStringFast(_PREHASH_MoneyData, _PREHASH_Description, desc);
	LL_INFOS("Messaging") << "L$, credit, committed: " << balance << " " << credit << " "
			<< committed << LL_ENDL;
    
	if (gStatusBar)
	{
		gStatusBar->setBalance(balance);
		gStatusBar->setLandCredit(credit);
		gStatusBar->setLandCommitted(committed);
	}

	if (desc.empty()
		|| !gSavedSettings.getBOOL("NotifyMoneyChange"))
	{
		// ...nothing to display
		return;
	}

	// Suppress duplicate messages about the same transaction
	static std::deque<LLUUID> recent;
	if (std::find(recent.rbegin(), recent.rend(), tid) != recent.rend())
	{
		return;
	}

	// Once the 'recent' container gets large enough, chop some
	// off the beginning.
	const U32 MAX_LOOKBACK = 30;
	const S32 POP_FRONT_SIZE = 12;
	if(recent.size() > MAX_LOOKBACK)
	{
		LL_DEBUGS("Messaging") << "Removing oldest transaction records" << LL_ENDL;
		recent.erase(recent.begin(), recent.begin() + POP_FRONT_SIZE);
	}
	//LL_DEBUGS("Messaging") << "Pushing back transaction " << tid << LL_ENDL;
	recent.push_back(tid);

	if (msg->has("TransactionInfo"))
	{
		// ...message has extended info for localization
		process_money_balance_reply_extended(msg);
	}
	else
	{
		// Only old dev grids will not supply the TransactionInfo block,
		// so we can just use the hard-coded English string.
		LLSD args;
		args["MESSAGE"] = desc;
		LLNotificationsUtil::add("SystemMessage", args);
	}
}

static std::string reason_from_transaction_type(S32 transaction_type,
												const std::string& item_desc)
{
	// *NOTE: The keys for the reason strings are unusual because
	// an earlier version of the code used English language strings
	// extracted from hard-coded server English descriptions.
	// Keeping them so we don't have to re-localize them.
	switch (transaction_type)
	{
		case TRANS_OBJECT_SALE:
		{
			LLStringUtil::format_map_t arg;
			arg["ITEM"] = item_desc;
			return LLTrans::getString("for item", arg);
		}
		case TRANS_LAND_SALE:
			return LLTrans::getString("for a parcel of land");
			
		case TRANS_LAND_PASS_SALE:
			return LLTrans::getString("for a land access pass");
			
		case TRANS_GROUP_LAND_DEED:
			return LLTrans::getString("for deeding land");
			
		case TRANS_GROUP_CREATE:
			return LLTrans::getString("to create a group");
			
		case TRANS_GROUP_JOIN:
			return LLTrans::getString("to join a group");
			
		case TRANS_UPLOAD_CHARGE:
			return LLTrans::getString("to upload");

		case TRANS_CLASSIFIED_CHARGE:
			return LLTrans::getString("to publish a classified ad");
			
		// These have no reason to display, but are expected and should not
		// generate warnings
		case TRANS_GIFT:
		case TRANS_PAY_OBJECT:
		case TRANS_OBJECT_PAYS:
			return std::string();

		default:
			llwarns << "Unknown transaction type " 
				<< transaction_type << llendl;
			return std::string();
	}
}

static void money_balance_group_notify(const LLUUID& group_id,
									   const std::string& name,
									   bool is_group,
									   std::string notification,
									   LLSD args,
									   LLSD payload)
{
	// Message uses name SLURLs, don't actually have to substitute in
	// the name.  We're just making sure it's available.
	// Notification is either PaymentReceived or PaymentSent
	LLNotificationsUtil::add(notification, args, payload);
}

static void money_balance_avatar_notify(const LLUUID& agent_id,
										const LLAvatarName& av_name,
									   	std::string notification,
									   	LLSD args,
									   	LLSD payload)
{
	// Message uses name SLURLs, don't actually have to substitute in
	// the name.  We're just making sure it's available.
	// Notification is either PaymentReceived or PaymentSent
	LLNotificationsUtil::add(notification, args, payload);
}

static void process_money_balance_reply_extended(LLMessageSystem* msg)
{
    // Added in server 1.40 and viewer 2.1, support for localization
    // and agent ids for name lookup.
    S32 transaction_type = 0;
    LLUUID source_id;
	BOOL is_source_group = FALSE;
    LLUUID dest_id;
	BOOL is_dest_group = FALSE;
    S32 amount = 0;
    std::string item_description;
	BOOL success = FALSE;

    msg->getS32("TransactionInfo", "TransactionType", transaction_type);
    msg->getUUID("TransactionInfo", "SourceID", source_id);
	msg->getBOOL("TransactionInfo", "IsSourceGroup", is_source_group);
    msg->getUUID("TransactionInfo", "DestID", dest_id);
	msg->getBOOL("TransactionInfo", "IsDestGroup", is_dest_group);
    msg->getS32("TransactionInfo", "Amount", amount);
    msg->getString("TransactionInfo", "ItemDescription", item_description);
	msg->getBOOL("MoneyData", "TransactionSuccess", success);
    LL_INFOS("Money") << "MoneyBalanceReply source " << source_id 
		<< " dest " << dest_id
		<< " type " << transaction_type
		<< " item " << item_description << LL_ENDL;

	if (source_id.isNull() && dest_id.isNull())
	{
		// this is a pure balance update, no notification required
		return;
	}

	std::string source_slurl;
	if (is_source_group)
	{
		source_slurl =
			LLSLURL( "group", source_id, "inspect").getSLURLString();
	}
	else
	{
		source_slurl =
			LLSLURL( "agent", source_id, "completename").getSLURLString();
	}

	std::string dest_slurl;
	if (is_dest_group)
	{
		dest_slurl =
			LLSLURL( "group", dest_id, "inspect").getSLURLString();
	}
	else
	{
		dest_slurl =
			LLSLURL( "agent", dest_id, "completename").getSLURLString();
	}

	std::string reason =
		reason_from_transaction_type(transaction_type, item_description);
	
	LLStringUtil::format_map_t args;
	args["REASON"] = reason; // could be empty
	args["AMOUNT"] = llformat("%d", amount);
	
	// Need to delay until name looked up, so need to know whether or not
	// is group
	bool is_name_group = false;
	LLUUID name_id;
	std::string message;
	std::string notification;
	LLSD final_args;
	LLSD payload;
	
	bool you_paid_someone = (source_id == gAgentID);
	if (you_paid_someone)
	{
		args["NAME"] = dest_slurl;
		is_name_group = is_dest_group;
		name_id = dest_id;
		if (!reason.empty())
		{
			if (dest_id.notNull())
			{
				message = success ? LLTrans::getString("you_paid_ldollars", args) :
									LLTrans::getString("you_paid_failure_ldollars", args);
			}
			else
			{
				// transaction fee to the system, eg, to create a group
				message = success ? LLTrans::getString("you_paid_ldollars_no_name", args) :
									LLTrans::getString("you_paid_failure_ldollars_no_name", args);
			}
		}
		else
		{
			if (dest_id.notNull())
			{
				message = success ? LLTrans::getString("you_paid_ldollars_no_reason", args) :
									LLTrans::getString("you_paid_failure_ldollars_no_reason", args);
			}
			else
			{
				// no target, no reason, you just paid money
				message = success ? LLTrans::getString("you_paid_ldollars_no_info", args) :
									LLTrans::getString("you_paid_failure_ldollars_no_info", args);
			}
		}
		final_args["MESSAGE"] = message;
		notification = success ? "PaymentSent" : "PaymentFailure";
	}
	else {
		// ...someone paid you
		args["NAME"] = source_slurl;
		is_name_group = is_source_group;
		name_id = source_id;
		if (!reason.empty())
		{
			message = LLTrans::getString("paid_you_ldollars", args);
		}
		else {
			message = LLTrans::getString("paid_you_ldollars_no_reason", args);
		}
		final_args["MESSAGE"] = message;

		// make notification loggable
		payload["from_id"] = source_id;
		notification = "PaymentReceived";
	}

	// Despite using SLURLs, wait until the name is available before
	// showing the notification, otherwise the UI layout is strange and
	// the user sees a "Loading..." message
	if (is_name_group)
	{
		gCacheName->getGroup(name_id,
						boost::bind(&money_balance_group_notify,
									_1, _2, _3,
									notification, final_args, payload));
	}
	else {
		LLAvatarNameCache::get(name_id,
							   boost::bind(&money_balance_avatar_notify,
										   _1, _2,
										   notification, final_args, payload));										   
	}
}

bool handle_prompt_for_maturity_level_change_callback(const LLSD& notification, const LLSD& response)
{
	S32 option = LLNotificationsUtil::getSelectedOption(notification, response);
	
	if (0 == option)
	{
		// set the preference to the maturity of the region we're calling
		U8 preferredMaturity = static_cast<U8>(notification["payload"]["_region_access"].asInteger());
		gSavedSettings.setU32("PreferredMaturity", static_cast<U32>(preferredMaturity));
	}
	
	return false;
}

bool handle_prompt_for_maturity_level_change_and_reteleport_callback(const LLSD& notification, const LLSD& response)
{
	S32 option = LLNotificationsUtil::getSelectedOption(notification, response);
	
	if (0 == option)
	{
		// set the preference to the maturity of the region we're calling
		U8 preferredMaturity = static_cast<U8>(notification["payload"]["_region_access"].asInteger());
		gSavedSettings.setU32("PreferredMaturity", static_cast<U32>(preferredMaturity));
		gAgent.setMaturityRatingChangeDuringTeleport(preferredMaturity);
		gAgent.restartFailedTeleportRequest();
	}
	else
	{
		gAgent.clearTeleportRequest();
	}
	
	return false;
}

// some of the server notifications need special handling. This is where we do that.
bool handle_special_notification(std::string notificationID, LLSD& llsdBlock)
{
	U8 regionAccess = static_cast<U8>(llsdBlock["_region_access"].asInteger());
	std::string regionMaturity = LLViewerRegion::accessToString(regionAccess);
	LLStringUtil::toLower(regionMaturity);
	llsdBlock["REGIONMATURITY"] = regionMaturity;
	
	bool returnValue = false;
	LLNotificationPtr maturityLevelNotification;
	std::string notifySuffix = "_Notify";
	if (regionAccess == SIM_ACCESS_MATURE)
	{
		if (gAgent.isTeen())
		{
			gAgent.clearTeleportRequest();
			maturityLevelNotification = LLNotificationsUtil::add(notificationID+"_AdultsOnlyContent", llsdBlock);
			returnValue = true;

			notifySuffix = "_NotifyAdultsOnly";
		}
		else if (gAgent.prefersPG())
		{
			maturityLevelNotification = LLNotificationsUtil::add(notificationID+"_Change", llsdBlock, llsdBlock, handle_prompt_for_maturity_level_change_callback);
			returnValue = true;
		}
		else if (LLStringUtil::compareStrings(notificationID, "RegionEntryAccessBlocked") == 0)
		{
			maturityLevelNotification = LLNotificationsUtil::add(notificationID+"_PreferencesOutOfSync", llsdBlock, llsdBlock);
			returnValue = true;
		}
	}
	else if (regionAccess == SIM_ACCESS_ADULT)
	{
		if (!gAgent.isAdult())
		{
			gAgent.clearTeleportRequest();
			maturityLevelNotification = LLNotificationsUtil::add(notificationID+"_AdultsOnlyContent", llsdBlock);
			returnValue = true;

			notifySuffix = "_NotifyAdultsOnly";
		}
		else if (gAgent.prefersPG() || gAgent.prefersMature())
		{
			maturityLevelNotification = LLNotificationsUtil::add(notificationID+"_Change", llsdBlock, llsdBlock, handle_prompt_for_maturity_level_change_callback);
			returnValue = true;
		}
		else if (LLStringUtil::compareStrings(notificationID, "RegionEntryAccessBlocked") == 0)
		{
			maturityLevelNotification = LLNotificationsUtil::add(notificationID+"_PreferencesOutOfSync", llsdBlock, llsdBlock);
			returnValue = true;
		}
	}

	if ((maturityLevelNotification == NULL) || maturityLevelNotification->isIgnored())
	{
		// Given a simple notification if no maturityLevelNotification is set or it is ignore
		LLNotificationsUtil::add(notificationID + notifySuffix, llsdBlock);
	}

	return returnValue;
}

// some of the server notifications need special handling. This is where we do that.
bool handle_teleport_access_blocked(LLSD& llsdBlock)
{
	std::string notificationID("TeleportEntryAccessBlocked");
	U8 regionAccess = static_cast<U8>(llsdBlock["_region_access"].asInteger());
	std::string regionMaturity = LLViewerRegion::accessToString(regionAccess);
	LLStringUtil::toLower(regionMaturity);
	llsdBlock["REGIONMATURITY"] = regionMaturity;
	
	bool returnValue = false;
	LLNotificationPtr maturityLevelNotification;
	std::string notifySuffix = "_Notify";
	if (regionAccess == SIM_ACCESS_MATURE)
	{
		if (gAgent.isTeen())
		{
			gAgent.clearTeleportRequest();
			maturityLevelNotification = LLNotificationsUtil::add(notificationID+"_AdultsOnlyContent", llsdBlock);
			returnValue = true;

			notifySuffix = "_NotifyAdultsOnly";
		}
		else if (gAgent.prefersPG())
		{
			if (gAgent.hasRestartableFailedTeleportRequest())
			{
				maturityLevelNotification = LLNotificationsUtil::add(notificationID+"_ChangeAndReTeleport", llsdBlock, llsdBlock, handle_prompt_for_maturity_level_change_and_reteleport_callback);
				returnValue = true;
			}
			else
			{
				gAgent.clearTeleportRequest();
				maturityLevelNotification = LLNotificationsUtil::add(notificationID+"_Change", llsdBlock, llsdBlock, handle_prompt_for_maturity_level_change_callback);
				returnValue = true;
			}
		}
		else
		{
			gAgent.clearTeleportRequest();
			maturityLevelNotification = LLNotificationsUtil::add(notificationID+"_PreferencesOutOfSync", llsdBlock, llsdBlock, handle_prompt_for_maturity_level_change_callback);
			returnValue = true;
		}
	}
	else if (regionAccess == SIM_ACCESS_ADULT)
	{
		if (!gAgent.isAdult())
		{
			gAgent.clearTeleportRequest();
			maturityLevelNotification = LLNotificationsUtil::add(notificationID+"_AdultsOnlyContent", llsdBlock);
			returnValue = true;

			notifySuffix = "_NotifyAdultsOnly";
		}
		else if (gAgent.prefersPG() || gAgent.prefersMature())
		{
			if (gAgent.hasRestartableFailedTeleportRequest())
			{
				maturityLevelNotification = LLNotificationsUtil::add(notificationID+"_ChangeAndReTeleport", llsdBlock, llsdBlock, handle_prompt_for_maturity_level_change_and_reteleport_callback);
				returnValue = true;
			}
			else
			{
				gAgent.clearTeleportRequest();
				maturityLevelNotification = LLNotificationsUtil::add(notificationID+"_Change", llsdBlock, llsdBlock, handle_prompt_for_maturity_level_change_callback);
				returnValue = true;
			}
		}
		else
		{
			gAgent.clearTeleportRequest();
			maturityLevelNotification = LLNotificationsUtil::add(notificationID+"_PreferencesOutOfSync", llsdBlock, llsdBlock, handle_prompt_for_maturity_level_change_callback);
			returnValue = true;
		}
	}

	if ((maturityLevelNotification == NULL) || maturityLevelNotification->isIgnored())
	{
		// Given a simple notification if no maturityLevelNotification is set or it is ignore
		LLNotificationsUtil::add(notificationID + notifySuffix, llsdBlock);
	}

	return returnValue;
}

bool attempt_standard_notification(LLMessageSystem* msgsystem)
{
	// if we have additional alert data
	if (msgsystem->has(_PREHASH_AlertInfo) && msgsystem->getNumberOfBlocksFast(_PREHASH_AlertInfo) > 0)
	{
		// notification was specified using the new mechanism, so we can just handle it here
		std::string notificationID;
		msgsystem->getStringFast(_PREHASH_AlertInfo, _PREHASH_Message, notificationID);
		if (!LLNotifications::getInstance()->templateExists(notificationID))
		{
			return false;
		}

		std::string llsdRaw;
		LLSD llsdBlock;
		msgsystem->getStringFast(_PREHASH_AlertInfo, _PREHASH_Message, notificationID);
		msgsystem->getStringFast(_PREHASH_AlertInfo, _PREHASH_ExtraParams, llsdRaw);
		if (llsdRaw.length())
		{
			std::istringstream llsdData(llsdRaw);
			if (!LLSDSerialize::deserialize(llsdBlock, llsdData, llsdRaw.length()))
			{
				llwarns << "attempt_standard_notification: Attempted to read notification parameter data into LLSD but failed:" << llsdRaw << llendl;
			}
		}
		
		if (
			(notificationID == "RegionEntryAccessBlocked") ||
			(notificationID == "LandClaimAccessBlocked") ||
			(notificationID == "LandBuyAccessBlocked")
		   )
		{
			/*---------------------------------------------------------------------
			 (Commented so a grep will find the notification strings, since
			 we construct them on the fly; if you add additional notifications,
			 please update the comment.)
			 
			 Could throw any of the following notifications:
			 
				RegionEntryAccessBlocked
				RegionEntryAccessBlocked_Notify
				RegionEntryAccessBlocked_NotifyAdultsOnly
				RegionEntryAccessBlocked_Change
				RegionEntryAccessBlocked_AdultsOnlyContent
				RegionEntryAccessBlocked_ChangeAndReTeleport
				LandClaimAccessBlocked 
				LandClaimAccessBlocked_Notify 
				LandClaimAccessBlocked_NotifyAdultsOnly
				LandClaimAccessBlocked_Change 
				LandClaimAccessBlocked_AdultsOnlyContent 
				LandBuyAccessBlocked
				LandBuyAccessBlocked_Notify
				LandBuyAccessBlocked_NotifyAdultsOnly
				LandBuyAccessBlocked_Change
				LandBuyAccessBlocked_AdultsOnlyContent
			 
			-----------------------------------------------------------------------*/ 
			if (handle_special_notification(notificationID, llsdBlock))
			{
				return true;
			}
		}
		
		LLNotificationsUtil::add(notificationID, llsdBlock);
		return true;
	}	
	return false;
}


void process_agent_alert_message(LLMessageSystem* msgsystem, void** user_data)
{
	// make sure the cursor is back to the usual default since the
	// alert is probably due to some kind of error.
	gViewerWindow->getWindow()->resetBusyCount();
	
	if (!attempt_standard_notification(msgsystem))
	{
		BOOL modal = FALSE;
		msgsystem->getBOOL("AlertData", "Modal", modal);
		std::string buffer;
		msgsystem->getStringFast(_PREHASH_AlertData, _PREHASH_Message, buffer);
		process_alert_core(buffer, modal);
	}
}

// The only difference between this routine and the previous is the fact that
// for this routine, the modal parameter is always false. Sadly, for the message
// handled by this routine, there is no "Modal" parameter on the message, and
// there's no API to tell if a message has the given parameter or not.
// So we can't handle the messages with the same handler.
void process_alert_message(LLMessageSystem *msgsystem, void **user_data)
{
	// make sure the cursor is back to the usual default since the
	// alert is probably due to some kind of error.
	gViewerWindow->getWindow()->resetBusyCount();
		
	if (!attempt_standard_notification(msgsystem))
	{
		BOOL modal = FALSE;
		std::string buffer;
		msgsystem->getStringFast(_PREHASH_AlertData, _PREHASH_Message, buffer);
		process_alert_core(buffer, modal);
	}
}

bool handle_not_age_verified_alert(const std::string &pAlertName)
{
	LLNotificationPtr notification = LLNotificationsUtil::add(pAlertName);
	if ((notification == NULL) || notification->isIgnored())
	{
		LLNotificationsUtil::add(pAlertName + "_Notify");
	}

	return true;
}

bool handle_special_alerts(const std::string &pAlertName)
{
	bool isHandled = false;

	if (LLStringUtil::compareStrings(pAlertName, "NotAgeVerified") == 0)
	{
		
		isHandled = handle_not_age_verified_alert(pAlertName);
	}

	return isHandled;
}

void process_alert_core(const std::string& message, BOOL modal)
{
	// HACK -- handle callbacks for specific alerts. It also is localized in notifications.xml
	if ( message == "You died and have been teleported to your home location")
	{
		LLViewerStats::getInstance()->incStat(LLViewerStats::ST_KILLED_COUNT);
	}
	else if( message == "Home position set." )
	{
		// save the home location image to disk
		std::string snap_filename = gDirUtilp->getLindenUserDir();
		snap_filename += gDirUtilp->getDirDelimiter();
		snap_filename += SCREEN_HOME_FILENAME;
		gViewerWindow->saveSnapshot(snap_filename, gViewerWindow->getWindowWidthRaw(), gViewerWindow->getWindowHeightRaw(), FALSE, FALSE);
	}

	const std::string ALERT_PREFIX("ALERT: ");
	const std::string NOTIFY_PREFIX("NOTIFY: ");
	if (message.find(ALERT_PREFIX) == 0)
	{
		// Allow the server to spawn a named alert so that server alerts can be
		// translated out of English.
		std::string alert_name(message.substr(ALERT_PREFIX.length()));
		if (!handle_special_alerts(alert_name))
		{
			LLNotificationsUtil::add(alert_name);
		}
	}
	else if (message.find(NOTIFY_PREFIX) == 0)
	{
		// Allow the server to spawn a named notification so that server notifications can be
		// translated out of English.
		std::string notify_name(message.substr(NOTIFY_PREFIX.length()));
		LLNotificationsUtil::add(notify_name);
	}
	else if (message[0] == '/')
	{
		// System message is important, show in upper-right box not tip
		std::string text(message.substr(1));
		LLSD args;
		if (text.substr(0,17) == "RESTART_X_MINUTES")
		{
			S32 mins = 0;
			LLStringUtil::convertToS32(text.substr(18), mins);
			args["MINUTES"] = llformat("%d",mins);
			LLNotificationsUtil::add("RegionRestartMinutes", args);
		}
		else if (text.substr(0,17) == "RESTART_X_SECONDS")
		{
			S32 secs = 0;
			LLStringUtil::convertToS32(text.substr(18), secs);
			args["SECONDS"] = llformat("%d",secs);
			LLNotificationsUtil::add("RegionRestartSeconds", args);
		}
		else
		{
			std::string new_msg =LLNotifications::instance().getGlobalString(text);
			args["MESSAGE"] = new_msg;
			LLNotificationsUtil::add("SystemMessage", args);
		}
	}
	else if (modal)
	{
		LLSD args;
		std::string new_msg =LLNotifications::instance().getGlobalString(message);
		args["ERROR_MESSAGE"] = new_msg;
		LLNotificationsUtil::add("ErrorMessage", args);
	}
	else
	{
		// Hack fix for EXP-623 (blame fix on RN :)) to avoid a sim deploy
		const std::string AUTOPILOT_CANCELED_MSG("Autopilot canceled");
		if (message.find(AUTOPILOT_CANCELED_MSG) == std::string::npos )
		{
			LLSD args;
			std::string new_msg =LLNotifications::instance().getGlobalString(message);

			std::string localized_msg;
			bool is_message_localized = LLTrans::findString(localized_msg, new_msg);

			args["MESSAGE"] = is_message_localized ? localized_msg : new_msg;
			LLNotificationsUtil::add("SystemMessageTip", args);
		}
	}
}

mean_collision_list_t				gMeanCollisionList;
time_t								gLastDisplayedTime = 0;

void handle_show_mean_events(void *)
{
	LLFloaterReg::showInstance("bumps");
	//LLFloaterBump::showInstance();
}

void mean_name_callback(const LLUUID &id, const std::string& full_name, bool is_group)
{
	static const U32 max_collision_list_size = 20;
	if (gMeanCollisionList.size() > max_collision_list_size)
	{
		mean_collision_list_t::iterator iter = gMeanCollisionList.begin();
		for (U32 i=0; i<max_collision_list_size; i++) iter++;
		for_each(iter, gMeanCollisionList.end(), DeletePointer());
		gMeanCollisionList.erase(iter, gMeanCollisionList.end());
	}

	for (mean_collision_list_t::iterator iter = gMeanCollisionList.begin();
		 iter != gMeanCollisionList.end(); ++iter)
	{
		LLMeanCollisionData *mcd = *iter;
		if (mcd->mPerp == id)
		{
			mcd->mFullName = full_name;
		}
	}
}

void process_mean_collision_alert_message(LLMessageSystem *msgsystem, void **user_data)
{
	if (gAgent.inPrelude())
	{
		// In prelude, bumping is OK.  This dialog is rather confusing to 
		// newbies, so we don't show it.  Drop the packet on the floor.
		return;
	}

	// make sure the cursor is back to the usual default since the
	// alert is probably due to some kind of error.
	gViewerWindow->getWindow()->resetBusyCount();

	LLUUID perp;
	U32	   time;
	U8	   u8type;
	EMeanCollisionType	   type;
	F32    mag;

	S32 i, num = msgsystem->getNumberOfBlocks(_PREHASH_MeanCollision);

	for (i = 0; i < num; i++)
	{
		msgsystem->getUUIDFast(_PREHASH_MeanCollision, _PREHASH_Perp, perp);
		msgsystem->getU32Fast(_PREHASH_MeanCollision, _PREHASH_Time, time);
		msgsystem->getF32Fast(_PREHASH_MeanCollision, _PREHASH_Mag, mag);
		msgsystem->getU8Fast(_PREHASH_MeanCollision, _PREHASH_Type, u8type);

		type = (EMeanCollisionType)u8type;

		BOOL b_found = FALSE;

		for (mean_collision_list_t::iterator iter = gMeanCollisionList.begin();
			 iter != gMeanCollisionList.end(); ++iter)
		{
			LLMeanCollisionData *mcd = *iter;
			if ((mcd->mPerp == perp) && (mcd->mType == type))
			{
				mcd->mTime = time;
				mcd->mMag = mag;
				b_found = TRUE;
				break;
			}
		}

		if (!b_found)
		{
			LLMeanCollisionData *mcd = new LLMeanCollisionData(gAgentID, perp, time, type, mag);
			gMeanCollisionList.push_front(mcd);
			gCacheName->get(perp, false, boost::bind(&mean_name_callback, _1, _2, _3));
		}
	}
}

void process_frozen_message(LLMessageSystem *msgsystem, void **user_data)
{
	// make sure the cursor is back to the usual default since the
	// alert is probably due to some kind of error.
	gViewerWindow->getWindow()->resetBusyCount();
	BOOL b_frozen;
	
	msgsystem->getBOOL("FrozenData", "Data", b_frozen);

	// TODO: make being frozen change view
	if (b_frozen)
	{
	}
	else
	{
	}
}

// do some extra stuff once we get our economy data
void process_economy_data(LLMessageSystem *msg, void** /*user_data*/)
{
	LLGlobalEconomy::processEconomyData(msg, LLGlobalEconomy::Singleton::getInstance());

	S32 upload_cost = LLGlobalEconomy::Singleton::getInstance()->getPriceUpload();

	LL_INFOS_ONCE("Messaging") << "EconomyData message arrived; upload cost is L$" << upload_cost << LL_ENDL;

	gMenuHolder->getChild<LLUICtrl>("Upload Image")->setLabelArg("[COST]", llformat("%d", upload_cost));
	gMenuHolder->getChild<LLUICtrl>("Upload Sound")->setLabelArg("[COST]", llformat("%d", upload_cost));
	gMenuHolder->getChild<LLUICtrl>("Upload Animation")->setLabelArg("[COST]", llformat("%d", upload_cost));
	gMenuHolder->getChild<LLUICtrl>("Bulk Upload")->setLabelArg("[COST]", llformat("%d", upload_cost));
}

void notify_cautioned_script_question(const LLSD& notification, const LLSD& response, S32 orig_questions, BOOL granted)
{
	// only continue if at least some permissions were requested
	if (orig_questions)
	{
		// check to see if the person we are asking

		// "'[OBJECTNAME]', an object owned by '[OWNERNAME]', 
		// located in [REGIONNAME] at [REGIONPOS], 
		// has been <granted|denied> permission to: [PERMISSIONS]."

		LLUIString notice(LLTrans::getString(granted ? "ScriptQuestionCautionChatGranted" : "ScriptQuestionCautionChatDenied"));

		// always include the object name and owner name 
		notice.setArg("[OBJECTNAME]", notification["payload"]["object_name"].asString());
		notice.setArg("[OWNERNAME]", notification["payload"]["owner_name"].asString());

		// try to lookup viewerobject that corresponds to the object that
		// requested permissions (here, taskid->requesting object id)
		BOOL foundpos = FALSE;
		LLViewerObject* viewobj = gObjectList.findObject(notification["payload"]["task_id"].asUUID());
		if (viewobj)
		{
			// found the viewerobject, get it's position in its region
			LLVector3 objpos(viewobj->getPosition());
			
			// try to lookup the name of the region the object is in
			LLViewerRegion* viewregion = viewobj->getRegion();
			if (viewregion)
			{
				// got the region, so include the region and 3d coordinates of the object
				notice.setArg("[REGIONNAME]", viewregion->getName());				
				std::string formatpos = llformat("%.1f, %.1f,%.1f", objpos[VX], objpos[VY], objpos[VZ]);
				notice.setArg("[REGIONPOS]", formatpos);

				foundpos = TRUE;
			}
		}

		if (!foundpos)
		{
			// unable to determine location of the object
			notice.setArg("[REGIONNAME]", "(unknown region)");
			notice.setArg("[REGIONPOS]", "(unknown position)");
		}

		// check each permission that was requested, and list each 
		// permission that has been flagged as a caution permission
		BOOL caution = FALSE;
		S32 count = 0;
		std::string perms;
		for (S32 i = 0; i < SCRIPT_PERMISSION_EOF; i++)
		{
			if ((orig_questions & LSCRIPTRunTimePermissionBits[i]) && SCRIPT_QUESTION_IS_CAUTION[i])
			{
				count++;
				caution = TRUE;

				// add a comma before the permission description if it is not the first permission
				// added to the list or the last permission to check
				if ((count > 1) && (i < SCRIPT_PERMISSION_EOF))
				{
					perms.append(", ");
				}

				perms.append(LLTrans::getString(SCRIPT_QUESTIONS[i]));
			}
		}

		notice.setArg("[PERMISSIONS]", perms);

		// log a chat message as long as at least one requested permission
		// is a caution permission
		if (caution)
		{
			LLChat chat(notice.getString());
	//		LLFloaterChat::addChat(chat, FALSE, FALSE);
		}
	}
}

bool script_question_cb(const LLSD& notification, const LLSD& response)
{
	S32 option = LLNotificationsUtil::getSelectedOption(notification, response);
	LLMessageSystem *msg = gMessageSystem;
	S32 orig = notification["payload"]["questions"].asInteger();
	S32 new_questions = orig;

	if (response["Details"])
	{
		// respawn notification...
		LLNotificationsUtil::add(notification["name"], notification["substitutions"], notification["payload"]);

		// ...with description on top
		LLNotificationsUtil::add("DebitPermissionDetails");
		return false;
	}

	// check whether permissions were granted or denied
	BOOL allowed = TRUE;
	// the "yes/accept" button is the first button in the template, making it button 0
	// if any other button was clicked, the permissions were denied
	if (option != 0)
	{
		new_questions = 0;
		allowed = FALSE;
	}	

	LLUUID task_id = notification["payload"]["task_id"].asUUID();
	LLUUID item_id = notification["payload"]["item_id"].asUUID();

	// reply with the permissions granted or denied
	msg->newMessageFast(_PREHASH_ScriptAnswerYes);
	msg->nextBlockFast(_PREHASH_AgentData);
	msg->addUUIDFast(_PREHASH_AgentID, gAgent.getID());
	msg->addUUIDFast(_PREHASH_SessionID, gAgent.getSessionID());
	msg->nextBlockFast(_PREHASH_Data);
	msg->addUUIDFast(_PREHASH_TaskID, task_id);
	msg->addUUIDFast(_PREHASH_ItemID, item_id);
	msg->addS32Fast(_PREHASH_Questions, new_questions);
	msg->sendReliable(LLHost(notification["payload"]["sender"].asString()));

	// only log a chat message if caution prompts are enabled
	if (gSavedSettings.getBOOL("PermissionsCautionEnabled"))
	{
		// log a chat message, if appropriate
		notify_cautioned_script_question(notification, response, orig, allowed);
	}

	if ( response["Mute"] ) // mute
	{
		LLMuteList::getInstance()->add(LLMute(item_id, notification["payload"]["object_name"].asString(), LLMute::OBJECT));

		// purge the message queue of any previously queued requests from the same source. DEV-4879
		class OfferMatcher : public LLNotificationsUI::LLScreenChannel::Matcher
		{
		public:
			OfferMatcher(const LLUUID& to_block) : blocked_id(to_block) {}
			bool matches(const LLNotificationPtr notification) const
			{
				if (notification->getName() == "ScriptQuestionCaution"
					|| notification->getName() == "ScriptQuestion")
				{
					return (notification->getPayload()["item_id"].asUUID() == blocked_id);
				}
				return false;
			}
		private:
			const LLUUID& blocked_id;
		};

		LLNotificationsUI::LLChannelManager::getInstance()->killToastsFromChannel(LLUUID(
				gSavedSettings.getString("NotificationChannelUUID")), OfferMatcher(item_id));
	}

	return false;
}
static LLNotificationFunctorRegistration script_question_cb_reg_1("ScriptQuestion", script_question_cb);
static LLNotificationFunctorRegistration script_question_cb_reg_2("ScriptQuestionCaution", script_question_cb);

void process_script_question(LLMessageSystem *msg, void **user_data)
{
	// *TODO: Translate owner name -> [FIRST] [LAST]

	LLHost sender = msg->getSender();

	LLUUID taskid;
	LLUUID itemid;
	S32		questions;
	std::string object_name;
	std::string owner_name;

	// taskid -> object key of object requesting permissions
	msg->getUUIDFast(_PREHASH_Data, _PREHASH_TaskID, taskid );
	// itemid -> script asset key of script requesting permissions
	msg->getUUIDFast(_PREHASH_Data, _PREHASH_ItemID, itemid );
	msg->getStringFast(_PREHASH_Data, _PREHASH_ObjectName, object_name);
	msg->getStringFast(_PREHASH_Data, _PREHASH_ObjectOwner, owner_name);
	msg->getS32Fast(_PREHASH_Data, _PREHASH_Questions, questions );

	// Special case. If the objects are owned by this agent, throttle per-object instead
	// of per-owner. It's common for residents to reset a ton of scripts that re-request
	// permissions, as with tier boxes. UUIDs can't be valid agent names and vice-versa,
	// so we'll reuse the same namespace for both throttle types.
	std::string throttle_name = owner_name;
	std::string self_name;
	LLAgentUI::buildFullname( self_name );
	if( owner_name == self_name )
	{
		throttle_name = taskid.getString();
	}
	
	// don't display permission requests if this object is muted
	if (LLMuteList::getInstance()->isMuted(taskid)) return;
	
	// throttle excessive requests from any specific user's scripts
	typedef LLKeyThrottle<std::string> LLStringThrottle;
	static LLStringThrottle question_throttle( LLREQUEST_PERMISSION_THROTTLE_LIMIT, LLREQUEST_PERMISSION_THROTTLE_INTERVAL );

	switch (question_throttle.noteAction(throttle_name))
	{
		case LLStringThrottle::THROTTLE_NEWLY_BLOCKED:
			LL_INFOS("Messaging") << "process_script_question throttled"
					<< " owner_name:" << owner_name
					<< LL_ENDL;
			// Fall through

		case LLStringThrottle::THROTTLE_BLOCKED:
			// Escape altogether until we recover
			return;

		case LLStringThrottle::THROTTLE_OK:
			break;
	}

	std::string script_question;
	if (questions)
	{
		BOOL caution = FALSE;
		S32 count = 0;
		LLSD args;
		args["OBJECTNAME"] = object_name;
		args["NAME"] = LLCacheName::cleanFullName(owner_name);

		BOOL has_not_only_debit = questions ^ LSCRIPTRunTimePermissionBits[SCRIPT_PERMISSION_DEBIT];
		// check the received permission flags against each permission
		for (S32 i = 0; i < SCRIPT_PERMISSION_EOF; i++)
		{
			if (questions & LSCRIPTRunTimePermissionBits[i])
			{
				count++;

				// check whether permission question should cause special caution dialog
				caution |= (SCRIPT_QUESTION_IS_CAUTION[i]);

				if (("ScriptTakeMoney" ==  SCRIPT_QUESTIONS[i]) && has_not_only_debit)
					continue;

				script_question += "    " + LLTrans::getString(SCRIPT_QUESTIONS[i]) + "\n";
			}
		}
		args["QUESTIONS"] = script_question;

		LLSD payload;
		payload["task_id"] = taskid;
		payload["item_id"] = itemid;
		payload["sender"] = sender.getIPandPort();
		payload["questions"] = questions;
		payload["object_name"] = object_name;
		payload["owner_name"] = owner_name;

		// check whether cautions are even enabled or not
		if (gSavedSettings.getBOOL("PermissionsCautionEnabled"))
		{
			if (caution)
			{
				args["FOOTERTEXT"] = (count > 1) ? LLTrans::getString("AdditionalPermissionsRequestHeader") + "\n\n" + script_question : "";
			}
			// display the caution permissions prompt
			LLNotificationsUtil::add(caution ? "ScriptQuestionCaution" : "ScriptQuestion", args, payload);
		}
		else
		{
			// fall back to default behavior if cautions are entirely disabled
			LLNotificationsUtil::add("ScriptQuestion", args, payload);
		}

	}
}


void process_derez_container(LLMessageSystem *msg, void**)
{
	LL_WARNS("Messaging") << "call to deprecated process_derez_container" << LL_ENDL;
}

void container_inventory_arrived(LLViewerObject* object,
								 LLInventoryObject::object_list_t* inventory,
								 S32 serial_num,
								 void* data)
{
	LL_DEBUGS("Messaging") << "container_inventory_arrived()" << LL_ENDL;
	if( gAgentCamera.cameraMouselook() )
	{
		gAgentCamera.changeCameraToDefault();
	}

	LLInventoryPanel *active_panel = LLInventoryPanel::getActiveInventoryPanel();

	if (inventory->size() > 2)
	{
		// create a new inventory category to put this in
		LLUUID cat_id;
		cat_id = gInventory.createNewCategory(gInventory.getRootFolderID(),
											  LLFolderType::FT_NONE,
											  LLTrans::getString("AcquiredItems"));

		LLInventoryObject::object_list_t::const_iterator it = inventory->begin();
		LLInventoryObject::object_list_t::const_iterator end = inventory->end();
		for ( ; it != end; ++it)
		{
			if ((*it)->getType() != LLAssetType::AT_CATEGORY)
			{
				LLInventoryObject* obj = (LLInventoryObject*)(*it);
				LLInventoryItem* item = (LLInventoryItem*)(obj);
				LLUUID item_id;
				item_id.generate();
				time_t creation_date_utc = time_corrected();
				LLPointer<LLViewerInventoryItem> new_item
					= new LLViewerInventoryItem(item_id,
												cat_id,
												item->getPermissions(),
												item->getAssetUUID(),
												item->getType(),
												item->getInventoryType(),
												item->getName(),
												item->getDescription(),
												LLSaleInfo::DEFAULT,
												item->getFlags(),
												creation_date_utc);
				new_item->updateServer(TRUE);
				gInventory.updateItem(new_item);
			}
		}
		gInventory.notifyObservers();
		if(active_panel)
		{
			active_panel->setSelection(cat_id, TAKE_FOCUS_NO);
		}
	}
	else if (inventory->size() == 2)
	{
		// we're going to get one fake root category as well as the
		// one actual object
		LLInventoryObject::object_list_t::iterator it = inventory->begin();

		if ((*it)->getType() == LLAssetType::AT_CATEGORY)
		{
			++it;
		}

		LLInventoryItem* item = (LLInventoryItem*)((LLInventoryObject*)(*it));
		const LLUUID category = gInventory.findCategoryUUIDForType(LLFolderType::assetTypeToFolderType(item->getType()));

		LLUUID item_id;
		item_id.generate();
		time_t creation_date_utc = time_corrected();
		LLPointer<LLViewerInventoryItem> new_item
			= new LLViewerInventoryItem(item_id, category,
										item->getPermissions(),
										item->getAssetUUID(),
										item->getType(),
										item->getInventoryType(),
										item->getName(),
										item->getDescription(),
										LLSaleInfo::DEFAULT,
										item->getFlags(),
										creation_date_utc);
		new_item->updateServer(TRUE);
		gInventory.updateItem(new_item);
		gInventory.notifyObservers();
		if(active_panel)
		{
			active_panel->setSelection(item_id, TAKE_FOCUS_NO);
		}
	}

	// we've got the inventory, now delete this object if this was a take
	BOOL delete_object = (BOOL)(intptr_t)data;
	LLViewerRegion *region = gAgent.getRegion();
	if (delete_object && region)
	{
		gMessageSystem->newMessageFast(_PREHASH_ObjectDelete);
		gMessageSystem->nextBlockFast(_PREHASH_AgentData);
		gMessageSystem->addUUIDFast(_PREHASH_AgentID, gAgent.getID());
		gMessageSystem->addUUIDFast(_PREHASH_SessionID, gAgent.getSessionID());
		const U8 NO_FORCE = 0;
		gMessageSystem->addU8Fast(_PREHASH_Force, NO_FORCE);
		gMessageSystem->nextBlockFast(_PREHASH_ObjectData);
		gMessageSystem->addU32Fast(_PREHASH_ObjectLocalID, object->getLocalID());
		gMessageSystem->sendReliable(region->getHost());
	}
}

// method to format the time.
std::string formatted_time(const time_t& the_time)
{
	std::string dateStr = "["+LLTrans::getString("LTimeWeek")+"] ["
						+LLTrans::getString("LTimeMonth")+"] ["
						+LLTrans::getString("LTimeDay")+"] ["
						+LLTrans::getString("LTimeHour")+"]:["
						+LLTrans::getString("LTimeMin")+"]:["
						+LLTrans::getString("LTimeSec")+"] ["
						+LLTrans::getString("LTimeYear")+"]";

	LLSD substitution;
	substitution["datetime"] = (S32) the_time;
	LLStringUtil::format (dateStr, substitution);
	return dateStr;
}


void process_teleport_failed(LLMessageSystem *msg, void**)
{
	std::string reason;
	std::string big_reason;
	LLSD args;

	// Let the interested parties know that teleport failed.
	LLViewerParcelMgr::getInstance()->onTeleportFailed();

	// if we have additional alert data
	if (msg->has(_PREHASH_AlertInfo) && msg->getSizeFast(_PREHASH_AlertInfo, _PREHASH_Message) > 0)
	{
		// Get the message ID
		msg->getStringFast(_PREHASH_AlertInfo, _PREHASH_Message, reason);
		big_reason = LLAgent::sTeleportErrorMessages[reason];
		if ( big_reason.size() > 0 )
		{	// Substitute verbose reason from the local map
			args["REASON"] = big_reason;
		}
		else
		{	// Nothing found in the map - use what the server returned in the original message block
			msg->getStringFast(_PREHASH_Info, _PREHASH_Reason, reason);
			args["REASON"] = reason;
		}

		LLSD llsd_block;
		std::string llsd_raw;
		msg->getStringFast(_PREHASH_AlertInfo, _PREHASH_ExtraParams, llsd_raw);
		if (llsd_raw.length())
		{
			std::istringstream llsd_data(llsd_raw);
			if (!LLSDSerialize::deserialize(llsd_block, llsd_data, llsd_raw.length()))
			{
				llwarns << "process_teleport_failed: Attempted to read alert parameter data into LLSD but failed:" << llsd_raw << llendl;
			}
			else
			{
				// change notification name in this special case
				if (handle_teleport_access_blocked(llsd_block))
				{
					if( gAgent.getTeleportState() != LLAgent::TELEPORT_NONE )
					{
						gAgent.setTeleportState( LLAgent::TELEPORT_NONE );
					}
					return;
				}
			}
		}

	}
	else
	{
		msg->getStringFast(_PREHASH_Info, _PREHASH_Reason, reason);

		big_reason = LLAgent::sTeleportErrorMessages[reason];
		if ( big_reason.size() > 0 )
		{	// Substitute verbose reason from the local map
			args["REASON"] = big_reason;
		}
		else
		{	// Nothing found in the map - use what the server returned
			args["REASON"] = reason;
		}
	}

	LLNotificationsUtil::add("CouldNotTeleportReason", args);

	if( gAgent.getTeleportState() != LLAgent::TELEPORT_NONE )
	{
		gAgent.setTeleportState( LLAgent::TELEPORT_NONE );
	}
}

void process_teleport_local(LLMessageSystem *msg,void**)
{
	LLUUID agent_id;
	msg->getUUIDFast(_PREHASH_Info, _PREHASH_AgentID, agent_id);
	if (agent_id != gAgent.getID())
	{
		LL_WARNS("Messaging") << "Got teleport notification for wrong agent!" << LL_ENDL;
		return;
	}

	U32 location_id;
	LLVector3 pos, look_at;
	U32 teleport_flags;
	msg->getU32Fast(_PREHASH_Info, _PREHASH_LocationID, location_id);
	msg->getVector3Fast(_PREHASH_Info, _PREHASH_Position, pos);
	msg->getVector3Fast(_PREHASH_Info, _PREHASH_LookAt, look_at);
	msg->getU32Fast(_PREHASH_Info, _PREHASH_TeleportFlags, teleport_flags);

	if( gAgent.getTeleportState() != LLAgent::TELEPORT_NONE )
	{
		if( gAgent.getTeleportState() == LLAgent::TELEPORT_LOCAL )
		{
			// To prevent TeleportStart messages re-activating the progress screen right
			// after tp, keep the teleport state and let progress screen clear it after a short delay
			// (progress screen is active but not visible)  *TODO: remove when SVC-5290 is fixed
			gTeleportDisplayTimer.reset();
			gTeleportDisplay = TRUE;
		}
		else
		{
			gAgent.setTeleportState( LLAgent::TELEPORT_NONE );
		}
	}

	// Sim tells us whether the new position is off the ground
	if (teleport_flags & TELEPORT_FLAGS_IS_FLYING)
	{
		gAgent.setFlying(TRUE);
	}
	else
	{
		gAgent.setFlying(FALSE);
	}

	gAgent.setPositionAgent(pos);
	gAgentCamera.slamLookAt(look_at);

	if ( !(gAgent.getTeleportKeepsLookAt() && LLViewerJoystick::getInstance()->getOverrideCamera()) )
	{
		gAgentCamera.resetView(TRUE, TRUE);
	}

	// send camera update to new region
	gAgentCamera.updateCamera();

	send_agent_update(TRUE, TRUE);

	// Let the interested parties know we've teleported.
	// Vadim *HACK: Agent position seems to get reset (to render position?)
	//              on each frame, so we have to pass the new position manually.
	LLViewerParcelMgr::getInstance()->onTeleportFinished(true, gAgent.getPosGlobalFromAgent(pos));
}

void send_simple_im(const LLUUID& to_id,
					const std::string& message,
					EInstantMessage dialog,
					const LLUUID& id)
{
	std::string my_name;
	LLAgentUI::buildFullname(my_name);
	send_improved_im(to_id,
					 my_name,
					 message,
					 IM_ONLINE,
					 dialog,
					 id,
					 NO_TIMESTAMP,
					 (U8*)EMPTY_BINARY_BUCKET,
					 EMPTY_BINARY_BUCKET_SIZE);
}

void send_group_notice(const LLUUID& group_id,
					   const std::string& subject,
					   const std::string& message,
					   const LLInventoryItem* item)
{
	// Put this notice into an instant message form.
	// This will mean converting the item to a binary bucket,
	// and the subject/message into a single field.
	std::string my_name;
	LLAgentUI::buildFullname(my_name);

	// Combine subject + message into a single string.
	std::ostringstream subject_and_message;
	// TODO: turn all existing |'s into ||'s in subject and message.
	subject_and_message << subject << "|" << message;

	// Create an empty binary bucket.
	U8 bin_bucket[MAX_INVENTORY_BUFFER_SIZE];
	U8* bucket_to_send = bin_bucket;
	bin_bucket[0] = '\0';
	S32 bin_bucket_size = EMPTY_BINARY_BUCKET_SIZE;
	// If there is an item being sent, pack it into the binary bucket.
	if (item)
	{
		LLSD item_def;
		item_def["item_id"] = item->getUUID();
		item_def["owner_id"] = item->getPermissions().getOwner();
		std::ostringstream ostr;
		LLSDSerialize::serialize(item_def, ostr, LLSDSerialize::LLSD_XML);
		bin_bucket_size = ostr.str().copy(
			(char*)bin_bucket, ostr.str().size());
		bin_bucket[bin_bucket_size] = '\0';
	}
	else
	{
		bucket_to_send = (U8*) EMPTY_BINARY_BUCKET;
	}
   

	send_improved_im(
			group_id,
			my_name,
			subject_and_message.str(),
			IM_ONLINE,
			IM_GROUP_NOTICE,
			LLUUID::null,
			NO_TIMESTAMP,
			bucket_to_send,
			bin_bucket_size);
}

bool handle_lure_callback(const LLSD& notification, const LLSD& response)
{
	static const unsigned OFFER_RECIPIENT_LIMIT = 250;
	if(notification["payload"]["ids"].size() > OFFER_RECIPIENT_LIMIT) 
	{
		// More than OFFER_RECIPIENT_LIMIT targets will overload the message
		// producing an llerror.
		LLSD args;
		args["OFFERS"] = notification["payload"]["ids"].size();
		args["LIMIT"] = static_cast<int>(OFFER_RECIPIENT_LIMIT);
		LLNotificationsUtil::add("TooManyTeleportOffers", args);
		return false;
	}
	
	std::string text = response["message"].asString();
	LLSLURL slurl;
	LLAgentUI::buildSLURL(slurl);
	text.append("\r\n").append(slurl.getSLURLString());
	S32 option = LLNotificationsUtil::getSelectedOption(notification, response);

	if(0 == option)
	{
		LLMessageSystem* msg = gMessageSystem;
		msg->newMessageFast(_PREHASH_StartLure);
		msg->nextBlockFast(_PREHASH_AgentData);
		msg->addUUIDFast(_PREHASH_AgentID, gAgent.getID());
		msg->addUUIDFast(_PREHASH_SessionID, gAgent.getSessionID());
		msg->nextBlockFast(_PREHASH_Info);
		msg->addU8Fast(_PREHASH_LureType, (U8)0); // sim will fill this in.
		msg->addStringFast(_PREHASH_Message, text);
		for(LLSD::array_const_iterator it = notification["payload"]["ids"].beginArray();
			it != notification["payload"]["ids"].endArray();
			++it)
		{
			LLUUID target_id = it->asUUID();

			msg->nextBlockFast(_PREHASH_TargetData);
			msg->addUUIDFast(_PREHASH_TargetID, target_id);

			// Record the offer.
			{
				std::string target_name;
				gCacheName->getFullName(target_id, target_name);  // for im log filenames
				LLSD args;
				args["TO_NAME"] = LLSLURL("agent", target_id, "displayname").getSLURLString();;
	
				LLSD payload;
				
				//*TODO please rewrite all keys to the same case, lower or upper
				payload["from_id"] = target_id;
				payload["SUPPRESS_TOAST"] = true;
				LLNotificationsUtil::add("TeleportOfferSent", args, payload);

				// Add the recepient to the recent people list.
				LLRecentPeople::instance().add(target_id);
			}
		}
		gAgent.sendReliableMessage();
	}

	return false;
}

void handle_lure(const LLUUID& invitee)
{
	LLDynamicArray<LLUUID> ids;
	ids.push_back(invitee);
	handle_lure(ids);
}

// Prompt for a message to the invited user.
void handle_lure(const uuid_vec_t& ids)
{
	if (ids.empty()) return;

	if (!gAgent.getRegion()) return;

	LLSD edit_args;
	edit_args["REGION"] = gAgent.getRegion()->getName();

	LLSD payload;
	for (LLDynamicArray<LLUUID>::const_iterator it = ids.begin();
		it != ids.end();
		++it)
	{
		payload["ids"].append(*it);
	}
	if (gAgent.isGodlike())
	{
		LLNotificationsUtil::add("OfferTeleportFromGod", edit_args, payload, handle_lure_callback);
	}
	else
	{
		LLNotificationsUtil::add("OfferTeleport", edit_args, payload, handle_lure_callback);
	}
}


void send_improved_im(const LLUUID& to_id,
							const std::string& name,
							const std::string& message,
							U8 offline,
							EInstantMessage dialog,
							const LLUUID& id,
							U32 timestamp, 
							const U8* binary_bucket,
							S32 binary_bucket_size)
{
	pack_instant_message(
		gMessageSystem,
		gAgent.getID(),
		FALSE,
		gAgent.getSessionID(),
		to_id,
		name,
		message,
		offline,
		dialog,
		id,
		0,
		LLUUID::null,
		gAgent.getPositionAgent(),
		timestamp,
		binary_bucket,
		binary_bucket_size);
	gAgent.sendReliableMessage();
}


void send_places_query(const LLUUID& query_id,
					   const LLUUID& trans_id,
					   const std::string& query_text,
					   U32 query_flags,
					   S32 category,
					   const std::string& sim_name)
{
	LLMessageSystem* msg = gMessageSystem;

	msg->newMessage("PlacesQuery");
	msg->nextBlock("AgentData");
	msg->addUUID("AgentID", gAgent.getID());
	msg->addUUID("SessionID", gAgent.getSessionID());
	msg->addUUID("QueryID", query_id);
	msg->nextBlock("TransactionData");
	msg->addUUID("TransactionID", trans_id);
	msg->nextBlock("QueryData");
	msg->addString("QueryText", query_text);
	msg->addU32("QueryFlags", query_flags);
	msg->addS8("Category", (S8)category);
	msg->addString("SimName", sim_name);
	gAgent.sendReliableMessage();
}


void process_user_info_reply(LLMessageSystem* msg, void**)
{
	LLUUID agent_id;
	msg->getUUIDFast(_PREHASH_AgentData, _PREHASH_AgentID, agent_id);
	if(agent_id != gAgent.getID())
	{
		LL_WARNS("Messaging") << "process_user_info_reply - "
				<< "wrong agent id." << LL_ENDL;
	}
	
	BOOL im_via_email;
	msg->getBOOLFast(_PREHASH_UserData, _PREHASH_IMViaEMail, im_via_email);
	std::string email;
	msg->getStringFast(_PREHASH_UserData, _PREHASH_EMail, email);
	std::string dir_visibility;
	msg->getString( "UserData", "DirectoryVisibility", dir_visibility);

	LLFloaterPreference::updateUserInfo(dir_visibility, im_via_email, email);
	LLFloaterSnapshot::setAgentEmail(email);
}


//---------------------------------------------------------------------------
// Script Dialog
//---------------------------------------------------------------------------

const S32 SCRIPT_DIALOG_MAX_BUTTONS = 12;
const S32 SCRIPT_DIALOG_BUTTON_STR_SIZE = 24;
const S32 SCRIPT_DIALOG_MAX_MESSAGE_SIZE = 512;
const char* SCRIPT_DIALOG_HEADER = "Script Dialog:\n";

bool callback_script_dialog(const LLSD& notification, const LLSD& response)
{
	LLNotificationForm form(notification["form"]);

	std::string rtn_text;
	S32 button_idx;
	button_idx = LLNotification::getSelectedOption(notification, response);
	if (response[TEXTBOX_MAGIC_TOKEN].isDefined())
	{
		if (response[TEXTBOX_MAGIC_TOKEN].isString())
			rtn_text = response[TEXTBOX_MAGIC_TOKEN].asString();
		else
			rtn_text.clear(); // bool marks empty string
	}
	else
	{
		rtn_text = LLNotification::getSelectedOptionName(response);
	}

	// Button -2 = Mute
	// Button -1 = Ignore - no processing needed for this button
	// Buttons 0 and above = dialog choices

	if (-2 == button_idx)
	{
		std::string object_name = notification["payload"]["object_name"].asString();
		LLUUID object_id = notification["payload"]["object_id"].asUUID();
		LLMute mute(object_id, object_name, LLMute::OBJECT);
		if (LLMuteList::getInstance()->add(mute))
		{
			// This call opens the sidebar, displays the block list, and highlights the newly blocked
			// object in the list so the user can see that their block click has taken effect.
			LLPanelBlockedList::showPanelAndSelect(object_id);
		}
	}

	if (0 <= button_idx)
	{
		LLMessageSystem* msg = gMessageSystem;
		msg->newMessage("ScriptDialogReply");
		msg->nextBlock("AgentData");
		msg->addUUID("AgentID", gAgent.getID());
		msg->addUUID("SessionID", gAgent.getSessionID());
		msg->nextBlock("Data");
		msg->addUUID("ObjectID", notification["payload"]["object_id"].asUUID());
		msg->addS32("ChatChannel", notification["payload"]["chat_channel"].asInteger());
		msg->addS32("ButtonIndex", button_idx);
		msg->addString("ButtonLabel", rtn_text);
		msg->sendReliable(LLHost(notification["payload"]["sender"].asString()));
	}

	return false;
}
static LLNotificationFunctorRegistration callback_script_dialog_reg_1("ScriptDialog", callback_script_dialog);
static LLNotificationFunctorRegistration callback_script_dialog_reg_2("ScriptDialogGroup", callback_script_dialog);

void process_script_dialog(LLMessageSystem* msg, void**)
{
	S32 i;
	LLSD payload;

	LLUUID object_id;
	msg->getUUID("Data", "ObjectID", object_id);

//	For compability with OS grids first check for presence of extended packet before fetching data.
    LLUUID owner_id;
	if (gMessageSystem->getNumberOfBlocks("OwnerData") > 0)
	{
    msg->getUUID("OwnerData", "OwnerID", owner_id);
	}

	if (LLMuteList::getInstance()->isMuted(object_id) || LLMuteList::getInstance()->isMuted(owner_id))
	{
		return;
	}

	std::string message; 
	std::string first_name;
	std::string last_name;
	std::string object_name;

	S32 chat_channel;
	msg->getString("Data", "FirstName", first_name);
	msg->getString("Data", "LastName", last_name);
	msg->getString("Data", "ObjectName", object_name);
	msg->getString("Data", "Message", message);
	msg->getS32("Data", "ChatChannel", chat_channel);

		// unused for now
	LLUUID image_id;
	msg->getUUID("Data", "ImageID", image_id);

	payload["sender"] = msg->getSender().getIPandPort();
	payload["object_id"] = object_id;
	payload["chat_channel"] = chat_channel;
	payload["object_name"] = object_name;

	// build up custom form
	S32 button_count = msg->getNumberOfBlocks("Buttons");
	if (button_count > SCRIPT_DIALOG_MAX_BUTTONS)
	{
		llwarns << "Too many script dialog buttons - omitting some" << llendl;
		button_count = SCRIPT_DIALOG_MAX_BUTTONS;
	}

	LLNotificationForm form;
	for (i = 0; i < button_count; i++)
	{
		std::string tdesc;
		msg->getString("Buttons", "ButtonLabel", tdesc, i);
		form.addElement("button", std::string(tdesc));
	}

	LLSD args;
	args["TITLE"] = object_name;
	args["MESSAGE"] = message;
	LLNotificationPtr notification;
	if (!first_name.empty())
	{
		args["NAME"] = LLCacheName::buildFullName(first_name, last_name);
		notification = LLNotifications::instance().add(
			LLNotification::Params("ScriptDialog").substitutions(args).payload(payload).form_elements(form.asLLSD()));
	}
	else
	{
		args["GROUPNAME"] = last_name;
		notification = LLNotifications::instance().add(
			LLNotification::Params("ScriptDialogGroup").substitutions(args).payload(payload).form_elements(form.asLLSD()));
	}
}

//---------------------------------------------------------------------------


std::vector<LLSD> gLoadUrlList;

bool callback_load_url(const LLSD& notification, const LLSD& response)
{
	S32 option = LLNotificationsUtil::getSelectedOption(notification, response);

	if (0 == option)
	{
		LLWeb::loadURL(notification["payload"]["url"].asString());
	}

	return false;
}
static LLNotificationFunctorRegistration callback_load_url_reg("LoadWebPage", callback_load_url);


// We've got the name of the person who owns the object hurling the url.
// Display confirmation dialog.
void callback_load_url_name(const LLUUID& id, const std::string& full_name, bool is_group)
{
	std::vector<LLSD>::iterator it;
	for (it = gLoadUrlList.begin(); it != gLoadUrlList.end(); )
	{
		LLSD load_url_info = *it;
		if (load_url_info["owner_id"].asUUID() == id)
		{
			it = gLoadUrlList.erase(it);

			std::string owner_name;
			if (is_group)
			{
				owner_name = full_name + LLTrans::getString("Group");
			}
			else
			{
				owner_name = full_name;
			}

			// For legacy name-only mutes.
			if (LLMuteList::getInstance()->isMuted(LLUUID::null, owner_name))
			{
				continue;
			}
			LLSD args;
			args["URL"] = load_url_info["url"].asString();
			args["MESSAGE"] = load_url_info["message"].asString();;
			args["OBJECTNAME"] = load_url_info["object_name"].asString();
			args["NAME"] = owner_name;

			LLNotificationsUtil::add("LoadWebPage", args, load_url_info);
		}
		else
		{
			++it;
		}
	}
}

void process_load_url(LLMessageSystem* msg, void**)
{
	LLUUID object_id;
	LLUUID owner_id;
	BOOL owner_is_group;
	char object_name[256];		/* Flawfinder: ignore */
	char message[256];		/* Flawfinder: ignore */
	char url[256];		/* Flawfinder: ignore */

	msg->getString("Data", "ObjectName", 256, object_name);
	msg->getUUID(  "Data", "ObjectID", object_id);
	msg->getUUID(  "Data", "OwnerID", owner_id);
	msg->getBOOL(  "Data", "OwnerIsGroup", owner_is_group);
	msg->getString("Data", "Message", 256, message);
	msg->getString("Data", "URL", 256, url);

	LLSD payload;
	payload["object_id"] = object_id;
	payload["owner_id"] = owner_id;
	payload["owner_is_group"] = owner_is_group;
	payload["object_name"] = object_name;
	payload["message"] = message;
	payload["url"] = url;

	// URL is safety checked in load_url above

	// Check if object or owner is muted
	if (LLMuteList::getInstance()->isMuted(object_id, object_name) ||
	    LLMuteList::getInstance()->isMuted(owner_id))
	{
		LL_INFOS("Messaging")<<"Ignoring load_url from muted object/owner."<<LL_ENDL;
		return;
	}

	// Add to list of pending name lookups
	gLoadUrlList.push_back(payload);

	gCacheName->get(owner_id, owner_is_group,
		boost::bind(&callback_load_url_name, _1, _2, _3));
}


void callback_download_complete(void** data, S32 result, LLExtStat ext_status)
{
	std::string* filepath = (std::string*)data;
	LLSD args;
	args["DOWNLOAD_PATH"] = *filepath;
	LLNotificationsUtil::add("FinishedRawDownload", args);
	delete filepath;
}


void process_initiate_download(LLMessageSystem* msg, void**)
{
	LLUUID agent_id;
	msg->getUUID("AgentData", "AgentID", agent_id);
	if (agent_id != gAgent.getID())
	{
		LL_WARNS("Messaging") << "Initiate download for wrong agent" << LL_ENDL;
		return;
	}

	std::string sim_filename;
	std::string viewer_filename;
	msg->getString("FileData", "SimFilename", sim_filename);
	msg->getString("FileData", "ViewerFilename", viewer_filename);

	if (!gXferManager->validateFileForRequest(viewer_filename))
	{
		llwarns << "SECURITY: Unauthorized download to local file " << viewer_filename << llendl;
		return;
	}
	gXferManager->requestFile(viewer_filename,
		sim_filename,
		LL_PATH_NONE,
		msg->getSender(),
		FALSE,	// don't delete remote
		callback_download_complete,
		(void**)new std::string(viewer_filename));
}


void process_script_teleport_request(LLMessageSystem* msg, void**)
{
	if (!gSavedSettings.getBOOL("ScriptsCanShowUI")) return;

	std::string object_name;
	std::string sim_name;
	LLVector3 pos;
	LLVector3 look_at;

	msg->getString("Data", "ObjectName", object_name);
	msg->getString("Data", "SimName", sim_name);
	msg->getVector3("Data", "SimPosition", pos);
	msg->getVector3("Data", "LookAt", look_at);

	LLFloaterWorldMap* instance = LLFloaterWorldMap::getInstance();
	if(instance)
	{
		instance->trackURL(
						   sim_name, (S32)pos.mV[VX], (S32)pos.mV[VY], (S32)pos.mV[VZ]);
		LLFloaterReg::showInstance("world_map", "center");
	}
	
	// remove above two lines and replace with below line
	// to re-enable parcel browser for llMapDestination()
	// LLURLDispatcher::dispatch(LLSLURL::buildSLURL(sim_name, (S32)pos.mV[VX], (S32)pos.mV[VY], (S32)pos.mV[VZ]), FALSE);
	
}

void process_covenant_reply(LLMessageSystem* msg, void**)
{
	LLUUID covenant_id, estate_owner_id;
	std::string estate_name;
	U32 covenant_timestamp;
	msg->getUUID("Data", "CovenantID", covenant_id);
	msg->getU32("Data", "CovenantTimestamp", covenant_timestamp);
	msg->getString("Data", "EstateName", estate_name);
	msg->getUUID("Data", "EstateOwnerID", estate_owner_id);

	LLPanelEstateCovenant::updateEstateName(estate_name);
	LLPanelLandCovenant::updateEstateName(estate_name);
	LLPanelEstateInfo::updateEstateName(estate_name);
	LLFloaterBuyLand::updateEstateName(estate_name);

	std::string owner_name =
		LLSLURL("agent", estate_owner_id, "inspect").getSLURLString();
	LLPanelEstateCovenant::updateEstateOwnerName(owner_name);
	LLPanelLandCovenant::updateEstateOwnerName(owner_name);
	LLPanelEstateInfo::updateEstateOwnerName(owner_name);
	LLFloaterBuyLand::updateEstateOwnerName(owner_name);

	LLPanelPlaceProfile* panel = LLFloaterSidePanelContainer::getPanel<LLPanelPlaceProfile>("places", "panel_place_profile");
	if (panel)
	{
		panel->updateEstateName(estate_name);
		panel->updateEstateOwnerName(owner_name);
	}

	// standard message, not from system
	std::string last_modified;
	if (covenant_timestamp == 0)
	{
		last_modified = LLTrans::getString("covenant_last_modified")+LLTrans::getString("never_text");
	}
	else
	{
		last_modified = LLTrans::getString("covenant_last_modified")+"["
						+LLTrans::getString("LTimeWeek")+"] ["
						+LLTrans::getString("LTimeMonth")+"] ["
						+LLTrans::getString("LTimeDay")+"] ["
						+LLTrans::getString("LTimeHour")+"]:["
						+LLTrans::getString("LTimeMin")+"]:["
						+LLTrans::getString("LTimeSec")+"] ["
						+LLTrans::getString("LTimeYear")+"]";
		LLSD substitution;
		substitution["datetime"] = (S32) covenant_timestamp;
		LLStringUtil::format (last_modified, substitution);
	}

	LLPanelEstateCovenant::updateLastModified(last_modified);
	LLPanelLandCovenant::updateLastModified(last_modified);
	LLFloaterBuyLand::updateLastModified(last_modified);

	// load the actual covenant asset data
	const BOOL high_priority = TRUE;
	if (covenant_id.notNull())
	{
		gAssetStorage->getEstateAsset(gAgent.getRegionHost(),
									gAgent.getID(),
									gAgent.getSessionID(),
									covenant_id,
                                    LLAssetType::AT_NOTECARD,
									ET_Covenant,
                                    onCovenantLoadComplete,
									NULL,
									high_priority);
	}
	else
	{
		std::string covenant_text;
		if (estate_owner_id.isNull())
		{
			// mainland
			covenant_text = LLTrans::getString("RegionNoCovenant");
		}
		else
		{
			covenant_text = LLTrans::getString("RegionNoCovenantOtherOwner");
		}
		LLPanelEstateCovenant::updateCovenantText(covenant_text, covenant_id);
		LLPanelLandCovenant::updateCovenantText(covenant_text);
		LLFloaterBuyLand::updateCovenantText(covenant_text, covenant_id);
		if (panel)
		{
			panel->updateCovenantText(covenant_text);
		}
	}
}

void onCovenantLoadComplete(LLVFS *vfs,
					const LLUUID& asset_uuid,
					LLAssetType::EType type,
					void* user_data, S32 status, LLExtStat ext_status)
{
	LL_DEBUGS("Messaging") << "onCovenantLoadComplete()" << LL_ENDL;
	std::string covenant_text;
	if(0 == status)
	{
		LLVFile file(vfs, asset_uuid, type, LLVFile::READ);
		
		S32 file_length = file.getSize();
		
		std::vector<char> buffer(file_length+1);
		file.read((U8*)&buffer[0], file_length);		
		// put a EOS at the end
		buffer[file_length] = '\0';
		
		if( (file_length > 19) && !strncmp( &buffer[0], "Linden text version", 19 ) )
		{
			LLViewerTextEditor::Params params;
			params.name("temp");
			params.max_text_length(file_length+1);
			LLViewerTextEditor * editor = LLUICtrlFactory::create<LLViewerTextEditor> (params);
			if( !editor->importBuffer( &buffer[0], file_length+1 ) )
			{
				LL_WARNS("Messaging") << "Problem importing estate covenant." << LL_ENDL;
				covenant_text = "Problem importing estate covenant.";
			}
			else
			{
				// Version 0 (just text, doesn't include version number)
				covenant_text = editor->getText();
			}
			delete editor;
		}
		else
		{
			LL_WARNS("Messaging") << "Problem importing estate covenant: Covenant file format error." << LL_ENDL;
			covenant_text = "Problem importing estate covenant: Covenant file format error.";
		}
	}
	else
	{
		LLViewerStats::getInstance()->incStat( LLViewerStats::ST_DOWNLOAD_FAILED );
		
		if( LL_ERR_ASSET_REQUEST_NOT_IN_DATABASE == status ||
		    LL_ERR_FILE_EMPTY == status)
		{
			covenant_text = "Estate covenant notecard is missing from database.";
		}
		else if (LL_ERR_INSUFFICIENT_PERMISSIONS == status)
		{
			covenant_text = "Insufficient permissions to view estate covenant.";
		}
		else
		{
			covenant_text = "Unable to load estate covenant at this time.";
		}
		
		LL_WARNS("Messaging") << "Problem loading notecard: " << status << LL_ENDL;
	}
	LLPanelEstateCovenant::updateCovenantText(covenant_text, asset_uuid);
	LLPanelLandCovenant::updateCovenantText(covenant_text);
	LLFloaterBuyLand::updateCovenantText(covenant_text, asset_uuid);

	LLPanelPlaceProfile* panel = LLFloaterSidePanelContainer::getPanel<LLPanelPlaceProfile>("places", "panel_place_profile");
	if (panel)
	{
		panel->updateCovenantText(covenant_text);
	}
}


void process_feature_disabled_message(LLMessageSystem* msg, void**)
{
	// Handle Blacklisted feature simulator response...
	LLUUID	agentID;
	LLUUID	transactionID;
	std::string	messageText;
	msg->getStringFast(_PREHASH_FailureInfo,_PREHASH_ErrorMessage, messageText,0);
	msg->getUUIDFast(_PREHASH_FailureInfo,_PREHASH_AgentID,agentID);
	msg->getUUIDFast(_PREHASH_FailureInfo,_PREHASH_TransactionID,transactionID);
	
	LL_WARNS("Messaging") << "Blacklisted Feature Response:" << messageText << LL_ENDL;
}

// ------------------------------------------------------------
// Message system exception callbacks
// ------------------------------------------------------------

void invalid_message_callback(LLMessageSystem* msg,
								   void*,
								   EMessageException exception)
{
    LLAppViewer::instance()->badNetworkHandler();
}

// Please do not add more message handlers here. This file is huge.
// Put them in a file related to the functionality you are implementing.

void LLOfferInfo::forceResponse(InventoryOfferResponse response)
{
	LLNotification::Params params("UserGiveItem");
	params.functor.function(boost::bind(&LLOfferInfo::inventory_offer_callback, this, _1, _2));
	LLNotifications::instance().forceResponse(params, response);
}
<|MERGE_RESOLUTION|>--- conflicted
+++ resolved
@@ -1995,29 +1995,8 @@
 }
 static LLNotificationFunctorRegistration lure_callback_reg("TeleportOffered", lure_callback);
 
-<<<<<<< HEAD
 bool mature_lure_callback(const LLSD& notification, const LLSD& response)
 {
-=======
-bool teleport_request_callback(const LLSD& notification, const LLSD& response)
-{
-	LLUUID from_id = notification["payload"]["from_id"].asUUID();
-	if(from_id.isNull())
-	{
-		llwarns << "from_id is NULL" << llendl;
-		return false;
-	}
-
-	std::string from_name;
-	gCacheName->getFullName(from_id, from_name);
-llwarns << "DBG " << from_name << " " << from_id << llendl;
-
-	if(LLMuteList::getInstance()->isMuted(from_id) && !LLMuteList::getInstance()->isLinden(from_name))
-	{
-		return false;
-	}
-
->>>>>>> 70722454
 	S32 option = 0;
 	if (response.isInteger()) 
 	{
@@ -2027,7 +2006,6 @@
 	{
 		option = LLNotificationsUtil::getSelectedOption(notification, response);
 	}
-<<<<<<< HEAD
 	
 	LLUUID from_id = notification["payload"]["from_id"].asUUID();
 	LLUUID lure_id = notification["payload"]["lure_id"].asUUID();
@@ -2056,7 +2034,34 @@
 	return false;
 }
 static LLNotificationFunctorRegistration mature_lure_callback_reg("TeleportOffered_MaturityExceeded", mature_lure_callback);
-=======
+
+bool teleport_request_callback(const LLSD& notification, const LLSD& response)
+{
+	LLUUID from_id = notification["payload"]["from_id"].asUUID();
+	if(from_id.isNull())
+	{
+		llwarns << "from_id is NULL" << llendl;
+		return false;
+	}
+
+	std::string from_name;
+	gCacheName->getFullName(from_id, from_name);
+llwarns << "DBG " << from_name << " " << from_id << llendl;
+
+	if(LLMuteList::getInstance()->isMuted(from_id) && !LLMuteList::getInstance()->isLinden(from_name))
+	{
+		return false;
+	}
+
+	S32 option = 0;
+	if (response.isInteger()) 
+	{
+		option = response.asInteger();
+	}
+	else
+	{
+		option = LLNotificationsUtil::getSelectedOption(notification, response);
+	}
 
 	switch(option)
 	{
@@ -2093,7 +2098,6 @@
 }
 
 static LLNotificationFunctorRegistration teleport_request_callback_reg("TeleportRequest", teleport_request_callback);
->>>>>>> 70722454
 
 bool goto_url_callback(const LLSD& notification, const LLSD& response)
 {
@@ -3069,32 +3073,23 @@
 				}
 				else
 				{
-					LLNotification::Params params("TeleportOffered");
+					LLNotification::Params params;
+					if (IM_LURE_USER == dialog)
+					{
+						params.name = "TeleportOffered";
+						params.functor.name = "TeleportOffered";
+					}
+					else if (IM_TELEPORT_REQUEST == dialog)
+					{
+						llwarns << "DBG TELEPORT_REQUEST received" << llendl;
+						params.name = "TeleportRequest";
+						params.functor.name = "TeleportRequest";
+					}
+
 					params.substitutions = args;
 					params.payload = payload;
 					LLPostponedNotification::add<LLPostponedOfferNotification>(	params, from_id, false);
 				}
-
-<<<<<<< HEAD
-=======
-				LLNotification::Params params;
-				if (IM_LURE_USER == dialog)
-				{
-					params.name = "TeleportOffered";
-					params.functor.name = "TeleportOffered";
-				}
-
-				if (IM_TELEPORT_REQUEST == dialog)
-				{
-llwarns << "DBG TELEPORT_REQUEST received" << llendl;
-					params.name = "TeleportRequest";
-					params.functor.name = "TeleportRequest";
-				}
-
-			    params.substitutions = args;
-			    params.payload = payload;
-			    LLPostponedNotification::add<LLPostponedOfferNotification>(	params, from_id, false);
->>>>>>> 70722454
 			}
 		}
 		break;
