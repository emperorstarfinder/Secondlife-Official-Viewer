/** 
 * @file llinventorymodel.cpp
 * @brief Implementation of the inventory model used to track agent inventory.
 *
 * $LicenseInfo:firstyear=2002&license=viewerlgpl$
 * Second Life Viewer Source Code
 * Copyright (C) 2010, Linden Research, Inc.
 * 
 * This library is free software; you can redistribute it and/or
 * modify it under the terms of the GNU Lesser General Public
 * License as published by the Free Software Foundation;
 * version 2.1 of the License only.
 * 
 * This library is distributed in the hope that it will be useful,
 * but WITHOUT ANY WARRANTY; without even the implied warranty of
 * MERCHANTABILITY or FITNESS FOR A PARTICULAR PURPOSE.  See the GNU
 * Lesser General Public License for more details.
 * 
 * You should have received a copy of the GNU Lesser General Public
 * License along with this library; if not, write to the Free Software
 * Foundation, Inc., 51 Franklin Street, Fifth Floor, Boston, MA  02110-1301  USA
 * 
 * Linden Research, Inc., 945 Battery Street, San Francisco, CA  94111  USA
 * $/LicenseInfo$
 */

#include "llviewerprecompiledheaders.h"
#include "llinventorymodel.h"

#include "llaisapi.h"
#include "llagent.h"
#include "llagentwearables.h"
#include "llappearancemgr.h"
#include "llclipboard.h"
#include "llinventorypanel.h"
#include "llinventorybridge.h"
#include "llinventoryfunctions.h"
#include "llinventoryobserver.h"
#include "llinventorypanel.h"
#include "llnotificationsutil.h"
#include "llwindow.h"
#include "llviewercontrol.h"
#include "llpreview.h" 
#include "llviewermessage.h"
#include "llviewerfoldertype.h"
#include "llviewerwindow.h"
#include "llappviewer.h"
#include "llviewerregion.h"
#include "llcallbacklist.h"
#include "llvoavatarself.h"
#include "llgesturemgr.h"
#include "llsdutil.h"
#include <typeinfo>

//#define DIFF_INVENTORY_FILES
#ifdef DIFF_INVENTORY_FILES
#include "process.h"
#endif

// Increment this if the inventory contents change in a non-backwards-compatible way.
// For viewer 2, the addition of link items makes a pre-viewer-2 cache incorrect.
const S32 LLInventoryModel::sCurrentInvCacheVersion = 2;
BOOL LLInventoryModel::sFirstTimeInViewer2 = TRUE;

///----------------------------------------------------------------------------
/// Local function declarations, constants, enums, and typedefs
///----------------------------------------------------------------------------

//BOOL decompress_file(const char* src_filename, const char* dst_filename);
const char CACHE_FORMAT_STRING[] = "%s.inv"; 

struct InventoryIDPtrLess
{
	bool operator()(const LLViewerInventoryCategory* i1, const LLViewerInventoryCategory* i2) const
	{
		return (i1->getUUID() < i2->getUUID());
	}
};

class LLCanCache : public LLInventoryCollectFunctor 
{
public:
	LLCanCache(LLInventoryModel* model) : mModel(model) {}
	virtual ~LLCanCache() {}
	virtual bool operator()(LLInventoryCategory* cat, LLInventoryItem* item);
protected:
	LLInventoryModel* mModel;
	std::set<LLUUID> mCachedCatIDs;
};

bool LLCanCache::operator()(LLInventoryCategory* cat, LLInventoryItem* item)
{
	bool rv = false;
	if(item)
	{
		if(mCachedCatIDs.find(item->getParentUUID()) != mCachedCatIDs.end())
		{
			rv = true;
		}
	}
	else if(cat)
	{
		// HACK: downcast
		LLViewerInventoryCategory* c = (LLViewerInventoryCategory*)cat;
		if(c->getVersion() != LLViewerInventoryCategory::VERSION_UNKNOWN)
		{
			S32 descendents_server = c->getDescendentCount();
			S32 descendents_actual = c->getViewerDescendentCount();
			if(descendents_server == descendents_actual)
			{
				mCachedCatIDs.insert(c->getUUID());
				rv = true;
			}
		}
	}
	return rv;
}

///----------------------------------------------------------------------------
/// Class LLInventoryModel
///----------------------------------------------------------------------------

// global for the agent inventory.
LLInventoryModel gInventory;

// Default constructor
LLInventoryModel::LLInventoryModel()
:	mModifyMask(LLInventoryObserver::ALL),
	mChangedItemIDs(),
	mBacklinkMMap(),
	mCategoryMap(),
	mItemMap(),
	mCategoryLock(),
	mItemLock(),
	mLastItem(NULL),
	mParentChildCategoryTree(),
	mParentChildItemTree(),
	mObservers(),
	mRootFolderID(),
	mLibraryRootFolderID(),
	mLibraryOwnerID(),
	mIsNotifyObservers(FALSE),
	mIsAgentInvUsable(false)
{
}

// Destroys the object
LLInventoryModel::~LLInventoryModel()
{
	cleanupInventory();
}

void LLInventoryModel::cleanupInventory()
{
	empty();
	// Deleting one observer might erase others from the list, so always pop off the front
	while (!mObservers.empty())
	{
		observer_list_t::iterator iter = mObservers.begin();
		LLInventoryObserver* observer = *iter;
		mObservers.erase(iter);
		delete observer;
	}
	mObservers.clear();
}

// This is a convenience function to check if one object has a parent
// chain up to the category specified by UUID.
BOOL LLInventoryModel::isObjectDescendentOf(const LLUUID& obj_id,
											const LLUUID& cat_id) const
{
	if (obj_id == cat_id) return TRUE;

	const LLInventoryObject* obj = getObject(obj_id);
	while(obj)
	{
		const LLUUID& parent_id = obj->getParentUUID();
		if( parent_id.isNull() )
		{
			return FALSE;
		}
		if(parent_id == cat_id)
		{
			return TRUE;
		}
		// Since we're scanning up the parents, we only need to check
		// in the category list.
		obj = getCategory(parent_id);
	}
	return FALSE;
}

const LLViewerInventoryCategory *LLInventoryModel::getFirstNondefaultParent(const LLUUID& obj_id) const
{
	const LLInventoryObject* obj = getObject(obj_id);

	// Search up the parent chain until we get to root or an acceptable folder.
	// This assumes there are no cycles in the tree else we'll get a hang.
	LLUUID parent_id = obj->getParentUUID();
	while (!parent_id.isNull())
	{
		const LLViewerInventoryCategory *cat = getCategory(parent_id);
		if (!cat) break;
		const LLFolderType::EType folder_type = cat->getPreferredType();
		if (folder_type != LLFolderType::FT_NONE &&
			folder_type != LLFolderType::FT_ROOT_INVENTORY &&
			!LLFolderType::lookupIsEnsembleType(folder_type))
		{
			return cat;
		}
		parent_id = cat->getParentUUID();
	}
	return NULL;
}

//
// Search up the parent chain until we get to the specified parent, then return the first child category under it
//
const LLViewerInventoryCategory* LLInventoryModel::getFirstDescendantOf(const LLUUID& master_parent_id, const LLUUID& obj_id) const
{
	if (master_parent_id == obj_id)
	{
		return NULL;
	}

	const LLViewerInventoryCategory* current_cat = getCategory(obj_id);

	if (current_cat == NULL)
	{
		current_cat = getCategory(getObject(obj_id)->getParentUUID());
	}
	
	while (current_cat != NULL)
	{
		const LLUUID& current_parent_id = current_cat->getParentUUID();
		
		if (current_parent_id == master_parent_id)
		{
			return current_cat;
		}
		
		current_cat = getCategory(current_parent_id);
	}

	return NULL;
}

bool LLInventoryModel::getObjectTopmostAncestor(const LLUUID& object_id, LLUUID& result) const
{
	LLInventoryObject *object = getObject(object_id);
	while (object && object->getParentUUID().notNull())
	{
		LLInventoryObject *parent_object = getObject(object->getParentUUID());
		if (!parent_object)
		{
			LL_WARNS() << "unable to trace topmost ancestor, missing item for uuid " << object->getParentUUID() << LL_ENDL;
			return false;
		}
		object = parent_object;
	}
	result = object->getUUID();
	return true;
}

// Get the object by id. Returns NULL if not found.
LLInventoryObject* LLInventoryModel::getObject(const LLUUID& id) const
{
	LLViewerInventoryCategory* cat = getCategory(id);
	if (cat)
	{
		return cat;
	}
	LLViewerInventoryItem* item = getItem(id);
	if (item)
	{
		return item;
	}
	return NULL;
}

// Get the item by id. Returns NULL if not found.
LLViewerInventoryItem* LLInventoryModel::getItem(const LLUUID& id) const
{
	LLViewerInventoryItem* item = NULL;
	if(mLastItem.notNull() && mLastItem->getUUID() == id)
	{
		item = mLastItem;
	}
	else
	{
		item_map_t::const_iterator iter = mItemMap.find(id);
		if (iter != mItemMap.end())
		{
			item = iter->second;
			mLastItem = item;
		}
	}
	return item;
}

// Get the category by id. Returns NULL if not found
LLViewerInventoryCategory* LLInventoryModel::getCategory(const LLUUID& id) const
{
	LLViewerInventoryCategory* category = NULL;
	cat_map_t::const_iterator iter = mCategoryMap.find(id);
	if (iter != mCategoryMap.end())
	{
		category = iter->second;
	}
	return category;
}

S32 LLInventoryModel::getItemCount() const
{
	return mItemMap.size();
}

S32 LLInventoryModel::getCategoryCount() const
{
	return mCategoryMap.size();
}

// Return the direct descendents of the id provided. The array
// provided points straight into the guts of this object, and
// should only be used for read operations, since modifications
// may invalidate the internal state of the inventory. Set passed
// in values to NULL if the call fails.
void LLInventoryModel::getDirectDescendentsOf(const LLUUID& cat_id,
											  cat_array_t*& categories,
											  item_array_t*& items) const
{
	categories = get_ptr_in_map(mParentChildCategoryTree, cat_id);
	items = get_ptr_in_map(mParentChildItemTree, cat_id);
}

LLMD5 LLInventoryModel::hashDirectDescendentNames(const LLUUID& cat_id) const
{
	LLInventoryModel::cat_array_t* cat_array;
	LLInventoryModel::item_array_t* item_array;
	getDirectDescendentsOf(cat_id,cat_array,item_array);
	LLMD5 item_name_hash;
	if (!item_array)
	{
		item_name_hash.finalize();
		return item_name_hash;
	}
	for (LLInventoryModel::item_array_t::const_iterator iter = item_array->begin();
		 iter != item_array->end();
		 iter++)
	{
		const LLViewerInventoryItem *item = (*iter);
		if (!item)
			continue;
		item_name_hash.update(item->getName());
	}
	item_name_hash.finalize();
	return item_name_hash;
}

// SJB: Added version to lock the arrays to catch potential logic bugs
void LLInventoryModel::lockDirectDescendentArrays(const LLUUID& cat_id,
												  cat_array_t*& categories,
												  item_array_t*& items)
{
	getDirectDescendentsOf(cat_id, categories, items);
	if (categories)
	{
		mCategoryLock[cat_id] = true;
	}
	if (items)
	{
		mItemLock[cat_id] = true;
	}
}

void LLInventoryModel::unlockDirectDescendentArrays(const LLUUID& cat_id)
{
	mCategoryLock[cat_id] = false;
	mItemLock[cat_id] = false;
}

void LLInventoryModel::consolidateForType(const LLUUID& main_id, LLFolderType::EType type)
{
    // Make a list of folders that are not "main_id" and are of "type"
    std::vector<LLUUID> folder_ids;
    for (cat_map_t::iterator cit = mCategoryMap.begin(); cit != mCategoryMap.end(); ++cit)
    {
        LLViewerInventoryCategory* cat = cit->second;
        if ((cat->getPreferredType() == type) && (cat->getUUID() != main_id))
        {
            folder_ids.push_back(cat->getUUID());
        }
    }

    // Iterate through those folders
	for (std::vector<LLUUID>::iterator folder_ids_it = folder_ids.begin(); folder_ids_it != folder_ids.end(); ++folder_ids_it)
	{
		LLUUID folder_id = (*folder_ids_it);
        
        // Get the content of this folder
        cat_array_t* cats;
        item_array_t* items;
        getDirectDescendentsOf(folder_id, cats, items);
        
        // Move all items to the main folder
        // Note : we get the list of UUIDs and iterate on them instead of iterating directly on item_array_t
        // elements. This is because moving elements modify the maps and, consequently, invalidate iterators on them.
        // This "gather and iterate" method is verbose but resilient.
        std::vector<LLUUID> list_uuids;
        for (item_array_t::const_iterator it = items->begin(); it != items->end(); ++it)
        {
            list_uuids.push_back((*it)->getUUID());
        }
        for (std::vector<LLUUID>::const_iterator it = list_uuids.begin(); it != list_uuids.end(); ++it)
        {
            LLViewerInventoryItem* item = getItem(*it);
            changeItemParent(item, main_id, TRUE);
        }

        // Move all folders to the main folder
        list_uuids.clear();
        for (cat_array_t::const_iterator it = cats->begin(); it != cats->end(); ++it)
        {
            list_uuids.push_back((*it)->getUUID());
        }
        for (std::vector<LLUUID>::const_iterator it = list_uuids.begin(); it != list_uuids.end(); ++it)
        {
            LLViewerInventoryCategory* cat = getCategory(*it);
            changeCategoryParent(cat, main_id, TRUE);
        }
        
        // Purge the emptied folder
        // Note: we'd like to use purgeObject() but it doesn't cleanly eliminate the folder
        // which leads to issues further down the road when the folder is found again
        //purgeObject(folder_id);
        // We remove the folder and empty the trash instead which seems to work
		removeCategory(folder_id);
        gInventory.emptyFolderType("", LLFolderType::FT_TRASH);
	}
}

const LLUUID LLInventoryModel::findCategoryUUIDForTypeInRoot(
	LLFolderType::EType preferred_type,
	bool create_folder,
	const LLUUID& root_id)
{
	LLUUID rv = LLUUID::null;
	if(LLFolderType::FT_ROOT_INVENTORY == preferred_type)
	{
		rv = root_id;
	}
	else if (root_id.notNull())
	{
		cat_array_t* cats = NULL;
		cats = get_ptr_in_map(mParentChildCategoryTree, root_id);
		if(cats)
		{
			S32 count = cats->size();
			for(S32 i = 0; i < count; ++i)
			{
				if(cats->at(i)->getPreferredType() == preferred_type)
				{
					const LLUUID& folder_id = cats->at(i)->getUUID();
					if (rv.isNull() || folder_id < rv)
					{
						rv = folder_id;
					}
				}
			}
		}
	}
	
	if(rv.isNull() && isInventoryUsable() && create_folder)
	{
		if(root_id.notNull())
		{
			return createNewCategory(root_id, preferred_type, LLStringUtil::null);
		}
	}
	return rv;
}

// findCategoryUUIDForType() returns the uuid of the category that
// specifies 'type' as what it defaults to containing. The category is
// not necessarily only for that type. *NOTE: This will create a new
// inventory category on the fly if one does not exist.
const LLUUID LLInventoryModel::findCategoryUUIDForType(LLFolderType::EType preferred_type, bool create_folder)
{
	return findCategoryUUIDForTypeInRoot(preferred_type, create_folder, gInventory.getRootFolderID());
}

const LLUUID LLInventoryModel::findLibraryCategoryUUIDForType(LLFolderType::EType preferred_type, bool create_folder)
{
	return findCategoryUUIDForTypeInRoot(preferred_type, create_folder, gInventory.getLibraryRootFolderID());
}

class LLCreateInventoryCategoryResponder : public LLHTTPClient::Responder
{
	LOG_CLASS(LLCreateInventoryCategoryResponder);
public:
	LLCreateInventoryCategoryResponder(LLInventoryModel* model, 
									   boost::optional<inventory_func_type> callback):
		mModel(model),
		mCallback(callback) 
	{
	}
	
protected:
	virtual void httpFailure()
	{
		LL_WARNS("InvAPI") << dumpResponse() << LL_ENDL;
	}
	
	virtual void httpSuccess()
	{
		//Server has created folder.
		const LLSD& content = getContent();
		if (!content.isMap() || !content.has("folder_id"))
		{
			failureResult(HTTP_INTERNAL_ERROR, "Malformed response contents", content);
			return;
		}
		LLUUID category_id = content["folder_id"].asUUID();
		
		LL_DEBUGS("Avatar") << ll_pretty_print_sd(content) << LL_ENDL;
		// Add the category to the internal representation
		LLPointer<LLViewerInventoryCategory> cat =
		new LLViewerInventoryCategory( category_id, 
									  content["parent_id"].asUUID(),
									  (LLFolderType::EType)content["type"].asInteger(),
									  content["name"].asString(), 
									  gAgent.getID() );
		cat->setVersion(LLViewerInventoryCategory::VERSION_INITIAL);
		cat->setDescendentCount(0);
		LLInventoryModel::LLCategoryUpdate update(cat->getParentUUID(), 1);
		mModel->accountForUpdate(update);
		mModel->updateCategory(cat);

		if (mCallback)
		{
			mCallback.get()(category_id);
		}
	}
	
private:
	boost::optional<inventory_func_type> mCallback;
	LLInventoryModel* mModel;
};

// Convenience function to create a new category. You could call
// updateCategory() with a newly generated UUID category, but this
// version will take care of details like what the name should be
// based on preferred type. Returns the UUID of the new category.
LLUUID LLInventoryModel::createNewCategory(const LLUUID& parent_id,
										   LLFolderType::EType preferred_type,
										   const std::string& pname,
										   boost::optional<inventory_func_type> callback)
{
	
	LLUUID id;
	if(!isInventoryUsable())
	{
		LL_WARNS() << "Inventory is broken." << LL_ENDL;
		return id;
	}

	if(LLFolderType::lookup(preferred_type) == LLFolderType::badLookup())
	{
		LL_DEBUGS() << "Attempt to create undefined category." << LL_ENDL;
		return id;
	}

	id.generate();
	std::string name = pname;
	if(!pname.empty())
	{
		name.assign(pname);
	}
	else
	{
		name.assign(LLViewerFolderType::lookupNewCategoryName(preferred_type));
	}
	
	LLViewerRegion* viewer_region = gAgent.getRegion();
	std::string url;
	if ( viewer_region )
		url = viewer_region->getCapability("CreateInventoryCategory");
	
	if (!url.empty() && callback.get_ptr())
	{
		//Let's use the new capability.
		
		LLSD request, body;
		body["folder_id"] = id;
		body["parent_id"] = parent_id;
		body["type"] = (LLSD::Integer) preferred_type;
		body["name"] = name;
		
		request["message"] = "CreateInventoryCategory";
		request["payload"] = body;

		LL_DEBUGS("Avatar") << "create category request: " << ll_pretty_print_sd(request) << LL_ENDL;
		//		viewer_region->getCapAPI().post(request);
		LLHTTPClient::post(
			url,
			body,
			new LLCreateInventoryCategoryResponder(this, callback) );

		return LLUUID::null;
	}

	// Add the category to the internal representation
	LLPointer<LLViewerInventoryCategory> cat =
		new LLViewerInventoryCategory(id, parent_id, preferred_type, name, gAgent.getID());
	cat->setVersion(LLViewerInventoryCategory::VERSION_INITIAL);
	cat->setDescendentCount(0);
	LLCategoryUpdate update(cat->getParentUUID(), 1);
	accountForUpdate(update);
	updateCategory(cat);

	// Create the category on the server. We do this to prevent people
	// from munging their protected folders.
	LLMessageSystem* msg = gMessageSystem;
	msg->newMessage("CreateInventoryFolder");
	msg->nextBlock("AgentData");
	msg->addUUID("AgentID", gAgent.getID());
	msg->addUUID(_PREHASH_SessionID, gAgent.getSessionID());
	msg->nextBlock("FolderData");
	cat->packMessage(msg);
	gAgent.sendReliableMessage();

	// return the folder id of the newly created folder
	return id;
}

// This is optimized for the case that we just want to know whether a
// category has any immediate children meeting a condition, without
// needing to recurse or build up any lists.
bool LLInventoryModel::hasMatchingDirectDescendent(const LLUUID& cat_id,
												   LLInventoryCollectFunctor& filter)
{
	LLInventoryModel::cat_array_t *cats;
	LLInventoryModel::item_array_t *items;
	getDirectDescendentsOf(cat_id, cats, items);
	if (cats)
	{
		for (LLInventoryModel::cat_array_t::const_iterator it = cats->begin();
			 it != cats->end(); ++it)
		{
			if (filter(*it,NULL))
			{
				return true;
			}
		}
	}
	if (items)
	{
		for (LLInventoryModel::item_array_t::const_iterator it = items->begin();
			 it != items->end(); ++it)
		{
			if (filter(NULL,*it))
			{
				return true;
			}
		}
	}
	return false;
}
												  
// Starting with the object specified, add its descendents to the
// array provided, but do not add the inventory object specified by
// id. There is no guaranteed order. Neither array will be erased
// before adding objects to it. Do not store a copy of the pointers
// collected - use them, and collect them again later if you need to
// reference the same objects.

class LLAlwaysCollect : public LLInventoryCollectFunctor
{
public:
	virtual ~LLAlwaysCollect() {}
	virtual bool operator()(LLInventoryCategory* cat,
							LLInventoryItem* item)
	{
		return TRUE;
	}
};

void LLInventoryModel::collectDescendents(const LLUUID& id,
										  cat_array_t& cats,
										  item_array_t& items,
										  BOOL include_trash)
{
	LLAlwaysCollect always;
	collectDescendentsIf(id, cats, items, include_trash, always);
}

void LLInventoryModel::collectDescendentsIf(const LLUUID& id,
											cat_array_t& cats,
											item_array_t& items,
											BOOL include_trash,
											LLInventoryCollectFunctor& add)
{
	// Start with categories
	if(!include_trash)
	{
		const LLUUID trash_id = findCategoryUUIDForType(LLFolderType::FT_TRASH);
		if(trash_id.notNull() && (trash_id == id))
			return;
	}
	cat_array_t* cat_array = get_ptr_in_map(mParentChildCategoryTree, id);
	if(cat_array)
	{
		S32 count = cat_array->size();
		for(S32 i = 0; i < count; ++i)
		{
			LLViewerInventoryCategory* cat = cat_array->at(i);
			if(add(cat,NULL))
			{
				cats.push_back(cat);
			}
			collectDescendentsIf(cat->getUUID(), cats, items, include_trash, add);
		}
	}

	LLViewerInventoryItem* item = NULL;
	item_array_t* item_array = get_ptr_in_map(mParentChildItemTree, id);

	// Move onto items
	if(item_array)
	{
		S32 count = item_array->size();
		for(S32 i = 0; i < count; ++i)
		{
			item = item_array->at(i);
			if(add(NULL, item))
			{
				items.push_back(item);
			}
		}
	}
}

void LLInventoryModel::addChangedMaskForLinks(const LLUUID& object_id, U32 mask)
{
	const LLInventoryObject *obj = getObject(object_id);
	if (!obj || obj->getIsLinkType())
		return;

	LLInventoryModel::item_array_t item_array = collectLinksTo(object_id);
	for (LLInventoryModel::item_array_t::iterator iter = item_array.begin();
		 iter != item_array.end();
		 iter++)
	{
		LLViewerInventoryItem *linked_item = (*iter);
		addChangedMask(mask, linked_item->getUUID());
	};
}

const LLUUID& LLInventoryModel::getLinkedItemID(const LLUUID& object_id) const
{
	const LLInventoryItem *item = gInventory.getItem(object_id);
	if (!item)
	{
		return object_id;
	}

	// Find the base item in case this a link (if it's not a link,
	// this will just be inv_item_id)
	return item->getLinkedUUID();
}

LLViewerInventoryItem* LLInventoryModel::getLinkedItem(const LLUUID& object_id) const
{
	return object_id.notNull() ? getItem(getLinkedItemID(object_id)) : NULL;
}

LLInventoryModel::item_array_t LLInventoryModel::collectLinksTo(const LLUUID& id)
{
	// Get item list via collectDescendents (slow!)
	item_array_t items;
	const LLInventoryObject *obj = getObject(id);
	// FIXME - should be as in next line, but this is causing a
	// stack-smashing crash of cause TBD... check in the REBUILD code.
	//if (obj && obj->getIsLinkType())
	if (!obj || obj->getIsLinkType())
		return items;
	
	std::pair<backlink_mmap_t::iterator, backlink_mmap_t::iterator> range = mBacklinkMMap.equal_range(id);
	for (backlink_mmap_t::iterator it = range.first; it != range.second; ++it)
	{
		LLViewerInventoryItem *item = getItem(it->second);
		if (item)
		{
			items.push_back(item);
		}
	}

	return items;
}

bool LLInventoryModel::isInventoryUsable() const
{
	bool result = false;
	if(gInventory.getRootFolderID().notNull() && mIsAgentInvUsable)
	{
		result = true;
	}
	return result;	
}

// Calling this method with an inventory item will either change an
// existing item with a matching item_id, or will add the item to the
// current inventory.
U32 LLInventoryModel::updateItem(const LLViewerInventoryItem* item, U32 mask)
{
	if(item->getUUID().isNull())
	{
		return mask;
	}

	if(!isInventoryUsable())
	{
		LL_WARNS() << "Inventory is broken." << LL_ENDL;
		return mask;
	}

	// We're hiding mesh types
#if 0
	if (item->getType() == LLAssetType::AT_MESH)
	{
		return mask;
	}
#endif

	LLPointer<LLViewerInventoryItem> old_item = getItem(item->getUUID());
	LLPointer<LLViewerInventoryItem> new_item;
	if(old_item)
	{
		// We already have an old item, modify its values
		new_item = old_item;
		LLUUID old_parent_id = old_item->getParentUUID();
		LLUUID new_parent_id = item->getParentUUID();
			
		if(old_parent_id != new_parent_id)
		{
			// need to update the parent-child tree
			item_array_t* item_array;
			item_array = get_ptr_in_map(mParentChildItemTree, old_parent_id);
			if(item_array)
			{
				vector_replace_with_last(*item_array, old_item);
			}
			item_array = get_ptr_in_map(mParentChildItemTree, new_parent_id);
			if(item_array)
			{
				item_array->push_back(old_item);
			}
			mask |= LLInventoryObserver::STRUCTURE;
		}
		if(old_item->getName() != item->getName())
		{
			mask |= LLInventoryObserver::LABEL;
		}
		old_item->copyViewerItem(item);
		mask |= LLInventoryObserver::INTERNAL;
	}
	else
	{
		// Simply add this item
		new_item = new LLViewerInventoryItem(item);
		addItem(new_item);

		if(item->getParentUUID().isNull())
		{
			const LLUUID category_id = findCategoryUUIDForType(LLFolderType::assetTypeToFolderType(new_item->getType()));
			new_item->setParent(category_id);
			item_array_t* item_array = get_ptr_in_map(mParentChildItemTree, category_id);
			if( item_array )
			{
				// *FIX: bit of a hack to call update server from here...
				new_item->updateServer(TRUE);
				item_array->push_back(new_item);
			}
			else
			{
				LL_WARNS() << "Couldn't find parent-child item tree for " << new_item->getName() << LL_ENDL;
			}
		}
		else
		{
			// *NOTE: The general scheme is that if every byte of the
			// uuid is 0, except for the last one or two,the use the
			// last two bytes of the parent id, and match that up
			// against the type. For now, we're only worried about
			// lost & found.
			LLUUID parent_id = item->getParentUUID();
			if(parent_id == CATEGORIZE_LOST_AND_FOUND_ID)
			{
				parent_id = findCategoryUUIDForType(LLFolderType::FT_LOST_AND_FOUND);
				new_item->setParent(parent_id);
				LLInventoryModel::update_list_t update;
				LLInventoryModel::LLCategoryUpdate new_folder(parent_id, 1);
				update.push_back(new_folder);
				accountForUpdate(update);

			}
			item_array_t* item_array = get_ptr_in_map(mParentChildItemTree, parent_id);
			if(item_array)
			{
				item_array->push_back(new_item);
			}
			else
			{
				// Whoops! No such parent, make one.
				LL_INFOS() << "Lost item: " << new_item->getUUID() << " - "
						<< new_item->getName() << LL_ENDL;
				parent_id = findCategoryUUIDForType(LLFolderType::FT_LOST_AND_FOUND);
				new_item->setParent(parent_id);
				item_array = get_ptr_in_map(mParentChildItemTree, parent_id);
				if(item_array)
				{
					// *FIX: bit of a hack to call update server from
					// here...
					new_item->updateServer(TRUE);
					item_array->push_back(new_item);
				}
				else
				{
					LL_WARNS() << "Lost and found Not there!!" << LL_ENDL;
				}
			}
		}
		mask |= LLInventoryObserver::ADD;
	}
	if(new_item->getType() == LLAssetType::AT_CALLINGCARD)
	{
		mask |= LLInventoryObserver::CALLING_CARD;
		// Handle user created calling cards.
		// Target ID is stored in the description field of the card.
		LLUUID id;
		std::string desc = new_item->getDescription();
		BOOL isId = desc.empty() ? FALSE : id.set(desc, FALSE);
		if (isId)
		{
			// Valid UUID; set the item UUID and rename it
			new_item->setCreator(id);
			std::string avatar_name;

			if (gCacheName->getFullName(id, avatar_name))
			{
				new_item->rename(avatar_name);
				mask |= LLInventoryObserver::LABEL;
			}
			else
			{
				// Fetch the current name
				gCacheName->get(id, FALSE,
					boost::bind(&LLViewerInventoryItem::onCallingCardNameLookup, new_item.get(),
					_1, _2, _3));
			}

		}
	}
	else if (new_item->getType() == LLAssetType::AT_GESTURE)
	{
		mask |= LLInventoryObserver::GESTURE;
	}
	addChangedMask(mask, new_item->getUUID());
	return mask;
}

LLInventoryModel::cat_array_t* LLInventoryModel::getUnlockedCatArray(const LLUUID& id)
{
	cat_array_t* cat_array = get_ptr_in_map(mParentChildCategoryTree, id);
	if (cat_array)
	{
		llassert_always(mCategoryLock[id] == false);
	}
	return cat_array;
}

LLInventoryModel::item_array_t* LLInventoryModel::getUnlockedItemArray(const LLUUID& id)
{
	item_array_t* item_array = get_ptr_in_map(mParentChildItemTree, id);
	if (item_array)
	{
		llassert_always(mItemLock[id] == false);
	}
	return item_array;
}

// Calling this method with an inventory category will either change
// an existing item with the matching id, or it will add the category.
void LLInventoryModel::updateCategory(const LLViewerInventoryCategory* cat, U32 mask)
{
	if(!cat || cat->getUUID().isNull())
	{
		return;
	}

	if(!isInventoryUsable())
	{
		LL_WARNS() << "Inventory is broken." << LL_ENDL;
		return;
	}

	LLPointer<LLViewerInventoryCategory> old_cat = getCategory(cat->getUUID());
	if(old_cat)
	{
<<<<<<< HEAD
		// We already have an old category, modify its values
		U32 mask = LLInventoryObserver::NONE;
=======
		// We already have an old category, modify it's values
>>>>>>> 4885c122
		LLUUID old_parent_id = old_cat->getParentUUID();
		LLUUID new_parent_id = cat->getParentUUID();
		if(old_parent_id != new_parent_id)
		{
			// need to update the parent-child tree
			cat_array_t* cat_array;
			cat_array = getUnlockedCatArray(old_parent_id);
			if(cat_array)
			{
				vector_replace_with_last(*cat_array, old_cat);
			}
			cat_array = getUnlockedCatArray(new_parent_id);
			if(cat_array)
			{
				cat_array->push_back(old_cat);
			}
			mask |= LLInventoryObserver::STRUCTURE;
            mask |= LLInventoryObserver::INTERNAL;
		}
		if(old_cat->getName() != cat->getName())
		{
			mask |= LLInventoryObserver::LABEL;
		}
        // Under marketplace, category labels are quite complex and need extra upate
        const LLUUID marketplace_id = findCategoryUUIDForType(LLFolderType::FT_MARKETPLACE_LISTINGS, false);
        if (marketplace_id.notNull() && isObjectDescendentOf(cat->getUUID(), marketplace_id))
        {
			mask |= LLInventoryObserver::LABEL;
        }
        old_cat->copyViewerCategory(cat);
		addChangedMask(mask, cat->getUUID());
	}
	else
	{
		// add this category
		LLPointer<LLViewerInventoryCategory> new_cat = new LLViewerInventoryCategory(cat->getParentUUID());
		new_cat->copyViewerCategory(cat);
		addCategory(new_cat);

		// make sure this category is correctly referenced by its parent.
		cat_array_t* cat_array;
		cat_array = getUnlockedCatArray(cat->getParentUUID());
		if(cat_array)
		{
			cat_array->push_back(new_cat);
		}

		// make space in the tree for this category's children.
		llassert_always(mCategoryLock[new_cat->getUUID()] == false);
		llassert_always(mItemLock[new_cat->getUUID()] == false);
		cat_array_t* catsp = new cat_array_t;
		item_array_t* itemsp = new item_array_t;
		mParentChildCategoryTree[new_cat->getUUID()] = catsp;
		mParentChildItemTree[new_cat->getUUID()] = itemsp;
		addChangedMask(LLInventoryObserver::ADD, cat->getUUID());
	}
}

void LLInventoryModel::moveObject(const LLUUID& object_id, const LLUUID& cat_id)
{
	LL_DEBUGS() << "LLInventoryModel::moveObject()" << LL_ENDL;
	if(!isInventoryUsable())
	{
		LL_WARNS() << "Inventory is broken." << LL_ENDL;
		return;
	}

	if((object_id == cat_id) || !is_in_map(mCategoryMap, cat_id))
	{
		LL_WARNS() << "Could not move inventory object " << object_id << " to "
				<< cat_id << LL_ENDL;
		return;
	}
	LLPointer<LLViewerInventoryCategory> cat = getCategory(object_id);
	if(cat && (cat->getParentUUID() != cat_id))
	{
		cat_array_t* cat_array;
		cat_array = getUnlockedCatArray(cat->getParentUUID());
		if(cat_array) vector_replace_with_last(*cat_array, cat);
		cat_array = getUnlockedCatArray(cat_id);
		cat->setParent(cat_id);
		if(cat_array) cat_array->push_back(cat);
		addChangedMask(LLInventoryObserver::STRUCTURE, object_id);
		return;
	}
	LLPointer<LLViewerInventoryItem> item = getItem(object_id);
	if(item && (item->getParentUUID() != cat_id))
	{
		item_array_t* item_array;
		item_array = getUnlockedItemArray(item->getParentUUID());
		if(item_array) vector_replace_with_last(*item_array, item);
		item_array = getUnlockedItemArray(cat_id);
		item->setParent(cat_id);
		if(item_array) item_array->push_back(item);
		addChangedMask(LLInventoryObserver::STRUCTURE, object_id);
		return;
	}
}

// Migrated from llinventoryfunctions
void LLInventoryModel::changeItemParent(LLViewerInventoryItem* item,
										const LLUUID& new_parent_id,
										BOOL restamp)
{
	if (item->getParentUUID() == new_parent_id)
	{
		LL_DEBUGS("Inventory") << "'" << item->getName() << "' (" << item->getUUID()
							   << ") is already in folder " << new_parent_id << LL_ENDL;
	}
	else
	{
		LL_INFOS("Inventory") << "Moving '" << item->getName() << "' (" << item->getUUID()
							  << ") from " << item->getParentUUID() << " to folder "
							  << new_parent_id << LL_ENDL;
		LLInventoryModel::update_list_t update;
		LLInventoryModel::LLCategoryUpdate old_folder(item->getParentUUID(),-1);
		update.push_back(old_folder);
		LLInventoryModel::LLCategoryUpdate new_folder(new_parent_id, 1);
		update.push_back(new_folder);
		accountForUpdate(update);

		LLPointer<LLViewerInventoryItem> new_item = new LLViewerInventoryItem(item);
		new_item->setParent(new_parent_id);
		new_item->updateParentOnServer(restamp);
		updateItem(new_item);
		notifyObservers();
	}
}

// Migrated from llinventoryfunctions
void LLInventoryModel::changeCategoryParent(LLViewerInventoryCategory* cat,
											const LLUUID& new_parent_id,
											BOOL restamp)
{
	if (!cat)
	{
		return;
	}

	// Can't move a folder into a child of itself.
	if (isObjectDescendentOf(new_parent_id, cat->getUUID()))
	{
		return;
	}

	LLInventoryModel::update_list_t update;
	LLInventoryModel::LLCategoryUpdate old_folder(cat->getParentUUID(), -1);
	update.push_back(old_folder);
	LLInventoryModel::LLCategoryUpdate new_folder(new_parent_id, 1);
	update.push_back(new_folder);
	accountForUpdate(update);

	LLPointer<LLViewerInventoryCategory> new_cat = new LLViewerInventoryCategory(cat);
	new_cat->setParent(new_parent_id);
	new_cat->updateParentOnServer(restamp);
	updateCategory(new_cat);
	notifyObservers();
}

void LLInventoryModel::onAISUpdateReceived(const std::string& context, const LLSD& update)
{
	LLTimer timer;
	if (gSavedSettings.getBOOL("DebugAvatarAppearanceMessage"))
	{
		dump_sequential_xml(gAgentAvatarp->getFullname() + "_ais_update", update);
	}

	AISUpdate ais_update(update); // parse update llsd into stuff to do.
	ais_update.doUpdate(); // execute the updates in the appropriate order.
	LL_INFOS() << "elapsed: " << timer.getElapsedTimeF32() << LL_ENDL;
}

// Does not appear to be used currently.
void LLInventoryModel::onItemUpdated(const LLUUID& item_id, const LLSD& updates, bool update_parent_version)
{
	U32 mask = LLInventoryObserver::NONE;

	LLPointer<LLViewerInventoryItem> item = gInventory.getItem(item_id);
	LL_DEBUGS("Inventory") << "item_id: [" << item_id << "] name " << (item ? item->getName() : "(NOT FOUND)") << LL_ENDL;
	if(item)
	{
		for (LLSD::map_const_iterator it = updates.beginMap();
			 it != updates.endMap(); ++it)
		{
			if (it->first == "name")
			{
				LL_INFOS() << "Updating name from " << item->getName() << " to " << it->second.asString() << LL_ENDL;
				item->rename(it->second.asString());
				mask |= LLInventoryObserver::LABEL;
			}
			else if (it->first == "desc")
			{
				LL_INFOS() << "Updating description from " << item->getActualDescription()
						<< " to " << it->second.asString() << LL_ENDL;
				item->setDescription(it->second.asString());
			}
			else
			{
				LL_ERRS() << "unhandled updates for field: " << it->first << LL_ENDL;
			}
		}
		mask |= LLInventoryObserver::INTERNAL;
		addChangedMask(mask, item->getUUID());
		if (update_parent_version)
		{
			// Descendent count is unchanged, but folder version incremented.
			LLInventoryModel::LLCategoryUpdate up(item->getParentUUID(), 0);
			accountForUpdate(up);
		}
		gInventory.notifyObservers(); // do we want to be able to make this optional?
	}
}

// Not used?
void LLInventoryModel::onCategoryUpdated(const LLUUID& cat_id, const LLSD& updates)
{
	U32 mask = LLInventoryObserver::NONE;

	LLPointer<LLViewerInventoryCategory> cat = gInventory.getCategory(cat_id);
	LL_DEBUGS("Inventory") << "cat_id: [" << cat_id << "] name " << (cat ? cat->getName() : "(NOT FOUND)") << LL_ENDL;
	if(cat)
	{
		for (LLSD::map_const_iterator it = updates.beginMap();
			 it != updates.endMap(); ++it)
		{
			if (it->first == "name")
			{
				LL_INFOS() << "Updating name from " << cat->getName() << " to " << it->second.asString() << LL_ENDL;
				cat->rename(it->second.asString());
				mask |= LLInventoryObserver::LABEL;
			}
			else
			{
				LL_ERRS() << "unhandled updates for field: " << it->first << LL_ENDL;
			}
		}
		mask |= LLInventoryObserver::INTERNAL;
		addChangedMask(mask, cat->getUUID());
		gInventory.notifyObservers(); // do we want to be able to make this optional?
	}
}

// Update model after descendents have been purged.
void LLInventoryModel::onDescendentsPurgedFromServer(const LLUUID& object_id, bool fix_broken_links)
{
	LLPointer<LLViewerInventoryCategory> cat = getCategory(object_id);
	if (cat.notNull())
	{
		// do the cache accounting
		S32 descendents = cat->getDescendentCount();
		if(descendents > 0)
		{
			LLInventoryModel::LLCategoryUpdate up(object_id, -descendents);
			accountForUpdate(up);
		}

		// we know that descendent count is 0, however since the
		// accounting may actually not do an update, we should force
		// it here.
		cat->setDescendentCount(0);

		// unceremoniously remove anything we have locally stored.
		LLInventoryModel::cat_array_t categories;
		LLInventoryModel::item_array_t items;
		collectDescendents(object_id,
						   categories,
						   items,
						   LLInventoryModel::INCLUDE_TRASH);
		S32 count = items.size();

		LLUUID uu_id;
		for(S32 i = 0; i < count; ++i)
		{
			uu_id = items.at(i)->getUUID();

			// This check prevents the deletion of a previously deleted item.
			// This is necessary because deletion is not done in a hierarchical
			// order. The current item may have been already deleted as a child
			// of its deleted parent.
			if (getItem(uu_id))
			{
				deleteObject(uu_id, fix_broken_links);
			}
		}

		count = categories.size();
		// Slightly kludgy way to make sure categories are removed
		// only after their child categories have gone away.

		// FIXME: Would probably make more sense to have this whole
		// descendent-clearing thing be a post-order recursive
		// function to get the leaf-up behavior automatically.
		S32 deleted_count;
		S32 total_deleted_count = 0;
		do
		{
			deleted_count = 0;
			for(S32 i = 0; i < count; ++i)
			{
				uu_id = categories.at(i)->getUUID();
				if (getCategory(uu_id))
				{
					cat_array_t* cat_list = getUnlockedCatArray(uu_id);
					if (!cat_list || (cat_list->size() == 0))
					{
						deleteObject(uu_id, fix_broken_links);
						deleted_count++;
					}
				}
			}
			total_deleted_count += deleted_count;
		}
		while (deleted_count > 0);
		if (total_deleted_count != count)
		{
			LL_WARNS() << "Unexpected count of categories deleted, got "
					<< total_deleted_count << " expected " << count << LL_ENDL;
		}
		//gInventory.validate();
	}
}

// Update model after an item is confirmed as removed from
// server. Works for categories or items.
void LLInventoryModel::onObjectDeletedFromServer(const LLUUID& object_id, bool fix_broken_links, bool update_parent_version, bool do_notify_observers)
{
	LLPointer<LLInventoryObject> obj = getObject(object_id);
	if(obj)
	{
		if (getCategory(object_id))
		{
			// For category, need to delete/update all children first.
			onDescendentsPurgedFromServer(object_id, fix_broken_links);
		}


		// From item/cat removeFromServer()
		if (update_parent_version)
		{
			LLInventoryModel::LLCategoryUpdate up(obj->getParentUUID(), -1);
			accountForUpdate(up);
		}

		// From purgeObject()
		LLPreview::hide(object_id);
		deleteObject(object_id, fix_broken_links, do_notify_observers);
	}
}


// Delete a particular inventory object by ID.
void LLInventoryModel::deleteObject(const LLUUID& id, bool fix_broken_links, bool do_notify_observers)
{
	LL_DEBUGS() << "LLInventoryModel::deleteObject()" << LL_ENDL;
	LLPointer<LLInventoryObject> obj = getObject(id);
	if (!obj) 
	{
		LL_WARNS() << "Deleting non-existent object [ id: " << id << " ] " << LL_ENDL;
		return;
	}
	
	LL_DEBUGS() << "Deleting inventory object " << id << LL_ENDL;
	mLastItem = NULL;
	LLUUID parent_id = obj->getParentUUID();
	mCategoryMap.erase(id);
	mItemMap.erase(id);
	//mInventory.erase(id);
	item_array_t* item_list = getUnlockedItemArray(parent_id);
	if(item_list)
	{
		LLPointer<LLViewerInventoryItem> item = (LLViewerInventoryItem*)((LLInventoryObject*)obj);
		vector_replace_with_last(*item_list, item);
	}
	cat_array_t* cat_list = getUnlockedCatArray(parent_id);
	if(cat_list)
	{
		LLPointer<LLViewerInventoryCategory> cat = (LLViewerInventoryCategory*)((LLInventoryObject*)obj);
		vector_replace_with_last(*cat_list, cat);
	}
    
    // Note : We need to tell the inventory observers that those things are going to be deleted *before* the tree is cleared or they won't know what to delete (in views and view models)
	addChangedMask(LLInventoryObserver::REMOVE, id);
	gInventory.notifyObservers();
    
	item_list = getUnlockedItemArray(id);
	if(item_list)
	{
		if (item_list->size())
		{
			LL_WARNS() << "Deleting cat " << id << " while it still has child items" << LL_ENDL;
		}
		delete item_list;
		mParentChildItemTree.erase(id);
	}
	cat_list = getUnlockedCatArray(id);
	if(cat_list)
	{
		if (cat_list->size())
		{
			LL_WARNS() << "Deleting cat " << id << " while it still has child cats" << LL_ENDL;
		}
		delete cat_list;
		mParentChildCategoryTree.erase(id);
	}
<<<<<<< HEAD
	obj = NULL; // delete obj
	updateLinkedObjectsFromPurge(id);
}
=======
	addChangedMask(LLInventoryObserver::REMOVE, id);
>>>>>>> 4885c122

	bool is_link_type = obj->getIsLinkType();
	if (is_link_type)
	{
		removeBacklinkInfo(obj->getUUID(), obj->getLinkedUUID());
	}

	// Can't have links to links, so there's no need for this update
	// if the item removed is a link. Can also skip if source of the
	// update is getting broken link info separately.
	obj = NULL; // delete obj
	if (fix_broken_links && !is_link_type)
	{
		updateLinkedObjectsFromPurge(id);
	}
	if (do_notify_observers)
	{
		notifyObservers();
	}
}

void LLInventoryModel::updateLinkedObjectsFromPurge(const LLUUID &baseobj_id)
{
	LLInventoryModel::item_array_t item_array = collectLinksTo(baseobj_id);

	// REBUILD is expensive, so clear the current change list first else
	// everything else on the changelist will also get rebuilt.
	if (item_array.size() > 0)
	{
		gInventory.notifyObservers();
		for (LLInventoryModel::item_array_t::const_iterator iter = item_array.begin();
			iter != item_array.end();
			iter++)
		{
			const LLViewerInventoryItem *linked_item = (*iter);
			const LLUUID &item_id = linked_item->getUUID();
			if (item_id == baseobj_id) continue;
			addChangedMask(LLInventoryObserver::REBUILD, item_id);
		}
		gInventory.notifyObservers();
	}
}

// Add/remove an observer. If the observer is destroyed, be sure to
// remove it.
void LLInventoryModel::addObserver(LLInventoryObserver* observer)
{
	mObservers.insert(observer);
}
	
void LLInventoryModel::removeObserver(LLInventoryObserver* observer)
{
	mObservers.erase(observer);
}

BOOL LLInventoryModel::containsObserver(LLInventoryObserver* observer) const
{
	return mObservers.find(observer) != mObservers.end();
}

void LLInventoryModel::idleNotifyObservers()
{
	if (mModifyMask == LLInventoryObserver::NONE && (mChangedItemIDs.size() == 0))
	{
		return;
	}
	notifyObservers();
}

// Call this method when it's time to update everyone on a new state.
void LLInventoryModel::notifyObservers()
{
	if (mIsNotifyObservers)
	{
		// Within notifyObservers, something called notifyObservers
		// again.  This type of recursion is unsafe because it causes items to be 
		// processed twice, and this can easily lead to infinite loops.
		LL_WARNS() << "Call was made to notifyObservers within notifyObservers!" << LL_ENDL;
		return;
	}

	mIsNotifyObservers = TRUE;
	for (observer_list_t::iterator iter = mObservers.begin();
		 iter != mObservers.end(); )
	{
		LLInventoryObserver* observer = *iter;
		observer->changed(mModifyMask);

		// safe way to increment since changed may delete entries! (@!##%@!@&*!)
		iter = mObservers.upper_bound(observer); 
	}

	mModifyMask = LLInventoryObserver::NONE;
	mChangedItemIDs.clear();
	mAddedItemIDs.clear();
	mIsNotifyObservers = FALSE;
}

// store flag for change
// and id of object change applies to
void LLInventoryModel::addChangedMask(U32 mask, const LLUUID& referent) 
{ 
	if (mIsNotifyObservers)
	{
		// Something marked an item for change within a call to notifyObservers
		// (which is in the process of processing the list of items marked for change).
		// This means the change may fail to be processed.
		LL_WARNS() << "Adding changed mask within notify observers!  Change will likely be lost." << LL_ENDL;
		LLViewerInventoryItem *item = getItem(referent);
		if (item)
		{
			LL_WARNS() << "Item " << item->getName() << LL_ENDL;
		}
		else
		{
			LLViewerInventoryCategory *cat = getCategory(referent);
			if (cat)
			{
				LL_WARNS() << "Category " << cat->getName() << LL_ENDL;
			}
		}
	}
	
	mModifyMask |= mask; 
	if (referent.notNull() && (mChangedItemIDs.find(referent) == mChangedItemIDs.end()))
	{
		mChangedItemIDs.insert(referent);
<<<<<<< HEAD
        update_marketplace_category(referent);
	
        // Update all linked items.  Starting with just LABEL because I'm
        // not sure what else might need to be accounted for this.
        if (mModifyMask & LLInventoryObserver::LABEL)
        {
            addChangedMaskForLinks(referent, LLInventoryObserver::LABEL);
        }
=======

		if (mask & LLInventoryObserver::ADD)
		{
			mAddedItemIDs.insert(referent);
		}
	
		// Update all linked items.  Starting with just LABEL because I'm
		// not sure what else might need to be accounted for this.
		if (mask & LLInventoryObserver::LABEL)
		{
			addChangedMaskForLinks(referent, LLInventoryObserver::LABEL);
		}
>>>>>>> 4885c122
	}
}

// If we get back a normal response, handle it here
void LLInventoryModel::fetchInventoryResponder::httpSuccess()
{
	const LLSD& content = getContent();
	if (!content.isMap())
	{
		failureResult(HTTP_INTERNAL_ERROR, "Malformed response contents", content);
		return;
	}
	start_new_inventory_observer();

	/*LLUUID agent_id;
	agent_id = content["agent_id"].asUUID();
	if(agent_id != gAgent.getID())
	{
		LL_WARNS() << "Got a inventory update for the wrong agent: " << agent_id
				<< LL_ENDL;
		return;
	}*/
	item_array_t items;
	update_map_t update;
	S32 count = content["items"].size();
	LLUUID folder_id;
	// Does this loop ever execute more than once?
	for(S32 i = 0; i < count; ++i)
	{
		LLPointer<LLViewerInventoryItem> titem = new LLViewerInventoryItem;
		titem->unpackMessage(content["items"][i]);
		
		LL_DEBUGS() << "LLInventoryModel::fetchInventoryResponder item id: "
					<< titem->getUUID() << LL_ENDL;
		items.push_back(titem);
		// examine update for changes.
		LLViewerInventoryItem* itemp = gInventory.getItem(titem->getUUID());
		if(itemp)
		{
			if(titem->getParentUUID() == itemp->getParentUUID())
			{
				update[titem->getParentUUID()];
			}
			else
			{
				++update[titem->getParentUUID()];
				--update[itemp->getParentUUID()];
			}
		}
		else
		{
			++update[titem->getParentUUID()];
		}
		if (folder_id.isNull())
		{
			folder_id = titem->getParentUUID();
		}
	}

	U32 changes = 0x0;
	//as above, this loop never seems to loop more than once per call
	for (item_array_t::iterator it = items.begin(); it != items.end(); ++it)
	{
		changes |= gInventory.updateItem(*it);
	}
	gInventory.notifyObservers();
	gViewerWindow->getWindow()->decBusyCount();
}

//If we get back an error (not found, etc...), handle it here
void LLInventoryModel::fetchInventoryResponder::httpFailure()
{
	LL_WARNS() << dumpResponse() << LL_ENDL;
	gInventory.notifyObservers();
}

bool LLInventoryModel::fetchDescendentsOf(const LLUUID& folder_id) const
{
	if(folder_id.isNull()) 
	{
		LL_WARNS() << "Calling fetch descendents on NULL folder id!" << LL_ENDL;
		return false;
	}
	LLViewerInventoryCategory* cat = getCategory(folder_id);
	if(!cat)
	{
		LL_WARNS() << "Asked to fetch descendents of non-existent folder: "
				<< folder_id << LL_ENDL;
		return false;
	}
	//S32 known_descendents = 0;
	///cat_array_t* categories = get_ptr_in_map(mParentChildCategoryTree, folder_id);
	//item_array_t* items = get_ptr_in_map(mParentChildItemTree, folder_id);
	//if(categories)
	//{
	//	known_descendents += categories->size();
	//}
	//if(items)
	//{
	//	known_descendents += items->size();
	//}
	return cat->fetch();
}

void LLInventoryModel::cache(
	const LLUUID& parent_folder_id,
	const LLUUID& agent_id)
{
	LL_DEBUGS() << "Caching " << parent_folder_id << " for " << agent_id
			 << LL_ENDL;
	LLViewerInventoryCategory* root_cat = getCategory(parent_folder_id);
	if(!root_cat) return;
	cat_array_t categories;
	categories.push_back(root_cat);
	item_array_t items;

	LLCanCache can_cache(this);
	can_cache(root_cat, NULL);
	collectDescendentsIf(
		parent_folder_id,
		categories,
		items,
		INCLUDE_TRASH,
		can_cache);
	std::string agent_id_str;
	std::string inventory_filename;
	agent_id.toString(agent_id_str);
	std::string path(gDirUtilp->getExpandedFilename(LL_PATH_CACHE, agent_id_str));
	inventory_filename = llformat(CACHE_FORMAT_STRING, path.c_str());
	saveToFile(inventory_filename, categories, items);
	std::string gzip_filename(inventory_filename);
	gzip_filename.append(".gz");
	if(gzip_file(inventory_filename, gzip_filename))
	{
		LL_DEBUGS() << "Successfully compressed " << inventory_filename << LL_ENDL;
		LLFile::remove(inventory_filename);
	}
	else
	{
		LL_WARNS() << "Unable to compress " << inventory_filename << LL_ENDL;
	}
}


void LLInventoryModel::addCategory(LLViewerInventoryCategory* category)
{
	//LL_INFOS() << "LLInventoryModel::addCategory()" << LL_ENDL;
	if(category)
	{
		// We aren't displaying the Meshes folder
		if (category->mPreferredType == LLFolderType::FT_MESH)
		{
			return;
		}

		// try to localize default names first. See EXT-8319, EXT-7051.
		category->localizeName();

		// Insert category uniquely into the map
		mCategoryMap[category->getUUID()] = category; // LLPointer will deref and delete the old one
		//mInventory[category->getUUID()] = category;
	}
}

bool LLInventoryModel::hasBacklinkInfo(const LLUUID& link_id, const LLUUID& target_id) const
{
	std::pair <backlink_mmap_t::const_iterator, backlink_mmap_t::const_iterator> range;
	range = mBacklinkMMap.equal_range(target_id);
	for (backlink_mmap_t::const_iterator it = range.first; it != range.second; ++it)
	{
		if (it->second == link_id)
		{
			return true;
		}
	}
	return false;
}

void LLInventoryModel::addBacklinkInfo(const LLUUID& link_id, const LLUUID& target_id)
{
	if (!hasBacklinkInfo(link_id, target_id))
	{
		mBacklinkMMap.insert(std::make_pair(target_id, link_id));
	}
}

void LLInventoryModel::removeBacklinkInfo(const LLUUID& link_id, const LLUUID& target_id)
{
	std::pair <backlink_mmap_t::iterator, backlink_mmap_t::iterator> range;
	range = mBacklinkMMap.equal_range(target_id);
	for (backlink_mmap_t::iterator it = range.first; it != range.second; )
	{
		if (it->second == link_id)
		{
			backlink_mmap_t::iterator delete_it = it; // iterator will be invalidated by erase.
			++it;
			mBacklinkMMap.erase(delete_it);
		}
		else
		{
			++it;
		}
	}
}

void LLInventoryModel::addItem(LLViewerInventoryItem* item)
{
	llassert(item);
	if(item)
	{
		// This can happen if assettype enums from llassettype.h ever change.
		// For example, there is a known backwards compatibility issue in some viewer prototypes prior to when 
		// the AT_LINK enum changed from 23 to 24.
		if ((item->getType() == LLAssetType::AT_NONE)
		    || LLAssetType::lookup(item->getType()) == LLAssetType::badLookup())
		{
			LL_WARNS() << "Got bad asset type for item [ name: " << item->getName() << " type: " << item->getType() << " inv-type: " << item->getInventoryType() << " ], ignoring." << LL_ENDL;
			return;
		}

		// This condition means that we tried to add a link without the baseobj being in memory.
		// The item will show up as a broken link.
		if (item->getIsBrokenLink())
		{
			LL_INFOS() << "Adding broken link [ name: " << item->getName() << " itemID: " << item->getUUID() << " assetID: " << item->getAssetUUID() << " )  parent: " << item->getParentUUID() << LL_ENDL;
		}
		if (item->getIsLinkType())
		{
			// Add back-link from linked-to UUID.
			const LLUUID& link_id = item->getUUID();
			const LLUUID& target_id = item->getLinkedUUID();
			addBacklinkInfo(link_id, target_id);
		}
		mItemMap[item->getUUID()] = item;
	}
}

// Empty the entire contents
void LLInventoryModel::empty()
{
//	LL_INFOS() << "LLInventoryModel::empty()" << LL_ENDL;
	std::for_each(
		mParentChildCategoryTree.begin(),
		mParentChildCategoryTree.end(),
		DeletePairedPointer());
	mParentChildCategoryTree.clear();
	std::for_each(
		mParentChildItemTree.begin(),
		mParentChildItemTree.end(),
		DeletePairedPointer());
	mParentChildItemTree.clear();
	mBacklinkMMap.clear(); // forget all backlink information.
	mCategoryMap.clear(); // remove all references (should delete entries)
	mItemMap.clear(); // remove all references (should delete entries)
	mLastItem = NULL;
	//mInventory.clear();
}

void LLInventoryModel::accountForUpdate(const LLCategoryUpdate& update) const
{
	LLViewerInventoryCategory* cat = getCategory(update.mCategoryID);
	if(cat)
	{
		S32 version = cat->getVersion();
		if(version != LLViewerInventoryCategory::VERSION_UNKNOWN)
		{
			S32 descendents_server = cat->getDescendentCount();
			S32 descendents_actual = cat->getViewerDescendentCount();
			if(descendents_server == descendents_actual)
			{
				descendents_actual += update.mDescendentDelta;
				cat->setDescendentCount(descendents_actual);
				cat->setVersion(++version);
				LL_DEBUGS("Inventory") << "accounted: '" << cat->getName() << "' "
									   << version << " with " << descendents_actual
									   << " descendents." << LL_ENDL;
			}
			else
			{
				// Error condition, this means that the category did not register that
				// it got new descendents (perhaps because it is still being loaded)
				// which means its descendent count will be wrong.
				LL_WARNS() << "Accounting failed for '" << cat->getName() << "' version:"
						   << version << " due to mismatched descendent count:  server == "
						   << descendents_server << ", viewer == " << descendents_actual << LL_ENDL;
			}
		}
		else
		{
			LL_WARNS() << "Accounting failed for '" << cat->getName() << "' version: unknown (" 
					   << version << ")" << LL_ENDL;
		}
	}
	else
	{
		LL_WARNS() << "No category found for update " << update.mCategoryID << LL_ENDL;
	}
}

void LLInventoryModel::accountForUpdate(
	const LLInventoryModel::update_list_t& update)
{
	update_list_t::const_iterator it = update.begin();
	update_list_t::const_iterator end = update.end();
	for(; it != end; ++it)
	{
		accountForUpdate(*it);
	}
}

void LLInventoryModel::accountForUpdate(
	const LLInventoryModel::update_map_t& update)
{
	LLCategoryUpdate up;
	update_map_t::const_iterator it = update.begin();
	update_map_t::const_iterator end = update.end();
	for(; it != end; ++it)
	{
		up.mCategoryID = (*it).first;
		up.mDescendentDelta = (*it).second.mValue;
		accountForUpdate(up);
	}
}

LLInventoryModel::EHasChildren LLInventoryModel::categoryHasChildren(
	const LLUUID& cat_id) const
{
	LLViewerInventoryCategory* cat = getCategory(cat_id);
	if(!cat) return CHILDREN_NO;
	if(cat->getDescendentCount() > 0)
	{
		return CHILDREN_YES;
	}
	if(cat->getDescendentCount() == 0)
	{
		return CHILDREN_NO;
	}
	if((cat->getDescendentCount() == LLViewerInventoryCategory::DESCENDENT_COUNT_UNKNOWN)
	   || (cat->getVersion() == LLViewerInventoryCategory::VERSION_UNKNOWN))
	{
		return CHILDREN_MAYBE;
	}

	// Shouldn't have to run this, but who knows.
	parent_cat_map_t::const_iterator cat_it = mParentChildCategoryTree.find(cat->getUUID());
	if (cat_it != mParentChildCategoryTree.end() && cat_it->second->size() > 0)
	{
		return CHILDREN_YES;
	}
	parent_item_map_t::const_iterator item_it = mParentChildItemTree.find(cat->getUUID());
	if (item_it != mParentChildItemTree.end() && item_it->second->size() > 0)
	{
		return CHILDREN_YES;
	}

	return CHILDREN_NO;
}

bool LLInventoryModel::isCategoryComplete(const LLUUID& cat_id) const
{
	LLViewerInventoryCategory* cat = getCategory(cat_id);
	if(cat && (cat->getVersion()!=LLViewerInventoryCategory::VERSION_UNKNOWN))
	{
		S32 descendents_server = cat->getDescendentCount();
		S32 descendents_actual = cat->getViewerDescendentCount();
		if(descendents_server == descendents_actual)
		{
			return true;
		}
	}
	return false;
}

bool LLInventoryModel::loadSkeleton(
	const LLSD& options,
	const LLUUID& owner_id)
{
	LL_DEBUGS() << "importing inventory skeleton for " << owner_id << LL_ENDL;

	typedef std::set<LLPointer<LLViewerInventoryCategory>, InventoryIDPtrLess> cat_set_t;
	cat_set_t temp_cats;
	bool rv = true;

	for(LLSD::array_const_iterator it = options.beginArray(),
		end = options.endArray(); it != end; ++it)
	{
		LLSD name = (*it)["name"];
		LLSD folder_id = (*it)["folder_id"];
		LLSD parent_id = (*it)["parent_id"];
		LLSD version = (*it)["version"];
		if(name.isDefined()
			&& folder_id.isDefined()
			&& parent_id.isDefined()
			&& version.isDefined()
			&& folder_id.asUUID().notNull() // if an id is null, it locks the viewer.
			) 		
		{
			LLPointer<LLViewerInventoryCategory> cat = new LLViewerInventoryCategory(owner_id);
			cat->rename(name.asString());
			cat->setUUID(folder_id.asUUID());
			cat->setParent(parent_id.asUUID());

			LLFolderType::EType preferred_type = LLFolderType::FT_NONE;
			LLSD type_default = (*it)["type_default"];
			if(type_default.isDefined())
            {
				preferred_type = (LLFolderType::EType)type_default.asInteger();
            }
            cat->setPreferredType(preferred_type);
			cat->setVersion(version.asInteger());
            temp_cats.insert(cat);
		}
		else
		{
			LL_WARNS() << "Unable to import near " << name.asString() << LL_ENDL;
            rv = false;
		}
	}

	S32 cached_category_count = 0;
	S32 cached_item_count = 0;
	if(!temp_cats.empty())
	{
		update_map_t child_counts;
		cat_array_t categories;
		item_array_t items;
		item_array_t possible_broken_links;
		cat_set_t invalid_categories; // Used to mark categories that weren't successfully loaded.
		std::string owner_id_str;
		owner_id.toString(owner_id_str);
		std::string path(gDirUtilp->getExpandedFilename(LL_PATH_CACHE, owner_id_str));
		std::string inventory_filename;
		inventory_filename = llformat(CACHE_FORMAT_STRING, path.c_str());
		const S32 NO_VERSION = LLViewerInventoryCategory::VERSION_UNKNOWN;
		std::string gzip_filename(inventory_filename);
		gzip_filename.append(".gz");
		LLFILE* fp = LLFile::fopen(gzip_filename, "rb");
		bool remove_inventory_file = false;
		if(fp)
		{
			fclose(fp);
			fp = NULL;
			if(gunzip_file(gzip_filename, inventory_filename))
			{
				// we only want to remove the inventory file if it was
				// gzipped before we loaded, and we successfully
				// gunziped it.
				remove_inventory_file = true;
			}
			else
			{
				LL_INFOS() << "Unable to gunzip " << gzip_filename << LL_ENDL;
			}
		}
		bool is_cache_obsolete = false;
		if(loadFromFile(inventory_filename, categories, items, is_cache_obsolete))
		{
			// We were able to find a cache of files. So, use what we
			// found to generate a set of categories we should add. We
			// will go through each category loaded and if the version
			// does not match, invalidate the version.
			S32 count = categories.size();
			cat_set_t::iterator not_cached = temp_cats.end();
			std::set<LLUUID> cached_ids;
			for(S32 i = 0; i < count; ++i)
			{
				LLViewerInventoryCategory* cat = categories[i];
				cat_set_t::iterator cit = temp_cats.find(cat);
				if (cit == temp_cats.end())
				{
					continue; // cache corruption?? not sure why this happens -SJB
				}
				LLViewerInventoryCategory* tcat = *cit;
				
				// we can safely ignore anything loaded from file, but
				// not sent down in the skeleton. Must have been removed from inventory.
				if(cit == not_cached)
				{
					continue;
				}
				if(cat->getVersion() != tcat->getVersion())
				{
					// if the cached version does not match the server version,
					// throw away the version we have so we can fetch the
					// correct contents the next time the viewer opens the folder.
					tcat->setVersion(NO_VERSION);
				}
				else
				{
					cached_ids.insert(tcat->getUUID());
				}
			}

			// go ahead and add the cats returned during the download
			std::set<LLUUID>::const_iterator not_cached_id = cached_ids.end();
			cached_category_count = cached_ids.size();
			for(cat_set_t::iterator it = temp_cats.begin(); it != temp_cats.end(); ++it)
			{
				if(cached_ids.find((*it)->getUUID()) == not_cached_id)
				{
					// this check is performed so that we do not
					// mark new folders in the skeleton (and not in cache)
					// as being cached.
					LLViewerInventoryCategory *llvic = (*it);
					llvic->setVersion(NO_VERSION);
				}
				addCategory(*it);
				++child_counts[(*it)->getParentUUID()];
			}

			// Add all the items loaded which are parented to a
			// category with a correctly cached parent
			S32 bad_link_count = 0;
			S32 good_link_count = 0;
			S32 recovered_link_count = 0;
			cat_map_t::iterator unparented = mCategoryMap.end();
			for(item_array_t::const_iterator item_iter = items.begin();
				item_iter != items.end();
				++item_iter)
			{
				LLViewerInventoryItem *item = (*item_iter).get();
				const cat_map_t::iterator cit = mCategoryMap.find(item->getParentUUID());
				
				if(cit != unparented)
				{
					const LLViewerInventoryCategory* cat = cit->second.get();
					if(cat->getVersion() != NO_VERSION)
					{
						// This can happen if the linked object's baseobj is removed from the cache but the linked object is still in the cache.
						if (item->getIsBrokenLink())
						{
							//bad_link_count++;
							LL_DEBUGS() << "Attempted to add cached link item without baseobj present ( name: "
									 << item->getName() << " itemID: " << item->getUUID()
									 << " assetID: " << item->getAssetUUID()
									 << " ).  Ignoring and invalidating " << cat->getName() << " . " << LL_ENDL;
							possible_broken_links.push_back(item);
							continue;
						}
						else if (item->getIsLinkType())
						{
							good_link_count++;
						}
						addItem(item);
						cached_item_count += 1;
						++child_counts[cat->getUUID()];
					}
				}
			}
			if (possible_broken_links.size() > 0)
			{
				for(item_array_t::const_iterator item_iter = possible_broken_links.begin();
				    item_iter != possible_broken_links.end();
				    ++item_iter)
				{
					LLViewerInventoryItem *item = (*item_iter).get();
					const cat_map_t::iterator cit = mCategoryMap.find(item->getParentUUID());
					const LLViewerInventoryCategory* cat = cit->second.get();
					if (item->getIsBrokenLink())
					{
						bad_link_count++;
						invalid_categories.insert(cit->second);
						//LL_INFOS() << "link still broken: " << item->getName() << " in folder " << cat->getName() << LL_ENDL;
					}
					else
					{
						// was marked as broken because of loading order, its actually fine to load
						addItem(item);
						cached_item_count += 1;
						++child_counts[cat->getUUID()];
						recovered_link_count++;
					}
				}

 				LL_INFOS() << "Attempted to add " << bad_link_count
 						<< " cached link items without baseobj present. "
					    << good_link_count << " link items were successfully added. "
					    << recovered_link_count << " links added in recovery. "
 						<< "The corresponding categories were invalidated." << LL_ENDL;
			}

		}
		else
		{
			// go ahead and add everything after stripping the version
			// information.
			for(cat_set_t::iterator it = temp_cats.begin(); it != temp_cats.end(); ++it)
			{
				LLViewerInventoryCategory *llvic = (*it);
				llvic->setVersion(NO_VERSION);
				addCategory(*it);
			}
		}

		// Invalidate all categories that failed fetching descendents for whatever
		// reason (e.g. one of the descendents was a broken link).
		for (cat_set_t::iterator invalid_cat_it = invalid_categories.begin();
			 invalid_cat_it != invalid_categories.end();
			 invalid_cat_it++)
		{
			LLViewerInventoryCategory* cat = (*invalid_cat_it).get();
			cat->setVersion(NO_VERSION);
			LL_DEBUGS("Inventory") << "Invalidating category name: " << cat->getName() << " UUID: " << cat->getUUID() << " due to invalid descendents cache" << LL_ENDL;
		}
		LL_INFOS("Inventory") << "Invalidated " << invalid_categories.size() << " categories due to invalid descendents cache" << LL_ENDL;

		// At this point, we need to set the known descendents for each
		// category which successfully cached so that we do not
		// needlessly fetch descendents for categories which we have.
		update_map_t::const_iterator no_child_counts = child_counts.end();
		for(cat_set_t::iterator it = temp_cats.begin(); it != temp_cats.end(); ++it)
		{
			LLViewerInventoryCategory* cat = (*it).get();
			if(cat->getVersion() != NO_VERSION)
			{
				update_map_t::const_iterator the_count = child_counts.find(cat->getUUID());
				if(the_count != no_child_counts)
				{
					const S32 num_descendents = (*the_count).second.mValue;
					cat->setDescendentCount(num_descendents);
				}
				else
				{
					cat->setDescendentCount(0);
				}
			}
		}

		if(remove_inventory_file)
		{
			// clean up the gunzipped file.
			LLFile::remove(inventory_filename);
		}
		if(is_cache_obsolete)
		{
			// If out of date, remove the gzipped file too.
			LL_WARNS() << "Inv cache out of date, removing" << LL_ENDL;
			LLFile::remove(gzip_filename);
		}
		categories.clear(); // will unref and delete entries
	}

	LL_INFOS() << "Successfully loaded " << cached_category_count
			<< " categories and " << cached_item_count << " items from cache."
			<< LL_ENDL;

	return rv;
}

// This is a brute force method to rebuild the entire parent-child
// relations. The overall operation has O(NlogN) performance, which
// should be sufficient for our needs. 
void LLInventoryModel::buildParentChildMap()
{
	LL_INFOS() << "LLInventoryModel::buildParentChildMap()" << LL_ENDL;

	// *NOTE: I am skipping the logic around folder version
	// synchronization here because it seems if a folder is lost, we
	// might actually want to invalidate it at that point - not
	// attempt to cache. More time & thought is necessary.

	// First the categories. We'll copy all of the categories into a
	// temporary container to iterate over (oh for real iterators.)
	// While we're at it, we'll allocate the arrays in the trees.
	cat_array_t cats;
	cat_array_t* catsp;
	item_array_t* itemsp;
	
	for(cat_map_t::iterator cit = mCategoryMap.begin(); cit != mCategoryMap.end(); ++cit)
	{
		LLViewerInventoryCategory* cat = cit->second;
		cats.push_back(cat);
		if (mParentChildCategoryTree.count(cat->getUUID()) == 0)
		{
			llassert_always(mCategoryLock[cat->getUUID()] == false);
			catsp = new cat_array_t;
			mParentChildCategoryTree[cat->getUUID()] = catsp;
		}
		if (mParentChildItemTree.count(cat->getUUID()) == 0)
		{
			llassert_always(mItemLock[cat->getUUID()] == false);
			itemsp = new item_array_t;
			mParentChildItemTree[cat->getUUID()] = itemsp;
		}
	}

	// Insert a special parent for the root - so that lookups on
	// LLUUID::null as the parent work correctly. This is kind of a
	// blatent wastes of space since we allocate a block of memory for
	// the array, but whatever - it's not that much space.
	if (mParentChildCategoryTree.count(LLUUID::null) == 0)
	{
		catsp = new cat_array_t;
		mParentChildCategoryTree[LLUUID::null] = catsp;
	}

	// Now we have a structure with all of the categories that we can
	// iterate over and insert into the correct place in the child
	// category tree. 
	S32 count = cats.size();
	S32 i;
	S32 lost = 0;
	cat_array_t lost_cats;
	for(i = 0; i < count; ++i)
	{
		LLViewerInventoryCategory* cat = cats.at(i);
		catsp = getUnlockedCatArray(cat->getParentUUID());
		if(catsp &&
		   // Only the two root folders should be children of null.
		   // Others should go to lost & found.
		   (cat->getParentUUID().notNull() || 
			cat->getPreferredType() == LLFolderType::FT_ROOT_INVENTORY ))
		{
			catsp->push_back(cat);
		}
		else
		{
			// *NOTE: This process could be a lot more efficient if we
			// used the new MoveInventoryFolder message, but we would
			// have to continue to do the update & build here. So, to
			// implement it, we would need a set or map of uuid pairs
			// which would be (folder_id, new_parent_id) to be sent up
			// to the server.
			LL_INFOS() << "Lost category: " << cat->getUUID() << " - "
<<<<<<< HEAD
					<< cat->getName() << LL_ENDL;
			++lost;
			// plop it into the lost & found.
			LLFolderType::EType pref = cat->getPreferredType();
			if ((LLFolderType::FT_NONE == pref) || (LLFolderType::FT_MARKETPLACE_STOCK == pref))
			{
				cat->setParent(findCategoryUUIDForType(LLFolderType::FT_LOST_AND_FOUND));
			}
			else if(LLFolderType::FT_ROOT_INVENTORY == pref)
			{
				// it's the root
				cat->setParent(LLUUID::null);
			}
			else
			{
				// it's a protected folder.
				cat->setParent(gInventory.getRootFolderID());
			}
			cat->updateServer(TRUE);
			catsp = getUnlockedCatArray(cat->getParentUUID());
			if(catsp)
			{
				catsp->push_back(cat);
			}
			else
			{		
				LL_WARNS() << "Lost and found Not there!!" << LL_ENDL;
			}
=======
					   << cat->getName() << LL_ENDL;
			++lost;
			lost_cats.push_back(cat);
>>>>>>> 4885c122
		}
	}
	if(lost)
	{
		LL_WARNS() << "Found  " << lost << " lost categories." << LL_ENDL;
	}

	// Do moves in a separate pass to make sure we've properly filed
	// the FT_LOST_AND_FOUND category before we try to find its UUID.
	for(i = 0; i<lost_cats.size(); ++i)
	{
		LLViewerInventoryCategory *cat = lost_cats.at(i);

		// plop it into the lost & found.
		LLFolderType::EType pref = cat->getPreferredType();
		if(LLFolderType::FT_NONE == pref)
		{
			cat->setParent(findCategoryUUIDForType(LLFolderType::FT_LOST_AND_FOUND));
		}
		else if(LLFolderType::FT_ROOT_INVENTORY == pref)
		{
			// it's the root
			cat->setParent(LLUUID::null);
		}
		else
		{
			// it's a protected folder.
			cat->setParent(gInventory.getRootFolderID());
		}
		// FIXME note that updateServer() fails with protected
		// types, so this will not work as intended in that case.
		cat->updateServer(TRUE);
		catsp = getUnlockedCatArray(cat->getParentUUID());
		if(catsp)
		{
			catsp->push_back(cat);
		}
		else
		{		
			LL_WARNS() << "Lost and found Not there!!" << LL_ENDL;
		}
	}

	const BOOL COF_exists = (findCategoryUUIDForType(LLFolderType::FT_CURRENT_OUTFIT, FALSE) != LLUUID::null);
	sFirstTimeInViewer2 = !COF_exists || gAgent.isFirstLogin();


	// Now the items. We allocated in the last step, so now all we
	// have to do is iterate over the items and put them in the right
	// place.
	item_array_t items;
	if(!mItemMap.empty())
	{
		LLPointer<LLViewerInventoryItem> item;
		for(item_map_t::iterator iit = mItemMap.begin(); iit != mItemMap.end(); ++iit)
		{
			item = (*iit).second;
			items.push_back(item);
		}
	}
	count = items.size();
	lost = 0;
	uuid_vec_t lost_item_ids;
	for(i = 0; i < count; ++i)
	{
		LLPointer<LLViewerInventoryItem> item;
		item = items.at(i);
		itemsp = getUnlockedItemArray(item->getParentUUID());
		if(itemsp)
		{
			itemsp->push_back(item);
		}
		else
		{
			LL_INFOS() << "Lost item: " << item->getUUID() << " - "
					   << item->getName() << LL_ENDL;
			++lost;
			// plop it into the lost & found.
			//
			item->setParent(findCategoryUUIDForType(LLFolderType::FT_LOST_AND_FOUND));
			// move it later using a special message to move items. If
			// we update server here, the client might crash.
			//item->updateServer();
			lost_item_ids.push_back(item->getUUID());
			itemsp = getUnlockedItemArray(item->getParentUUID());
			if(itemsp)
			{
				itemsp->push_back(item);
			}
			else
			{
				LL_WARNS() << "Lost and found Not there!!" << LL_ENDL;
			}
		}
	}
	if(lost)
	{
		LL_WARNS() << "Found " << lost << " lost items." << LL_ENDL;
		LLMessageSystem* msg = gMessageSystem;
		BOOL start_new_message = TRUE;
		const LLUUID lnf = findCategoryUUIDForType(LLFolderType::FT_LOST_AND_FOUND);
		for(uuid_vec_t::iterator it = lost_item_ids.begin() ; it < lost_item_ids.end(); ++it)
		{
			if(start_new_message)
			{
				start_new_message = FALSE;
				msg->newMessageFast(_PREHASH_MoveInventoryItem);
				msg->nextBlockFast(_PREHASH_AgentData);
				msg->addUUIDFast(_PREHASH_AgentID, gAgent.getID());
				msg->addUUIDFast(_PREHASH_SessionID, gAgent.getSessionID());
				msg->addBOOLFast(_PREHASH_Stamp, FALSE);
			}
			msg->nextBlockFast(_PREHASH_InventoryData);
			msg->addUUIDFast(_PREHASH_ItemID, (*it));
			msg->addUUIDFast(_PREHASH_FolderID, lnf);
			msg->addString("NewName", NULL);
			if(msg->isSendFull(NULL))
			{
				start_new_message = TRUE;
				gAgent.sendReliableMessage();
			}
		}
		if(!start_new_message)
		{
			gAgent.sendReliableMessage();
		}
	}

	const LLUUID &agent_inv_root_id = gInventory.getRootFolderID();
	if (agent_inv_root_id.notNull())
	{
		cat_array_t* catsp = get_ptr_in_map(mParentChildCategoryTree, agent_inv_root_id);
		if(catsp)
		{
			// *HACK - fix root inventory folder
			// some accounts has pbroken inventory root folders
			
			std::string name = "My Inventory";
			LLUUID prev_root_id = mRootFolderID;
			for (parent_cat_map_t::const_iterator it = mParentChildCategoryTree.begin(),
					 it_end = mParentChildCategoryTree.end(); it != it_end; ++it)
			{
				cat_array_t* cat_array = it->second;
				for (cat_array_t::const_iterator cat_it = cat_array->begin(),
						 cat_it_end = cat_array->end(); cat_it != cat_it_end; ++cat_it)
					{
					LLPointer<LLViewerInventoryCategory> category = *cat_it;

					if(category && category->getPreferredType() != LLFolderType::FT_ROOT_INVENTORY)
						continue;
					if ( category && 0 == LLStringUtil::compareInsensitive(name, category->getName()) )
					{
						if(category->getUUID()!=mRootFolderID)
						{
							LLUUID& new_inv_root_folder_id = const_cast<LLUUID&>(mRootFolderID);
							new_inv_root_folder_id = category->getUUID();
						}
					}
				}
			}

			// 'My Inventory',
			// root of the agent's inv found.
			// The inv tree is built.
			mIsAgentInvUsable = true;

			// notifyObservers() has been moved to
			// llstartup/idle_startup() after this func completes.
			// Allows some system categories to be created before
			// observers start firing.
		}
	}

	if (!gInventory.validate())
	{
	 	LL_WARNS() << "model failed validity check!" << LL_ENDL;
	}
}

void LLInventoryModel::createCommonSystemCategories()
{
	gInventory.findCategoryUUIDForType(LLFolderType::FT_TRASH,true);
	gInventory.findCategoryUUIDForType(LLFolderType::FT_FAVORITE,true);
	gInventory.findCategoryUUIDForType(LLFolderType::FT_CALLINGCARD,true);
	gInventory.findCategoryUUIDForType(LLFolderType::FT_MY_OUTFITS,true);
}

struct LLUUIDAndName
{
	LLUUIDAndName() {}
	LLUUIDAndName(const LLUUID& id, const std::string& name);
	bool operator==(const LLUUIDAndName& rhs) const;
	bool operator<(const LLUUIDAndName& rhs) const;
	bool operator>(const LLUUIDAndName& rhs) const;

	LLUUID mID;
	std::string mName;
};

LLUUIDAndName::LLUUIDAndName(const LLUUID& id, const std::string& name) :
	mID(id), mName(name)
{
}

bool LLUUIDAndName::operator==(const LLUUIDAndName& rhs) const
{
	return ((mID == rhs.mID) && (mName == rhs.mName));
}

bool LLUUIDAndName::operator<(const LLUUIDAndName& rhs) const
{
	return (mID < rhs.mID);
}

bool LLUUIDAndName::operator>(const LLUUIDAndName& rhs) const
{
	return (mID > rhs.mID);
}

// static
bool LLInventoryModel::loadFromFile(const std::string& filename,
									LLInventoryModel::cat_array_t& categories,
									LLInventoryModel::item_array_t& items,
									bool &is_cache_obsolete)
{
	if(filename.empty())
	{
		LL_ERRS() << "Filename is Null!" << LL_ENDL;
		return false;
	}
	LL_INFOS() << "LLInventoryModel::loadFromFile(" << filename << ")" << LL_ENDL;
	LLFILE* file = LLFile::fopen(filename, "rb");		/*Flawfinder: ignore*/
	if(!file)
	{
		LL_INFOS() << "unable to load inventory from: " << filename << LL_ENDL;
		return false;
	}
	// *NOTE: This buffer size is hard coded into scanf() below.
	char buffer[MAX_STRING];		/*Flawfinder: ignore*/
	char keyword[MAX_STRING];		/*Flawfinder: ignore*/
	char value[MAX_STRING];			/*Flawfinder: ignore*/
	is_cache_obsolete = true;  		// Obsolete until proven current
	while(!feof(file) && fgets(buffer, MAX_STRING, file)) 
	{
		sscanf(buffer, " %126s %126s", keyword, value);	/* Flawfinder: ignore */
		if(0 == strcmp("inv_cache_version", keyword))
		{
			S32 version;
			int succ = sscanf(value,"%d",&version);
			if ((1 == succ) && (version == sCurrentInvCacheVersion))
			{
				// Cache is up to date
				is_cache_obsolete = false;
				continue;
			}
			else
			{
				// Cache is out of date
				break;
			}
		}
		else if(0 == strcmp("inv_category", keyword))
		{
			if (is_cache_obsolete)
				break;
			
			LLPointer<LLViewerInventoryCategory> inv_cat = new LLViewerInventoryCategory(LLUUID::null);
			if(inv_cat->importFileLocal(file))
			{
				categories.push_back(inv_cat);
			}
			else
			{
				LL_WARNS() << "loadInventoryFromFile().  Ignoring invalid inventory category: " << inv_cat->getName() << LL_ENDL;
				//delete inv_cat; // automatic when inv_cat is reassigned or destroyed
			}
		}
		else if(0 == strcmp("inv_item", keyword))
		{
			if (is_cache_obsolete)
				break;

			LLPointer<LLViewerInventoryItem> inv_item = new LLViewerInventoryItem;
			if( inv_item->importFileLocal(file) )
			{
				// *FIX: Need a better solution, this prevents the
				// application from freezing, but breaks inventory
				// caching.
				if(inv_item->getUUID().isNull())
				{
					//delete inv_item; // automatic when inv_cat is reassigned or destroyed
					LL_WARNS() << "Ignoring inventory with null item id: "
							<< inv_item->getName() << LL_ENDL;
						
				}
				else
				{
					items.push_back(inv_item);
				}
			}
			else
			{
				LL_WARNS() << "loadInventoryFromFile().  Ignoring invalid inventory item: " << inv_item->getName() << LL_ENDL;
				//delete inv_item; // automatic when inv_cat is reassigned or destroyed
			}
		}
		else
		{
			LL_WARNS() << "Unknown token in inventory file '" << keyword << "'"
					<< LL_ENDL;
		}
	}
	fclose(file);
	if (is_cache_obsolete)
		return false;
	return true;
}

// static
bool LLInventoryModel::saveToFile(const std::string& filename,
								  const cat_array_t& categories,
								  const item_array_t& items)
{
	if(filename.empty())
	{
		LL_ERRS() << "Filename is Null!" << LL_ENDL;
		return false;
	}
	LL_INFOS() << "LLInventoryModel::saveToFile(" << filename << ")" << LL_ENDL;
	LLFILE* file = LLFile::fopen(filename, "wb");		/*Flawfinder: ignore*/
	if(!file)
	{
		LL_WARNS() << "unable to save inventory to: " << filename << LL_ENDL;
		return false;
	}

	fprintf(file, "\tinv_cache_version\t%d\n",sCurrentInvCacheVersion);
	S32 count = categories.size();
	S32 i;
	for(i = 0; i < count; ++i)
	{
		LLViewerInventoryCategory* cat = categories[i];
		if(cat->getVersion() != LLViewerInventoryCategory::VERSION_UNKNOWN)
		{
			cat->exportFileLocal(file);
		}
	}

	count = items.size();
	for(i = 0; i < count; ++i)
	{
		items[i]->exportFile(file);
	}

	fclose(file);
	return true;
}

// message handling functionality
// static
void LLInventoryModel::registerCallbacks(LLMessageSystem* msg)
{
	//msg->setHandlerFuncFast(_PREHASH_InventoryUpdate,
	//					processInventoryUpdate,
	//					NULL);
	//msg->setHandlerFuncFast(_PREHASH_UseCachedInventory,
	//					processUseCachedInventory,
	//					NULL);
	msg->setHandlerFuncFast(_PREHASH_UpdateCreateInventoryItem,
						processUpdateCreateInventoryItem,
						NULL);
	msg->setHandlerFuncFast(_PREHASH_RemoveInventoryItem,
						processRemoveInventoryItem,
						NULL);
	msg->setHandlerFuncFast(_PREHASH_UpdateInventoryFolder,
						processUpdateInventoryFolder,
						NULL);
	msg->setHandlerFuncFast(_PREHASH_RemoveInventoryFolder,
						processRemoveInventoryFolder,
						NULL);
	msg->setHandlerFuncFast(_PREHASH_RemoveInventoryObjects,
							processRemoveInventoryObjects,
							NULL);	
	//msg->setHandlerFuncFast(_PREHASH_ExchangeCallingCard,
	//						processExchangeCallingcard,
	//						NULL);
	//msg->setHandlerFuncFast(_PREHASH_AddCallingCard,
	//					processAddCallingcard,
	//					NULL);
	//msg->setHandlerFuncFast(_PREHASH_DeclineCallingCard,
	//					processDeclineCallingcard,
	//					NULL);
	msg->setHandlerFuncFast(_PREHASH_SaveAssetIntoInventory,
						processSaveAssetIntoInventory,
						NULL);
	msg->setHandlerFuncFast(_PREHASH_BulkUpdateInventory,
							processBulkUpdateInventory,
							NULL);
	msg->setHandlerFunc("InventoryDescendents", processInventoryDescendents);
	msg->setHandlerFunc("MoveInventoryItem", processMoveInventoryItem);
	msg->setHandlerFunc("FetchInventoryReply", processFetchInventoryReply);
}


// 	static
void LLInventoryModel::processUpdateCreateInventoryItem(LLMessageSystem* msg, void**)
{
	// do accounting and highlight new items if they arrive
	if (gInventory.messageUpdateCore(msg, true, LLInventoryObserver::UPDATE_CREATE))
	{
		U32 callback_id;
		LLUUID item_id;
		msg->getUUIDFast(_PREHASH_InventoryData, _PREHASH_ItemID, item_id);
		msg->getU32Fast(_PREHASH_InventoryData, _PREHASH_CallbackID, callback_id);

		gInventoryCallbacks.fire(callback_id, item_id);
	}

}

// static
void LLInventoryModel::processFetchInventoryReply(LLMessageSystem* msg, void**)
{
	// no accounting
	gInventory.messageUpdateCore(msg, false);
}


bool LLInventoryModel::messageUpdateCore(LLMessageSystem* msg, bool account, U32 mask)
{
	//make sure our added inventory observer is active
	start_new_inventory_observer();

	LLUUID agent_id;
	msg->getUUIDFast(_PREHASH_AgentData, _PREHASH_AgentID, agent_id);
	if(agent_id != gAgent.getID())
	{
		LL_WARNS() << "Got a inventory update for the wrong agent: " << agent_id
				<< LL_ENDL;
		return false;
	}
	item_array_t items;
	update_map_t update;
	S32 count = msg->getNumberOfBlocksFast(_PREHASH_InventoryData);
	LLUUID folder_id;
	// Does this loop ever execute more than once?
	for(S32 i = 0; i < count; ++i)
	{
		LLPointer<LLViewerInventoryItem> titem = new LLViewerInventoryItem;
		titem->unpackMessage(msg, _PREHASH_InventoryData, i);
		LL_DEBUGS() << "LLInventoryModel::messageUpdateCore() item id:"
				 << titem->getUUID() << LL_ENDL;
		items.push_back(titem);
		// examine update for changes.
		LLViewerInventoryItem* itemp = gInventory.getItem(titem->getUUID());
		if(itemp)
		{
			if(titem->getParentUUID() == itemp->getParentUUID())
			{
				update[titem->getParentUUID()];
			}
			else
			{
				++update[titem->getParentUUID()];
				--update[itemp->getParentUUID()];
			}
		}
		else
		{
			++update[titem->getParentUUID()];
		}
		if (folder_id.isNull())
		{
			folder_id = titem->getParentUUID();
		}
	}
	if(account)
	{
		gInventory.accountForUpdate(update);
	}

	U32 changes = 0x0;
	if (account)
	{
		mask |= LLInventoryObserver::CREATE;
	}
	//as above, this loop never seems to loop more than once per call
	for (item_array_t::iterator it = items.begin(); it != items.end(); ++it)
	{
		changes |= gInventory.updateItem(*it, mask);
	}
	gInventory.notifyObservers();
	gViewerWindow->getWindow()->decBusyCount();

	return true;
}

// 	static
void LLInventoryModel::removeInventoryItem(LLUUID agent_id, LLMessageSystem* msg, const char* msg_label)
{
	LLUUID item_id;
	S32 count = msg->getNumberOfBlocksFast(msg_label);
	LL_DEBUGS() << "Message has " << count << " item blocks" << LL_ENDL;
	uuid_vec_t item_ids;
	update_map_t update;
	for(S32 i = 0; i < count; ++i)
	{
		msg->getUUIDFast(msg_label, _PREHASH_ItemID, item_id, i);
		LL_DEBUGS() << "Checking for item-to-be-removed " << item_id << LL_ENDL;
		LLViewerInventoryItem* itemp = gInventory.getItem(item_id);
		if(itemp)
		{
		LL_DEBUGS() << "Item will be removed " << item_id << LL_ENDL;
			// we only bother with the delete and account if we found
			// the item - this is usually a back-up for permissions,
			// so frequently the item will already be gone.
			--update[itemp->getParentUUID()];
			item_ids.push_back(item_id);
		}
	}
	gInventory.accountForUpdate(update);
	for(uuid_vec_t::iterator it = item_ids.begin(); it != item_ids.end(); ++it)
	{
		LL_DEBUGS() << "Calling deleteObject " << *it << LL_ENDL;
		gInventory.deleteObject(*it);
	}
}

// 	static
void LLInventoryModel::processRemoveInventoryItem(LLMessageSystem* msg, void**)
{
	LL_DEBUGS() << "LLInventoryModel::processRemoveInventoryItem()" << LL_ENDL;
	LLUUID agent_id, item_id;
	msg->getUUIDFast(_PREHASH_AgentData, _PREHASH_AgentID, agent_id);
	if(agent_id != gAgent.getID())
	{
		LL_WARNS() << "Got a RemoveInventoryItem for the wrong agent."
				<< LL_ENDL;
		return;
	}
	LLInventoryModel::removeInventoryItem(agent_id, msg, _PREHASH_InventoryData);
	gInventory.notifyObservers();
}

// 	static
void LLInventoryModel::processUpdateInventoryFolder(LLMessageSystem* msg,
													void**)
{
	LL_DEBUGS() << "LLInventoryModel::processUpdateInventoryFolder()" << LL_ENDL;
	LLUUID agent_id, folder_id, parent_id;
	//char name[DB_INV_ITEM_NAME_BUF_SIZE];
	msg->getUUIDFast(_PREHASH_FolderData, _PREHASH_AgentID, agent_id);
	if(agent_id != gAgent.getID())
	{
		LL_WARNS() << "Got an UpdateInventoryFolder for the wrong agent."
				<< LL_ENDL;
		return;
	}
	LLPointer<LLViewerInventoryCategory> lastfolder; // hack
	cat_array_t folders;
	update_map_t update;
	S32 count = msg->getNumberOfBlocksFast(_PREHASH_FolderData);
	for(S32 i = 0; i < count; ++i)
	{
		LLPointer<LLViewerInventoryCategory> tfolder = new LLViewerInventoryCategory(gAgent.getID());
		lastfolder = tfolder;
		tfolder->unpackMessage(msg, _PREHASH_FolderData, i);
		// make sure it's not a protected folder
		tfolder->setPreferredType(LLFolderType::FT_NONE);
		folders.push_back(tfolder);
		// examine update for changes.
		LLViewerInventoryCategory* folderp = gInventory.getCategory(tfolder->getUUID());
		if(folderp)
		{
			if(tfolder->getParentUUID() == folderp->getParentUUID())
			{
				update[tfolder->getParentUUID()];
			}
			else
			{
				++update[tfolder->getParentUUID()];
				--update[folderp->getParentUUID()];
			}
		}
		else
		{
			++update[tfolder->getParentUUID()];
		}
	}
	gInventory.accountForUpdate(update);
	for (cat_array_t::iterator it = folders.begin(); it != folders.end(); ++it)
	{
		gInventory.updateCategory(*it);
	}
	gInventory.notifyObservers();

	// *HACK: Do the 'show' logic for a new item in the inventory.
	LLInventoryPanel *active_panel = LLInventoryPanel::getActiveInventoryPanel();
	if (active_panel)
	{
		active_panel->setSelection(lastfolder->getUUID(), TAKE_FOCUS_NO);
	}
}

// 	static
void LLInventoryModel::removeInventoryFolder(LLUUID agent_id,
											 LLMessageSystem* msg)
{
	LLUUID folder_id;
	uuid_vec_t folder_ids;
	update_map_t update;
	S32 count = msg->getNumberOfBlocksFast(_PREHASH_FolderData);
	for(S32 i = 0; i < count; ++i)
	{
		msg->getUUIDFast(_PREHASH_FolderData, _PREHASH_FolderID, folder_id, i);
		LLViewerInventoryCategory* folderp = gInventory.getCategory(folder_id);
		if(folderp)
		{
			--update[folderp->getParentUUID()];
			folder_ids.push_back(folder_id);
		}
	}
	gInventory.accountForUpdate(update);
	for(uuid_vec_t::iterator it = folder_ids.begin(); it != folder_ids.end(); ++it)
	{
		gInventory.deleteObject(*it);
	}
}

// 	static
void LLInventoryModel::processRemoveInventoryFolder(LLMessageSystem* msg,
													void**)
{
	LL_DEBUGS() << "LLInventoryModel::processRemoveInventoryFolder()" << LL_ENDL;
	LLUUID agent_id, session_id;
	msg->getUUIDFast(_PREHASH_AgentData, _PREHASH_AgentID, agent_id);
	msg->getUUIDFast(_PREHASH_AgentData, _PREHASH_SessionID, session_id);
	if(agent_id != gAgent.getID())
	{
		LL_WARNS() << "Got a RemoveInventoryFolder for the wrong agent."
		<< LL_ENDL;
		return;
	}
	LLInventoryModel::removeInventoryFolder( agent_id, msg );
	gInventory.notifyObservers();
}

// 	static
void LLInventoryModel::processRemoveInventoryObjects(LLMessageSystem* msg,
													void**)
{
	LL_DEBUGS() << "LLInventoryModel::processRemoveInventoryObjects()" << LL_ENDL;
	LLUUID agent_id, session_id;
	msg->getUUIDFast(_PREHASH_AgentData, _PREHASH_AgentID, agent_id);
	msg->getUUIDFast(_PREHASH_AgentData, _PREHASH_SessionID, session_id);
	if(agent_id != gAgent.getID())
	{
		LL_WARNS() << "Got a RemoveInventoryObjects for the wrong agent."
		<< LL_ENDL;
		return;
	}
	LLInventoryModel::removeInventoryFolder( agent_id, msg );
	LLInventoryModel::removeInventoryItem( agent_id, msg, _PREHASH_ItemData );
	gInventory.notifyObservers();
}

// 	static
void LLInventoryModel::processSaveAssetIntoInventory(LLMessageSystem* msg,
													 void**)
{
	LLUUID agent_id;
	msg->getUUIDFast(_PREHASH_AgentData, _PREHASH_AgentID, agent_id);
	if(agent_id != gAgent.getID())
	{
		LL_WARNS() << "Got a SaveAssetIntoInventory message for the wrong agent."
				<< LL_ENDL;
		return;
	}

	LLUUID item_id;
	msg->getUUIDFast(_PREHASH_InventoryData, _PREHASH_ItemID, item_id);

	// The viewer ignores the asset id because this message is only
	// used for attachments/objects, so the asset id is not used in
	// the viewer anyway.
	LL_DEBUGS() << "LLInventoryModel::processSaveAssetIntoInventory itemID="
		<< item_id << LL_ENDL;
	LLViewerInventoryItem* item = gInventory.getItem( item_id );
	if( item )
	{
		LLCategoryUpdate up(item->getParentUUID(), 0);
		gInventory.accountForUpdate(up);
		gInventory.addChangedMask( LLInventoryObserver::INTERNAL, item_id);
		gInventory.notifyObservers();
	}
	else
	{
		LL_INFOS() << "LLInventoryModel::processSaveAssetIntoInventory item"
			" not found: " << item_id << LL_ENDL;
	}
	if(gViewerWindow)
	{
		gViewerWindow->getWindow()->decBusyCount();
	}
}

struct InventoryCallbackInfo
{
	InventoryCallbackInfo(U32 callback, const LLUUID& inv_id) :
		mCallback(callback), mInvID(inv_id) {}
	U32 mCallback;
	LLUUID mInvID;
};

// static
void LLInventoryModel::processBulkUpdateInventory(LLMessageSystem* msg, void**)
{
	LLUUID agent_id;
	msg->getUUIDFast(_PREHASH_AgentData, _PREHASH_AgentID, agent_id);
	if(agent_id != gAgent.getID())
	{
		LL_WARNS() << "Got a BulkUpdateInventory for the wrong agent." << LL_ENDL;
		return;
	}
	LLUUID tid;
	msg->getUUIDFast(_PREHASH_AgentData, _PREHASH_TransactionID, tid);
#ifndef LL_RELEASE_FOR_DOWNLOAD
	LL_DEBUGS("Inventory") << "Bulk inventory: " << tid << LL_ENDL;
#endif

	update_map_t update;
	cat_array_t folders;
	S32 count;
	S32 i;
	count = msg->getNumberOfBlocksFast(_PREHASH_FolderData);
	for(i = 0; i < count; ++i)
	{
		LLPointer<LLViewerInventoryCategory> tfolder = new LLViewerInventoryCategory(gAgent.getID());
		tfolder->unpackMessage(msg, _PREHASH_FolderData, i);
		LL_DEBUGS("Inventory") << "unpacked folder '" << tfolder->getName() << "' ("
							   << tfolder->getUUID() << ") in " << tfolder->getParentUUID()
							   << LL_ENDL;
		if(tfolder->getUUID().notNull())
		{
			folders.push_back(tfolder);
			LLViewerInventoryCategory* folderp = gInventory.getCategory(tfolder->getUUID());
			if(folderp)
			{
				if(tfolder->getParentUUID() == folderp->getParentUUID())
				{
					update[tfolder->getParentUUID()];
				}
				else
				{
					++update[tfolder->getParentUUID()];
					--update[folderp->getParentUUID()];
				}
			}
			else
			{
				// we could not find the folder, so it is probably
				// new. However, we only want to attempt accounting
				// for the parent if we can find the parent.
				folderp = gInventory.getCategory(tfolder->getParentUUID());
				if(folderp)
				{
					++update[tfolder->getParentUUID()];
				}
			}
		}
	}


	count = msg->getNumberOfBlocksFast(_PREHASH_ItemData);
	uuid_vec_t wearable_ids;
	item_array_t items;
	std::list<InventoryCallbackInfo> cblist;
	for(i = 0; i < count; ++i)
	{
		LLPointer<LLViewerInventoryItem> titem = new LLViewerInventoryItem;
		titem->unpackMessage(msg, _PREHASH_ItemData, i);
		LL_DEBUGS("Inventory") << "unpacked item '" << titem->getName() << "' in "
							   << titem->getParentUUID() << LL_ENDL;
		U32 callback_id;
		msg->getU32Fast(_PREHASH_ItemData, _PREHASH_CallbackID, callback_id);
		if(titem->getUUID().notNull() ) // && callback_id.notNull() )
		{
			items.push_back(titem);
			cblist.push_back(InventoryCallbackInfo(callback_id, titem->getUUID()));
			if (titem->getInventoryType() == LLInventoryType::IT_WEARABLE)
			{
				wearable_ids.push_back(titem->getUUID());
			}
			// examine update for changes.
			LLViewerInventoryItem* itemp = gInventory.getItem(titem->getUUID());
			if(itemp)
			{
				if(titem->getParentUUID() == itemp->getParentUUID())
				{
					update[titem->getParentUUID()];
				}
				else
				{
					++update[titem->getParentUUID()];
					--update[itemp->getParentUUID()];
				}
			}
			else
			{
				LLViewerInventoryCategory* folderp = gInventory.getCategory(titem->getParentUUID());
				if(folderp)
				{
					++update[titem->getParentUUID()];
				}
			}
		}
		else
		{
			cblist.push_back(InventoryCallbackInfo(callback_id, LLUUID::null));
		}
	}
	gInventory.accountForUpdate(update);

	for (cat_array_t::iterator cit = folders.begin(); cit != folders.end(); ++cit)
	{
		gInventory.updateCategory(*cit);
	}
	for (item_array_t::iterator iit = items.begin(); iit != items.end(); ++iit)
	{
		gInventory.updateItem(*iit);
	}
	gInventory.notifyObservers();

	// The incoming inventory could span more than one BulkInventoryUpdate packet,
	// so record the transaction ID for this purchase, then wear all clothing
	// that comes in as part of that transaction ID.  JC
	if (LLInventoryState::sWearNewClothing)
	{
		LLInventoryState::sWearNewClothingTransactionID = tid;
		LLInventoryState::sWearNewClothing = FALSE;
	}

	if (tid.notNull() && tid == LLInventoryState::sWearNewClothingTransactionID)
	{
		count = wearable_ids.size();
		for (i = 0; i < count; ++i)
		{
			LLViewerInventoryItem* wearable_item;
			wearable_item = gInventory.getItem(wearable_ids[i]);
			LLAppearanceMgr::instance().wearItemOnAvatar(wearable_item->getUUID(), true, true);
		}
	}

	std::list<InventoryCallbackInfo>::iterator inv_it;
	for (inv_it = cblist.begin(); inv_it != cblist.end(); ++inv_it)
	{
		InventoryCallbackInfo cbinfo = (*inv_it);
		gInventoryCallbacks.fire(cbinfo.mCallback, cbinfo.mInvID);
	}

	//gInventory.validate();

	// Don't show the inventory.  We used to call showAgentInventory here.
	//LLFloaterInventory* view = LLFloaterInventory::getActiveInventory();
	//if(view)
	//{
	//	const BOOL take_keyboard_focus = FALSE;
	//	view->setSelection(category.getUUID(), take_keyboard_focus );
	//	LLView* focus_view = gFocusMgr.getKeyboardFocus();
	//	LLFocusMgr::FocusLostCallback callback = gFocusMgr.getFocusCallback();
	//	// HACK to open inventory offers that are accepted.  This information
	//	// really needs to flow through the instant messages and inventory
	//	// transfer/update messages.
	//	if (LLFloaterInventory::sOpenNextNewItem)
	//	{
	//		view->openSelected();
	//		LLFloaterInventory::sOpenNextNewItem = FALSE;
	//	}
	//
	//	// restore keyboard focus
	//	gFocusMgr.setKeyboardFocus(focus_view);
	//}
}

// static
void LLInventoryModel::processInventoryDescendents(LLMessageSystem* msg,void**)
{
	LLUUID agent_id;
	msg->getUUIDFast(_PREHASH_AgentData, _PREHASH_AgentID, agent_id);
	if(agent_id != gAgent.getID())
	{
		LL_WARNS() << "Got a UpdateInventoryItem for the wrong agent." << LL_ENDL;
		return;
	}
	LLUUID parent_id;
	msg->getUUID("AgentData", "FolderID", parent_id);
	LLUUID owner_id;
	msg->getUUID("AgentData", "OwnerID", owner_id);
	S32 version;
	msg->getS32("AgentData", "Version", version);
	S32 descendents;
	msg->getS32("AgentData", "Descendents", descendents);

	S32 i;
	S32 count = msg->getNumberOfBlocksFast(_PREHASH_FolderData);
	LLPointer<LLViewerInventoryCategory> tcategory = new LLViewerInventoryCategory(owner_id);
	for(i = 0; i < count; ++i)
	{
		tcategory->unpackMessage(msg, _PREHASH_FolderData, i);
		gInventory.updateCategory(tcategory);
	}

	count = msg->getNumberOfBlocksFast(_PREHASH_ItemData);
	LLPointer<LLViewerInventoryItem> titem = new LLViewerInventoryItem;
	for(i = 0; i < count; ++i)
	{
		titem->unpackMessage(msg, _PREHASH_ItemData, i);
		// If the item has already been added (e.g. from link prefetch), then it doesn't need to be re-added.
		if (gInventory.getItem(titem->getUUID()))
		{
			LL_DEBUGS("Inventory") << "Skipping prefetched item [ Name: " << titem->getName()
								   << " | Type: " << titem->getActualType() << " | ItemUUID: " << titem->getUUID() << " ] " << LL_ENDL;
			continue;
		}
		gInventory.updateItem(titem);
	}

	// set version and descendentcount according to message.
	LLViewerInventoryCategory* cat = gInventory.getCategory(parent_id);
	if(cat)
	{
		cat->setVersion(version);
		cat->setDescendentCount(descendents);
		// Get this UUID on the changed list so that whatever's listening for it
		// will get triggered.
		gInventory.addChangedMask(LLInventoryObserver::INTERNAL, cat->getUUID());
	}
	gInventory.notifyObservers();
}

// static
void LLInventoryModel::processMoveInventoryItem(LLMessageSystem* msg, void**)
{
	LL_DEBUGS() << "LLInventoryModel::processMoveInventoryItem()" << LL_ENDL;
	LLUUID agent_id;
	msg->getUUIDFast(_PREHASH_AgentData, _PREHASH_AgentID, agent_id);
	if(agent_id != gAgent.getID())
	{
		LL_WARNS() << "Got a MoveInventoryItem message for the wrong agent."
				<< LL_ENDL;
		return;
	}

	LLUUID item_id;
	LLUUID folder_id;
	std::string new_name;
	bool anything_changed = false;
	S32 count = msg->getNumberOfBlocksFast(_PREHASH_InventoryData);
	for(S32 i = 0; i < count; ++i)
	{
		msg->getUUIDFast(_PREHASH_InventoryData, _PREHASH_ItemID, item_id, i);
		LLViewerInventoryItem* item = gInventory.getItem(item_id);
		if(item)
		{
			LLPointer<LLViewerInventoryItem> new_item = new LLViewerInventoryItem(item);
			msg->getUUIDFast(_PREHASH_InventoryData, _PREHASH_FolderID, folder_id, i);
			msg->getString("InventoryData", "NewName", new_name, i);

			LL_DEBUGS() << "moving item " << item_id << " to folder "
					 << folder_id << LL_ENDL;
			update_list_t update;
			LLCategoryUpdate old_folder(item->getParentUUID(), -1);
			update.push_back(old_folder);
			LLCategoryUpdate new_folder(folder_id, 1);
			update.push_back(new_folder);
			gInventory.accountForUpdate(update);

			new_item->setParent(folder_id);
			if (new_name.length() > 0)
			{
				new_item->rename(new_name);
			}
			gInventory.updateItem(new_item);
			anything_changed = true;
		}
		else
		{
			LL_INFOS() << "LLInventoryModel::processMoveInventoryItem item not found: " << item_id << LL_ENDL;
		}
	}
	if(anything_changed)
	{
		gInventory.notifyObservers();
	}
}

//----------------------------------------------------------------------------

// Trash: LLFolderType::FT_TRASH, "ConfirmEmptyTrash"
// Lost&Found: LLFolderType::FT_LOST_AND_FOUND, "ConfirmEmptyLostAndFound"

bool LLInventoryModel::callbackEmptyFolderType(const LLSD& notification, const LLSD& response, LLFolderType::EType preferred_type)
{
	S32 option = LLNotificationsUtil::getSelectedOption(notification, response);
	if (option == 0) // YES
	{
		const LLUUID folder_id = findCategoryUUIDForType(preferred_type);
		purge_descendents_of(folder_id, NULL);
	}
	return false;
}

void LLInventoryModel::emptyFolderType(const std::string notification, LLFolderType::EType preferred_type)
{
	if (!notification.empty())
	{
		LLNotificationsUtil::add(notification, LLSD(), LLSD(),
										boost::bind(&LLInventoryModel::callbackEmptyFolderType, this, _1, _2, preferred_type));
	}
	else
	{
		const LLUUID folder_id = findCategoryUUIDForType(preferred_type);
		purge_descendents_of(folder_id, NULL);
	}
}

//----------------------------------------------------------------------------

void LLInventoryModel::removeItem(const LLUUID& item_id)
{
	LLViewerInventoryItem* item = getItem(item_id);
	if (! item)
	{
		LL_WARNS("Inventory") << "couldn't find inventory item " << item_id << LL_ENDL;
	}
	else
	{
		const LLUUID new_parent = findCategoryUUIDForType(LLFolderType::FT_TRASH);
		if (new_parent.notNull())
		{
			LL_INFOS("Inventory") << "Moving to Trash (" << new_parent << "):" << LL_ENDL;
			changeItemParent(item, new_parent, TRUE);
		}
	}
}

void LLInventoryModel::removeCategory(const LLUUID& category_id)
{
	if (! get_is_category_removable(this, category_id))
	{
		return;
	}

	// Look for any gestures and deactivate them
	LLInventoryModel::cat_array_t	descendent_categories;
	LLInventoryModel::item_array_t	descendent_items;
	collectDescendents(category_id, descendent_categories, descendent_items, FALSE);

	for (LLInventoryModel::item_array_t::const_iterator iter = descendent_items.begin();
		 iter != descendent_items.end();
		 ++iter)
	{
		const LLViewerInventoryItem* item = (*iter);
		const LLUUID& item_id = item->getUUID();
		if (item->getType() == LLAssetType::AT_GESTURE
			&& LLGestureMgr::instance().isGestureActive(item_id))
		{
			LLGestureMgr::instance().deactivateGesture(item_id);
		}
	}

	LLViewerInventoryCategory* cat = getCategory(category_id);
	if (cat)
	{
		const LLUUID trash_id = findCategoryUUIDForType(LLFolderType::FT_TRASH);
		if (trash_id.notNull())
		{
			changeCategoryParent(cat, trash_id, TRUE);
		}
	}
}

void LLInventoryModel::removeObject(const LLUUID& object_id)
{
	LLInventoryObject* obj = getObject(object_id);
	if (dynamic_cast<LLViewerInventoryItem*>(obj))
	{
		removeItem(object_id);
	}
	else if (dynamic_cast<LLViewerInventoryCategory*>(obj))
	{
		removeCategory(object_id);
	}
	else if (obj)
	{
		LL_WARNS("Inventory") << "object ID " << object_id
							  << " is an object of unrecognized class "
							  << typeid(*obj).name() << LL_ENDL;
	}
	else
	{
		LL_WARNS("Inventory") << "object ID " << object_id << " not found" << LL_ENDL;
	}
}

const LLUUID &LLInventoryModel::getRootFolderID() const
{
	return mRootFolderID;
}

void LLInventoryModel::setRootFolderID(const LLUUID& val)
{
	mRootFolderID = val;
}

const LLUUID &LLInventoryModel::getLibraryRootFolderID() const
{
	return mLibraryRootFolderID;
}

void LLInventoryModel::setLibraryRootFolderID(const LLUUID& val)
{
	mLibraryRootFolderID = val;
}

const LLUUID &LLInventoryModel::getLibraryOwnerID() const
{
	return mLibraryOwnerID;
}

void LLInventoryModel::setLibraryOwnerID(const LLUUID& val)
{
	mLibraryOwnerID = val;
}

// static
BOOL LLInventoryModel::getIsFirstTimeInViewer2()
{
	// Do not call this before parentchild map is built.
	if (!gInventory.mIsAgentInvUsable)
	{
		LL_WARNS() << "Parent Child Map not yet built; guessing as first time in viewer2." << LL_ENDL;
		return TRUE;
	}

	return sFirstTimeInViewer2;
}

LLInventoryModel::item_array_t::iterator LLInventoryModel::findItemIterByUUID(LLInventoryModel::item_array_t& items, const LLUUID& id)
{
	LLInventoryModel::item_array_t::iterator curr_item = items.begin();

	while (curr_item != items.end())
	{
		if ((*curr_item)->getUUID() == id)
		{
			break;
		}
		++curr_item;
	}

	return curr_item;
}

// static
// * @param[in, out] items - vector with items to be updated. It should be sorted in a right way
// * before calling this method.
// * @param src_item_id - LLUUID of inventory item to be moved in new position
// * @param dest_item_id - LLUUID of inventory item before (or after) which source item should 
// * be placed.
// * @param insert_before - bool indicating if src_item_id should be placed before or after 
// * dest_item_id. Default is true.
void LLInventoryModel::updateItemsOrder(LLInventoryModel::item_array_t& items, const LLUUID& src_item_id, const LLUUID& dest_item_id, bool insert_before)
{
	LLInventoryModel::item_array_t::iterator it_src = findItemIterByUUID(items, src_item_id);
	LLInventoryModel::item_array_t::iterator it_dest = findItemIterByUUID(items, dest_item_id);

	// If one of the passed UUID is not in the item list, bail out
	if ((it_src == items.end()) || (it_dest == items.end())) 
		return;

	// Erase the source element from the list, keep a copy before erasing.
	LLViewerInventoryItem* src_item = *it_src;
	items.erase(it_src);
	
	// Note: Target iterator is not valid anymore because the container was changed, so update it.
	it_dest = findItemIterByUUID(items, dest_item_id);
	
	// Go to the next element if one wishes to insert after the dest element
	if (!insert_before)
	{
		++it_dest;
	}
	
	// Reinsert the source item in the right place
	if (it_dest != items.end())
	{
		items.insert(it_dest, src_item);
	}
	else 
	{
		// Append to the list if it_dest reached the end
		items.push_back(src_item);
	}
}

//* @param[in] items vector of items in order to be saved.
/*
void LLInventoryModel::saveItemsOrder(const LLInventoryModel::item_array_t& items)
{
	int sortField = 0;

	// current order is saved by setting incremental values (1, 2, 3, ...) for the sort field
	for (item_array_t::const_iterator i = items.begin(); i != items.end(); ++i)
	{
		LLViewerInventoryItem* item = *i;

		item->setSortField(++sortField);
		item->setComplete(TRUE);
		item->updateServer(FALSE);

		updateItem(item);

		// Tell the parent folder to refresh its sort order.
		addChangedMask(LLInventoryObserver::SORT, item->getParentUUID());
	}

	notifyObservers();
}
*/
// See also LLInventorySort where landmarks in the Favorites folder are sorted.
class LLViewerInventoryItemSort
{
public:
	bool operator()(const LLPointer<LLViewerInventoryItem>& a, const LLPointer<LLViewerInventoryItem>& b)
	{
		return a->getSortField() < b->getSortField();
	}
};

/**
 * Sorts passed items by LLViewerInventoryItem sort field.
 *
 * @param[in, out] items - array of items, not sorted.
 */
//static void rearrange_item_order_by_sort_field(LLInventoryModel::item_array_t& items)
//{
//	static LLViewerInventoryItemSort sort_functor;
//	std::sort(items.begin(), items.end(), sort_functor);
//}

// * @param source_item_id - LLUUID of the source item to be moved into new position
// * @param target_item_id - LLUUID of the target item before which source item should be placed.
/*
void LLInventoryModel::rearrangeFavoriteLandmarks(const LLUUID& source_item_id, const LLUUID& target_item_id)
{
	LLInventoryModel::cat_array_t cats;
	LLInventoryModel::item_array_t items;
	LLIsType is_type(LLAssetType::AT_LANDMARK);
	LLUUID favorites_id = gInventory.findCategoryUUIDForType(LLFolderType::FT_FAVORITE);
	gInventory.collectDescendentsIf(favorites_id, cats, items, LLInventoryModel::EXCLUDE_TRASH, is_type);

	// ensure items are sorted properly before changing order. EXT-3498
	rearrange_item_order_by_sort_field(items);

	// update order
	updateItemsOrder(items, source_item_id, target_item_id);

	saveItemsOrder(items);
}
*/
//----------------------------------------------------------------------------

// *NOTE: DEBUG functionality
void LLInventoryModel::dumpInventory() const
{
	LL_INFOS() << "\nBegin Inventory Dump\n**********************:" << LL_ENDL;
	LL_INFOS() << "mCategory[] contains " << mCategoryMap.size() << " items." << LL_ENDL;
	for(cat_map_t::const_iterator cit = mCategoryMap.begin(); cit != mCategoryMap.end(); ++cit)
	{
		const LLViewerInventoryCategory* cat = cit->second;
		if(cat)
		{
			LL_INFOS() << "  " <<  cat->getUUID() << " '" << cat->getName() << "' "
					<< cat->getVersion() << " " << cat->getDescendentCount()
					<< LL_ENDL;
		}
		else
		{
			LL_INFOS() << "  NULL!" << LL_ENDL;
		}
	}	
	LL_INFOS() << "mItemMap[] contains " << mItemMap.size() << " items." << LL_ENDL;
	for(item_map_t::const_iterator iit = mItemMap.begin(); iit != mItemMap.end(); ++iit)
	{
		const LLViewerInventoryItem* item = iit->second;
		if(item)
		{
			LL_INFOS() << "  " << item->getUUID() << " "
					<< item->getName() << LL_ENDL;
		}
		else
		{
			LL_INFOS() << "  NULL!" << LL_ENDL;
		}
	}
	LL_INFOS() << "\n**********************\nEnd Inventory Dump" << LL_ENDL;
}

// Do various integrity checks on model, logging issues found and
// returning an overall good/bad flag.
bool LLInventoryModel::validate() const
{
	bool valid = true;

	if (getRootFolderID().isNull())
	{
		LL_WARNS() << "no root folder id" << LL_ENDL;
		valid = false;
	}
	if (getLibraryRootFolderID().isNull())
	{
		LL_WARNS() << "no root folder id" << LL_ENDL;
		valid = false;
	}

	if (mCategoryMap.size() + 1 != mParentChildCategoryTree.size())
	{
		// ParentChild should be one larger because of the special entry for null uuid.
		LL_INFOS() << "unexpected sizes: cat map size " << mCategoryMap.size()
				<< " parent/child " << mParentChildCategoryTree.size() << LL_ENDL;
		valid = false;
	}
	S32 cat_lock = 0;
	S32 item_lock = 0;
	S32 desc_unknown_count = 0;
	S32 version_unknown_count = 0;
	for(cat_map_t::const_iterator cit = mCategoryMap.begin(); cit != mCategoryMap.end(); ++cit)
	{
		const LLUUID& cat_id = cit->first;
		const LLViewerInventoryCategory *cat = cit->second;
		if (!cat)
		{
			LL_WARNS() << "invalid cat" << LL_ENDL;
			valid = false;
			continue;
		}
		if (cat_id != cat->getUUID())
		{
			LL_WARNS() << "cat id/index mismatch " << cat_id << " " << cat->getUUID() << LL_ENDL;
			valid = false;
		}

		if (cat->getParentUUID().isNull())
		{
			if (cat_id != getRootFolderID() && cat_id != getLibraryRootFolderID())
			{
				LL_WARNS() << "cat " << cat_id << " has no parent, but is not root ("
						<< getRootFolderID() << ") or library root ("
						<< getLibraryRootFolderID() << ")" << LL_ENDL;
			}
		}
		cat_array_t* cats;
		item_array_t* items;
		getDirectDescendentsOf(cat_id,cats,items);
		if (!cats || !items)
		{
			LL_WARNS() << "invalid direct descendents for " << cat_id << LL_ENDL;
			valid = false;
			continue;
		}
		if (cat->getDescendentCount() == LLViewerInventoryCategory::DESCENDENT_COUNT_UNKNOWN)
		{
			desc_unknown_count++;
		}
		else if (cats->size() + items->size() != cat->getDescendentCount())
		{
			LL_WARNS() << "invalid desc count for " << cat_id << " name [" << cat->getName()
					<< "] parent " << cat->getParentUUID()
					<< " cached " << cat->getDescendentCount()
					<< " expected " << cats->size() << "+" << items->size()
					<< "=" << cats->size() +items->size() << LL_ENDL;
			valid = false;
		}
		if (cat->getVersion() == LLViewerInventoryCategory::VERSION_UNKNOWN)
		{
			version_unknown_count++;
		}
		if (mCategoryLock.count(cat_id))
		{
			cat_lock++;
		}
		if (mItemLock.count(cat_id))
		{
			item_lock++;
		}
		for (S32 i = 0; i<items->size(); i++)
		{
			LLViewerInventoryItem *item = items->at(i);

			if (!item)
			{
				LL_WARNS() << "null item at index " << i << " for cat " << cat_id << LL_ENDL;
				valid = false;
				continue;
			}

			const LLUUID& item_id = item->getUUID();
			
			if (item->getParentUUID() != cat_id)
			{
				LL_WARNS() << "wrong parent for " << item_id << " found "
						<< item->getParentUUID() << " expected " << cat_id
						<< LL_ENDL;
				valid = false;
			}


			// Entries in items and mItemMap should correspond.
			item_map_t::const_iterator it = mItemMap.find(item_id);
			if (it == mItemMap.end())
			{
				LL_WARNS() << "item " << item_id << " found as child of "
						<< cat_id << " but not in top level mItemMap" << LL_ENDL;
				valid = false;
			}
			else
			{
				LLViewerInventoryItem *top_item = it->second;
				if (top_item != item)
				{
					LL_WARNS() << "item mismatch, item_id " << item_id
							<< " top level entry is different, uuid " << top_item->getUUID() << LL_ENDL;
				}
			}

			// Topmost ancestor should be root or library.
			LLUUID topmost_ancestor_id;
			bool found = getObjectTopmostAncestor(item_id, topmost_ancestor_id);
			if (!found)
			{
				LL_WARNS() << "unable to find topmost ancestor for " << item_id << LL_ENDL;
				valid = false;
			}
			else
			{
				if (topmost_ancestor_id != getRootFolderID() &&
					topmost_ancestor_id != getLibraryRootFolderID())
				{
					LL_WARNS() << "unrecognized top level ancestor for " << item_id
							<< " got " << topmost_ancestor_id
							<< " expected " << getRootFolderID()
							<< " or " << getLibraryRootFolderID() << LL_ENDL;
					valid = false;
				}
			}
		}

		// Does this category appear as a child of its supposed parent?
		const LLUUID& parent_id = cat->getParentUUID();
		if (!parent_id.isNull())
		{
			cat_array_t* cats;
			item_array_t* items;
			getDirectDescendentsOf(parent_id,cats,items);
			if (!cats)
			{
				LL_WARNS() << "cat " << cat_id << " name [" << cat->getName()
						<< "] orphaned - no child cat array for alleged parent " << parent_id << LL_ENDL;
				valid = false;
			}
			else
			{
				bool found = false;
				for (S32 i = 0; i<cats->size(); i++)
				{
					LLViewerInventoryCategory *kid_cat = cats->at(i);
					if (kid_cat == cat)
					{
						found = true;
						break;
					}
				}
				if (!found)
				{
					LL_WARNS() << "cat " << cat_id << " name [" << cat->getName()
							<< "] orphaned - not found in child cat array of alleged parent " << parent_id << LL_ENDL;
				}
			}
		}
	}

	for(item_map_t::const_iterator iit = mItemMap.begin(); iit != mItemMap.end(); ++iit)
	{
		const LLUUID& item_id = iit->first;
		LLViewerInventoryItem *item = iit->second;
		if (item->getUUID() != item_id)
		{
			LL_WARNS() << "item_id " << item_id << " does not match " << item->getUUID() << LL_ENDL;
			valid = false;
		}

		const LLUUID& parent_id = item->getParentUUID();
		if (parent_id.isNull())
		{
			LL_WARNS() << "item " << item_id << " name [" << item->getName() << "] has null parent id!" << LL_ENDL;
		}
		else
		{
			cat_array_t* cats;
			item_array_t* items;
			getDirectDescendentsOf(parent_id,cats,items);
			if (!items)
			{
				LL_WARNS() << "item " << item_id << " name [" << item->getName()
						<< "] orphaned - alleged parent has no child items list " << parent_id << LL_ENDL;
			}
			else
			{
				bool found = false;
				for (S32 i=0; i<items->size(); ++i)
				{
					if (items->at(i) == item) 
					{
						found = true;
						break;
					}
				}
				if (!found)
				{
					LL_WARNS() << "item " << item_id << " name [" << item->getName()
							<< "] orphaned - not found as child of alleged parent " << parent_id << LL_ENDL;
				}
			}
				
		}
		// Link checking
		if (item->getIsLinkType())
		{
			const LLUUID& link_id = item->getUUID();
			const LLUUID& target_id = item->getLinkedUUID();
			LLViewerInventoryItem *target_item = getItem(target_id);
			LLViewerInventoryCategory *target_cat = getCategory(target_id);
			// Linked-to UUID should have back reference to this link.
			if (!hasBacklinkInfo(link_id, target_id))
			{
				LL_WARNS() << "link " << item->getUUID() << " type " << item->getActualType()
						<< " missing backlink info at target_id " << target_id
						<< LL_ENDL;
			}
			// Links should have referents.
			if (item->getActualType() == LLAssetType::AT_LINK && !target_item)
			{
				LL_WARNS() << "broken item link " << item->getName() << " id " << item->getUUID() << LL_ENDL;
			}
			else if (item->getActualType() == LLAssetType::AT_LINK_FOLDER && !target_cat)
			{
				LL_WARNS() << "broken folder link " << item->getName() << " id " << item->getUUID() << LL_ENDL;
			}
			if (target_item && target_item->getIsLinkType())
			{
				LL_WARNS() << "link " << item->getName() << " references a link item "
						<< target_item->getName() << " " << target_item->getUUID() << LL_ENDL;
			}

			// Links should not have backlinks.
			std::pair<backlink_mmap_t::const_iterator, backlink_mmap_t::const_iterator> range = mBacklinkMMap.equal_range(link_id);
			if (range.first != range.second)
			{
				LL_WARNS() << "Link item " << item->getName() << " has backlinks!" << LL_ENDL;
			}
		}
		else
		{
			// Check the backlinks of a non-link item.
			const LLUUID& target_id = item->getUUID();
			std::pair<backlink_mmap_t::const_iterator, backlink_mmap_t::const_iterator> range = mBacklinkMMap.equal_range(target_id);
			for (backlink_mmap_t::const_iterator it = range.first; it != range.second; ++it)
			{
				const LLUUID& link_id = it->second;
				LLViewerInventoryItem *link_item = getItem(link_id);
				if (!link_item || !link_item->getIsLinkType())
				{
					LL_WARNS() << "invalid backlink from target " << item->getName() << " to " << link_id << LL_ENDL;
				}
			}
		}
	}
	
	if (cat_lock > 0 || item_lock > 0)
	{
		LL_INFOS() << "Found locks on some categories: sub-cat arrays "
				<< cat_lock << ", item arrays " << item_lock << LL_ENDL;
	}
	if (desc_unknown_count != 0)
	{
		LL_INFOS() << "Found " << desc_unknown_count << " cats with unknown descendent count" << LL_ENDL; 
	}
	if (version_unknown_count != 0)
	{
		LL_INFOS() << "Found " << version_unknown_count << " cats with unknown version" << LL_ENDL;
	}

	LL_INFOS() << "Validate done, valid = " << (U32) valid << LL_ENDL;

	return valid;
}

///----------------------------------------------------------------------------
/// Local function definitions
///----------------------------------------------------------------------------


/*
BOOL decompress_file(const char* src_filename, const char* dst_filename)
{
	BOOL rv = FALSE;
	gzFile src = NULL;
	U8* buffer = NULL;
	LLFILE* dst = NULL;
	S32 bytes = 0;
	const S32 DECOMPRESS_BUFFER_SIZE = 32000;

	// open the files
	src = gzopen(src_filename, "rb");
	if(!src) goto err_decompress;
	dst = LLFile::fopen(dst_filename, "wb");
	if(!dst) goto err_decompress;

	// decompress.
	buffer = new U8[DECOMPRESS_BUFFER_SIZE + 1];

	do
	{
		bytes = gzread(src, buffer, DECOMPRESS_BUFFER_SIZE);
		if (bytes < 0)
		{
			goto err_decompress;
		}

		fwrite(buffer, bytes, 1, dst);
	} while(gzeof(src) == 0);

	// success
	rv = TRUE;

 err_decompress:
	if(src != NULL) gzclose(src);
	if(buffer != NULL) delete[] buffer;
	if(dst != NULL) fclose(dst);
	return rv;
}
*/<|MERGE_RESOLUTION|>--- conflicted
+++ resolved
@@ -1007,12 +1007,8 @@
 	LLPointer<LLViewerInventoryCategory> old_cat = getCategory(cat->getUUID());
 	if(old_cat)
 	{
-<<<<<<< HEAD
 		// We already have an old category, modify its values
 		U32 mask = LLInventoryObserver::NONE;
-=======
-		// We already have an old category, modify it's values
->>>>>>> 4885c122
 		LLUUID old_parent_id = old_cat->getParentUUID();
 		LLUUID new_parent_id = cat->getParentUUID();
 		if(old_parent_id != new_parent_id)
@@ -1417,13 +1413,7 @@
 		delete cat_list;
 		mParentChildCategoryTree.erase(id);
 	}
-<<<<<<< HEAD
-	obj = NULL; // delete obj
-	updateLinkedObjectsFromPurge(id);
-}
-=======
 	addChangedMask(LLInventoryObserver::REMOVE, id);
->>>>>>> 4885c122
 
 	bool is_link_type = obj->getIsLinkType();
 	if (is_link_type)
@@ -1551,16 +1541,7 @@
 	if (referent.notNull() && (mChangedItemIDs.find(referent) == mChangedItemIDs.end()))
 	{
 		mChangedItemIDs.insert(referent);
-<<<<<<< HEAD
         update_marketplace_category(referent);
-	
-        // Update all linked items.  Starting with just LABEL because I'm
-        // not sure what else might need to be accounted for this.
-        if (mModifyMask & LLInventoryObserver::LABEL)
-        {
-            addChangedMaskForLinks(referent, LLInventoryObserver::LABEL);
-        }
-=======
 
 		if (mask & LLInventoryObserver::ADD)
 		{
@@ -1573,7 +1554,6 @@
 		{
 			addChangedMaskForLinks(referent, LLInventoryObserver::LABEL);
 		}
->>>>>>> 4885c122
 	}
 }
 
@@ -2298,40 +2278,9 @@
 			// which would be (folder_id, new_parent_id) to be sent up
 			// to the server.
 			LL_INFOS() << "Lost category: " << cat->getUUID() << " - "
-<<<<<<< HEAD
-					<< cat->getName() << LL_ENDL;
-			++lost;
-			// plop it into the lost & found.
-			LLFolderType::EType pref = cat->getPreferredType();
-			if ((LLFolderType::FT_NONE == pref) || (LLFolderType::FT_MARKETPLACE_STOCK == pref))
-			{
-				cat->setParent(findCategoryUUIDForType(LLFolderType::FT_LOST_AND_FOUND));
-			}
-			else if(LLFolderType::FT_ROOT_INVENTORY == pref)
-			{
-				// it's the root
-				cat->setParent(LLUUID::null);
-			}
-			else
-			{
-				// it's a protected folder.
-				cat->setParent(gInventory.getRootFolderID());
-			}
-			cat->updateServer(TRUE);
-			catsp = getUnlockedCatArray(cat->getParentUUID());
-			if(catsp)
-			{
-				catsp->push_back(cat);
-			}
-			else
-			{		
-				LL_WARNS() << "Lost and found Not there!!" << LL_ENDL;
-			}
-=======
 					   << cat->getName() << LL_ENDL;
 			++lost;
 			lost_cats.push_back(cat);
->>>>>>> 4885c122
 		}
 	}
 	if(lost)
