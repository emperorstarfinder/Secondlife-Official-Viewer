/**
 * @file llwearableitemslist.cpp
 * @brief A flat list of wearable items.
 *
 * $LicenseInfo:firstyear=2010&license=viewergpl$
 *
 * Copyright (c) 2010, Linden Research, Inc.
 *
 * Second Life Viewer Source Code
 * The source code in this file ("Source Code") is provided by Linden Lab
 * to you under the terms of the GNU General Public License, version 2.0
 * ("GPL"), unless you have obtained a separate licensing agreement
 * ("Other License"), formally executed by you and Linden Lab.  Terms of
 * the GPL can be found in doc/GPL-license.txt in this distribution, or
 * online at http://secondlifegrid.net/programs/open_source/licensing/gplv2
 *
 * There are special exceptions to the terms and conditions of the GPL as
 * it is applied to this Source Code. View the full text of the exception
 * in the file doc/FLOSS-exception.txt in this software distribution, or
 * online at http://secondlifegrid.net/programs/open_source/licensing/flossexception
 *
 * By copying, modifying or distributing this software, you acknowledge
 * that you have read and understood your obligations described above,
 * and agree to abide by those obligations.
 *
 * ALL LINDEN LAB SOURCE CODE IS PROVIDED "AS IS." LINDEN LAB MAKES NO
 * WARRANTIES, EXPRESS, IMPLIED OR OTHERWISE, REGARDING ITS ACCURACY,
 * COMPLETENESS OR PERFORMANCE.
 * $/LicenseInfo$
 */

#include "llviewerprecompiledheaders.h"

#include "llwearableitemslist.h"

#include "lliconctrl.h"

#include "llagentwearables.h"
#include "llappearancemgr.h"
#include "llinventoryfunctions.h"
#include "llmenugl.h" // for LLContextMenu
#include "lltransutil.h"
#include "llviewerattachmenu.h"
#include "llvoavatarself.h"

class LLFindOutfitItems : public LLInventoryCollectFunctor
{
public:
	LLFindOutfitItems() {}
	virtual ~LLFindOutfitItems() {}
	virtual bool operator()(LLInventoryCategory* cat,
							LLInventoryItem* item);
};

bool LLFindOutfitItems::operator()(LLInventoryCategory* cat,
								   LLInventoryItem* item)
{
	if(item)
	{
		if((item->getType() == LLAssetType::AT_CLOTHING)
		   || (item->getType() == LLAssetType::AT_BODYPART)
		   || (item->getType() == LLAssetType::AT_OBJECT))
		{
			return TRUE;
		}
	}
	return FALSE;
}

//////////////////////////////////////////////////////////////////////////
//////////////////////////////////////////////////////////////////////////
//////////////////////////////////////////////////////////////////////////

void LLPanelWearableListItem::onMouseEnter(S32 x, S32 y, MASK mask)
{
	LLPanelInventoryListItemBase::onMouseEnter(x, y, mask);
	setWidgetsVisible(true);
	reshapeWidgets();
}

void LLPanelWearableListItem::onMouseLeave(S32 x, S32 y, MASK mask)
{
	LLPanelInventoryListItemBase::onMouseLeave(x, y, mask);
	setWidgetsVisible(false);
	reshapeWidgets();
}

LLPanelWearableListItem::LLPanelWearableListItem(LLViewerInventoryItem* item)
: LLPanelInventoryListItemBase(item)
{
}

//////////////////////////////////////////////////////////////////////////
//////////////////////////////////////////////////////////////////////////
//////////////////////////////////////////////////////////////////////////

// static
LLPanelWearableOutfitItem* LLPanelWearableOutfitItem::create(LLViewerInventoryItem* item)
{
	LLPanelWearableOutfitItem* list_item = NULL;
	if (item)
	{
		list_item = new LLPanelWearableOutfitItem(item);
		list_item->init();
	}
	return list_item;
}

<<<<<<< HEAD
BOOL LLPanelWearableOutfitItem::handleDoubleClick(S32 x, S32 y, MASK mask)
{
	LLViewerInventoryItem* item = getItem();
	if (item)
	{
		LLUUID id = item->getUUID();

		if (get_is_item_worn(id))
		{
			LLAppearanceMgr::getInstance()->removeItemFromAvatar(id);
		}
		else
		{
			LLAppearanceMgr::getInstance()->wearItemOnAvatar(id, true, false);
		}
	}

	return LLUICtrl::handleDoubleClick(x, y, mask);
}

// virtual
void LLPanelWearableOutfitItem::updateItem(const std::string& name)
{
	std::string search_label = name;

	if (mItem && get_is_item_worn(mItem->getUUID()))
	{
		search_label += LLTrans::getString("worn");
	}

	LLPanelInventoryListItemBase::updateItem(search_label);
}

=======
>>>>>>> 809fea74
LLPanelWearableOutfitItem::LLPanelWearableOutfitItem(LLViewerInventoryItem* item)
: LLPanelInventoryListItemBase(item)
{
}

//////////////////////////////////////////////////////////////////////////
//////////////////////////////////////////////////////////////////////////
//////////////////////////////////////////////////////////////////////////

// static
LLPanelClothingListItem* LLPanelClothingListItem::create(LLViewerInventoryItem* item)
{
	LLPanelClothingListItem* list_item = NULL;
	if(item)
	{
		list_item = new LLPanelClothingListItem(item);
		list_item->init();
	}
	return list_item;
}

LLPanelClothingListItem::LLPanelClothingListItem(LLViewerInventoryItem* item)
 : LLPanelDeletableWearableListItem(item)
{
}

LLPanelClothingListItem::~LLPanelClothingListItem()
{
}

void LLPanelClothingListItem::init()
{
	LLUICtrlFactory::getInstance()->buildPanel(this, "panel_clothing_list_item.xml");
}

BOOL LLPanelClothingListItem::postBuild()
{
	LLPanelDeletableWearableListItem::postBuild();

	addWidgetToRightSide("btn_move_up");
	addWidgetToRightSide("btn_move_down");
	addWidgetToRightSide("btn_lock");
	addWidgetToRightSide("btn_edit_panel");

	setWidgetsVisible(false);
	reshapeWidgets();

	return TRUE;
}

//////////////////////////////////////////////////////////////////////////
//////////////////////////////////////////////////////////////////////////
//////////////////////////////////////////////////////////////////////////

// static
LLPanelBodyPartsListItem* LLPanelBodyPartsListItem::create(LLViewerInventoryItem* item)
{
	LLPanelBodyPartsListItem* list_item = NULL;
	if(item)
	{
		list_item = new LLPanelBodyPartsListItem(item);
		list_item->init();
	}
	return list_item;
}

LLPanelBodyPartsListItem::LLPanelBodyPartsListItem(LLViewerInventoryItem* item)
: LLPanelWearableListItem(item)
{
}

LLPanelBodyPartsListItem::~LLPanelBodyPartsListItem()
{
}

void LLPanelBodyPartsListItem::init()
{
	LLUICtrlFactory::getInstance()->buildPanel(this, "panel_body_parts_list_item.xml");
}

BOOL LLPanelBodyPartsListItem::postBuild()
{
	LLPanelInventoryListItemBase::postBuild();

	addWidgetToRightSide("btn_lock");
	addWidgetToRightSide("btn_edit_panel");

	return TRUE;
}


// static
LLPanelDeletableWearableListItem* LLPanelDeletableWearableListItem::create(LLViewerInventoryItem* item)
{
	LLPanelDeletableWearableListItem* list_item = NULL;
	if(item)
	{
		list_item = new LLPanelDeletableWearableListItem(item);
		list_item->init();
	}
	return list_item;
}

LLPanelDeletableWearableListItem::LLPanelDeletableWearableListItem(LLViewerInventoryItem* item)
: LLPanelWearableListItem(item)
{
}

void LLPanelDeletableWearableListItem::init()
{
	LLUICtrlFactory::getInstance()->buildPanel(this, "panel_deletable_wearable_list_item.xml");
}

BOOL LLPanelDeletableWearableListItem::postBuild()
{
	LLPanelWearableListItem::postBuild();

	addWidgetToLeftSide("btn_delete");

	LLButton* delete_btn = getChild<LLButton>("btn_delete");
	// Reserve space for 'delete' button event if it is invisible.
	setLeftWidgetsWidth(delete_btn->getRect().mRight);

	setWidgetsVisible(false);
	reshapeWidgets();

	return TRUE;
}


// static
LLPanelAttachmentListItem* LLPanelAttachmentListItem::create(LLViewerInventoryItem* item)
{
	LLPanelAttachmentListItem* list_item = NULL;
	if(item)
	{
		list_item = new LLPanelAttachmentListItem(item);
		list_item->init();
	}
	return list_item;
}

void LLPanelAttachmentListItem::setTitle(const std::string& title, const std::string& highlit_text)
{
	std::string title_joint = title;

	if (mItem && isAgentAvatarValid() && gAgentAvatarp->isWearingAttachment(mItem->getLinkedUUID()))
	{
		std::string joint = LLTrans::getString(gAgentAvatarp->getAttachedPointName(mItem->getLinkedUUID()));
		title_joint = title + " (" + joint + ")";
	}

	LLPanelDeletableWearableListItem::setTitle(title_joint, highlit_text);
}

//////////////////////////////////////////////////////////////////////////
//////////////////////////////////////////////////////////////////////////
//////////////////////////////////////////////////////////////////////////

LLPanelDummyClothingListItem* LLPanelDummyClothingListItem::create(LLWearableType::EType w_type)
{
	LLPanelDummyClothingListItem* list_item = new LLPanelDummyClothingListItem(w_type);
	list_item->init();
	return list_item;
}

BOOL LLPanelDummyClothingListItem::postBuild()
{
	LLIconCtrl* icon = getChild<LLIconCtrl>("item_icon");
	setIconCtrl(icon);
	setTitleCtrl(getChild<LLTextBox>("item_name"));

	addWidgetToRightSide("btn_add_panel");

	setIconImage(LLInventoryIcon::getIcon(LLAssetType::AT_CLOTHING, LLInventoryType::IT_NONE, mWearableType, FALSE));
	updateItem(wearableTypeToString(mWearableType));

	// Make it look loke clothing item - reserve space for 'delete' button
	setLeftWidgetsWidth(icon->getRect().mLeft);

	setWidgetsVisible(false);
	reshapeWidgets();

	return TRUE;
}

LLWearableType::EType LLPanelDummyClothingListItem::getWearableType() const
{
	return mWearableType;
}

LLPanelDummyClothingListItem::LLPanelDummyClothingListItem(LLWearableType::EType w_type)
 : LLPanelWearableListItem(NULL)
 , mWearableType(w_type)
{
}

void LLPanelDummyClothingListItem::init()
{
	LLUICtrlFactory::getInstance()->buildPanel(this, "panel_dummy_clothing_list_item.xml");
}

typedef std::map<LLWearableType::EType, std::string> clothing_to_string_map_t;

clothing_to_string_map_t init_clothing_string_map()
{
	clothing_to_string_map_t w_map;
	w_map.insert(std::make_pair(LLWearableType::WT_SHIRT, "shirt_not_worn"));
	w_map.insert(std::make_pair(LLWearableType::WT_PANTS, "pants_not_worn"));
	w_map.insert(std::make_pair(LLWearableType::WT_SHOES, "shoes_not_worn"));
	w_map.insert(std::make_pair(LLWearableType::WT_SOCKS, "socks_not_worn"));
	w_map.insert(std::make_pair(LLWearableType::WT_JACKET, "jacket_not_worn"));
	w_map.insert(std::make_pair(LLWearableType::WT_GLOVES, "gloves_not_worn"));
	w_map.insert(std::make_pair(LLWearableType::WT_UNDERSHIRT, "undershirt_not_worn"));
	w_map.insert(std::make_pair(LLWearableType::WT_UNDERPANTS, "underpants_not_worn"));
	w_map.insert(std::make_pair(LLWearableType::WT_SKIRT, "skirt_not_worn"));
	w_map.insert(std::make_pair(LLWearableType::WT_ALPHA, "alpha_not_worn"));
	w_map.insert(std::make_pair(LLWearableType::WT_TATTOO, "tattoo_not_worn"));
	return w_map;
}

std::string LLPanelDummyClothingListItem::wearableTypeToString(LLWearableType::EType w_type)
{
	static const clothing_to_string_map_t w_map = init_clothing_string_map();
	static const std::string invalid_str = LLTrans::getString("invalid_not_worn");
	
	std::string type_str = invalid_str;
	clothing_to_string_map_t::const_iterator it = w_map.find(w_type);
	if(w_map.end() != it)
	{
		type_str = LLTrans::getString(it->second);
	}
	return type_str;
}

//////////////////////////////////////////////////////////////////////////
//////////////////////////////////////////////////////////////////////////
//////////////////////////////////////////////////////////////////////////

/*virtual*/
bool LLWearableItemNameComparator::doCompare(const LLPanelInventoryListItemBase* wearable_item1, const LLPanelInventoryListItemBase* wearable_item2) const
{
	std::string name1 = wearable_item1->getItemName();
	std::string name2 = wearable_item2->getItemName();

	LLStringUtil::toUpper(name1);
	LLStringUtil::toUpper(name2);

	return name1 < name2;
}

/*virtual*/
bool LLWearableItemTypeNameComparator::doCompare(const LLPanelInventoryListItemBase* wearable_item1, const LLPanelInventoryListItemBase* wearable_item2) const
{
	const LLAssetType::EType item_type1 = wearable_item1->getType();
	const LLAssetType::EType item_type2 = wearable_item2->getType();

	LLWearableItemTypeNameComparator::ETypeListOrder item_type_order1 = getTypeListOrder(item_type1);
	LLWearableItemTypeNameComparator::ETypeListOrder item_type_order2 = getTypeListOrder(item_type2);

	if (item_type_order1 != item_type_order2)
	{
		// If items are of different asset types we can compare them
		// by types order in the list.
		return item_type_order1 < item_type_order2;
	}

	if (item_type_order1 & TLO_NOT_CLOTHING)
	{
		// If both items are of the same asset type except AT_CLOTHING
		// we can compare them by name.
		return LLWearableItemNameComparator::doCompare(wearable_item1, wearable_item2);
	}

	const LLWearableType::EType item_wearable_type1 = wearable_item1->getWearableType();
	const LLWearableType::EType item_wearable_type2 = wearable_item2->getWearableType();

	if (item_wearable_type1 != item_wearable_type2)
	{
		// If items are of different clothing types they are compared
		// by clothing types order determined in LLWearableType::EType.
		return item_wearable_type1 < item_wearable_type2;
	}
	else
	{
		// If both items are of the same clothing type they are compared
		// by description and place in reverse order i.e. outer layer item
		// on top.
		return wearable_item1->getDescription() > wearable_item2->getDescription();
	}
}

// static
LLWearableItemTypeNameComparator::ETypeListOrder LLWearableItemTypeNameComparator::getTypeListOrder(LLAssetType::EType item_type)
{
	switch (item_type)
	{
	case LLAssetType::AT_OBJECT:
		return TLO_ATTACHMENT;

	case LLAssetType::AT_CLOTHING:
		return TLO_CLOTHING;

	case LLAssetType::AT_BODYPART:
		return TLO_BODYPART;

	default:
		return TLO_UNKNOWN;
	}
}

//////////////////////////////////////////////////////////////////////////
//////////////////////////////////////////////////////////////////////////
//////////////////////////////////////////////////////////////////////////

static const LLWearableItemTypeNameComparator WEARABLE_TYPE_NAME_COMPARATOR;

static const LLDefaultChildRegistry::Register<LLWearableItemsList> r("wearable_items_list");

LLWearableItemsList::Params::Params()
:	standalone("standalone", true)
{}

LLWearableItemsList::LLWearableItemsList(const LLWearableItemsList::Params& p)
:	LLInventoryItemsList(p)
{
	setComparator(&WEARABLE_TYPE_NAME_COMPARATOR);
	mIsStandalone = p.standalone;
	if (mIsStandalone)
	{
		// Use built-in context menu.
		setRightMouseDownCallback(boost::bind(&LLWearableItemsList::onRightClick, this, _2, _3));
	}
}

// virtual
LLWearableItemsList::~LLWearableItemsList()
{}

// virtual
void LLWearableItemsList::addNewItem(LLViewerInventoryItem* item, bool rearrange /*= true*/)
{
	if (!item)
	{
		llwarns << "No inventory item. Couldn't create flat list item." << llendl;
		llassert(item != NULL);
	}

	LLPanelWearableOutfitItem *list_item = LLPanelWearableOutfitItem::create(item);
	if (!list_item)
		return;

	bool is_item_added = addItem(list_item, item->getUUID(), ADD_BOTTOM, rearrange);
	if (!is_item_added)
	{
		llwarns << "Couldn't add flat list item." << llendl;
		llassert(is_item_added);
	}
}

void LLWearableItemsList::updateList(const LLUUID& category_id)
{
	LLInventoryModel::cat_array_t cat_array;
	LLInventoryModel::item_array_t item_array;

	LLFindOutfitItems collector = LLFindOutfitItems();
	// collectDescendentsIf takes non-const reference:
	gInventory.collectDescendentsIf(
		category_id,
		cat_array,
		item_array,
		LLInventoryModel::EXCLUDE_TRASH,
		collector);

	refreshList(item_array);
}

void LLWearableItemsList::updateChangedItems(const LLInventoryModel::changed_items_t& changed_items_uuids)
{
	typedef std::vector<LLPanel*> item_panel_list_t;

	item_panel_list_t items;
	getItems(items);

	for (item_panel_list_t::iterator items_iter = items.begin();
			items_iter != items.end();
			++items_iter)
	{
		LLPanelInventoryListItemBase* item = dynamic_cast<LLPanelInventoryListItemBase*>(*items_iter);
		if (!item) continue;

		LLViewerInventoryItem* inv_item = item->getItem();
		if (!inv_item) continue;

		LLUUID linked_uuid = inv_item->getLinkedUUID();

		for (LLInventoryModel::changed_items_t::const_iterator iter = changed_items_uuids.begin();
				iter != changed_items_uuids.end();
				++iter)
		{
			if (linked_uuid == *iter)
			{
				item->setNeedsRefresh(true);
			}
		}
	}
}

void LLWearableItemsList::onRightClick(S32 x, S32 y)
{
	uuid_vec_t selected_uuids;

	getSelectedUUIDs(selected_uuids);
	if (selected_uuids.empty())
	{
		return;
	}

	ContextMenu::instance().show(this, selected_uuids, x, y);
}

//////////////////////////////////////////////////////////////////////////
/// ContextMenu
//////////////////////////////////////////////////////////////////////////

LLWearableItemsList::ContextMenu::ContextMenu()
:	mParent(NULL)
{
}

void LLWearableItemsList::ContextMenu::show(LLView* spawning_view, const uuid_vec_t& uuids, S32 x, S32 y)
{
	mParent = dynamic_cast<LLWearableItemsList*>(spawning_view);
	LLListContextMenu::show(spawning_view, uuids, x, y);
	mParent = NULL; // to avoid dereferencing an invalid pointer
}

// virtual
LLContextMenu* LLWearableItemsList::ContextMenu::createMenu()
{
	LLUICtrl::CommitCallbackRegistry::ScopedRegistrar registrar;
	const uuid_vec_t& ids = mUUIDs;		// selected items IDs
	LLUUID selected_id = ids.front();	// ID of the first selected item

	functor_t wear = boost::bind(&LLAppearanceMgr::wearItemOnAvatar, LLAppearanceMgr::getInstance(), _1, true, true);
	functor_t add = boost::bind(&LLAppearanceMgr::wearItemOnAvatar, LLAppearanceMgr::getInstance(), _1, true, false);
	functor_t take_off = boost::bind(&LLAppearanceMgr::removeItemFromAvatar, LLAppearanceMgr::getInstance(), _1);

	// Register handlers common for all wearable types.
	registrar.add("Wearable.Wear", boost::bind(handleMultiple, wear, ids));
	registrar.add("Wearable.Add", boost::bind(handleMultiple, add, ids));
	registrar.add("Wearable.Edit", boost::bind(handleMultiple, LLAgentWearables::editWearable, ids));
	registrar.add("Wearable.CreateNew", boost::bind(createNewWearable, selected_id));
	registrar.add("Wearable.ShowOriginal", boost::bind(show_item_original, selected_id));
	registrar.add("Wearable.TakeOffDetach", boost::bind(handleMultiple, take_off, ids));

	// Register handlers for clothing.
	registrar.add("Clothing.TakeOff", boost::bind(handleMultiple, take_off, ids));

	// Register handlers for body parts.

	// Register handlers for attachments.
	registrar.add("Attachment.Detach", boost::bind(handleMultiple, take_off, ids));
	registrar.add("Attachment.Profile", boost::bind(show_item_profile, selected_id));
	registrar.add("Object.Attach", boost::bind(LLViewerAttachMenu::attachObjects, ids, _2));

	// Create the menu.
	LLContextMenu* menu = createFromFile("menu_wearable_list_item.xml");

	// Determine which items should be visible/enabled.
	updateItemsVisibility(menu);

	// Update labels for the items requiring that.
	updateItemsLabels(menu);
	return menu;
}

void LLWearableItemsList::ContextMenu::updateItemsVisibility(LLContextMenu* menu)
{
	if (!menu)
	{
		llwarns << "Invalid menu" << llendl;
		return;
	}

	const uuid_vec_t& ids = mUUIDs;	// selected items IDs
	U32 mask = 0;					// mask of selected items' types
	U32 n_items = ids.size();		// number of selected items
	U32 n_worn = 0;					// number of worn items among the selected ones
	U32 n_links = 0;				// number of links among the selected items
	U32 n_editable = 0;				// number of editable items among the selected ones

	for (uuid_vec_t::const_iterator it = ids.begin(); it != ids.end(); ++it)
	{
		LLUUID id = *it;
		LLViewerInventoryItem* item = gInventory.getItem(id);

		if (!item)
		{
			llwarns << "Invalid item" << llendl;
			// *NOTE: the logic below may not work in this case
			continue;
		}

		updateMask(mask, item->getType());

		bool is_link = item->getIsLinkType();
		bool is_worn = get_is_item_worn(id);
		bool is_editable = gAgentWearables.isWearableModifiable(id);

		if (is_worn)
		{
			++n_worn;
		}
		if (is_editable)
		{
			++n_editable;
		}
		if (is_link)
		{
			++n_links;
		}
	} // for

	bool standalone = mParent ? mParent->isStandalone() : false;

	// *TODO: eliminate multiple traversals over the menu items
	setMenuItemVisible(menu, "wear_add",			mask == MASK_CLOTHING && n_worn == 0);
	setMenuItemVisible(menu, "wear",				n_worn == 0);
	setMenuItemVisible(menu, "edit",				!standalone && mask & (MASK_CLOTHING|MASK_BODYPART));
	setMenuItemEnabled(menu, "edit",				n_editable == 1 && n_worn == 1 && n_items == 1);
	setMenuItemVisible(menu, "create_new",			mask & (MASK_CLOTHING|MASK_BODYPART) && n_items == 1);
	setMenuItemVisible(menu, "show_original",		!standalone);
	setMenuItemEnabled(menu, "show_original",		n_items == 1 && n_links == n_items);
	setMenuItemVisible(menu, "take_off",			mask == MASK_CLOTHING && n_worn == n_items);
	setMenuItemVisible(menu, "detach",				mask == MASK_ATTACHMENT && n_worn == n_items);
	setMenuItemVisible(menu, "take_off_or_detach",	mask == (MASK_ATTACHMENT|MASK_CLOTHING));
	setMenuItemEnabled(menu, "take_off_or_detach",	n_worn == n_items);
	setMenuItemVisible(menu, "object_profile",		!standalone);
	setMenuItemEnabled(menu, "object_profile",		n_items == 1);

	// Populate or hide the "Attach to..." / "Attach to HUD..." submenus.
	if (mask == MASK_ATTACHMENT && n_worn == 0)
	{
		LLViewerAttachMenu::populateMenus("wearable_attach_to", "wearable_attach_to_hud");
	}
	else
	{
		setMenuItemVisible(menu, "wearable_attach_to",			false);
		setMenuItemVisible(menu, "wearable_attach_to_hud",		false);
	}

	if (mask & MASK_UNKNOWN)
	{
		llwarns << "Non-wearable items passed." << llendl;
	}
}

void LLWearableItemsList::ContextMenu::updateItemsLabels(LLContextMenu* menu)
{
	llassert(menu);
	if (!menu) return;

	// Set proper label for the "Create new <WEARABLE_TYPE>" menu item.
	LLViewerInventoryItem* item = gInventory.getLinkedItem(mUUIDs.back());
	if (!item || !item->isWearableType()) return;

	LLStringUtil::format_map_t args;
	LLWearableType::EType w_type = item->getWearableType();
	args["[WEARABLE_TYPE]"] = LLWearableType::getTypeDefaultNewName(w_type);
	std::string new_label = LLTrans::getString("CreateNewWearable", args);

	LLMenuItemGL* menu_item = menu->getChild<LLMenuItemGL>("create_new");
	menu_item->setLabel(new_label);
}

// We need this method to convert non-zero BOOL values to exactly 1 (TRUE).
// Otherwise code relying on a BOOL value being TRUE may fail
// (I experienced a weird assert in LLView::drawChildren() because of that.
// static
void LLWearableItemsList::ContextMenu::setMenuItemVisible(LLContextMenu* menu, const std::string& name, bool val)
{
	menu->setItemVisible(name, val);
}

// static
void LLWearableItemsList::ContextMenu::setMenuItemEnabled(LLContextMenu* menu, const std::string& name, bool val)
{
	menu->setItemEnabled(name, val);
}

// static
void LLWearableItemsList::ContextMenu::updateMask(U32& mask, LLAssetType::EType at)
{
	if (at == LLAssetType::AT_CLOTHING)
	{
		mask |= MASK_CLOTHING;
	}
	else if (at == LLAssetType::AT_BODYPART)
	{
		mask |= MASK_BODYPART;
	}
	else if (at == LLAssetType::AT_OBJECT)
	{
		mask |= MASK_ATTACHMENT;
	}
	else
	{
		mask |= MASK_UNKNOWN;
	}
}

// static
void LLWearableItemsList::ContextMenu::createNewWearable(const LLUUID& item_id)
{
	LLViewerInventoryItem* item = gInventory.getLinkedItem(item_id);
	if (!item || !item->isWearableType()) return;

	LLAgentWearables::createWearable(item->getWearableType(), true);
}

// EOF<|MERGE_RESOLUTION|>--- conflicted
+++ resolved
@@ -106,25 +106,9 @@
 	return list_item;
 }
 
-<<<<<<< HEAD
-BOOL LLPanelWearableOutfitItem::handleDoubleClick(S32 x, S32 y, MASK mask)
-{
-	LLViewerInventoryItem* item = getItem();
-	if (item)
-	{
-		LLUUID id = item->getUUID();
-
-		if (get_is_item_worn(id))
-		{
-			LLAppearanceMgr::getInstance()->removeItemFromAvatar(id);
-		}
-		else
-		{
-			LLAppearanceMgr::getInstance()->wearItemOnAvatar(id, true, false);
-		}
-	}
-
-	return LLUICtrl::handleDoubleClick(x, y, mask);
+LLPanelWearableOutfitItem::LLPanelWearableOutfitItem(LLViewerInventoryItem* item)
+: LLPanelInventoryListItemBase(item)
+{
 }
 
 // virtual
@@ -138,13 +122,6 @@
 	}
 
 	LLPanelInventoryListItemBase::updateItem(search_label);
-}
-
-=======
->>>>>>> 809fea74
-LLPanelWearableOutfitItem::LLPanelWearableOutfitItem(LLViewerInventoryItem* item)
-: LLPanelInventoryListItemBase(item)
-{
 }
 
 //////////////////////////////////////////////////////////////////////////
