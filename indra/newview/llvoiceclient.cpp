--- conflicted
+++ resolved
@@ -4684,11 +4684,7 @@
 			//  is a volume or mute change pending.
 			if ( !participant->mVolumeSet && !participant->mVolumeDirty)
 			{
-<<<<<<< HEAD
-			participant->mVolume = volume;
-=======
 				participant->mVolume = (F32)volume * VOLUME_SCALE_VIVOX;
->>>>>>> 8e1dbbbb
 			}
 
 			// *HACK: mantipov: added while working on EXT-3544
