--- conflicted
+++ resolved
@@ -282,8 +282,6 @@
 
 	delete mCOFDragAndDropObserver;
 
-	delete mWearableListViewItemsComparator;
-
 	while (!mListViewItemTypes.empty()) {
 		delete mListViewItemTypes.back();
 		mListViewItemTypes.pop_back();
@@ -387,24 +385,11 @@
 
 	childSetAction(REVERT_BTN, boost::bind(&LLAppearanceMgr::wearBaseOutfit, LLAppearanceMgr::getInstance()));
 
-	/*
-	 * By default AT_CLOTHING are sorted by (in in MY OUTFITS):
-	 *  - by type (types order determined in LLWearableType::EType)
-	 *  - each LLWearableType::EType by outer layer on top
-	 *
-	 * In Add More panel AT_CLOTHING should be sorted in a such way:
-	 *  - by type (types order determined in LLWearableType::EType)
-	 *  - each LLWearableType::EType by name (EXT-8205)
-	*/
-	mWearableListViewItemsComparator = new LLWearableItemTypeNameComparator();
-	mWearableListViewItemsComparator->setOrder(LLAssetType::AT_CLOTHING, LLWearableItemTypeNameComparator::ORDER_RANK_1, false, true);
-
 	mWearablesListViewPanel = getChild<LLPanel>("filtered_wearables_panel");
 	mWearableItemsList = getChild<LLInventoryItemsList>("list_view");
 	mWearableItemsList->setCommitOnSelectionChange(true);
 	mWearableItemsList->setCommitCallback(boost::bind(&LLPanelOutfitEdit::onInventorySelectionChange, this));
 	mWearableItemsList->setDoubleClickCallback(boost::bind(&LLPanelOutfitEdit::onPlusBtnClicked, this));
-	mWearableItemsList->setComparator(mWearableListViewItemsComparator);
 
 	mSaveComboBtn.reset(new LLSaveOutfitComboBtn(this));
 	return TRUE;
@@ -630,57 +615,6 @@
 	static LLShopURLDispatcher url_resolver;
 
 	std::string url;
-<<<<<<< HEAD
-=======
-
-	if (isAgentAvatarValid())
-	{
-		// try to get wearable type from 'Add More' panel first (EXT-7639)
-		selection_info_t selection_info = getAddMorePanelSelectionType();
-
-		LLWearableType::EType type = selection_info.first;
-
-		if (selection_info.second > 1)
-		{
-			// the second argument is not important in this case: generic market place will be opened
-			url = url_resolver.resolveURL(LLWearableType::WT_NONE, SEX_FEMALE);
-		}
-		else
-		{
-			if (type == LLWearableType::WT_NONE)
-			{
-				type = getCOFWearablesSelectionType();
-			}
-
-			ESex sex = gAgentAvatarp->getSex();
-
-			// WT_INVALID comes for attachments
-			if (type != LLWearableType::WT_INVALID && type != LLWearableType::WT_NONE)
-			{
-				url = url_resolver.resolveURL(type, sex);
-			}
-
-			if (url.empty())
-			{
-				url = url_resolver.resolveURL(
-						mCOFWearables->getExpandedAccordionAssetType(), sex);
-			}
-		}
-	}
-	else
-	{
-		llwarns << "Agent avatar is invalid" << llendl;
-
-		// the second argument is not important in this case: generic market place will be opened
-		url = url_resolver.resolveURL(LLWearableType::WT_NONE, SEX_FEMALE);
-	}
-
-	LLWeb::loadURLExternal(url);
-}
-
-LLWearableType::EType LLPanelOutfitEdit::getCOFWearablesSelectionType() const
-{
->>>>>>> 7a417444
 	std::vector<LLPanel*> selected_items;
 	mCOFWearables->getSelectedItems(selected_items);
 
@@ -700,7 +634,6 @@
 		{
 			type = real_item->getWearableType();
 		}
-<<<<<<< HEAD
 
 		// WT_INVALID comes for attachments
 		if (type != LLWearableType::WT_INVALID)
@@ -713,46 +646,6 @@
 	{
 		url = url_resolver.resolveURL(mCOFWearables->getExpandedAccordionAssetType(), sex);
 	}
-=======
-	}
-
-	return type;
-}
-
-LLPanelOutfitEdit::selection_info_t LLPanelOutfitEdit::getAddMorePanelSelectionType() const
-{
-	selection_info_t result = std::make_pair(LLWearableType::WT_NONE, 0);
-
-	if (mAddWearablesPanel != NULL && mAddWearablesPanel->getVisible())
-	{
-		if (mInventoryItemsPanel != NULL && mInventoryItemsPanel->getVisible())
-		{
-			std::set<LLUUID> selected_uuids = mInventoryItemsPanel->getRootFolder()->getSelectionList();
-
-			result.second = selected_uuids.size();
-
-			if (result.second == 1)
-			{
-				result.first = getWearableTypeByItemUUID(*(selected_uuids.begin()));
-			}
-		}
-		else if (mWearableItemsList != NULL && mWearableItemsList->getVisible())
-		{
-			std::vector<LLUUID> selected_uuids;
-			mWearableItemsList->getSelectedUUIDs(selected_uuids);
-
-			result.second = selected_uuids.size();
-
-			if (result.second == 1)
-			{
-				result.first = getWearableTypeByItemUUID(selected_uuids.front());
-			}
-		}
-	}
-
-	return result;
-}
->>>>>>> 7a417444
 
 	LLWeb::loadURLExternal(url);
 }
@@ -785,7 +678,7 @@
 	}
 
 	// If any of the selected items are not wearable (due to already being worn OR being of the wrong type), disable the add button.
-	uuid_vec_t::iterator unwearable_item = std::find_if(selected_items.begin(), selected_items.end(), !boost::bind(&get_can_item_be_worn, _1));
+	uuid_vec_t::iterator unwearable_item = std::find_if(selected_items.begin(), selected_items.end(), !boost::bind(& get_can_item_be_worn, _1));
 	bool can_add = ( unwearable_item == selected_items.end() );
 
 	mPlusBtn->setEnabled(can_add);
@@ -845,38 +738,15 @@
 	bool more_than_one_selected = ids.size() > 1;
 	bool is_dummy_item = (ids.size() && dynamic_cast<LLPanelDummyClothingListItem*>(mCOFWearables->getSelectedItem()));
 
-	// selected, expanded accordion tabs and selection in flat list view determine filtering when no item is selected in COF
-	// selection in flat list view participates in determining filtering because of EXT-7963
-	// So the priority of criterions in is:
-	//                   1. Selected accordion tab            |  IF (any accordion selected)
-	//                                                        |     filter_type = selected_accordion_type
-	//                   2. Selected item in flat list view   |  ELSEIF (any item in flat list view selected)
-	//                                                        |     filter_type = selected_item_type
-	//                   3. Expanded accordion tab            |  ELSEIF (any accordion expanded)
-	//                                                        |      filter_type = expanded accordion_type
+	//selected and expanded accordion tabs determine filtering when no item is selected
 	if (nothing_selected)
 	{
 		showWearablesListView();
 
-		//selected accordion tab is more priority than expanded tab
-		//and selected item in flat list view of 'Add more' panel when
-		//determining filtering
+		//selected accordion tab is more priority than expanded tab when determining filtering
 		LLAssetType::EType type = mCOFWearables->getSelectedAccordionAssetType();
 		if (type == LLAssetType::AT_NONE)
-		{ //no accordion selected
-
-			// when no accordion selected then selected item from flat list view
-			// has more priority than expanded when determining filtering
-			LLUUID selected_item_id = mWearableItemsList->getSelectedUUID();
-			LLViewerInventoryItem* item = gInventory.getLinkedItem(selected_item_id);
-			if(item)
-			{
-				showFilteredWearablesListView(item->getWearableType());
-				return;
-			}
-
-			// when no accordion selected and no selected items in flat list view
-			// determine filtering according to expanded accordion
+		{
 			type = mCOFWearables->getExpandedAccordionAssetType();
 		}
 
@@ -1156,13 +1026,5 @@
 //	return selected_id;
 }
 
-<<<<<<< HEAD
-=======
-void LLPanelOutfitEdit::onCOFChanged()
-{
-	update();
-}
-
->>>>>>> 7a417444
 
 // EOF