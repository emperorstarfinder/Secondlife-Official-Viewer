--- conflicted
+++ resolved
@@ -135,7 +135,6 @@
 
 			if (gSavedSettings.getBOOL("InventoryOutboxLogging"))
 			{
-<<<<<<< HEAD
 				llinfos << " SLM [timer:" << slmPostTimer.getElapsedTimeF32() << "] "
 						<< dumpResponse() << llendl;
 			}
@@ -143,17 +142,8 @@
 			S32 status = getStatus();
 			if ((status == MarketplaceErrorCodes::IMPORT_REDIRECT) ||
 				(status == MarketplaceErrorCodes::IMPORT_AUTHENTICATION_ERROR) ||
+				// MAINT-2301 : we determined we can safely ignore that error in that context
 				(status == MarketplaceErrorCodes::IMPORT_JOB_TIMEOUT))
-=======
-				llinfos << " SLM POST status: " << status << llendl;
-				llinfos << " SLM POST reason: " << reason << llendl;
-				llinfos << " SLM POST content: " << content.asString() << llendl;
-				llinfos << " SLM POST timer: " << slmPostTimer.getElapsedTimeF32() << llendl;
-			}
-
-			// MAINT-2301 : we determined we can safely ignore that error in that context
-			if (status == MarketplaceErrorCodes::IMPORT_JOB_TIMEOUT)
->>>>>>> c71e459b
 			{
 				if (gSavedSettings.getBOOL("InventoryOutboxLogging"))
 				{
@@ -198,27 +188,16 @@
 
 			if (gSavedSettings.getBOOL("InventoryOutboxLogging"))
 			{
-<<<<<<< HEAD
 				llinfos << " SLM [timer:" << slmGetTimer.getElapsedTimeF32() << "] "
 						<< dumpResponse() << llendl;
-			}
-			
-			S32 status = getStatus();
-			if ((status == MarketplaceErrorCodes::IMPORT_AUTHENTICATION_ERROR) ||
-				(status == MarketplaceErrorCodes::IMPORT_JOB_TIMEOUT))
-=======
-				llinfos << " SLM GET status: " << status << llendl;
-				llinfos << " SLM GET reason: " << reason << llendl;
-				llinfos << " SLM GET content: " << content.asString() << llendl;
-				llinfos << " SLM GET timer: " << slmGetTimer.getElapsedTimeF32() << llendl;
 			}
 			
             // MAINT-2452 : Do not clear the cookie on IMPORT_DONE_WITH_ERRORS : Happens when trying to import objects with wrong permissions
             // ACME-1221 : Do not clear the cookie on IMPORT_NOT_FOUND : Happens for newly created Merchant accounts that are initally empty
+			S32 status = getStatus();
 			if ((status >= MarketplaceErrorCodes::IMPORT_BAD_REQUEST) &&
                 (status != MarketplaceErrorCodes::IMPORT_DONE_WITH_ERRORS) &&
                 (status != MarketplaceErrorCodes::IMPORT_NOT_FOUND))
->>>>>>> c71e459b
 			{
 				if (gSavedSettings.getBOOL("InventoryOutboxLogging"))
 				{
