--- conflicted
+++ resolved
@@ -171,10 +171,10 @@
 									 BOOL restamp);
 	void removeBatchNoCheck(std::vector<LLFolderViewModelItem*>& batch);
 protected:
-	LLHandle<LLInventoryPanel>	mInventoryPanel;
-	LLFolderView*				mRoot;
-	const LLUUID				mUUID;	// item id
-	LLInventoryType::EType		mInvType;
+	LLHandle<LLInventoryPanel> mInventoryPanel;
+	LLFolderView* mRoot;
+	const LLUUID mUUID;	// item id
+	LLInventoryType::EType mInvType;
 	bool						mIsLink;
 	LLTimer						mTimeSinceRequestStart;
 	mutable std::string			mDisplayName;
@@ -230,11 +230,7 @@
 	virtual BOOL isItemCopyable() const;
 	virtual bool hasChildren() const { return FALSE; }
 	virtual BOOL isUpToDate() const { return TRUE; }
-<<<<<<< HEAD
 	virtual LLUIImagePtr getIconOverlay() const;
-=======
-	/*virtual*/ void clearDisplayName() { mDisplayName.clear(); }
->>>>>>> 8a3384ad
 
 	LLViewerInventoryItem* getItem() const;
 
@@ -352,7 +348,7 @@
 	bool							mWearables;
 	bool							mIsLoading;
 	LLTimer							mTimeSinceRequestStart;
-	LLRootHandle<LLFolderBridge>	mHandle;
+	LLRootHandle<LLFolderBridge> mHandle;
 };
 
 class LLTextureBridge : public LLItemBridge
