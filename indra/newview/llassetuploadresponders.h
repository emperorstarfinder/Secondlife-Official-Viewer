/**
 * @file llassetuploadresponders.h
 * @brief Processes responses received for asset upload requests.
 *
 * $LicenseInfo:firstyear=2007&license=viewerlgpl$
 * Second Life Viewer Source Code
 * Copyright (C) 2010, Linden Research, Inc.
 * 
 * This library is free software; you can redistribute it and/or
 * modify it under the terms of the GNU Lesser General Public
 * License as published by the Free Software Foundation;
 * version 2.1 of the License only.
 * 
 * This library is distributed in the hope that it will be useful,
 * but WITHOUT ANY WARRANTY; without even the implied warranty of
 * MERCHANTABILITY or FITNESS FOR A PARTICULAR PURPOSE.  See the GNU
 * Lesser General Public License for more details.
 * 
 * You should have received a copy of the GNU Lesser General Public
 * License along with this library; if not, write to the Free Software
 * Foundation, Inc., 51 Franklin Street, Fifth Floor, Boston, MA  02110-1301  USA
 * 
 * Linden Research, Inc., 945 Battery Street, San Francisco, CA  94111  USA
 * $/LicenseInfo$
 */

#ifndef LL_LLASSETUPLOADRESPONDER_H
#define LL_LLASSETUPLOADRESPONDER_H

#include "llhttpclient.h"

// Abstract class for supporting asset upload
// via capabilities
class LLAssetUploadResponder : public LLHTTPClient::Responder
{
public:
	LLAssetUploadResponder(const LLSD& post_data,
							const LLUUID& vfile_id,
							LLAssetType::EType asset_type);
	LLAssetUploadResponder(const LLSD& post_data, 
							const std::string& file_name,
							LLAssetType::EType asset_type);
	~LLAssetUploadResponder();

    virtual void error(U32 statusNum, const std::string& reason);
	virtual void result(const LLSD& content);
	virtual void uploadUpload(const LLSD& content);
	virtual void uploadComplete(const LLSD& content);
	virtual void uploadFailure(const LLSD& content);

protected:
	LLSD mPostData;
	LLAssetType::EType mAssetType;
	LLUUID mVFileID;
	std::string mFileName;
};


// TODO*: Remove this once deprecated
class LLNewAgentInventoryResponder : public LLAssetUploadResponder
{
public:
<<<<<<< HEAD
	LLNewAgentInventoryResponder(
		const LLSD& post_data,
		const LLUUID& vfile_id,
		LLAssetType::EType asset_type);
	LLNewAgentInventoryResponder(
		const LLSD& post_data,
		const std::string& file_name,
		LLAssetType::EType asset_type);
    virtual void error(U32 statusNum, const std::string& reason);
	virtual void uploadComplete(const LLSD& content);
	virtual void uploadFailure(const LLSD& content);
};

// A base class which goes through and performs some default
// actions for variable price uploads.  If more specific actions
// are needed (such as different confirmation messages, etc.)
// the functions onApplicationLevelError and showConfirmationDialog.
class LLNewAgentInventoryVariablePriceResponder :
	public LLHTTPClient::Responder
{
public:
	LLNewAgentInventoryVariablePriceResponder(
		const LLUUID& vfile_id,
		LLAssetType::EType asset_type,
		const LLSD& inventory_info);

	LLNewAgentInventoryVariablePriceResponder(
		const std::string& file_name,
		LLAssetType::EType asset_type,
		const LLSD& inventory_info);

	virtual ~LLNewAgentInventoryVariablePriceResponder();

	void errorWithContent(
		U32 statusNum,
		const std::string& reason,
		const LLSD& content);
	void result(const LLSD& content);

	virtual void onApplicationLevelError(
		const LLSD& error);
	virtual void showConfirmationDialog(
		S32 upload_price,
		S32 resource_cost,
		const std::string& confirmation_url);

private:
	class Impl;
	Impl* mImpl;
=======
	LLNewAgentInventoryResponder(const LLSD& post_data,
								const LLUUID& vfile_id,
								LLAssetType::EType asset_type);
	LLNewAgentInventoryResponder(const LLSD& post_data, const std::string& file_name,
											   LLAssetType::EType asset_type);
	virtual void uploadComplete(const LLSD& content);
>>>>>>> 48809cb3
};

struct LLBakedUploadData;
class LLSendTexLayerResponder : public LLAssetUploadResponder
{
public:
	LLSendTexLayerResponder(const LLSD& post_data,
							const LLUUID& vfile_id,
							LLAssetType::EType asset_type,
							LLBakedUploadData * baked_upload_data);

	~LLSendTexLayerResponder();

	virtual void uploadComplete(const LLSD& content);
	virtual void error(U32 statusNum, const std::string& reason);

	LLBakedUploadData * mBakedUploadData;
};

class LLUpdateAgentInventoryResponder : public LLAssetUploadResponder
{
public:
	LLUpdateAgentInventoryResponder(const LLSD& post_data,
								const LLUUID& vfile_id,
								LLAssetType::EType asset_type);
	LLUpdateAgentInventoryResponder(const LLSD& post_data,
								const std::string& file_name,
											   LLAssetType::EType asset_type);
	virtual void uploadComplete(const LLSD& content);
};

class LLUpdateTaskInventoryResponder : public LLAssetUploadResponder
{
public:
	LLUpdateTaskInventoryResponder(const LLSD& post_data,
								const LLUUID& vfile_id,
								LLAssetType::EType asset_type);
	LLUpdateTaskInventoryResponder(const LLSD& post_data,
								const std::string& file_name,
								LLAssetType::EType asset_type);
	LLUpdateTaskInventoryResponder(const LLSD& post_data,
								const std::string& file_name,
								const LLUUID& queue_id,
								LLAssetType::EType asset_type);

	virtual void uploadComplete(const LLSD& content);
	
private:
	LLUUID mQueueId;
};

#endif // LL_LLASSETUPLOADRESPONDER_H<|MERGE_RESOLUTION|>--- conflicted
+++ resolved
@@ -2,25 +2,31 @@
  * @file llassetuploadresponders.h
  * @brief Processes responses received for asset upload requests.
  *
- * $LicenseInfo:firstyear=2007&license=viewerlgpl$
+ * $LicenseInfo:firstyear=2007&license=viewergpl$
+ * 
+ * Copyright (c) 2007-2009, Linden Research, Inc.
+ * 
  * Second Life Viewer Source Code
- * Copyright (C) 2010, Linden Research, Inc.
+ * The source code in this file ("Source Code") is provided by Linden Lab
+ * to you under the terms of the GNU General Public License, version 2.0
+ * ("GPL"), unless you have obtained a separate licensing agreement
+ * ("Other License"), formally executed by you and Linden Lab.  Terms of
+ * the GPL can be found in doc/GPL-license.txt in this distribution, or
+ * online at http://secondlifegrid.net/programs/open_source/licensing/gplv2
  * 
- * This library is free software; you can redistribute it and/or
- * modify it under the terms of the GNU Lesser General Public
- * License as published by the Free Software Foundation;
- * version 2.1 of the License only.
+ * There are special exceptions to the terms and conditions of the GPL as
+ * it is applied to this Source Code. View the full text of the exception
+ * in the file doc/FLOSS-exception.txt in this software distribution, or
+ * online at
+ * http://secondlifegrid.net/programs/open_source/licensing/flossexception
  * 
- * This library is distributed in the hope that it will be useful,
- * but WITHOUT ANY WARRANTY; without even the implied warranty of
- * MERCHANTABILITY or FITNESS FOR A PARTICULAR PURPOSE.  See the GNU
- * Lesser General Public License for more details.
+ * By copying, modifying or distributing this software, you acknowledge
+ * that you have read and understood your obligations described above,
+ * and agree to abide by those obligations.
  * 
- * You should have received a copy of the GNU Lesser General Public
- * License along with this library; if not, write to the Free Software
- * Foundation, Inc., 51 Franklin Street, Fifth Floor, Boston, MA  02110-1301  USA
- * 
- * Linden Research, Inc., 945 Battery Street, San Francisco, CA  94111  USA
+ * ALL LINDEN LAB SOURCE CODE IS PROVIDED "AS IS." LINDEN LAB MAKES NO
+ * WARRANTIES, EXPRESS, IMPLIED OR OTHERWISE, REGARDING ITS ACCURACY,
+ * COMPLETENESS OR PERFORMANCE.
  * $/LicenseInfo$
  */
 
@@ -60,7 +66,6 @@
 class LLNewAgentInventoryResponder : public LLAssetUploadResponder
 {
 public:
-<<<<<<< HEAD
 	LLNewAgentInventoryResponder(
 		const LLSD& post_data,
 		const LLUUID& vfile_id,
@@ -110,14 +115,6 @@
 private:
 	class Impl;
 	Impl* mImpl;
-=======
-	LLNewAgentInventoryResponder(const LLSD& post_data,
-								const LLUUID& vfile_id,
-								LLAssetType::EType asset_type);
-	LLNewAgentInventoryResponder(const LLSD& post_data, const std::string& file_name,
-											   LLAssetType::EType asset_type);
-	virtual void uploadComplete(const LLSD& content);
->>>>>>> 48809cb3
 };
 
 struct LLBakedUploadData;
