--- conflicted
+++ resolved
@@ -78,14 +78,6 @@
 #include <boost/bind.hpp>	// for SkinFolder listener
 #include <boost/signals2.hpp>
 
-<<<<<<< HEAD
-/*static*/ const char* LLViewerMedia::SHOW_MEDIA_ON_OTHERS_SETTING = "MediaShowOnOthers";
-/*static*/ const char* LLViewerMedia::SHOW_MEDIA_WITHIN_PARCEL_SETTING = "MediaShowWithinParcel";
-/*static*/ const char* LLViewerMedia::SHOW_MEDIA_OUTSIDE_PARCEL_SETTING = "MediaShowOutsideParcel";
-
-
-=======
->>>>>>> e96d0d5e
 class LLMediaFilePicker : public LLFilePickerThread // deletes itself when done
 {
 public:
@@ -1034,11 +1026,7 @@
     {
         if (!LLViewerMedia::isParcelMediaPlaying() && LLViewerMedia::hasParcelMedia())
         {
-<<<<<<< HEAD
-            LLViewerParcelMedia::play(agent_parcel);
-=======
             LLViewerParcelMedia::getInstance()->play(LLViewerParcelMgr::getInstance()->getAgentParcel());
->>>>>>> e96d0d5e
         }
 
         static LLCachedControl<bool> audio_streaming_music(gSavedSettings, "AudioStreamingMusic", true);
