/**
 * @file   lllogininstance_test.cpp
 * @brief  Test for lllogininstance.cpp.
 * 
 * $LicenseInfo:firstyear=2008&license=viewerlgpl$
 * Second Life Viewer Source Code
 * Copyright (C) 2010, Linden Research, Inc.
 * 
 * This library is free software; you can redistribute it and/or
 * modify it under the terms of the GNU Lesser General Public
 * License as published by the Free Software Foundation;
 * version 2.1 of the License only.
 * 
 * This library is distributed in the hope that it will be useful,
 * but WITHOUT ANY WARRANTY; without even the implied warranty of
 * MERCHANTABILITY or FITNESS FOR A PARTICULAR PURPOSE.  See the GNU
 * Lesser General Public License for more details.
 * 
 * You should have received a copy of the GNU Lesser General Public
 * License along with this library; if not, write to the Free Software
 * Foundation, Inc., 51 Franklin Street, Fifth Floor, Boston, MA  02110-1301  USA
 * 
 * Linden Research, Inc., 945 Battery Street, San Francisco, CA  94111  USA
 * $/LicenseInfo$
 */

// Precompiled header
#include "../llviewerprecompiledheaders.h"
// Own header
#include "../llsecapi.h"
#include "../llviewernetwork.h"
#include "../lllogininstance.h"

 // Needed for Auth Test
 #include "../llhasheduniqueid.h"

// STL headers
// std headers
// external library headers
// other Linden headers
#include "../test/lltut.h"
#include "llevents.h"
#include "llnotificationsutil.h"

#if defined(LL_WINDOWS)
#pragma warning(disable: 4355)      // using 'this' in base-class ctor initializer expr
#pragma warning(disable: 4702)      // disable 'unreachable code' so we can safely use skip().
#endif

// Constants
const std::string VIEWERLOGIN_URI("viewerlogin_uri");
const std::string VIEWERLOGIN_GRIDLABEL("viewerlogin_grid");

const std::string APPVIEWER_SERIALNUMBER("appviewer_serialno");

const std::string VIEWERLOGIN_CHANNEL("invalid_channel");
const std::string VIEWERLOGIN_VERSION("invalid_version");

// Link seams.

//-----------------------------------------------------------------------------
static LLEventStream gTestPump("test_pump");

#include "../llslurl.h"
#include "../llstartup.h"
LLSLURL LLStartUp::sStartSLURL;
LLSLURL& LLStartUp::getStartSLURL() { return sStartSLURL; }

#include "lllogin.h"

static std::string gLoginURI;
static LLSD gLoginCreds;
static bool gDisconnectCalled = false;

#include "../llviewerwindow.h"
void LLViewerWindow::setShowProgress(BOOL show) {}
LLProgressView * LLViewerWindow::getProgressView(void) const { return 0; }

LLViewerWindow* gViewerWindow;
	
class LLLogin::Impl
{
};
LLLogin::LLLogin() {}
LLLogin::~LLLogin() {}
LLEventPump& LLLogin::getEventPump() { return gTestPump; }
void LLLogin::connect(const std::string& uri, const LLSD& credentials) 
{
	gLoginURI = uri;
	gLoginCreds = credentials;
}

void LLLogin::disconnect() 
{
	gDisconnectCalled = true;
}

LLSD LLCredential::getLoginParams()
{
	LLSD result = LLSD::emptyMap();

	// legacy credential
	result["passwd"] = "$1$testpasssd";
	result["first"] = "myfirst";
	result["last"] ="mylast";
	return result;
}
void LLCredential::identifierType(std::string &idType)
{
}

void LLCredential::authenticatorType(std::string &idType)
{
}

LLNotificationPtr LLNotificationsUtil::add(const std::string& name, 
                                           const LLSD& substitutions, 
                                           const LLSD& payload, 
                                           boost::function<void (const LLSD&, const LLSD&)> functor)
{
    return LLNotificationPtr((LLNotification*)NULL);
}

LLNotificationPtr LLNotificationsUtil::add(const std::string& name, const LLSD& args)
{
    return LLNotificationPtr((LLNotification*)NULL);
}

//-----------------------------------------------------------------------------
#include "../llviewernetwork.h"
LLGridManager::~LLGridManager()
{
}

bool LLGridManager::addGrid(LLSD& grid_data)
{
	return true;
}
LLGridManager::LLGridManager()
:
	mIsInProductionGrid(false)
{	
}

void LLGridManager::getLoginURIs(std::vector<std::string>& uris)
{
	uris.push_back(VIEWERLOGIN_URI);
}

void LLGridManager::addSystemGrid(const std::string& label, 
								  const std::string& name, 
								  const std::string& login, 
								  const std::string& helper,
								  const std::string& login_page,
								  const std::string& update_url_base,
								  const std::string& web_profile_url,
								  const std::string& login_id)
{
}
std::map<std::string, std::string> LLGridManager::getKnownGrids()
{
	std::map<std::string, std::string> result;
	return result;
}

void LLGridManager::setGridChoice(const std::string& grid_name)
{
}

bool LLGridManager::isInProductionGrid()
{
	return false;
}

std::string LLGridManager::getSLURLBase(const std::string& grid_name)
{
	return "myslurl";
}
std::string LLGridManager::getAppSLURLBase(const std::string& grid_name)
{
	return "myappslurl";
}

//-----------------------------------------------------------------------------
#include "../llviewercontrol.h"
LLControlGroup gSavedSettings("Global");

LLControlGroup::LLControlGroup(const std::string& name) :
	LLInstanceTracker<LLControlGroup, std::string>(name){}
LLControlGroup::~LLControlGroup() {}
void LLControlGroup::setBOOL(const std::string& name, BOOL val) {}
BOOL LLControlGroup::getBOOL(const std::string& name) { return FALSE; }
F32 LLControlGroup::getF32(const std::string& name) { return 0.0f; }
U32 LLControlGroup::saveToFile(const std::string& filename, BOOL nondefault_only) { return 1; }
void LLControlGroup::setString(const std::string& name, const std::string& val) {}
std::string LLControlGroup::getString(const std::string& name) { return "test_string"; }
LLControlVariable* LLControlGroup::declareBOOL(const std::string& name, BOOL initial_val, const std::string& comment, LLControlVariable::ePersist persist) { return NULL; }
LLControlVariable* LLControlGroup::declareString(const std::string& name, const std::string &initial_val, const std::string& comment, LLControlVariable::ePersist persist) { return NULL; }

#include "lluicolortable.h"
void LLUIColorTable::saveUserSettings(void)const {}

//-----------------------------------------------------------------------------
#include "../llversioninfo.h"
const std::string &LLVersionInfo::getVersion() { return VIEWERLOGIN_VERSION; }
const std::string &LLVersionInfo::getChannel() { return VIEWERLOGIN_CHANNEL; }

bool llHashedUniqueID(unsigned char* id) 
{
	memcpy( id, "66666666666666666666666666666666", MD5HEX_STR_SIZE );
	return true;
}

//-----------------------------------------------------------------------------
#include "../llappviewer.h"
void LLAppViewer::forceQuit(void) {}
LLAppViewer * LLAppViewer::sInstance = 0;

//-----------------------------------------------------------------------------
#include "llnotifications.h"
#include "llfloaterreg.h"
static std::string gTOSType;
static LLEventPump * gTOSReplyPump = NULL;

//static
LLFloater* LLFloaterReg::showInstance(const std::string& name, const LLSD& key, BOOL focus)
{
	gTOSType = name;
	gTOSReplyPump = &LLEventPumps::instance().obtain(key["reply_pump"]);
	return NULL;
}

//----------------------------------------------------------------------------
#include "../llprogressview.h"
void LLProgressView::setText(std::string const &){}
void LLProgressView::setPercent(float){}
void LLProgressView::setMessage(std::string const &){}

//-----------------------------------------------------------------------------
// LLNotifications
class MockNotifications : public LLNotificationsInterface
{
	boost::function<void (const LLSD&, const LLSD&)> mResponder;
	int mAddedCount;

public: 
	MockNotifications() :
		mResponder(0),
		mAddedCount(0)
	{
	}

	virtual ~MockNotifications() {}

	/* virtual */ LLNotificationPtr add(
					const std::string& name,
					const LLSD& substitutions,
					const LLSD& payload, 
					LLNotificationFunctorRegistry::ResponseFunctor functor)
	{
		mResponder = functor;
		mAddedCount++;
		return LLNotificationPtr((LLNotification*)NULL);
	}

	void sendYesResponse()
	{
		LLSD notification;
		LLSD response;
		response = 1;
		mResponder(notification, response);
	}

	void sendNoResponse()
	{
		LLSD notification;
		LLSD response;
		response = 2;
		mResponder(notification, response);
	}

	void sendBogusResponse()
	{
		LLSD notification;
		LLSD response;
		response = 666;
		mResponder(notification, response);
	}

	int addedCount() { return mAddedCount; }
};

S32 LLNotification::getSelectedOption(const LLSD& notification, const LLSD& response)
{
	return response.asInteger();
}

//-----------------------------------------------------------------------------
#include "../llmachineid.h"
unsigned char gMACAddress[MAC_ADDRESS_BYTES] = {77,21,46,31,89,2};

S32 LLMachineID::getUniqueID(unsigned char *unique_id, size_t len)
{
	memcpy(unique_id, gMACAddress, len);
	return 1;
}
//-----------------------------------------------------------------------------
// misc
std::string xml_escape_string(const std::string& in)
{
	return in;
}

/*****************************************************************************
*   TUT
*****************************************************************************/
namespace tut
{
    struct lllogininstance_data
    {
		lllogininstance_data() : logininstance(LLLoginInstance::getInstance())
		{
			// Global initialization
			gLoginURI.clear();
			gLoginCreds.clear();
			gDisconnectCalled = false;

			gTOSType = ""; // Set to invalid value.
			gTOSReplyPump = 0; // clear the callback.


			gSavedSettings.declareBOOL("NoInventoryLibrary", FALSE, "", LLControlVariable::PERSIST_NO);
			gSavedSettings.declareBOOL("ConnectAsGod", FALSE, "", LLControlVariable::PERSIST_NO);
			gSavedSettings.declareBOOL("UseDebugMenus", FALSE, "", LLControlVariable::PERSIST_NO);
			gSavedSettings.declareString("ClientSettingsFile", "test_settings.xml", "", LLControlVariable::PERSIST_NO);
			gSavedSettings.declareString("NextLoginLocation", "", "", LLControlVariable::PERSIST_NO);
			gSavedSettings.declareBOOL("LoginLastLocation", FALSE, "", LLControlVariable::PERSIST_NO);

			LLSD authenticator = LLSD::emptyMap();
			LLSD identifier = LLSD::emptyMap();
			identifier["type"] = "agent";
			identifier["first_name"] = "testfirst";
			identifier["last_name"] = "testlast";
			authenticator["passwd"] = "testpass";
			agentCredential = new LLCredential();
			agentCredential->setCredentialData(identifier, authenticator);
			
			authenticator = LLSD::emptyMap();
			identifier = LLSD::emptyMap();
			identifier["type"] = "account";
			identifier["username"] = "testuser";
			authenticator["secret"] = "testsecret";
			accountCredential = new LLCredential();
			accountCredential->setCredentialData(identifier, authenticator);			

			logininstance->setNotificationsInterface(&notifications);
			logininstance->setPlatformInfo("win", "1.3.5", "Windows Bogus Version 100.6.6.6");
		}

		LLLoginInstance* logininstance;
		LLPointer<LLCredential> agentCredential;
		LLPointer<LLCredential> accountCredential;
		MockNotifications notifications;
    };

    typedef test_group<lllogininstance_data> lllogininstance_group;
    typedef lllogininstance_group::object lllogininstance_object;
    lllogininstance_group llsdmgr("LLLoginInstance");

    template<> template<>
    void lllogininstance_object::test<1>()
    {
		set_test_name("Test Simple Success And Disconnect");

		// Test default connect.
		logininstance->connect(agentCredential);

		ensure_equals("Default connect uri", gLoginURI, VIEWERLOGIN_URI); 

		// Dummy success response.
		LLSD response;
		response["state"] = "online";
		response["change"] = "connect";
		response["progress"] = 1.0;
		response["transfer_rate"] = 7;
		response["data"] = "test_data";

		gTestPump.post(response);

		ensure("Success response", logininstance->authSuccess());
		ensure_equals("Test Response Data", logininstance->getResponse().asString(), "test_data");

		logininstance->disconnect();

		ensure_equals("Called Login Module Disconnect", gDisconnectCalled, true);

		response.clear();
		response["state"] = "offline";
		response["change"] = "disconnect";
		response["progress"] = 0.0;
		response["transfer_rate"] = 0;
		response["data"] = "test_data";

		gTestPump.post(response);

		ensure("Disconnected", !(logininstance->authSuccess()));
    }

    template<> template<>
    void lllogininstance_object::test<2>()
    {
		set_test_name("Test User TOS/Critical message Interaction");

		const std::string test_uri = "testing-uri";

		// Test default connect.
		logininstance->connect(test_uri, agentCredential);

		// connect should call LLLogin::connect to init gLoginURI and gLoginCreds.
		ensure_equals("Default connect uri", gLoginURI, "testing-uri"); 
		ensure_equals("Default for agree to tos", gLoginCreds["params"]["agree_to_tos"].asBoolean(), false);
		ensure_equals("Default for read critical", gLoginCreds["params"]["read_critical"].asBoolean(), false);

		// TOS failure response.
		LLSD response;
		response["state"] = "offline";
		response["change"] = "fail.login";
		response["progress"] = 0.0;
		response["transfer_rate"] = 7;
		response["data"]["reason"] = "tos";
		gTestPump.post(response);

		ensure_equals("TOS Dialog type", gTOSType, "message_tos");
		ensure("TOS callback given", gTOSReplyPump != 0);
		gTOSReplyPump->post(false); // Call callback denying TOS.
		ensure("No TOS, failed auth", logininstance->authFailure());

		// Start again.
		logininstance->connect(test_uri, agentCredential);
		gTestPump.post(response); // Fail for tos again.
		gTOSReplyPump->post(true); // Accept tos, should reconnect w/ agree_to_tos.
		ensure_equals("Accepted agree to tos", gLoginCreds["params"]["agree_to_tos"].asBoolean(), true);
		ensure("Incomplete login status", !logininstance->authFailure() && !logininstance->authSuccess());
	
		// Fail connection, attempt connect again.
		// The new request should have reset agree to tos to default.
		response["data"]["reason"] = "key"; // bad creds.
		gTestPump.post(response);
		ensure("TOS auth failure", logininstance->authFailure());

		logininstance->connect(test_uri, agentCredential);
		ensure_equals("Reset to default for agree to tos", gLoginCreds["params"]["agree_to_tos"].asBoolean(), false);

		// Critical Message failure response.
		logininstance->connect(test_uri, agentCredential);
		response["data"]["reason"] = "critical"; // Change response to "critical message"
		gTestPump.post(response);

		ensure_equals("TOS Dialog type", gTOSType, "message_critical");
		ensure("TOS callback given", gTOSReplyPump != 0);
		gTOSReplyPump->post(true); 
		ensure_equals("Accepted read critical message", gLoginCreds["params"]["read_critical"].asBoolean(), true);
		ensure("Incomplete login status", !logininstance->authFailure() && !logininstance->authSuccess());

		// Fail then attempt new connection
		response["data"]["reason"] = "key"; // bad creds.
		gTestPump.post(response);
		ensure("TOS auth failure", logininstance->authFailure());
		logininstance->connect(test_uri, agentCredential);
		ensure_equals("Default for agree to tos", gLoginCreds["params"]["read_critical"].asBoolean(), false);
	}
<<<<<<< HEAD
=======

>>>>>>> 6980f5bc
}<|MERGE_RESOLUTION|>--- conflicted
+++ resolved
@@ -469,8 +469,4 @@
 		logininstance->connect(test_uri, agentCredential);
 		ensure_equals("Default for agree to tos", gLoginCreds["params"]["read_critical"].asBoolean(), false);
 	}
-<<<<<<< HEAD
-=======
-
->>>>>>> 6980f5bc
 }