--- conflicted
+++ resolved
@@ -1187,13 +1187,7 @@
 {
 	//llassert(mCacheLoaded);  This assert failes often, changing to early-out -- davep, 2010/10/18
 
-<<<<<<< HEAD
-	LLVOCacheEntry* entry = get_if_there(mImpl->mCacheMap, local_id, (LLVOCacheEntry*)NULL);
-
-	if (entry)
-=======
 	if (mCacheLoaded)
->>>>>>> d6fda15c
 	{
 		LLVOCacheEntry* entry = get_if_there(mCacheMap, local_id, (LLVOCacheEntry*)NULL);
 
