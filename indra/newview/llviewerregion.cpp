--- conflicted
+++ resolved
@@ -254,12 +254,8 @@
 		}
 		if( mID != regionp->getHttpResponderID() ) // region is no longer referring to this responder
 		{
-<<<<<<< HEAD
-			LL_WARNS2("AppInit", "Capabilities") << "Received results for a stale http responder!" << LL_ENDL;
+			LL_WARNS("AppInit", "Capabilities") << "Received results for a stale http responder!" << LL_ENDL;
 			regionp->failedSeedCapability();
-=======
-			LL_WARNS("AppInit", "Capabilities") << "Received results for a stale http responder!" << LL_ENDL;
->>>>>>> 1983f52c
 			return ;
 		}
 
@@ -328,24 +324,12 @@
 		
 		if ( regionp->getRegionImpl()->mCapabilities.size() != regionp->getRegionImpl()->mSecondCapabilitiesTracker.size() )
 		{
-<<<<<<< HEAD
-			llinfos<<"BaseCapabilitiesCompleteTracker "<<"Sim sent duplicate seed caps that differs in size - most likely content."<<llendl;			
-=======
-			LL_INFOS() << "BaseCapabilitiesCompleteTracker " << "sim " << regionp->getName()
-				<< " sent duplicate seed caps that differs in size - most likely content. " 
-				<< (S32) regionp->getRegionImpl()->mCapabilities.size() << " vs " << regionp->getRegionImpl()->mSecondCapabilitiesTracker.size()
-				<< LL_ENDL;
-
->>>>>>> 1983f52c
+			LL_INFOS()<<"BaseCapabilitiesCompleteTracker "<<"Sim sent duplicate seed caps that differs in size - most likely content."<<LL_ENDL;			
 			//todo#add cap debug versus original check?
 			/*CapabilityMap::const_iterator iter = regionp->getRegionImpl()->mCapabilities.begin();
 			while (iter!=regionp->getRegionImpl()->mCapabilities.end() )
 			{
-<<<<<<< HEAD
-				llinfos<<"BaseCapabilitiesCompleteTracker Original "<<iter->first<<" "<< iter->second<<llendl;
-=======
-				LL_INFOS() << "BaseCapabilitiesCompleteTracker Original " << iter->first << " " << iter->second << LL_ENDL;
->>>>>>> 1983f52c
+				LL_INFOS()<<"BaseCapabilitiesCompleteTracker Original "<<iter->first<<" "<< iter->second<<LL_ENDL;
 				++iter;
 			}
 			*/
@@ -440,12 +424,7 @@
 	mImpl->mObjectPartition.push_back(new LLHUDParticlePartition(this));//PARTITION_HUD_PARTICLE
 	mImpl->mObjectPartition.push_back(new LLVOCachePartition(this)); //PARTITION_VO_CACHE
 	mImpl->mObjectPartition.push_back(NULL);						//PARTITION_NONE
-<<<<<<< HEAD
-=======
 	mImpl->mVOCachePartition = getVOCachePartition();
-	mRenderInfoRequestTimer.resetWithExpiry(0.f);		// Set timer to be expired
-	setCapabilitiesReceivedCallback(boost::bind(&LLAvatarRenderInfoAccountant::expireRenderInfoReportTimer, _1));
->>>>>>> 1983f52c
 }
 
 
