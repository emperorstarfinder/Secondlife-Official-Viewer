--- conflicted
+++ resolved
@@ -228,12 +228,8 @@
 	{
 		if (!mFallbackImageName.empty())
 		{
-<<<<<<< HEAD
-			LLPointer<LLViewerTexture> fallback_image = LLViewerTextureManager::getFetchedTextureFromFile(mFallbackImageName, TRUE, 
+			LLPointer<LLViewerFetchedTexture> fallback_image = LLViewerTextureManager::getFetchedTextureFromFile(mFallbackImageName, TRUE, 
 				LLViewerTexture::BOOST_NONE, LLViewerTexture::LOD_TEXTURE);
-=======
-			LLPointer<LLViewerFetchedTexture> fallback_image = LLViewerTextureManager::getFetchedTextureFromFile(mFallbackImageName, TRUE, FALSE, LLViewerTexture::LOD_TEXTURE);
->>>>>>> 35e20088
 			if( fallback_image->getComponents() == 4 )
 			{	
 				gl_rect_2d_checkerboard( interior );
