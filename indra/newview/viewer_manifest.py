#!/usr/bin/env python
"""\
@file viewer_manifest.py
@author Ryan Williams
@brief Description of all installer viewer files, and methods for packaging
       them into installers for all supported platforms.

$LicenseInfo:firstyear=2006&license=viewerlgpl$
Second Life Viewer Source Code
Copyright (C) 2006-2011, Linden Research, Inc.

This library is free software; you can redistribute it and/or
modify it under the terms of the GNU Lesser General Public
License as published by the Free Software Foundation;
version 2.1 of the License only.

This library is distributed in the hope that it will be useful,
but WITHOUT ANY WARRANTY; without even the implied warranty of
MERCHANTABILITY or FITNESS FOR A PARTICULAR PURPOSE.  See the GNU
Lesser General Public License for more details.

You should have received a copy of the GNU Lesser General Public
License along with this library; if not, write to the Free Software
Foundation, Inc., 51 Franklin Street, Fifth Floor, Boston, MA  02110-1301  USA

Linden Research, Inc., 945 Battery Street, San Francisco, CA  94111  USA
$/LicenseInfo$
"""
import sys
import os.path
import re
import tarfile
import time
viewer_dir = os.path.dirname(__file__)
# add llmanifest library to our path so we don't have to muck with PYTHONPATH
sys.path.append(os.path.join(viewer_dir, '../lib/python/indra/util'))
from llmanifest import LLManifest, main, proper_windows_path, path_ancestors

class ViewerManifest(LLManifest):
    def is_packaging_viewer(self):
        # Some commands, files will only be included
        # if we are packaging the viewer on windows.
        # This manifest is also used to copy
        # files during the build (see copy_w_viewer_manifest
        # and copy_l_viewer_manifest targets)
        return 'package' in self.args['actions']
    
    def construct(self):
        super(ViewerManifest, self).construct()
        self.exclude("*.svn*")
        self.path(src="../../scripts/messages/message_template.msg", dst="app_settings/message_template.msg")
        self.path(src="../../etc/message.xml", dst="app_settings/message.xml")

        if self.is_packaging_viewer():
            if self.prefix(src="app_settings"):
                self.exclude("logcontrol.xml")
                self.exclude("logcontrol-dev.xml")
                self.path("*.pem")
                self.path("*.ini")
                self.path("*.xml")
                self.path("*.db2")

                # include the entire shaders directory recursively
                self.path("shaders")
                # ... and the entire windlight directory
                self.path("windlight")
                self.end_prefix("app_settings")

            if self.prefix(src="character"):
                self.path("*.llm")
                self.path("*.xml")
                self.path("*.tga")
                self.end_prefix("character")

            # Include our fonts
            if self.prefix(src="fonts"):
                self.path("*.ttf")
                self.path("*.txt")
                self.end_prefix("fonts")

            # skins
            if self.prefix(src="skins"):
                    self.path("paths.xml")
                    # include the entire textures directory recursively
                    if self.prefix(src="*/textures"):
                            self.path("*/*.tga")
                            self.path("*/*.j2c")
                            self.path("*/*.jpg")
                            self.path("*/*.png")
                            self.path("*.tga")
                            self.path("*.j2c")
                            self.path("*.jpg")
                            self.path("*.png")
                            self.path("textures.xml")
                            self.end_prefix("*/textures")
                    self.path("*/xui/*/*.xml")
                    self.path("*/xui/*/widgets/*.xml")
                    self.path("*/*.xml")

                    # Local HTML files (e.g. loading screen)
                    if self.prefix(src="*/html"):
                            self.path("*.png")
                            self.path("*/*/*.html")
                            self.path("*/*/*.gif")
                            self.end_prefix("*/html")
                    self.end_prefix("skins")

            # local_assets dir (for pre-cached textures)
            if self.prefix(src="local_assets"):
                self.path("*.j2c")
                self.path("*.tga")
                self.end_prefix("local_assets")

            # Files in the newview/ directory
            self.path("gpu_table.txt")

    def login_channel(self):
        """Channel reported for login and upgrade purposes ONLY;
        used for A/B testing"""
        # NOTE: Do not return the normal channel if login_channel
        # is not specified, as some code may branch depending on
        # whether or not this is present
        return self.args.get('login_channel')

    def grid(self):
        return self.args['grid']
    def channel(self):
        return self.args['channel']
    def channel_unique(self):
        return self.channel().replace("Second Life", "").strip()
    def channel_oneword(self):
        return "".join(self.channel_unique().split())
    def channel_lowerword(self):
        return self.channel_oneword().lower()

    def flags_list(self):
        """ Convenience function that returns the command-line flags
        for the grid"""

        # Set command line flags relating to the target grid
        grid_flags = ''
        if not self.default_grid():
            grid_flags = "--grid %(grid)s "\
                         "--helperuri http://preview-%(grid)s.secondlife.com/helpers/" %\
                           {'grid':self.grid()}

        # set command line flags for channel
        channel_flags = ''
        if self.login_channel() and self.login_channel() != self.channel():
            # Report a special channel during login, but use default
            channel_flags = '--channel "%s"' % (self.login_channel())
        elif not self.default_channel():
            channel_flags = '--channel "%s"' % self.channel()

        # Deal with settings 
        setting_flags = ''
        if not self.default_channel() or not self.default_grid():
            if self.default_grid():
                setting_flags = '--settings settings_%s.xml'\
                                % self.channel_lowerword()
            else:
                setting_flags = '--settings settings_%s_%s.xml'\
                                % (self.grid(), self.channel_lowerword())
                                                
        return " ".join((channel_flags, grid_flags, setting_flags)).strip()


class WindowsManifest(ViewerManifest):
    def final_exe(self):
        if self.default_channel():
            if self.default_grid():
                return "SecondLife.exe"
            else:
                return "SecondLifePreview.exe"
        else:
            return ''.join(self.channel().split()) + '.exe'

    def test_msvcrt_and_copy_action(self, src, dst):
        # This is used to test a dll manifest.
        # It is used as a temporary override during the construct method
        from test_win32_manifest import test_assembly_binding
        if src and (os.path.exists(src) or os.path.islink(src)):
            # ensure that destination path exists
            self.cmakedirs(os.path.dirname(dst))
            self.created_paths.append(dst)
            if not os.path.isdir(src):
                if(self.args['configuration'].lower() == 'debug'):
                    test_assembly_binding(src, "Microsoft.VC80.DebugCRT", "8.0.50727.4053")
                else:
                    test_assembly_binding(src, "Microsoft.VC80.CRT", "8.0.50727.4053")
                self.ccopy(src,dst)
            else:
                raise Exception("Directories are not supported by test_CRT_and_copy_action()")
        else:
            print "Doesn't exist:", src

    def test_for_no_msvcrt_manifest_and_copy_action(self, src, dst):
        # This is used to test that no manifest for the msvcrt exists.
        # It is used as a temporary override during the construct method
        from test_win32_manifest import test_assembly_binding
        from test_win32_manifest import NoManifestException, NoMatchingAssemblyException
        if src and (os.path.exists(src) or os.path.islink(src)):
            # ensure that destination path exists
            self.cmakedirs(os.path.dirname(dst))
            self.created_paths.append(dst)
            if not os.path.isdir(src):
                try:
                    if(self.args['configuration'].lower() == 'debug'):
                        test_assembly_binding(src, "Microsoft.VC80.DebugCRT", "")
                    else:
                        test_assembly_binding(src, "Microsoft.VC80.CRT", "")
                    raise Exception("Unknown condition")
                except NoManifestException, err:
                    pass
                except NoMatchingAssemblyException, err:
                    pass
                    
                self.ccopy(src,dst)
            else:
                raise Exception("Directories are not supported by test_CRT_and_copy_action()")
        else:
            print "Doesn't exist:", src
        
    ### DISABLED MANIFEST CHECKING for vs2010.  we may need to reenable this
    # shortly.  If this hasn't been reenabled by the 2.9 viewer release then it
    # should be deleted -brad
    #def enable_crt_manifest_check(self):
    #    if self.is_packaging_viewer():
    #       WindowsManifest.copy_action = WindowsManifest.test_msvcrt_and_copy_action

    #def enable_no_crt_manifest_check(self):
    #    if self.is_packaging_viewer():
    #        WindowsManifest.copy_action = WindowsManifest.test_for_no_msvcrt_manifest_and_copy_action

    #def disable_manifest_check(self):
    #    if self.is_packaging_viewer():
    #        del WindowsManifest.copy_action

    def construct(self):
        super(WindowsManifest, self).construct()

        #self.enable_crt_manifest_check()

        if self.is_packaging_viewer():
            # Find secondlife-bin.exe in the 'configuration' dir, then rename it to the result of final_exe.
            self.path(src='%s/secondlife-bin.exe' % self.args['configuration'], dst=self.final_exe())

        # Plugin host application
        self.path(os.path.join(os.pardir,
                               'llplugin', 'slplugin', self.args['configuration'], "slplugin.exe"),
                  "slplugin.exe")
        
        #self.disable_manifest_check()

        self.path(src="../viewer_components/updater/scripts/windows/update_install.bat", dst="update_install.bat")
        # Get shared libs from the shared libs staging directory
        if self.prefix(src=os.path.join(os.pardir, 'sharedlibs', self.args['configuration']),
                       dst=""):

            #self.enable_crt_manifest_check()
            
            # Get llcommon and deps. If missing assume static linkage and continue.
            try:
                self.path('llcommon.dll')
                self.path('libapr-1.dll')
                self.path('libaprutil-1.dll')
                self.path('libapriconv-1.dll')
                
            except RuntimeError, err:
                print err.message
                print "Skipping llcommon.dll (assuming llcommon was linked statically)"

            #self.disable_manifest_check()

            # Mesh 3rd party libs needed for auto LOD and collada reading
            try:
                if self.args['configuration'].lower() == 'debug':
                    self.path("libcollada14dom22-d.dll")
                else:
                    self.path("libcollada14dom22.dll")
                    
                self.path("glod.dll")
            except RuntimeError, err:
                print err.message
                print "Skipping COLLADA and GLOD libraries (assumming linked statically)"


            # Get fmod dll, continue if missing
            try:
                self.path("fmod.dll")
            except:
                print "Skipping fmod.dll"

            # For textures
            if self.args['configuration'].lower() == 'debug':
                self.path("openjpegd.dll")
            else:
                self.path("openjpeg.dll")

            # These need to be installed as a SxS assembly, currently a 'private' assembly.
            # See http://msdn.microsoft.com/en-us/library/ms235291(VS.80).aspx
            if self.args['configuration'].lower() == 'debug':
                 self.path("msvcr100d.dll")
                 self.path("msvcp100d.dll")
            else:
                 self.path("msvcr100.dll")
                 self.path("msvcp100.dll")

            # Vivox runtimes
            self.path("SLVoice.exe")
            self.path("vivoxsdk.dll")
            self.path("ortp.dll")
            self.path("libsndfile-1.dll")
            self.path("zlib1.dll")
            self.path("vivoxplatform.dll")
            self.path("vivoxoal.dll")
            
            # Security
            self.path("ssleay32.dll")
            self.path("libeay32.dll")

            # For google-perftools tcmalloc allocator.
            try:
                if self.args['configuration'].lower() == 'debug':
                    self.path('libtcmalloc_minimal-debug.dll')
                else:
                    self.path('libtcmalloc_minimal.dll')
            except:
                print "Skipping libtcmalloc_minimal.dll"

            self.end_prefix()

        self.path(src="licenses-win32.txt", dst="licenses.txt")
        self.path("featuretable.txt")
        self.path("featuretable_xp.txt")

        #self.enable_no_crt_manifest_check()

        # Media plugins - QuickTime
        if self.prefix(src='../media_plugins/quicktime/%s' % self.args['configuration'], dst="llplugin"):
            self.path("media_plugin_quicktime.dll")
            self.end_prefix()

        # Media plugins - WebKit/Qt
        if self.prefix(src='../media_plugins/webkit/%s' % self.args['configuration'], dst="llplugin"):
            self.path("media_plugin_webkit.dll")
            self.end_prefix()

        # winmm.dll shim
        if self.prefix(src='../media_plugins/winmmshim/%s' % self.args['configuration'], dst=""):
            self.path("winmm.dll")
            self.end_prefix()


        if self.args['configuration'].lower() == 'debug':
            if self.prefix(src=os.path.join(os.pardir, 'packages', 'lib', 'debug'),
                           dst="llplugin"):
                self.path("libeay32.dll")
                self.path("qtcored4.dll")
                self.path("qtguid4.dll")
                self.path("qtnetworkd4.dll")
                self.path("qtopengld4.dll")
                self.path("qtwebkitd4.dll")
                self.path("qtxmlpatternsd4.dll")
                self.path("ssleay32.dll")

                # For WebKit/Qt plugin runtimes (image format plugins)
                if self.prefix(src="imageformats", dst="imageformats"):
                    self.path("qgifd4.dll")
                    self.path("qicod4.dll")
                    self.path("qjpegd4.dll")
                    self.path("qmngd4.dll")
                    self.path("qsvgd4.dll")
                    self.path("qtiffd4.dll")
                    self.end_prefix()

                # For WebKit/Qt plugin runtimes (codec/character encoding plugins)
                if self.prefix(src="codecs", dst="codecs"):
                    self.path("qcncodecsd4.dll")
                    self.path("qjpcodecsd4.dll")
                    self.path("qkrcodecsd4.dll")
                    self.path("qtwcodecsd4.dll")
                    self.end_prefix()

                self.end_prefix()
        else:
            if self.prefix(src=os.path.join(os.pardir, 'packages', 'lib', 'release'),
                           dst="llplugin"):
                self.path("libeay32.dll")
                self.path("qtcore4.dll")
                self.path("qtgui4.dll")
                self.path("qtnetwork4.dll")
                self.path("qtopengl4.dll")
                self.path("qtwebkit4.dll")
                self.path("qtxmlpatterns4.dll")
                self.path("ssleay32.dll")

                # For WebKit/Qt plugin runtimes (image format plugins)
                if self.prefix(src="imageformats", dst="imageformats"):
                    self.path("qgif4.dll")
                    self.path("qico4.dll")
                    self.path("qjpeg4.dll")
                    self.path("qmng4.dll")
                    self.path("qsvg4.dll")
                    self.path("qtiff4.dll")
                    self.end_prefix()

                # For WebKit/Qt plugin runtimes (codec/character encoding plugins)
                if self.prefix(src="codecs", dst="codecs"):
                    self.path("qcncodecs4.dll")
                    self.path("qjpcodecs4.dll")
                    self.path("qkrcodecs4.dll")
                    self.path("qtwcodecs4.dll")
                    self.end_prefix()

                self.end_prefix()

        #self.disable_manifest_check()

        # pull in the crash logger and updater from other projects
        # tag:"crash-logger" here as a cue to the exporter
        self.path(src='../win_crash_logger/%s/windows-crash-logger.exe' % self.args['configuration'],
                  dst="win_crash_logger.exe")
        self.path(src='../win_updater/%s/windows-updater.exe' % self.args['configuration'],
                  dst="updater.exe")

        if not self.is_packaging_viewer():
            self.package_file = "copied_deps"    

    def nsi_file_commands(self, install=True):
        def wpath(path):
            if path.endswith('/') or path.endswith(os.path.sep):
                path = path[:-1]
            path = path.replace('/', '\\')
            return path

        result = ""
        dest_files = [pair[1] for pair in self.file_list if pair[0] and os.path.isfile(pair[1])]
        # sort deepest hierarchy first
        dest_files.sort(lambda a,b: cmp(a.count(os.path.sep),b.count(os.path.sep)) or cmp(a,b))
        dest_files.reverse()
        out_path = None
        for pkg_file in dest_files:
            rel_file = os.path.normpath(pkg_file.replace(self.get_dst_prefix()+os.path.sep,''))
            installed_dir = wpath(os.path.join('$INSTDIR', os.path.dirname(rel_file)))
            pkg_file = wpath(os.path.normpath(pkg_file))
            if installed_dir != out_path:
                if install:
                    out_path = installed_dir
                    result += 'SetOutPath ' + out_path + '\n'
            if install:
                result += 'File ' + pkg_file + '\n'
            else:
                result += 'Delete ' + wpath(os.path.join('$INSTDIR', rel_file)) + '\n'
        # at the end of a delete, just rmdir all the directories
        if not install:
            deleted_file_dirs = [os.path.dirname(pair[1].replace(self.get_dst_prefix()+os.path.sep,'')) for pair in self.file_list]
            # find all ancestors so that we don't skip any dirs that happened to have no non-dir children
            deleted_dirs = []
            for d in deleted_file_dirs:
                deleted_dirs.extend(path_ancestors(d))
            # sort deepest hierarchy first
            deleted_dirs.sort(lambda a,b: cmp(a.count(os.path.sep),b.count(os.path.sep)) or cmp(a,b))
            deleted_dirs.reverse()
            prev = None
            for d in deleted_dirs:
                if d != prev:   # skip duplicates
                    result += 'RMDir ' + wpath(os.path.join('$INSTDIR', os.path.normpath(d))) + '\n'
                prev = d

        return result

    def package_finish(self):
        # a standard map of strings for replacing in the templates
        substitution_strings = {
            'version' : '.'.join(self.args['version']),
            'version_short' : '.'.join(self.args['version'][:-1]),
            'version_dashes' : '-'.join(self.args['version']),
            'final_exe' : self.final_exe(),
            'grid':self.args['grid'],
            'grid_caps':self.args['grid'].upper(),
            # escape quotes becase NSIS doesn't handle them well
            'flags':self.flags_list().replace('"', '$\\"'),
            'channel':self.channel(),
            'channel_oneword':self.channel_oneword(),
            'channel_unique':self.channel_unique(),
            }

        version_vars = """
        !define INSTEXE  "%(final_exe)s"
        !define VERSION "%(version_short)s"
        !define VERSION_LONG "%(version)s"
        !define VERSION_DASHES "%(version_dashes)s"
        """ % substitution_strings
        if self.default_channel():
            if self.default_grid():
                # release viewer
                installer_file = "Second_Life_%(version_dashes)s_Setup.exe"
                grid_vars_template = """
                OutFile "%(installer_file)s"
                !define INSTFLAGS "%(flags)s"
                !define INSTNAME   "SecondLifeViewer2"
                !define SHORTCUT   "Second Life Viewer 2"
                !define URLNAME   "secondlife"
                Caption "Second Life ${VERSION}"
                """
            else:
                # beta grid viewer
                installer_file = "Second_Life_%(version_dashes)s_(%(grid_caps)s)_Setup.exe"
                grid_vars_template = """
                OutFile "%(installer_file)s"
                !define INSTFLAGS "%(flags)s"
                !define INSTNAME   "SecondLife%(grid_caps)s"
                !define SHORTCUT   "Second Life (%(grid_caps)s)"
                !define URLNAME   "secondlife%(grid)s"
                !define UNINSTALL_SETTINGS 1
                Caption "Second Life %(grid)s ${VERSION}"
                """
        else:
            # some other channel on some grid
            installer_file = "Second_Life_%(version_dashes)s_%(channel_oneword)s_Setup.exe"
            grid_vars_template = """
            OutFile "%(installer_file)s"
            !define INSTFLAGS "%(flags)s"
            !define INSTNAME   "SecondLife%(channel_oneword)s"
            !define SHORTCUT   "%(channel)s"
            !define URLNAME   "secondlife"
            !define UNINSTALL_SETTINGS 1
            Caption "%(channel)s ${VERSION}"
            """
        if 'installer_name' in self.args:
            installer_file = self.args['installer_name']
        else:
            installer_file = installer_file % substitution_strings
        substitution_strings['installer_file'] = installer_file

        tempfile = "secondlife_setup_tmp.nsi"
        # the following replaces strings in the nsi template
        # it also does python-style % substitution
        self.replace_in("installers/windows/installer_template.nsi", tempfile, {
                "%%VERSION%%":version_vars,
                "%%SOURCE%%":self.get_src_prefix(),
                "%%GRID_VARS%%":grid_vars_template % substitution_strings,
                "%%INSTALL_FILES%%":self.nsi_file_commands(True),
                "%%DELETE_FILES%%":self.nsi_file_commands(False)})

        # We use the Unicode version of NSIS, available from
        # http://www.scratchpaper.com/
        # Check two paths, one for Program Files, and one for Program Files (x86).
        # Yay 64bit windows.
        NSIS_path = os.path.expandvars('${ProgramFiles}\\NSIS\\Unicode\\makensis.exe')
        if not os.path.exists(NSIS_path):
            NSIS_path = os.path.expandvars('${ProgramFiles(x86)}\\NSIS\\Unicode\\makensis.exe')
        self.run_command('"' + proper_windows_path(NSIS_path) + '" ' + self.dst_path_of(tempfile))
        # self.remove(self.dst_path_of(tempfile))
        # If we're on a build machine, sign the code using our Authenticode certificate. JC
        sign_py = os.path.expandvars("${SIGN}")
        if not sign_py or sign_py == "${SIGN}":
            sign_py = 'C:\\buildscripts\\code-signing\\sign.py'
        else:
            sign_py = sign_py.replace('\\', '\\\\\\\\')
        python = os.path.expandvars("${PYTHON}")
        if not python or python == "${PYTHON}":
            python = 'python'
        if os.path.exists(sign_py):
            self.run_command("%s %s %s" % (python, sign_py, self.dst_path_of(installer_file).replace('\\', '\\\\\\\\')))
        else:
            print "Skipping code signing,", sign_py, "does not exist"
        self.created_path(self.dst_path_of(installer_file))
        self.package_file = installer_file


class DarwinManifest(ViewerManifest):
    def is_packaging_viewer(self):
        # darwin requires full app bundle packaging even for debugging.
        return True

    def construct(self):
        # copy over the build result (this is a no-op if run within the xcode script)
        self.path(self.args['configuration'] + "/Second Life.app", dst="")

        if self.prefix(src="", dst="Contents"):  # everything goes in Contents
            self.path("Info-SecondLife.plist", dst="Info.plist")

            # copy additional libs in <bundle>/Contents/MacOS/
            self.path("../packages/lib/release/libndofdev.dylib", dst="Resources/libndofdev.dylib")

            self.path("../viewer_components/updater/scripts/darwin/update_install", "MacOS/update_install")

            # most everything goes in the Resources directory
            if self.prefix(src="", dst="Resources"):
                super(DarwinManifest, self).construct()

                if self.prefix("cursors_mac"):
                    self.path("*.tif")
                    self.end_prefix("cursors_mac")

                self.path("licenses-mac.txt", dst="licenses.txt")
                self.path("featuretable_mac.txt")
                self.path("SecondLife.nib")

                # If we are not using the default channel, use the 'Firstlook
                # icon' to show that it isn't a stable release.
                if self.default_channel() and self.default_grid():
                    self.path("secondlife.icns")
                else:
                    self.path("secondlife_firstlook.icns", "secondlife.icns")
                self.path("SecondLife.nib")
                
                # Translations
                self.path("English.lproj")
                self.path("German.lproj")
                self.path("Japanese.lproj")
                self.path("Korean.lproj")
                self.path("da.lproj")
                self.path("es.lproj")
                self.path("fr.lproj")
                self.path("hu.lproj")
                self.path("it.lproj")
                self.path("nl.lproj")
                self.path("pl.lproj")
                self.path("pt.lproj")
                self.path("ru.lproj")
                self.path("tr.lproj")
                self.path("uk.lproj")
                self.path("zh-Hans.lproj")

                libdir = "../packages/lib/release"
                dylibs = {}

                # Need to get the llcommon dll from any of the build directories as well
                lib = "llcommon"
                libfile = "lib%s.dylib" % lib
                try:
                    self.path(self.find_existing_file(os.path.join(os.pardir,
                                                                    lib,
                                                                    self.args['configuration'],
                                                                    libfile),
                                                      os.path.join(libdir, libfile)),
                                                      dst=libfile)
                except RuntimeError:
                    print "Skipping %s" % libfile
                    dylibs[lib] = False
                else:
                    dylibs[lib] = True

                if dylibs["llcommon"]:
                    for libfile in ("libapr-1.0.dylib",
                                    "libaprutil-1.0.dylib",
                                    "libexpat.1.5.2.dylib",
                                    "libexception_handler.dylib",
                                    "libGLOD.dylib",
                                    "libcollada14dom.dylib"
                                    ):
                        self.path(os.path.join(libdir, libfile), libfile)

                # SLVoice and vivox lols
                for libfile in ('libsndfile.dylib', 'libvivoxoal.dylib', 'libortp.dylib', \
                    'libvivoxsdk.dylib', 'libvivoxplatform.dylib', 'SLVoice') :
                     self.path(os.path.join(libdir, libfile), libfile)
                
                try:
                    # FMOD for sound
                    self.path(self.args['configuration'] + "/libfmodwrapper.dylib", "libfmodwrapper.dylib")
                except:
                    print "Skipping FMOD - not found"
                
                # our apps
                self.path("../mac_crash_logger/" + self.args['configuration'] + "/mac-crash-logger.app", "mac-crash-logger.app")
                self.path("../mac_updater/" + self.args['configuration'] + "/mac-updater.app", "mac-updater.app")

                # plugin launcher
                self.path("../llplugin/slplugin/" + self.args['configuration'] + "/SLPlugin.app", "SLPlugin.app")

                # our apps dependencies on shared libs
                if dylibs["llcommon"]:
                    mac_crash_logger_res_path = self.dst_path_of("mac-crash-logger.app/Contents/Resources")
                    mac_updater_res_path = self.dst_path_of("mac-updater.app/Contents/Resources")
                    slplugin_res_path = self.dst_path_of("SLPlugin.app/Contents/Resources")
                    for libfile in ("libllcommon.dylib",
                                    "libapr-1.0.dylib",
                                    "libaprutil-1.0.dylib",
                                    "libexpat.1.5.2.dylib",
                                    "libexception_handler.dylib",
                                    "libGLOD.dylib",
				    "libcollada14dom.dylib"
                                    ):
                        target_lib = os.path.join('../../..', libfile)
                        self.run_command("ln -sf %(target)r %(link)r" % 
                                         {'target': target_lib,
                                          'link' : os.path.join(mac_crash_logger_res_path, libfile)}
                                         )
                        self.run_command("ln -sf %(target)r %(link)r" % 
                                         {'target': target_lib,
                                          'link' : os.path.join(mac_updater_res_path, libfile)}
                                         )
                        self.run_command("ln -sf %(target)r %(link)r" % 
                                         {'target': target_lib,
                                          'link' : os.path.join(slplugin_res_path, libfile)}
                                         )

                # plugins
                if self.prefix(src="", dst="llplugin"):
                    self.path("../media_plugins/quicktime/" + self.args['configuration'] + "/media_plugin_quicktime.dylib", "media_plugin_quicktime.dylib")
                    self.path("../media_plugins/webkit/" + self.args['configuration'] + "/media_plugin_webkit.dylib", "media_plugin_webkit.dylib")
                    self.path("../packages/lib/release/libllqtwebkit.dylib", "libllqtwebkit.dylib")

                    self.end_prefix("llplugin")

                # command line arguments for connecting to the proper grid
                self.put_in_file(self.flags_list(), 'arguments.txt')

                self.end_prefix("Resources")

            self.end_prefix("Contents")

        # NOTE: the -S argument to strip causes it to keep enough info for
        # annotated backtraces (i.e. function names in the crash log).  'strip' with no
        # arguments yields a slightly smaller binary but makes crash logs mostly useless.
        # This may be desirable for the final release.  Or not.
        if ("package" in self.args['actions'] or 
            "unpacked" in self.args['actions']):
            self.run_command('strip -S %(viewer_binary)r' %
                             { 'viewer_binary' : self.dst_path_of('Contents/MacOS/Second Life')})


    def copy_finish(self):
        # Force executable permissions to be set for scripts
        # see CHOP-223 and http://mercurial.selenic.com/bts/issue1802
        for script in 'Contents/MacOS/update_install',:
            self.run_command("chmod +x %r" % os.path.join(self.get_dst_prefix(), script))

    def package_finish(self):
        channel_standin = 'Second Life Viewer 2'  # hah, our default channel is not usable on its own
        if not self.default_channel():
            channel_standin = self.channel()

        imagename="SecondLife_" + '_'.join(self.args['version'])

        # MBW -- If the mounted volume name changes, it breaks the .DS_Store's background image and icon positioning.
        #  If we really need differently named volumes, we'll need to create multiple DS_Store file images, or use some other trick.

        volname="Second Life Installer"  # DO NOT CHANGE without understanding comment above

        if self.default_channel():
            if not self.default_grid():
                # beta case
                imagename = imagename + '_' + self.args['grid'].upper()
        else:
            # first look, etc
            imagename = imagename + '_' + self.channel_oneword().upper()

        sparsename = imagename + ".sparseimage"
        finalname = imagename + ".dmg"
        # make sure we don't have stale files laying about
        self.remove(sparsename, finalname)

        self.run_command('hdiutil create %(sparse)r -volname %(vol)r -fs HFS+ -type SPARSE -megabytes 700 -layout SPUD' % {
                'sparse':sparsename,
                'vol':volname})

        # mount the image and get the name of the mount point and device node
        hdi_output = self.run_command('hdiutil attach -private %r' % sparsename)
        try:
            devfile = re.search("/dev/disk([0-9]+)[^s]", hdi_output).group(0).strip()
            volpath = re.search('HFS\s+(.+)', hdi_output).group(1).strip()

            if devfile != '/dev/disk1':
                # adding more debugging info based upon nat's hunches to the
                # logs to help track down 'SetFile -a V' failures -brad
                print "WARNING: 'SetFile -a V' command below is probably gonna fail"

            # Copy everything in to the mounted .dmg

            if self.default_channel() and not self.default_grid():
                app_name = "Second Life " + self.args['grid']
            else:
                app_name = channel_standin.strip()

            # Hack:
            # Because there is no easy way to coerce the Finder into positioning
            # the app bundle in the same place with different app names, we are
            # adding multiple .DS_Store files to svn. There is one for release,
            # one for release candidate and one for first look. Any other channels
            # will use the release .DS_Store, and will look broken.
            # - Ambroff 2008-08-20
            dmg_template = os.path.join(
                'installers', 
                'darwin',
                '%s-dmg' % "".join(self.channel_unique().split()).lower())

            if not os.path.exists (self.src_path_of(dmg_template)):
                dmg_template = os.path.join ('installers', 'darwin', 'release-dmg')

            for s,d in {self.get_dst_prefix():app_name + ".app",
                        os.path.join(dmg_template, "_VolumeIcon.icns"): ".VolumeIcon.icns",
                        os.path.join(dmg_template, "background.jpg"): "background.jpg",
                        os.path.join(dmg_template, "_DS_Store"): ".DS_Store"}.items():
                print "Copying to dmg", s, d
                self.copy_action(self.src_path_of(s), os.path.join(volpath, d))

            # Hide the background image, DS_Store file, and volume icon file (set their "visible" bit)
            for f in ".VolumeIcon.icns", "background.jpg", ".DS_Store":
                pathname = os.path.join(volpath, f)
                # We've observed mysterious "no such file" failures of the SetFile
                # command, especially on the first file listed above -- yet
                # subsequent inspection of the target directory confirms it's
                # there. Timing problem with copy command? Try to handle.
                for x in xrange(3):
                    if os.path.exists(pathname):
                        print "Confirmed existence: %r" % pathname
                        break
                    print "Waiting for %s copy command to complete (%s)..." % (f, x+1)
                    sys.stdout.flush()
                    time.sleep(1)
                # If we fall out of the loop above without a successful break, oh
                # well, possibly we've mistaken the nature of the problem. In any
                # case, don't hang up the whole build looping indefinitely, let
                # the original problem manifest by executing the desired command.
                self.run_command('SetFile -a V %r' % pathname)

            # Create the alias file (which is a resource file) from the .r
            self.run_command('Rez %r -o %r' %
                             (self.src_path_of("installers/darwin/release-dmg/Applications-alias.r"),
                              os.path.join(volpath, "Applications")))

            # Set the alias file's alias and custom icon bits
            self.run_command('SetFile -a AC %r' % os.path.join(volpath, "Applications"))

            # Set the disk image root's custom icon bit
            self.run_command('SetFile -a C %r' % volpath)
        finally:
            # Unmount the image even if exceptions from any of the above 
            self.run_command('hdiutil detach -force %r' % devfile)

        print "Converting temp disk image to final disk image"
        self.run_command('hdiutil convert %(sparse)r -format UDZO -imagekey zlib-level=9 -o %(final)r' % {'sparse':sparsename, 'final':finalname})
        # get rid of the temp file
        self.package_file = finalname
        self.remove(sparsename)

class LinuxManifest(ViewerManifest):
    def construct(self):
        super(LinuxManifest, self).construct()
        self.path("licenses-linux.txt","licenses.txt")
        self.path("res/ll_icon.png","secondlife_icon.png")
        if self.prefix("linux_tools", dst=""):
            self.path("client-readme.txt","README-linux.txt")
            self.path("client-readme-voice.txt","README-linux-voice.txt")
            self.path("client-readme-joystick.txt","README-linux-joystick.txt")
            self.path("wrapper.sh","secondlife")
            self.path("handle_secondlifeprotocol.sh", "etc/handle_secondlifeprotocol.sh")
            self.path("register_secondlifeprotocol.sh", "etc/register_secondlifeprotocol.sh")
            self.path("refresh_desktop_app_entry.sh", "etc/refresh_desktop_app_entry.sh")
            self.path("launch_url.sh","etc/launch_url.sh")
            self.path("install.sh")
            self.end_prefix("linux_tools")

        # Create an appropriate gridargs.dat for this package, denoting required grid.
        self.put_in_file(self.flags_list(), 'etc/gridargs.dat')

        self.path("secondlife-bin","bin/do-not-directly-run-secondlife-bin")
        self.path("../linux_crash_logger/linux-crash-logger","bin/linux-crash-logger.bin")
        self.path("../linux_updater/linux-updater", "bin/linux-updater.bin")
        self.path("../llplugin/slplugin/SLPlugin", "bin/SLPlugin")

        if self.prefix("res-sdl"):
            self.path("*")
            # recurse
            self.end_prefix("res-sdl")

        self.path("../viewer_components/updater/scripts/linux/update_install", "bin/update_install")

        # plugins
        if self.prefix(src="", dst="bin/llplugin"):
            self.path("../media_plugins/webkit/libmedia_plugin_webkit.so", "libmedia_plugin_webkit.so")
            self.path("../media_plugins/gstreamer010/libmedia_plugin_gstreamer010.so", "libmedia_plugin_gstreamer.so")
            self.end_prefix("bin/llplugin")

        try:
            self.path("../llcommon/libllcommon.so", "lib/libllcommon.so")
        except:
            print "Skipping llcommon.so (assuming llcommon was linked statically)"

        self.path("featuretable_linux.txt")

    def copy_finish(self):
        # Force executable permissions to be set for scripts
        # see CHOP-223 and http://mercurial.selenic.com/bts/issue1802
        for script in 'secondlife', 'bin/update_install':
            self.run_command("chmod +x %r" % os.path.join(self.get_dst_prefix(), script))

    def package_finish(self):
        if 'installer_name' in self.args:
            installer_name = self.args['installer_name']
        else:
            installer_name_components = ['SecondLife_', self.args.get('arch')]
            installer_name_components.extend(self.args['version'])
            installer_name = "_".join(installer_name_components)
            if self.default_channel():
                if not self.default_grid():
                    installer_name += '_' + self.args['grid'].upper()
            else:
                installer_name += '_' + self.channel_oneword().upper()

        if self.args['buildtype'].lower() == 'release' and self.is_packaging_viewer():
            print "* Going strip-crazy on the packaged binaries, since this is a RELEASE build"
            self.run_command("find %(d)r/bin %(d)r/lib -type f \\! -name update_install | xargs --no-run-if-empty strip -S" % {'d': self.get_dst_prefix()} ) # makes some small assumptions about our packaged dir structure

        # Fix access permissions
        self.run_command("""
                find %(dst)s -type d | xargs --no-run-if-empty chmod 755;
                find %(dst)s -type f -perm 0700 | xargs --no-run-if-empty chmod 0755;
                find %(dst)s -type f -perm 0500 | xargs --no-run-if-empty chmod 0555;
                find %(dst)s -type f -perm 0600 | xargs --no-run-if-empty chmod 0644;
                find %(dst)s -type f -perm 0400 | xargs --no-run-if-empty chmod 0444;
                true""" %  {'dst':self.get_dst_prefix() })
        self.package_file = installer_name + '.tar.bz2'

        # temporarily move directory tree so that it has the right
        # name in the tarfile
        self.run_command("mv %(dst)s %(inst)s" % {
            'dst': self.get_dst_prefix(),
            'inst': self.build_path_of(installer_name)})
        try:
            # only create tarball if it's a release build.
            if self.args['buildtype'].lower() == 'release':
                # --numeric-owner hides the username of the builder for
                # security etc.
                self.run_command('tar -C %(dir)s --numeric-owner -cjf '
                                 '%(inst_path)s.tar.bz2 %(inst_name)s' % {
                        'dir': self.get_build_prefix(),
                        'inst_name': installer_name,
                        'inst_path':self.build_path_of(installer_name)})
            else:
                print "Skipping %s.tar.bz2 for non-Release build (%s)" % \
                      (installer_name, self.args['buildtype'])
        finally:
            self.run_command("mv %(inst)s %(dst)s" % {
                'dst': self.get_dst_prefix(),
                'inst': self.build_path_of(installer_name)})

class Linux_i686Manifest(LinuxManifest):
    def construct(self):
        super(Linux_i686Manifest, self).construct()

        if self.prefix("../packages/lib/release", dst="lib"):
            self.path("libapr-1.so")
            self.path("libapr-1.so.0")
            self.path("libapr-1.so.0.4.2")
            self.path("libaprutil-1.so")
            self.path("libaprutil-1.so.0")
            self.path("libaprutil-1.so.0.3.10")
            self.path("libbreakpad_client.so.0.0.0")
            self.path("libbreakpad_client.so.0")
            self.path("libbreakpad_client.so")
	    self.path("libcollada14dom.so")
            self.path("libdb-5.1.so")
            self.path("libdb-5.so")
            self.path("libdb.so")
            self.path("libcrypto.so.1.0.0")
            self.path("libexpat.so.1.5.2")
<<<<<<< HEAD
            self.path("libssl.so.1.0.0")
=======
	    self.path("libglod.so")
	    self.path("libminizip.so")
            self.path("libssl.so.0.9.8")
>>>>>>> 4bbfdd4c
            self.path("libuuid.so")
            self.path("libuuid.so.16")
            self.path("libuuid.so.16.0.22")
            self.path("libSDL-1.2.so.0.11.3")
            self.path("libdirectfb-1.4.so.5.0.4")
            self.path("libfusion-1.4.so.5.0.4")
            self.path("libdirect-1.4.so.5.0.4")
            self.path("libopenjpeg.so.1.4.0")
            self.path("libopenjpeg.so.1")
            self.path("libopenjpeg.so")
            self.path("libalut.so")
            self.path("libopenal.so", "libopenal.so.1")
            self.path("libopenal.so", "libvivoxoal.so.1") # vivox's sdk expects this soname
            self.path("libfontconfig.so.1.4.4")
            self.path("libtcmalloc_minimal.so", "libtcmalloc_minimal.so") #formerly called google perf tools
            self.path("libtcmalloc_minimal.so.0", "libtcmalloc_minimal.so.0") #formerly called google perf tools
            try:
                    self.path("libfmod-3.75.so")
                    pass
            except:
                    print "Skipping libfmod-3.75.so - not found"
                    pass
            self.end_prefix("lib")

            # Vivox runtimes
            if self.prefix(src="../packages/lib/release", dst="bin"):
                    self.path("SLVoice")
                    self.end_prefix()
            if self.prefix(src="../packages/lib/release", dst="lib"):
                    self.path("libortp.so")
                    self.path("libsndfile.so.1")
                    #self.path("libvivoxoal.so.1") # no - we'll re-use the viewer's own OpenAL lib
                    self.path("libvivoxsdk.so")
                    self.path("libvivoxplatform.so")
                    self.end_prefix("lib")

            if self.args['buildtype'].lower() == 'release' and self.is_packaging_viewer():
                    print "* Going strip-crazy on the packaged binaries, since this is a RELEASE build"
                    self.run_command("find %(d)r/bin %(d)r/lib -type f \\! -name update_install | xargs --no-run-if-empty strip -S" % {'d': self.get_dst_prefix()} ) # makes some small assumptions about our packaged dir structure


class Linux_x86_64Manifest(LinuxManifest):
    def construct(self):
        super(Linux_x86_64Manifest, self).construct()

        # support file for valgrind debug tool
        self.path("secondlife-i686.supp")

################################################################

if __name__ == "__main__":
    main()<|MERGE_RESOLUTION|>--- conflicted
+++ resolved
@@ -960,13 +960,9 @@
             self.path("libdb.so")
             self.path("libcrypto.so.1.0.0")
             self.path("libexpat.so.1.5.2")
-<<<<<<< HEAD
             self.path("libssl.so.1.0.0")
-=======
 	    self.path("libglod.so")
 	    self.path("libminizip.so")
-            self.path("libssl.so.0.9.8")
->>>>>>> 4bbfdd4c
             self.path("libuuid.so")
             self.path("libuuid.so.16")
             self.path("libuuid.so.16.0.22")
