--- conflicted
+++ resolved
@@ -792,11 +792,7 @@
             self.path("libcrypto.so.0.9.7")
             self.path("libexpat.so.1")
             self.path("libssl.so.0.9.7")
-<<<<<<< HEAD
-            self.path("libuuid.so.1", "libuuid.so.1")
-=======
             self.path("libuuid.so.1")
->>>>>>> f20e9521
             self.path("libSDL-1.2.so.0")
             self.path("libELFIO.so")
             self.path("libopenjpeg.so.1.3.0", "libopenjpeg.so.1.3")
