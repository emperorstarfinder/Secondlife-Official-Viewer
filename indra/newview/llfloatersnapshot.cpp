--- conflicted
+++ resolved
@@ -644,11 +644,7 @@
 			previewp->getSize(w, h) ;
 			updateSpinners(view, previewp, w, h, TRUE); // may change w and h
 
-<<<<<<< HEAD
-			lldebugs << "updating snapshot" << llendl;
-=======
 			LL_DEBUGS() << "updating thumbnail" << LL_ENDL;
->>>>>>> d0ef02c2
 			previewp->setSize(w, h) ;
 			previewp->updateSnapshot(TRUE);
 			checkAutoSnapshot(previewp, TRUE);
@@ -847,13 +843,8 @@
 
 			// hide old preview as the aspect ratio could be wrong
 			checkAutoSnapshot(previewp, FALSE);
-<<<<<<< HEAD
-			lldebugs << "updating snapshot" << llendl;
-			getPreviewView(view)->updateSnapshot(TRUE);
-=======
 			LL_DEBUGS() << "updating thumbnail" << LL_ENDL;
 			getPreviewView(view)->updateSnapshot(FALSE, TRUE);
->>>>>>> d0ef02c2
 			if(do_update)
 			{
 				LL_DEBUGS() << "Will update controls" << LL_ENDL;
@@ -898,11 +889,8 @@
 	if (view)
 	{
 		gSavedSettings.setS32("SnapshotFormat", getImageFormat(view));
-<<<<<<< HEAD
-=======
 		LL_DEBUGS() << "image format changed, updating snapshot" << LL_ENDL;
 		getPreviewView(view)->updateSnapshot(TRUE);
->>>>>>> d0ef02c2
 		updateControls(view);
 		setNeedRefresh(view, false); // we're refreshing
 	}
@@ -1002,13 +990,8 @@
 
 			previewp->setSize(w,h);
 			checkAutoSnapshot(previewp, FALSE);
-<<<<<<< HEAD
-			lldebugs << "applied custom resolution, updating snapshot" << llendl;
-			previewp->updateSnapshot(TRUE);
-=======
 			LL_DEBUGS() << "applied custom resolution, updating thumbnail" << LL_ENDL;
 			previewp->updateSnapshot(FALSE, TRUE);
->>>>>>> d0ef02c2
 			comboSetCustom(view, "profile_size_combo");
 			comboSetCustom(view, "postcard_size_combo");
 			comboSetCustom(view, "texture_size_combo");
