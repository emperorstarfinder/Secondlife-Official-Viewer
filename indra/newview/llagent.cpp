/** 
 * @file llagent.cpp
 * @brief LLAgent class implementation
 *
 * $LicenseInfo:firstyear=2001&license=viewerlgpl$
 * Second Life Viewer Source Code
 * Copyright (C) 2010, Linden Research, Inc.
 * 
 * This library is free software; you can redistribute it and/or
 * modify it under the terms of the GNU Lesser General Public
 * License as published by the Free Software Foundation;
 * version 2.1 of the License only.
 * 
 * This library is distributed in the hope that it will be useful,
 * but WITHOUT ANY WARRANTY; without even the implied warranty of
 * MERCHANTABILITY or FITNESS FOR A PARTICULAR PURPOSE.  See the GNU
 * Lesser General Public License for more details.
 * 
 * You should have received a copy of the GNU Lesser General Public
 * License along with this library; if not, write to the Free Software
 * Foundation, Inc., 51 Franklin Street, Fifth Floor, Boston, MA  02110-1301  USA
 * 
 * Linden Research, Inc., 945 Battery Street, San Francisco, CA  94111  USA
 * $/LicenseInfo$
 */

#include "llviewerprecompiledheaders.h"

#include "llagent.h" 

#include "pipeline.h"

#include "llagentaccess.h"
#include "llagentcamera.h"
#include "llagentlistener.h"
#include "llagentwearables.h"
#include "llagentui.h"
#include "llappearancemgr.h"
#include "llanimationstates.h"
#include "llcallingcard.h"
#include "llcapabilitylistener.h"
#include "llchannelmanager.h"
#include "llchicletbar.h"
#include "llconsole.h"
#include "lldonotdisturbnotificationstorage.h"
#include "llenvmanager.h"
#include "llfirstuse.h"
#include "llfloatercamera.h"
#include "llfloaterimcontainer.h"
#include "llfloaterreg.h"
#include "llfloatertools.h"
#include "llgroupactions.h"
#include "llgroupmgr.h"
#include "llhomelocationresponder.h"
#include "llhudmanager.h"
#include "lljoystickbutton.h"
#include "llmorphview.h"
#include "llmoveview.h"
#include "llnavigationbar.h" // to show/hide navigation bar when changing mouse look state
#include "llfloaterimnearbychat.h"
#include "llnotificationsutil.h"
#include "llpaneltopinfobar.h"
#include "llparcel.h"
#include "llrendersphere.h"
#include "llsdmessage.h"
#include "llsdutil.h"
#include "llsky.h"
#include "llslurl.h"
#include "llsmoothstep.h"
#include "llstartup.h"
#include "llstatusbar.h"
#include "llteleportflags.h"
#include "lltool.h"
#include "lltoolbarview.h"
#include "lltoolpie.h"
#include "lltoolmgr.h"
#include "lltrans.h"
#include "lluictrl.h"
#include "llurlentry.h"
#include "llviewercontrol.h"
#include "llviewerdisplay.h"
#include "llviewerjoystick.h"
#include "llviewermediafocus.h"
#include "llviewermenu.h"
#include "llviewerobjectlist.h"
#include "llviewerparcelmgr.h"
#include "llviewerregion.h"
#include "llviewerstats.h"
#include "llviewerwindow.h"
#include "llvoavatarself.h"
#include "llwindow.h"
#include "llworld.h"
#include "llworldmap.h"
#include "lscript_byteformat.h"
#include "stringize.h"
#include "boost/foreach.hpp"

using namespace LLAvatarAppearanceDefines;

extern LLMenuBarGL* gMenuBarView;

const BOOL ANIMATE = TRUE;
const U8 AGENT_STATE_TYPING =	0x04;
const U8 AGENT_STATE_EDITING =  0x10;

// Autopilot constants
const F32 AUTOPILOT_HEIGHT_ADJUST_DISTANCE = 8.f;			// meters
const F32 AUTOPILOT_MIN_TARGET_HEIGHT_OFF_GROUND = 1.f;	// meters
const F32 AUTOPILOT_MAX_TIME_NO_PROGRESS = 1.5f;		// seconds

const F32 MAX_VELOCITY_AUTO_LAND_SQUARED = 4.f * 4.f;
const F64 CHAT_AGE_FAST_RATE = 3.0;

// fidget constants
const F32 MIN_FIDGET_TIME = 8.f; // seconds
const F32 MAX_FIDGET_TIME = 20.f; // seconds

// The agent instance.
LLAgent gAgent;

class LLTeleportRequest
{
public:
	enum EStatus
	{
		kPending,
		kStarted,
		kFailed,
		kRestartPending
	};

	LLTeleportRequest();
	virtual ~LLTeleportRequest();

	EStatus getStatus() const          {return mStatus;};
	void    setStatus(EStatus pStatus) {mStatus = pStatus;};

	virtual bool canRestartTeleport();

	virtual void startTeleport() = 0;
	virtual void restartTeleport();

protected:

private:
	EStatus mStatus;
};

class LLTeleportRequestViaLandmark : public LLTeleportRequest
{
public:
	LLTeleportRequestViaLandmark(const LLUUID &pLandmarkId);
	virtual ~LLTeleportRequestViaLandmark();

	virtual bool canRestartTeleport();

	virtual void startTeleport();
	virtual void restartTeleport();

protected:
	inline const LLUUID &getLandmarkId() const {return mLandmarkId;};

private:
	LLUUID mLandmarkId;
};

class LLTeleportRequestViaLure : public LLTeleportRequestViaLandmark
{
public:
	LLTeleportRequestViaLure(const LLUUID &pLureId, BOOL pIsLureGodLike);
	virtual ~LLTeleportRequestViaLure();

	virtual bool canRestartTeleport();

	virtual void startTeleport();

protected:
	inline BOOL isLureGodLike() const {return mIsLureGodLike;};

private:
	BOOL mIsLureGodLike;
};

class LLTeleportRequestViaLocation : public LLTeleportRequest
{
public:
	LLTeleportRequestViaLocation(const LLVector3d &pPosGlobal);
	virtual ~LLTeleportRequestViaLocation();

	virtual bool canRestartTeleport();

	virtual void startTeleport();
	virtual void restartTeleport();

protected:
	inline const LLVector3d &getPosGlobal() const {return mPosGlobal;};

private:
	LLVector3d mPosGlobal;
};


class LLTeleportRequestViaLocationLookAt : public LLTeleportRequestViaLocation
{
public:
	LLTeleportRequestViaLocationLookAt(const LLVector3d &pPosGlobal);
	virtual ~LLTeleportRequestViaLocationLookAt();

	virtual bool canRestartTeleport();

	virtual void startTeleport();
	virtual void restartTeleport();

protected:

private:

};

//--------------------------------------------------------------------
// Statics
//

/// minimum time after setting away state before coming back based on movement
const F32 LLAgent::MIN_AFK_TIME = 10.0f;

const F32 LLAgent::TYPING_TIMEOUT_SECS = 5.f;

std::map<std::string, std::string> LLAgent::sTeleportErrorMessages;
std::map<std::string, std::string> LLAgent::sTeleportProgressMessages;

class LLAgentFriendObserver : public LLFriendObserver
{
public:
	LLAgentFriendObserver() {}
	virtual ~LLAgentFriendObserver() {}
	virtual void changed(U32 mask);
};

void LLAgentFriendObserver::changed(U32 mask)
{
	// if there's a change we're interested in.
	if((mask & (LLFriendObserver::POWERS)) != 0)
	{
		gAgent.friendsChanged();
	}
}

bool handleSlowMotionAnimation(const LLSD& newvalue)
{
	if (newvalue.asBoolean())
	{
		gAgentAvatarp->setAnimTimeFactor(0.2f);
	}
	else
	{
		gAgentAvatarp->setAnimTimeFactor(1.0f);
	}
	return true;
}

void LLAgent::setCanEditParcel() // called via mParcelChangedSignal
{
	bool can_edit = LLToolMgr::getInstance()->canEdit();
	gAgent.mCanEditParcel = can_edit;
}

// static
bool LLAgent::isActionAllowed(const LLSD& sdname)
{
	bool retval = false;

	const std::string& param = sdname.asString();

	if (param == "speak")
	{
		if ( gAgent.isVoiceConnected() && 
			LLViewerParcelMgr::getInstance()->allowAgentVoice() &&
				! LLVoiceClient::getInstance()->inTuningMode() )
		{
			retval = true;
		}
		else
		{
			retval = false;
		}
	}

	return retval;
}

// static 
void LLAgent::pressMicrophone(const LLSD& name)
{
	LLFirstUse::speak(false);

	 LLVoiceClient::getInstance()->inputUserControlState(true);
}

// static 
void LLAgent::releaseMicrophone(const LLSD& name)
{
	LLVoiceClient::getInstance()->inputUserControlState(false);
}

// static
void LLAgent::toggleMicrophone(const LLSD& name)
{
	LLVoiceClient::getInstance()->toggleUserPTTState();
}

// static
bool LLAgent::isMicrophoneOn(const LLSD& sdname)
{
	return LLVoiceClient::getInstance()->getUserPTTState();
}

// ************************************************************
// Enabled this definition to compile a 'hacked' viewer that
// locally believes the end user has godlike powers.
// #define HACKED_GODLIKE_VIEWER
// For a toggled version, see viewer.h for the
// TOGGLE_HACKED_GODLIKE_VIEWER define, instead.
// ************************************************************

// Constructors and Destructors

// JC - Please try to make this order match the order in the header
// file.  Otherwise it's hard to find variables that aren't initialized.
//-----------------------------------------------------------------------------
// LLAgent()
//-----------------------------------------------------------------------------
LLAgent::LLAgent() :
	mGroupPowers(0),
	mHideGroupTitle(FALSE),
	mGroupID(),

	mInitialized(FALSE),
	mListener(),

	mDoubleTapRunTimer(),
	mDoubleTapRunMode(DOUBLETAP_NONE),

	mbAlwaysRun(false),
	mbRunning(false),
	mbTeleportKeepsLookAt(false),

	mAgentAccess(new LLAgentAccess(gSavedSettings)),
	mGodLevelChangeSignal(),
	mCanEditParcel(false),
	mTeleportSourceSLURL(new LLSLURL),
	mTeleportRequest(),
	mTeleportFinishedSlot(),
	mTeleportFailedSlot(),
	mIsMaturityRatingChangingDuringTeleport(false),
	mMaturityRatingChange(0U),
	mIsDoSendMaturityPreferenceToServer(false),
	mMaturityPreferenceRequestId(0U),
	mMaturityPreferenceResponseId(0U),
	mMaturityPreferenceNumRetries(0U),
	mLastKnownRequestMaturity(SIM_ACCESS_MIN),
	mLastKnownResponseMaturity(SIM_ACCESS_MIN),
	mTeleportState( TELEPORT_NONE ),
	mRegionp(NULL),

	mAgentOriginGlobal(),
	mPositionGlobal(),

	mDistanceTraveled(0.F),
	mLastPositionGlobal(LLVector3d::zero),

	mRenderState(0),
	mTypingTimer(),

	mViewsPushed(FALSE),

	mCustomAnim(FALSE),
	mShowAvatar(TRUE),
	mFrameAgent(),

	mIsDoNotDisturb(false),

	mControlFlags(0x00000000),
	mbFlagsDirty(FALSE),
	mbFlagsNeedReset(FALSE),

	mAutoPilot(FALSE),
	mAutoPilotFlyOnStop(FALSE),
	mAutoPilotAllowFlying(TRUE),
	mAutoPilotTargetGlobal(),
	mAutoPilotStopDistance(1.f),
	mAutoPilotUseRotation(FALSE),
	mAutoPilotTargetFacing(LLVector3::zero),
	mAutoPilotTargetDist(0.f),
	mAutoPilotNoProgressFrameCount(0),
	mAutoPilotRotationThreshold(0.f),
	mAutoPilotFinishedCallback(NULL),
	mAutoPilotCallbackData(NULL),
	
	mEffectColor(new LLUIColor(LLColor4(0.f, 1.f, 1.f, 1.f))),

	mHaveHomePosition(FALSE),
	mHomeRegionHandle( 0 ),
	mNearChatRadius(CHAT_NORMAL_RADIUS / 2.f),

	mNextFidgetTime(0.f),
	mCurrentFidget(0),
	mFirstLogin(FALSE),
	mOutfitChosen(FALSE),
	
	mVoiceConnected(false),

	mAppearanceSerialNum(0),

	mMouselookModeInSignal(NULL),
	mMouselookModeOutSignal(NULL)
{
	for (U32 i = 0; i < TOTAL_CONTROLS; i++)
	{
		mControlsTakenCount[i] = 0;
		mControlsTakenPassedOnCount[i] = 0;
	}

	mListener.reset(new LLAgentListener(*this));

	addParcelChangedCallback(&setCanEditParcel);

	mMoveTimer.stop();
}

// Requires gSavedSettings to be initialized.
//-----------------------------------------------------------------------------
// init()
//-----------------------------------------------------------------------------
void LLAgent::init()
{
	mMoveTimer.start();

	gSavedSettings.declareBOOL("SlowMotionAnimation", FALSE, "Declared in code", LLControlVariable::PERSIST_NO);
	gSavedSettings.getControl("SlowMotionAnimation")->getSignal()->connect(boost::bind(&handleSlowMotionAnimation, _2));
	
	// *Note: this is where LLViewerCamera::getInstance() used to be constructed.

	setFlying( gSavedSettings.getBOOL("FlyingAtExit") );

	*mEffectColor = LLUIColorTable::instance().getColor("EffectColor");

	gSavedSettings.getControl("PreferredMaturity")->getValidateSignal()->connect(boost::bind(&LLAgent::validateMaturity, this, _2));
	gSavedSettings.getControl("PreferredMaturity")->getSignal()->connect(boost::bind(&LLAgent::handleMaturity, this, _2));
	mLastKnownResponseMaturity = static_cast<U8>(gSavedSettings.getU32("PreferredMaturity"));
	mLastKnownRequestMaturity = mLastKnownResponseMaturity;
	mIsDoSendMaturityPreferenceToServer = true;

	if (!mTeleportFinishedSlot.connected())
	{
		mTeleportFinishedSlot = LLViewerParcelMgr::getInstance()->setTeleportFinishedCallback(boost::bind(&LLAgent::handleTeleportFinished, this));
	}
	if (!mTeleportFailedSlot.connected())
	{
		mTeleportFailedSlot = LLViewerParcelMgr::getInstance()->setTeleportFailedCallback(boost::bind(&LLAgent::handleTeleportFailed, this));
	}

	mInitialized = TRUE;
}

//-----------------------------------------------------------------------------
// cleanup()
//-----------------------------------------------------------------------------
void LLAgent::cleanup()
{
	mRegionp = NULL;
	if (mTeleportFinishedSlot.connected())
	{
		mTeleportFinishedSlot.disconnect();
	}
	if (mTeleportFailedSlot.connected())
	{
		mTeleportFailedSlot.disconnect();
	}
}

//-----------------------------------------------------------------------------
// LLAgent()
//-----------------------------------------------------------------------------
LLAgent::~LLAgent()
{
	cleanup();

	delete mMouselookModeInSignal;
	mMouselookModeInSignal = NULL;
	delete mMouselookModeOutSignal;
	mMouselookModeOutSignal = NULL;

	delete mAgentAccess;
	mAgentAccess = NULL;
	delete mEffectColor;
	mEffectColor = NULL;
	delete mTeleportSourceSLURL;
	mTeleportSourceSLURL = NULL;
}

// Handle any actions that need to be performed when the main app gains focus
// (such as through alt-tab).
//-----------------------------------------------------------------------------
// onAppFocusGained()
//-----------------------------------------------------------------------------
void LLAgent::onAppFocusGained()
{
	if (CAMERA_MODE_MOUSELOOK == gAgentCamera.getCameraMode())
	{
		gAgentCamera.changeCameraToDefault();
		LLToolMgr::getInstance()->clearSavedTool();
	}
}


void LLAgent::ageChat()
{
	if (isAgentAvatarValid())
	{
		// get amount of time since I last chatted
		F64 elapsed_time = (F64)gAgentAvatarp->mChatTimer.getElapsedTimeF32();
		// add in frame time * 3 (so it ages 4x)
		gAgentAvatarp->mChatTimer.setAge(elapsed_time + (F64)gFrameDTClamped * (CHAT_AGE_FAST_RATE - 1.0));
	}
}

//-----------------------------------------------------------------------------
// moveAt()
//-----------------------------------------------------------------------------
void LLAgent::moveAt(S32 direction, bool reset)
{
	mMoveTimer.reset();
	LLFirstUse::notMoving(false);

	// age chat timer so it fades more quickly when you are intentionally moving
	ageChat();

	gAgentCamera.setAtKey(LLAgentCamera::directionToKey(direction));

	if (direction > 0)
	{
		setControlFlags(AGENT_CONTROL_AT_POS | AGENT_CONTROL_FAST_AT);
	}
	else if (direction < 0)
	{
		setControlFlags(AGENT_CONTROL_AT_NEG | AGENT_CONTROL_FAST_AT);
	}

	if (reset)
	{
		gAgentCamera.resetView();
	}
}

//-----------------------------------------------------------------------------
// moveAtNudge()
//-----------------------------------------------------------------------------
void LLAgent::moveAtNudge(S32 direction)
{
	mMoveTimer.reset();
	LLFirstUse::notMoving(false);

	// age chat timer so it fades more quickly when you are intentionally moving
	ageChat();

	gAgentCamera.setWalkKey(LLAgentCamera::directionToKey(direction));

	if (direction > 0)
	{
		setControlFlags(AGENT_CONTROL_NUDGE_AT_POS);
	}
	else if (direction < 0)
	{
		setControlFlags(AGENT_CONTROL_NUDGE_AT_NEG);
	}

	gAgentCamera.resetView();
}

//-----------------------------------------------------------------------------
// moveLeft()
//-----------------------------------------------------------------------------
void LLAgent::moveLeft(S32 direction)
{
	mMoveTimer.reset();
	LLFirstUse::notMoving(false);

	// age chat timer so it fades more quickly when you are intentionally moving
	ageChat();

	gAgentCamera.setLeftKey(LLAgentCamera::directionToKey(direction));

	if (direction > 0)
	{
		setControlFlags(AGENT_CONTROL_LEFT_POS | AGENT_CONTROL_FAST_LEFT);
	}
	else if (direction < 0)
	{
		setControlFlags(AGENT_CONTROL_LEFT_NEG | AGENT_CONTROL_FAST_LEFT);
	}

	gAgentCamera.resetView();
}

//-----------------------------------------------------------------------------
// moveLeftNudge()
//-----------------------------------------------------------------------------
void LLAgent::moveLeftNudge(S32 direction)
{
	mMoveTimer.reset();
	LLFirstUse::notMoving(false);

	// age chat timer so it fades more quickly when you are intentionally moving
	ageChat();

	gAgentCamera.setLeftKey(LLAgentCamera::directionToKey(direction));

	if (direction > 0)
	{
		setControlFlags(AGENT_CONTROL_NUDGE_LEFT_POS);
	}
	else if (direction < 0)
	{
		setControlFlags(AGENT_CONTROL_NUDGE_LEFT_NEG);
	}

	gAgentCamera.resetView();
}

//-----------------------------------------------------------------------------
// moveUp()
//-----------------------------------------------------------------------------
void LLAgent::moveUp(S32 direction)
{
	mMoveTimer.reset();
	LLFirstUse::notMoving(false);

	// age chat timer so it fades more quickly when you are intentionally moving
	ageChat();

	gAgentCamera.setUpKey(LLAgentCamera::directionToKey(direction));

	if (direction > 0)
	{
		setControlFlags(AGENT_CONTROL_UP_POS | AGENT_CONTROL_FAST_UP);
	}
	else if (direction < 0)
	{
		setControlFlags(AGENT_CONTROL_UP_NEG | AGENT_CONTROL_FAST_UP);
	}

	gAgentCamera.resetView();
}

//-----------------------------------------------------------------------------
// moveYaw()
//-----------------------------------------------------------------------------
void LLAgent::moveYaw(F32 mag, bool reset_view)
{
	gAgentCamera.setYawKey(mag);

	if (mag > 0)
	{
		setControlFlags(AGENT_CONTROL_YAW_POS);
	}
	else if (mag < 0)
	{
		setControlFlags(AGENT_CONTROL_YAW_NEG);
	}

    if (reset_view)
	{
        gAgentCamera.resetView();
	}
}

//-----------------------------------------------------------------------------
// movePitch()
//-----------------------------------------------------------------------------
void LLAgent::movePitch(F32 mag)
{
	gAgentCamera.setPitchKey(mag);

	if (mag > 0)
	{
		setControlFlags(AGENT_CONTROL_PITCH_POS);
	}
	else if (mag < 0)
	{
		setControlFlags(AGENT_CONTROL_PITCH_NEG);
	}
}


// Does this parcel allow you to fly?
BOOL LLAgent::canFly()
{
	if (isGodlike()) return TRUE;

	LLViewerRegion* regionp = getRegion();
	if (regionp && regionp->getBlockFly()) return FALSE;
	
	LLParcel* parcel = LLViewerParcelMgr::getInstance()->getAgentParcel();
	if (!parcel) return FALSE;

	// Allow owners to fly on their own land.
	if (LLViewerParcelMgr::isParcelOwnedByAgent(parcel, GP_LAND_ALLOW_FLY))
	{
		return TRUE;
	}

	return parcel->getAllowFly();
}

BOOL LLAgent::getFlying() const
{ 
	return mControlFlags & AGENT_CONTROL_FLY; 
}

//-----------------------------------------------------------------------------
// setFlying()
//-----------------------------------------------------------------------------
void LLAgent::setFlying(BOOL fly)
{
	if (isAgentAvatarValid())
	{
		// *HACK: Don't allow to start the flying mode if we got ANIM_AGENT_STANDUP signal
		// because in this case we won't get a signal to start avatar flying animation and
		// it will be walking with flying mode "ON" indication. However we allow to switch
		// the flying mode off if we get ANIM_AGENT_STANDUP signal. See process_avatar_animation().
		// See EXT-2781.
		if(fly && gAgentAvatarp->mSignaledAnimations.find(ANIM_AGENT_STANDUP) != gAgentAvatarp->mSignaledAnimations.end())
		{
			return;
		}

		// don't allow taking off while sitting
		if (fly && gAgentAvatarp->isSitting())
		{
			return;
		}
	}

	if (fly)
	{
		BOOL was_flying = getFlying();
		if (!canFly() && !was_flying)
		{
			// parcel doesn't let you start fly
			// gods can always fly
			// and it's OK if you're already flying
			make_ui_sound("UISndBadKeystroke");
			return;
		}
		if( !was_flying )
		{
			add(LLStatViewer::FLY, 1);
		}
		setControlFlags(AGENT_CONTROL_FLY);
	}
	else
	{
		clearControlFlags(AGENT_CONTROL_FLY);
	}


	// Update Movement Controls according to Fly mode
	LLFloaterMove::setFlyingMode(fly);

	mbFlagsDirty = TRUE;
}


// UI based mechanism of setting fly state
//-----------------------------------------------------------------------------
// toggleFlying()
//-----------------------------------------------------------------------------
// static
void LLAgent::toggleFlying()
{
	if ( gAgent.mAutoPilot )
	{
		LLToolPie::instance().stopClickToWalk();
	}

	BOOL fly = !gAgent.getFlying();

	gAgent.mMoveTimer.reset();
	LLFirstUse::notMoving(false);

	gAgent.setFlying( fly );
	gAgentCamera.resetView();
}

// static
bool LLAgent::enableFlying()
{
	BOOL sitting = FALSE;
	if (isAgentAvatarValid())
	{
		sitting = gAgentAvatarp->isSitting();
	}
	return !sitting;
}

void LLAgent::standUp()
{
	setControlFlags(AGENT_CONTROL_STAND_UP);
}

void LLAgent::changeParcels()
{
	LL_DEBUGS("AgentLocation") << "Calling ParcelChanged callbacks" << LL_ENDL;
	// Notify anything that wants to know about parcel changes
	mParcelChangedSignal();
}

boost::signals2::connection LLAgent::addParcelChangedCallback(parcel_changed_callback_t cb)
{
	return mParcelChangedSignal.connect(cb);
}

//-----------------------------------------------------------------------------
// setRegion()
//-----------------------------------------------------------------------------
void LLAgent::setRegion(LLViewerRegion *regionp)
{
	llassert(regionp);
	if (mRegionp != regionp)
	{

		std::string ip = regionp->getHost().getString();
		LL_INFOS("AgentLocation") << "Moving agent into region: " << regionp->getName()
				<< " located at " << ip << LL_ENDL;
		if (mRegionp)
		{
			// We've changed regions, we're now going to change our agent coordinate frame.
			mAgentOriginGlobal = regionp->getOriginGlobal();
			LLVector3d agent_offset_global = mRegionp->getOriginGlobal();

			LLVector3 delta;
			delta.setVec(regionp->getOriginGlobal() - mRegionp->getOriginGlobal());

			setPositionAgent(getPositionAgent() - delta);

			LLVector3 camera_position_agent = LLViewerCamera::getInstance()->getOrigin();
			LLViewerCamera::getInstance()->setOrigin(camera_position_agent - delta);

			// Update all of the regions.
			LLWorld::getInstance()->updateAgentOffset(agent_offset_global);

			// Hack to keep sky in the agent's region, otherwise it may get deleted - DJS 08/02/02
			// *TODO: possibly refactor into gSky->setAgentRegion(regionp)? -Brad
			if (gSky.mVOSkyp)
			{
				gSky.mVOSkyp->setRegion(regionp);
			}
			if (gSky.mVOGroundp)
			{
				gSky.mVOGroundp->setRegion(regionp);
			}
		}
		else
		{
			// First time initialization.
			// We've changed regions, we're now going to change our agent coordinate frame.
			mAgentOriginGlobal = regionp->getOriginGlobal();

			LLVector3 delta;
			delta.setVec(regionp->getOriginGlobal());

			setPositionAgent(getPositionAgent() - delta);
			LLVector3 camera_position_agent = LLViewerCamera::getInstance()->getOrigin();
			LLViewerCamera::getInstance()->setOrigin(camera_position_agent - delta);

			// Update all of the regions.
			LLWorld::getInstance()->updateAgentOffset(mAgentOriginGlobal);
		}

		// Pass new region along to metrics components that care about this level of detail.
		LLAppViewer::metricsUpdateRegion(regionp->getHandle());
	}

	mRegionp = regionp;

	// TODO - most of what follows probably should be moved into callbacks

	// Pass the region host to LLUrlEntryParcel to resolve parcel name
	// with a server request.
	LLUrlEntryParcel::setRegionHost(getRegionHost());

	// Must shift hole-covering water object locations because local
	// coordinate frame changed.
	LLWorld::getInstance()->updateWaterObjects();

	// keep a list of regions we've been too
	// this is just an interesting stat, logged at the dataserver
	// we could trake this at the dataserver side, but that's harder
	U64 handle = regionp->getHandle();
	mRegionsVisited.insert(handle);

	LLSelectMgr::getInstance()->updateSelectionCenter();

	LLFloaterMove::sUpdateFlyingStatus();

<<<<<<< HEAD
	// If the newly entered region is using server bakes, and our
	// current appearance is non-baked, request appearance update from
	// server.
	if (mRegionp->capabilitiesReceived())
	{
		handleServerBakeRegionTransition(mRegionp->getRegionID());
	}
	else
	{
		// Need to handle via callback after caps arrive.
		mRegionp->setCapabilitiesReceivedCallback(boost::bind(&LLAgent::handleServerBakeRegionTransition,this,_1));
	}

	LL_DEBUGS("AgentLocation") << "Calling RegionChanged callbacks" << LL_ENDL;
	mRegionChangedSignal();
=======
	if (notifyRegionChange)
	{
		LL_DEBUGS("AgentLocation") << "Calling RegionChanged callbacks" << LL_ENDL;
		mRegionChangedSignal();
	}
>>>>>>> 97747617
}


//-----------------------------------------------------------------------------
// getRegion()
//-----------------------------------------------------------------------------
LLViewerRegion *LLAgent::getRegion() const
{
	return mRegionp;
}


LLHost LLAgent::getRegionHost() const
{
	if (mRegionp)
	{
		return mRegionp->getHost();
	}
	else
	{
		return LLHost::invalid;
	}
}

boost::signals2::connection LLAgent::addRegionChangedCallback(const region_changed_signal_t::slot_type& cb)
{
	return mRegionChangedSignal.connect(cb);
}

void LLAgent::removeRegionChangedCallback(boost::signals2::connection callback)
{
	mRegionChangedSignal.disconnect(callback);
}

//-----------------------------------------------------------------------------
// inPrelude()
//-----------------------------------------------------------------------------
BOOL LLAgent::inPrelude()
{
	return mRegionp && mRegionp->isPrelude();
}


//-----------------------------------------------------------------------------
// canManageEstate()
//-----------------------------------------------------------------------------

BOOL LLAgent::canManageEstate() const
{
	return mRegionp && mRegionp->canManageEstate();
}

//-----------------------------------------------------------------------------
// sendMessage()
//-----------------------------------------------------------------------------
void LLAgent::sendMessage()
{
	if (gDisconnected)
	{
		LL_WARNS() << "Trying to send message when disconnected!" << LL_ENDL;
		return;
	}
	if (!mRegionp)
	{
		LL_ERRS() << "No region for agent yet!" << LL_ENDL;
		return;
	}
	gMessageSystem->sendMessage(mRegionp->getHost());
}


//-----------------------------------------------------------------------------
// sendReliableMessage()
//-----------------------------------------------------------------------------
void LLAgent::sendReliableMessage()
{
	if (gDisconnected)
	{
		LL_DEBUGS() << "Trying to send message when disconnected!" << LL_ENDL;
		return;
	}
	if (!mRegionp)
	{
		LL_DEBUGS() << "LLAgent::sendReliableMessage No region for agent yet, not sending message!" << LL_ENDL;
		return;
	}
	gMessageSystem->sendReliable(mRegionp->getHost());
}

//-----------------------------------------------------------------------------
// getVelocity()
//-----------------------------------------------------------------------------
LLVector3 LLAgent::getVelocity() const
{
	if (isAgentAvatarValid())
	{
		return gAgentAvatarp->getVelocity();
	}
	else
	{
		return LLVector3::zero;
	}
}


//-----------------------------------------------------------------------------
// setPositionAgent()
//-----------------------------------------------------------------------------
void LLAgent::setPositionAgent(const LLVector3 &pos_agent)
{
	if (!pos_agent.isFinite())
	{
		LL_ERRS() << "setPositionAgent is not a number" << LL_ENDL;
	}

	if (isAgentAvatarValid() && gAgentAvatarp->getParent())
	{
		LLVector3 pos_agent_sitting;
		LLVector3d pos_agent_d;
		LLViewerObject *parent = (LLViewerObject*)gAgentAvatarp->getParent();

		pos_agent_sitting = gAgentAvatarp->getPosition() * parent->getRotation() + parent->getPositionAgent();
		pos_agent_d.setVec(pos_agent_sitting);

		mFrameAgent.setOrigin(pos_agent_sitting);
		mPositionGlobal = pos_agent_d + mAgentOriginGlobal;
	}
	else
	{
		mFrameAgent.setOrigin(pos_agent);

		LLVector3d pos_agent_d;
		pos_agent_d.setVec(pos_agent);
		mPositionGlobal = pos_agent_d + mAgentOriginGlobal;
	}
}

//-----------------------------------------------------------------------------
// getPositionGlobal()
//-----------------------------------------------------------------------------
const LLVector3d &LLAgent::getPositionGlobal() const
{
	if (isAgentAvatarValid() && !gAgentAvatarp->mDrawable.isNull())
	{
		mPositionGlobal = getPosGlobalFromAgent(gAgentAvatarp->getRenderPosition());
	}
	else
	{
		mPositionGlobal = getPosGlobalFromAgent(mFrameAgent.getOrigin());
	}

	return mPositionGlobal;
}

//-----------------------------------------------------------------------------
// getPositionAgent()
//-----------------------------------------------------------------------------
const LLVector3 &LLAgent::getPositionAgent()
{
	if (isAgentAvatarValid())
	{
		if(gAgentAvatarp->mDrawable.isNull())
		{
			mFrameAgent.setOrigin(gAgentAvatarp->getPositionAgent());
		}
		else
	{
		mFrameAgent.setOrigin(gAgentAvatarp->getRenderPosition());	
	}
	}


	return mFrameAgent.getOrigin();
}

//-----------------------------------------------------------------------------
// getRegionsVisited()
//-----------------------------------------------------------------------------
S32 LLAgent::getRegionsVisited() const
{
	return mRegionsVisited.size();
}

//-----------------------------------------------------------------------------
// getDistanceTraveled()
//-----------------------------------------------------------------------------
F64 LLAgent::getDistanceTraveled() const
{
	return mDistanceTraveled;
}


//-----------------------------------------------------------------------------
// getPosAgentFromGlobal()
//-----------------------------------------------------------------------------
LLVector3 LLAgent::getPosAgentFromGlobal(const LLVector3d &pos_global) const
{
	LLVector3 pos_agent;
	pos_agent.setVec(pos_global - mAgentOriginGlobal);
	return pos_agent;
}


//-----------------------------------------------------------------------------
// getPosGlobalFromAgent()
//-----------------------------------------------------------------------------
LLVector3d LLAgent::getPosGlobalFromAgent(const LLVector3 &pos_agent) const
{
	LLVector3d pos_agent_d;
	pos_agent_d.setVec(pos_agent);
	return pos_agent_d + mAgentOriginGlobal;
}

void LLAgent::sitDown()
{
	setControlFlags(AGENT_CONTROL_SIT_ON_GROUND);
}


//-----------------------------------------------------------------------------
// resetAxes()
//-----------------------------------------------------------------------------
void LLAgent::resetAxes()
{
	mFrameAgent.resetAxes();
}


// Copied from LLCamera::setOriginAndLookAt
// Look_at must be unit vector
//-----------------------------------------------------------------------------
// resetAxes()
//-----------------------------------------------------------------------------
void LLAgent::resetAxes(const LLVector3 &look_at)
{
	LLVector3	skyward = getReferenceUpVector();

	// if look_at has zero length, fail
	// if look_at and skyward are parallel, fail
	//
	// Test both of these conditions with a cross product.
	LLVector3 cross(look_at % skyward);
	if (cross.isNull())
	{
		LL_INFOS() << "LLAgent::resetAxes cross-product is zero" << LL_ENDL;
		return;
	}

	// Make sure look_at and skyward are not parallel
	// and neither are zero length
	LLVector3 left(skyward % look_at);
	LLVector3 up(look_at % left);

	mFrameAgent.setAxes(look_at, left, up);
}


//-----------------------------------------------------------------------------
// rotate()
//-----------------------------------------------------------------------------
void LLAgent::rotate(F32 angle, const LLVector3 &axis) 
{ 
	mFrameAgent.rotate(angle, axis); 
}


//-----------------------------------------------------------------------------
// rotate()
//-----------------------------------------------------------------------------
void LLAgent::rotate(F32 angle, F32 x, F32 y, F32 z) 
{ 
	mFrameAgent.rotate(angle, x, y, z); 
}


//-----------------------------------------------------------------------------
// rotate()
//-----------------------------------------------------------------------------
void LLAgent::rotate(const LLMatrix3 &matrix) 
{ 
	mFrameAgent.rotate(matrix); 
}


//-----------------------------------------------------------------------------
// rotate()
//-----------------------------------------------------------------------------
void LLAgent::rotate(const LLQuaternion &quaternion) 
{ 
	mFrameAgent.rotate(quaternion); 
}


//-----------------------------------------------------------------------------
// getReferenceUpVector()
//-----------------------------------------------------------------------------
LLVector3 LLAgent::getReferenceUpVector()
{
	// this vector is in the coordinate frame of the avatar's parent object, or the world if none
	LLVector3 up_vector = LLVector3::z_axis;
	if (isAgentAvatarValid() && 
		gAgentAvatarp->getParent() &&
		gAgentAvatarp->mDrawable.notNull())
	{
		U32 camera_mode = gAgentCamera.getCameraAnimating() ? gAgentCamera.getLastCameraMode() : gAgentCamera.getCameraMode();
		// and in third person...
		if (camera_mode == CAMERA_MODE_THIRD_PERSON)
		{
			// make the up vector point to the absolute +z axis
			up_vector = up_vector * ~((LLViewerObject*)gAgentAvatarp->getParent())->getRenderRotation();
		}
		else if (camera_mode == CAMERA_MODE_MOUSELOOK)
		{
			// make the up vector point to the avatar's +z axis
			up_vector = up_vector * gAgentAvatarp->mDrawable->getRotation();
		}
	}

	return up_vector;
}


// Radians, positive is forward into ground
//-----------------------------------------------------------------------------
// pitch()
//-----------------------------------------------------------------------------
void LLAgent::pitch(F32 angle)
{
	// don't let user pitch if pointed almost all the way down or up
	mFrameAgent.pitch(clampPitchToLimits(angle));
}


// Radians, positive is forward into ground
//-----------------------------------------------------------------------------
// clampPitchToLimits()
//-----------------------------------------------------------------------------
F32 LLAgent::clampPitchToLimits(F32 angle)
{
	// A dot B = mag(A) * mag(B) * cos(angle between A and B)
	// so... cos(angle between A and B) = A dot B / mag(A) / mag(B)
	//                                  = A dot B for unit vectors

	LLVector3 skyward = getReferenceUpVector();

	const F32 look_down_limit = 179.f * DEG_TO_RAD;;
	const F32 look_up_limit   =   1.f * DEG_TO_RAD;

	F32 angle_from_skyward = acos( mFrameAgent.getAtAxis() * skyward );

	// clamp pitch to limits
	if ((angle >= 0.f) && (angle_from_skyward + angle > look_down_limit))
	{
		angle = look_down_limit - angle_from_skyward;
	}
	else if ((angle < 0.f) && (angle_from_skyward + angle < look_up_limit))
	{
		angle = look_up_limit - angle_from_skyward;
	}
   
    return angle;
}


//-----------------------------------------------------------------------------
// roll()
//-----------------------------------------------------------------------------
void LLAgent::roll(F32 angle)
{
	mFrameAgent.roll(angle);
}


//-----------------------------------------------------------------------------
// yaw()
//-----------------------------------------------------------------------------
void LLAgent::yaw(F32 angle)
{
	if (!rotateGrabbed())
	{
		mFrameAgent.rotate(angle, getReferenceUpVector());
	}
}


// Returns a quat that represents the rotation of the agent in the absolute frame
//-----------------------------------------------------------------------------
// getQuat()
//-----------------------------------------------------------------------------
LLQuaternion LLAgent::getQuat() const
{
	return mFrameAgent.getQuaternion();
}

//-----------------------------------------------------------------------------
// getControlFlags()
//-----------------------------------------------------------------------------
U32 LLAgent::getControlFlags()
{
	return mControlFlags;
}

//-----------------------------------------------------------------------------
// setControlFlags()
//-----------------------------------------------------------------------------
void LLAgent::setControlFlags(U32 mask)
{
	mControlFlags |= mask;
	mbFlagsDirty = TRUE;
}


//-----------------------------------------------------------------------------
// clearControlFlags()
//-----------------------------------------------------------------------------
void LLAgent::clearControlFlags(U32 mask)
{
	U32 old_flags = mControlFlags;
	mControlFlags &= ~mask;
	if (old_flags != mControlFlags)
	{
		mbFlagsDirty = TRUE;
	}
}

//-----------------------------------------------------------------------------
// controlFlagsDirty()
//-----------------------------------------------------------------------------
BOOL LLAgent::controlFlagsDirty() const
{
	return mbFlagsDirty;
}

//-----------------------------------------------------------------------------
// enableControlFlagReset()
//-----------------------------------------------------------------------------
void LLAgent::enableControlFlagReset()
{
	mbFlagsNeedReset = TRUE;
}

//-----------------------------------------------------------------------------
// resetControlFlags()
//-----------------------------------------------------------------------------
void LLAgent::resetControlFlags()
{
	if (mbFlagsNeedReset)
	{
		mbFlagsNeedReset = FALSE;
		mbFlagsDirty = FALSE;
		// reset all of the ephemeral flags
		// some flags are managed elsewhere
		mControlFlags &= AGENT_CONTROL_AWAY | AGENT_CONTROL_FLY | AGENT_CONTROL_MOUSELOOK;
	}
}

//-----------------------------------------------------------------------------
// setAFK()
//-----------------------------------------------------------------------------
void LLAgent::setAFK()
{
	if (!gAgent.getRegion())
	{
		// Don't set AFK if we're not talking to a region yet.
		return;
	}

	if (!(mControlFlags & AGENT_CONTROL_AWAY))
	{
		sendAnimationRequest(ANIM_AGENT_AWAY, ANIM_REQUEST_START);
		setControlFlags(AGENT_CONTROL_AWAY | AGENT_CONTROL_STOP);
		gAwayTimer.start();
	}
}

//-----------------------------------------------------------------------------
// clearAFK()
//-----------------------------------------------------------------------------
void LLAgent::clearAFK()
{
	gAwayTriggerTimer.reset();

	// Gods can sometimes get into away state (via gestures)
	// without setting the appropriate control flag. JC
	if (mControlFlags & AGENT_CONTROL_AWAY
		|| (isAgentAvatarValid()
			&& (gAgentAvatarp->mSignaledAnimations.find(ANIM_AGENT_AWAY) != gAgentAvatarp->mSignaledAnimations.end())))
	{
		sendAnimationRequest(ANIM_AGENT_AWAY, ANIM_REQUEST_STOP);
		clearControlFlags(AGENT_CONTROL_AWAY);
	}
}

//-----------------------------------------------------------------------------
// getAFK()
//-----------------------------------------------------------------------------
BOOL LLAgent::getAFK() const
{
	return (mControlFlags & AGENT_CONTROL_AWAY) != 0;
}

//-----------------------------------------------------------------------------
// setDoNotDisturb()
//-----------------------------------------------------------------------------
void LLAgent::setDoNotDisturb(bool pIsDoNotDisturb)
{
	bool isDoNotDisturbSwitchedOff = (mIsDoNotDisturb && !pIsDoNotDisturb);
	mIsDoNotDisturb = pIsDoNotDisturb;
	sendAnimationRequest(ANIM_AGENT_DO_NOT_DISTURB, (pIsDoNotDisturb ? ANIM_REQUEST_START : ANIM_REQUEST_STOP));
	LLNotificationsUI::LLChannelManager::getInstance()->muteAllChannels(pIsDoNotDisturb);
	if (isDoNotDisturbSwitchedOff)
	{
		LLDoNotDisturbNotificationStorage::getInstance()->updateNotifications();
	}
	gIMMgr->updateDNDMessageStatus();
}

//-----------------------------------------------------------------------------
// isDoNotDisturb()
//-----------------------------------------------------------------------------
bool LLAgent::isDoNotDisturb() const
{
	return mIsDoNotDisturb;
}


//-----------------------------------------------------------------------------
// startAutoPilotGlobal()
//-----------------------------------------------------------------------------
void LLAgent::startAutoPilotGlobal(
	const LLVector3d &target_global,
	const std::string& behavior_name,
	const LLQuaternion *target_rotation,
	void (*finish_callback)(BOOL, void *),
	void *callback_data,
	F32 stop_distance,
	F32 rot_threshold,
	BOOL allow_flying)
{
	if (!isAgentAvatarValid())
	{
		return;
	}
	
	// Are there any pending callbacks from previous auto pilot requests?
	if (mAutoPilotFinishedCallback)
	{
		mAutoPilotFinishedCallback(dist_vec(gAgent.getPositionGlobal(), mAutoPilotTargetGlobal) < mAutoPilotStopDistance, mAutoPilotCallbackData);
	}

	mAutoPilotFinishedCallback = finish_callback;
	mAutoPilotCallbackData = callback_data;
	mAutoPilotRotationThreshold = rot_threshold;
	mAutoPilotBehaviorName = behavior_name;
	mAutoPilotAllowFlying = allow_flying;

	LLVector3d delta_pos( target_global );
	delta_pos -= getPositionGlobal();
	F64 distance = delta_pos.magVec();
	LLVector3d trace_target = target_global;

	trace_target.mdV[VZ] -= 10.f;

	LLVector3d intersection;
	LLVector3 normal;
	LLViewerObject *hit_obj;
	F32 heightDelta = LLWorld::getInstance()->resolveStepHeightGlobal(NULL, target_global, trace_target, intersection, normal, &hit_obj);

	if (stop_distance > 0.f)
	{
		mAutoPilotStopDistance = stop_distance;
	}
	else
	{
		// Guess at a reasonable stop distance.
		mAutoPilotStopDistance = (F32) sqrt( distance );
		if (mAutoPilotStopDistance < 0.5f) 
		{
			mAutoPilotStopDistance = 0.5f;
		}
	}

	if (mAutoPilotAllowFlying)
	{
		mAutoPilotFlyOnStop = getFlying();
	}
	else
	{
		mAutoPilotFlyOnStop = FALSE;
	}

	if (distance > 30.0 && mAutoPilotAllowFlying)
	{
		setFlying(TRUE);
	}

	if ( distance > 1.f && 
		mAutoPilotAllowFlying &&
		heightDelta > (sqrtf(mAutoPilotStopDistance) + 1.f))
	{
		setFlying(TRUE);
		// Do not force flying for "Sit" behavior to prevent flying after pressing "Stand"
		// from an object. See EXT-1655.
		if ("Sit" != mAutoPilotBehaviorName)
			mAutoPilotFlyOnStop = TRUE;
	}

	mAutoPilot = TRUE;
	setAutoPilotTargetGlobal(target_global);

	if (target_rotation)
	{
		mAutoPilotUseRotation = TRUE;
		mAutoPilotTargetFacing = LLVector3::x_axis * *target_rotation;
		mAutoPilotTargetFacing.mV[VZ] = 0.f;
		mAutoPilotTargetFacing.normalize();
	}
	else
	{
		mAutoPilotUseRotation = FALSE;
	}

	mAutoPilotNoProgressFrameCount = 0;
}


//-----------------------------------------------------------------------------
// setAutoPilotTargetGlobal
//-----------------------------------------------------------------------------
void LLAgent::setAutoPilotTargetGlobal(const LLVector3d &target_global)
{
	if (mAutoPilot)
	{
		mAutoPilotTargetGlobal = target_global;

		// trace ray down to find height of destination from ground
		LLVector3d traceEndPt = target_global;
		traceEndPt.mdV[VZ] -= 20.f;

		LLVector3d targetOnGround;
		LLVector3 groundNorm;
		LLViewerObject *obj;

		LLWorld::getInstance()->resolveStepHeightGlobal(NULL, target_global, traceEndPt, targetOnGround, groundNorm, &obj);
		F64 target_height = llmax((F64)gAgentAvatarp->getPelvisToFoot(), target_global.mdV[VZ] - targetOnGround.mdV[VZ]);

		// clamp z value of target to minimum height above ground
		mAutoPilotTargetGlobal.mdV[VZ] = targetOnGround.mdV[VZ] + target_height;
		mAutoPilotTargetDist = (F32)dist_vec(gAgent.getPositionGlobal(), mAutoPilotTargetGlobal);
	}
}

//-----------------------------------------------------------------------------
// startFollowPilot()
//-----------------------------------------------------------------------------
void LLAgent::startFollowPilot(const LLUUID &leader_id, BOOL allow_flying, F32 stop_distance)
{
	mLeaderID = leader_id;
	if ( mLeaderID.isNull() ) return;

	LLViewerObject* object = gObjectList.findObject(mLeaderID);
	if (!object) 
	{
		mLeaderID = LLUUID::null;
		return;
	}

	startAutoPilotGlobal(object->getPositionGlobal(), 
						 std::string(),	// behavior_name
						 NULL,			// target_rotation
						 NULL,			// finish_callback
						 NULL,			// callback_data
						 stop_distance,
						 0.03f,			// rotation_threshold
						 allow_flying);
}


//-----------------------------------------------------------------------------
// stopAutoPilot()
//-----------------------------------------------------------------------------
void LLAgent::stopAutoPilot(BOOL user_cancel)
{
	if (mAutoPilot)
	{
		mAutoPilot = FALSE;
		if (mAutoPilotUseRotation && !user_cancel)
		{
			resetAxes(mAutoPilotTargetFacing);
		}
		// Restore previous flying state before invoking mAutoPilotFinishedCallback to allow
		// callback function to change the flying state (like in near_sit_down_point()).
		// If the user cancelled, don't change the fly state
		if (!user_cancel)
		{
			setFlying(mAutoPilotFlyOnStop);
		}
		//NB: auto pilot can terminate for a reason other than reaching the destination
		if (mAutoPilotFinishedCallback)
		{
			mAutoPilotFinishedCallback(!user_cancel && dist_vec(gAgent.getPositionGlobal(), mAutoPilotTargetGlobal) < mAutoPilotStopDistance, mAutoPilotCallbackData);
			mAutoPilotFinishedCallback = NULL;
		}
		mLeaderID = LLUUID::null;

		setControlFlags(AGENT_CONTROL_STOP);

		if (user_cancel && !mAutoPilotBehaviorName.empty())
		{
			if (mAutoPilotBehaviorName == "Sit")
				LLNotificationsUtil::add("CancelledSit");
			else if (mAutoPilotBehaviorName == "Attach")
				LLNotificationsUtil::add("CancelledAttach");
			else
				LLNotificationsUtil::add("Cancelled");
		}
	}
}


// Returns necessary agent pitch and yaw changes, radians.
//-----------------------------------------------------------------------------
// autoPilot()
//-----------------------------------------------------------------------------
void LLAgent::autoPilot(F32 *delta_yaw)
{
	if (mAutoPilot)
	{
		if (!mLeaderID.isNull())
		{
			LLViewerObject* object = gObjectList.findObject(mLeaderID);
			if (!object) 
			{
				stopAutoPilot();
				return;
			}
			mAutoPilotTargetGlobal = object->getPositionGlobal();
		}
		
		if (!isAgentAvatarValid()) return;

		if (gAgentAvatarp->mInAir && mAutoPilotAllowFlying)
		{
			setFlying(TRUE);
		}
	
		LLVector3 at;
		at.setVec(mFrameAgent.getAtAxis());
		LLVector3 target_agent = getPosAgentFromGlobal(mAutoPilotTargetGlobal);
		LLVector3 direction = target_agent - getPositionAgent();

		F32 target_dist = direction.magVec();

		if (target_dist >= mAutoPilotTargetDist)
		{
			mAutoPilotNoProgressFrameCount++;
			if (mAutoPilotNoProgressFrameCount > AUTOPILOT_MAX_TIME_NO_PROGRESS * gFPSClamped)
			{
				stopAutoPilot();
				return;
			}
		}

		mAutoPilotTargetDist = target_dist;

		// Make this a two-dimensional solution
		at.mV[VZ] = 0.f;
		direction.mV[VZ] = 0.f;

		at.normalize();
		F32 xy_distance = direction.normalize();

		F32 yaw = 0.f;
		if (mAutoPilotTargetDist > mAutoPilotStopDistance)
		{
			yaw = angle_between(mFrameAgent.getAtAxis(), direction);
		}
		else if (mAutoPilotUseRotation)
		{
			// we're close now just aim at target facing
			yaw = angle_between(at, mAutoPilotTargetFacing);
			direction = mAutoPilotTargetFacing;
		}

		yaw = 4.f * yaw / gFPSClamped;

		// figure out which direction to turn
		LLVector3 scratch(at % direction);

		if (scratch.mV[VZ] > 0.f)
		{
			setControlFlags(AGENT_CONTROL_YAW_POS);
		}
		else
		{
			yaw = -yaw;
			setControlFlags(AGENT_CONTROL_YAW_NEG);
		}

		*delta_yaw = yaw;

		// Compute when to start slowing down
		F32 slow_distance;
		if (getFlying())
		{
			slow_distance = llmax(6.f, mAutoPilotStopDistance + 5.f);
		}
		else
		{
			slow_distance = llmax(3.f, mAutoPilotStopDistance + 2.f);
		}

		// If we're flying, handle autopilot points above or below you.
		if (getFlying() && xy_distance < AUTOPILOT_HEIGHT_ADJUST_DISTANCE)
		{
			if (isAgentAvatarValid())
			{
				F64 current_height = gAgentAvatarp->getPositionGlobal().mdV[VZ];
				F32 delta_z = (F32)(mAutoPilotTargetGlobal.mdV[VZ] - current_height);
				F32 slope = delta_z / xy_distance;
				if (slope > 0.45f && delta_z > 6.f)
				{
					setControlFlags(AGENT_CONTROL_FAST_UP | AGENT_CONTROL_UP_POS);
				}
				else if (slope > 0.002f && delta_z > 0.5f)
				{
					setControlFlags(AGENT_CONTROL_UP_POS);
				}
				else if (slope < -0.45f && delta_z < -6.f && current_height > AUTOPILOT_MIN_TARGET_HEIGHT_OFF_GROUND)
				{
					setControlFlags(AGENT_CONTROL_FAST_UP | AGENT_CONTROL_UP_NEG);
				}
				else if (slope < -0.002f && delta_z < -0.5f && current_height > AUTOPILOT_MIN_TARGET_HEIGHT_OFF_GROUND)
				{
					setControlFlags(AGENT_CONTROL_UP_NEG);
				}
			}
		}

		//  calculate delta rotation to target heading
		F32 delta_target_heading = angle_between(mFrameAgent.getAtAxis(), mAutoPilotTargetFacing);

		if (xy_distance > slow_distance && yaw < (F_PI / 10.f))
		{
			// walking/flying fast
			setControlFlags(AGENT_CONTROL_FAST_AT | AGENT_CONTROL_AT_POS);
		}
		else if (mAutoPilotTargetDist > mAutoPilotStopDistance)
		{
			// walking/flying slow
			if (at * direction > 0.9f)
			{
				setControlFlags(AGENT_CONTROL_AT_POS);
			}
			else if (at * direction < -0.9f)
			{
				setControlFlags(AGENT_CONTROL_AT_NEG);
			}
		}

		// check to see if we need to keep rotating to target orientation
		if (mAutoPilotTargetDist < mAutoPilotStopDistance)
		{
			setControlFlags(AGENT_CONTROL_STOP);
			if(!mAutoPilotUseRotation || (delta_target_heading < mAutoPilotRotationThreshold))
			{
				stopAutoPilot();
			}
		}
	}
}


//-----------------------------------------------------------------------------
// propagate()
//-----------------------------------------------------------------------------
void LLAgent::propagate(const F32 dt)
{
	// Update UI based on agent motion
	LLFloaterMove *floater_move = LLFloaterReg::findTypedInstance<LLFloaterMove>("moveview");
	if (floater_move)
	{
		floater_move->mForwardButton   ->setToggleState( gAgentCamera.getAtKey() > 0 || gAgentCamera.getWalkKey() > 0 );
		floater_move->mBackwardButton  ->setToggleState( gAgentCamera.getAtKey() < 0 || gAgentCamera.getWalkKey() < 0 );
		floater_move->mTurnLeftButton  ->setToggleState( gAgentCamera.getYawKey() > 0.f );
		floater_move->mTurnRightButton ->setToggleState( gAgentCamera.getYawKey() < 0.f );
		floater_move->mSlideLeftButton  ->setToggleState( gAgentCamera.getLeftKey() > 0.f );
		floater_move->mSlideRightButton ->setToggleState( gAgentCamera.getLeftKey() < 0.f );
		floater_move->mMoveUpButton    ->setToggleState( gAgentCamera.getUpKey() > 0 );
		floater_move->mMoveDownButton  ->setToggleState( gAgentCamera.getUpKey() < 0 );
	}

	// handle rotation based on keyboard levels
	const F32 YAW_RATE = 90.f * DEG_TO_RAD;				// radians per second
	yaw(YAW_RATE * gAgentCamera.getYawKey() * dt);

	const F32 PITCH_RATE = 90.f * DEG_TO_RAD;			// radians per second
	pitch(PITCH_RATE * gAgentCamera.getPitchKey() * dt);
	
	// handle auto-land behavior
	if (isAgentAvatarValid())
	{
		BOOL in_air = gAgentAvatarp->mInAir;
		LLVector3 land_vel = getVelocity();
		land_vel.mV[VZ] = 0.f;

		if (!in_air 
			&& gAgentCamera.getUpKey() < 0 
			&& land_vel.magVecSquared() < MAX_VELOCITY_AUTO_LAND_SQUARED
			&& gSavedSettings.getBOOL("AutomaticFly"))
		{
			// land automatically
			setFlying(FALSE);
		}
	}

	gAgentCamera.clearGeneralKeys();
}

//-----------------------------------------------------------------------------
// updateAgentPosition()
//-----------------------------------------------------------------------------
void LLAgent::updateAgentPosition(const F32 dt, const F32 yaw_radians, const S32 mouse_x, const S32 mouse_y)
{
	if (mMoveTimer.getStarted() && mMoveTimer.getElapsedTimeF32() > gSavedSettings.getF32("NotMovingHintTimeout"))
	{
		LLFirstUse::notMoving();
	}

	propagate(dt);

	// static S32 cameraUpdateCount = 0;

	rotate(yaw_radians, 0, 0, 1);
	
	//
	// Check for water and land collision, set underwater flag
	//

	gAgentCamera.updateLookAt(mouse_x, mouse_y);
}

// friends and operators

std::ostream& operator<<(std::ostream &s, const LLAgent &agent)
{
	// This is unfinished, but might never be used. 
	// We'll just leave it for now; we can always delete it.
	s << " { "
	  << "  Frame = " << agent.mFrameAgent << "\n"
	  << " }";
	return s;
}

// TRUE if your own avatar needs to be rendered.  Usually only
// in third person and build.
//-----------------------------------------------------------------------------
// needsRenderAvatar()
//-----------------------------------------------------------------------------
BOOL LLAgent::needsRenderAvatar()
{
	if (gAgentCamera.cameraMouselook() && !LLVOAvatar::sVisibleInFirstPerson)
	{
		return FALSE;
	}

	return mShowAvatar && mOutfitChosen;
}

// TRUE if we need to render your own avatar's head.
BOOL LLAgent::needsRenderHead()
{
	return (LLVOAvatar::sVisibleInFirstPerson && LLPipeline::sReflectionRender) || (mShowAvatar && !gAgentCamera.cameraMouselook());
}

//-----------------------------------------------------------------------------
// startTyping()
//-----------------------------------------------------------------------------
void LLAgent::startTyping()
{
	mTypingTimer.reset();

	if (getRenderState() & AGENT_STATE_TYPING)
	{
		// already typing, don't trigger a different animation
		return;
	}
	setRenderState(AGENT_STATE_TYPING);

	if (mChatTimer.getElapsedTimeF32() < 2.f)
	{
		LLViewerObject* chatter = gObjectList.findObject(mLastChatterID);
		if (chatter && chatter->isAvatar())
		{
			gAgentCamera.setLookAt(LOOKAT_TARGET_RESPOND, chatter, LLVector3::zero);
		}
	}

	if (gSavedSettings.getBOOL("PlayTypingAnim"))
	{
		sendAnimationRequest(ANIM_AGENT_TYPE, ANIM_REQUEST_START);
	}
	(LLFloaterReg::getTypedInstance<LLFloaterIMNearbyChat>("nearby_chat"))->
			sendChatFromViewer("", CHAT_TYPE_START, FALSE);
}

//-----------------------------------------------------------------------------
// stopTyping()
//-----------------------------------------------------------------------------
void LLAgent::stopTyping()
{
	if (mRenderState & AGENT_STATE_TYPING)
	{
		clearRenderState(AGENT_STATE_TYPING);
		sendAnimationRequest(ANIM_AGENT_TYPE, ANIM_REQUEST_STOP);
		(LLFloaterReg::getTypedInstance<LLFloaterIMNearbyChat>("nearby_chat"))->
				sendChatFromViewer("", CHAT_TYPE_STOP, FALSE);
	}
}

//-----------------------------------------------------------------------------
// setRenderState()
//-----------------------------------------------------------------------------
void LLAgent::setRenderState(U8 newstate)
{
	mRenderState |= newstate;
}

//-----------------------------------------------------------------------------
// clearRenderState()
//-----------------------------------------------------------------------------
void LLAgent::clearRenderState(U8 clearstate)
{
	mRenderState &= ~clearstate;
}


//-----------------------------------------------------------------------------
// getRenderState()
//-----------------------------------------------------------------------------
U8 LLAgent::getRenderState()
{
	// *FIX: don't do stuff in a getter!  This is infinite loop city!
	if ((mTypingTimer.getElapsedTimeF32() > TYPING_TIMEOUT_SECS) 
		&& (mRenderState & AGENT_STATE_TYPING))
	{
		stopTyping();
	}
	
	if ((!LLSelectMgr::getInstance()->getSelection()->isEmpty() && LLSelectMgr::getInstance()->shouldShowSelection())
		|| LLToolMgr::getInstance()->getCurrentTool()->isEditing() )
	{
		setRenderState(AGENT_STATE_EDITING);
	}
	else
	{
		clearRenderState(AGENT_STATE_EDITING);
	}

	return mRenderState;
}

//-----------------------------------------------------------------------------
//-----------------------------------------------------------------------------

//-----------------------------------------------------------------------------
// endAnimationUpdateUI()
//-----------------------------------------------------------------------------
void LLAgent::endAnimationUpdateUI()
{
	if (gAgentCamera.getCameraMode() == gAgentCamera.getLastCameraMode())
	{
		// We're already done endAnimationUpdateUI for this transition.
		return;
	}

	// clean up UI from mode we're leaving
	if (gAgentCamera.getLastCameraMode() == CAMERA_MODE_MOUSELOOK )
	{
		gToolBarView->setToolBarsVisible(true);
		// show mouse cursor
		gViewerWindow->showCursor();
		// show menus
		gMenuBarView->setVisible(TRUE);
		LLNavigationBar::getInstance()->setVisible(TRUE && gSavedSettings.getBOOL("ShowNavbarNavigationPanel"));
		gStatusBar->setVisibleForMouselook(true);

		if (gSavedSettings.getBOOL("ShowMiniLocationPanel"))
		{
			LLPanelTopInfoBar::getInstance()->setVisible(TRUE);
		}

		LLChicletBar::getInstance()->setVisible(TRUE);

		LLPanelStandStopFlying::getInstance()->setVisible(TRUE);

		LLToolMgr::getInstance()->setCurrentToolset(gBasicToolset);

		LLFloaterCamera::onLeavingMouseLook();

		if (mMouselookModeOutSignal)
		{
			(*mMouselookModeOutSignal)();
		}

		// Only pop if we have pushed...
		if (TRUE == mViewsPushed)
		{
#if 0 // Use this once all floaters are registered
			LLFloaterReg::restoreVisibleInstances();
#else // Use this for now
			LLFloaterView::skip_list_t skip_list;
			if (LLFloaterReg::findInstance("mini_map"))
			{
				skip_list.insert(LLFloaterReg::findInstance("mini_map"));
			}

			LLFloaterIMContainer* im_box = LLFloaterReg::getTypedInstance<LLFloaterIMContainer>("im_container");
			LLFloaterIMContainer::floater_list_t conversations;
			im_box->getDetachedConversationFloaters(conversations);
			BOOST_FOREACH(LLFloater* conversation, conversations)
			{
				LL_INFOS() << "skip_list.insert(session_floater): " << conversation->getTitle() << LL_ENDL;
				skip_list.insert(conversation);
			}

			gFloaterView->popVisibleAll(skip_list);
#endif
			mViewsPushed = FALSE;
		}

		
		gAgentCamera.setLookAt(LOOKAT_TARGET_CLEAR);
		if( gMorphView )
		{
			gMorphView->setVisible( FALSE );
		}

		// Disable mouselook-specific animations
		if (isAgentAvatarValid())
		{
			if( gAgentAvatarp->isAnyAnimationSignaled(AGENT_GUN_AIM_ANIMS, NUM_AGENT_GUN_AIM_ANIMS) )
			{
				if (gAgentAvatarp->mSignaledAnimations.find(ANIM_AGENT_AIM_RIFLE_R) != gAgentAvatarp->mSignaledAnimations.end())
				{
					sendAnimationRequest(ANIM_AGENT_AIM_RIFLE_R, ANIM_REQUEST_STOP);
					sendAnimationRequest(ANIM_AGENT_HOLD_RIFLE_R, ANIM_REQUEST_START);
				}
				if (gAgentAvatarp->mSignaledAnimations.find(ANIM_AGENT_AIM_HANDGUN_R) != gAgentAvatarp->mSignaledAnimations.end())
				{
					sendAnimationRequest(ANIM_AGENT_AIM_HANDGUN_R, ANIM_REQUEST_STOP);
					sendAnimationRequest(ANIM_AGENT_HOLD_HANDGUN_R, ANIM_REQUEST_START);
				}
				if (gAgentAvatarp->mSignaledAnimations.find(ANIM_AGENT_AIM_BAZOOKA_R) != gAgentAvatarp->mSignaledAnimations.end())
				{
					sendAnimationRequest(ANIM_AGENT_AIM_BAZOOKA_R, ANIM_REQUEST_STOP);
					sendAnimationRequest(ANIM_AGENT_HOLD_BAZOOKA_R, ANIM_REQUEST_START);
				}
				if (gAgentAvatarp->mSignaledAnimations.find(ANIM_AGENT_AIM_BOW_L) != gAgentAvatarp->mSignaledAnimations.end())
				{
					sendAnimationRequest(ANIM_AGENT_AIM_BOW_L, ANIM_REQUEST_STOP);
					sendAnimationRequest(ANIM_AGENT_HOLD_BOW_L, ANIM_REQUEST_START);
				}
			}
		}
	}
	else if (gAgentCamera.getLastCameraMode() == CAMERA_MODE_CUSTOMIZE_AVATAR)
	{
		// make sure we ask to save changes

		LLToolMgr::getInstance()->setCurrentToolset(gBasicToolset);

		if( gMorphView )
		{
			gMorphView->setVisible( FALSE );
		}

		if (isAgentAvatarValid())
		{
			if(mCustomAnim)
			{
				sendAnimationRequest(ANIM_AGENT_CUSTOMIZE, ANIM_REQUEST_STOP);
				sendAnimationRequest(ANIM_AGENT_CUSTOMIZE_DONE, ANIM_REQUEST_START);

				mCustomAnim = FALSE ;
			}
			
		}
		gAgentCamera.setLookAt(LOOKAT_TARGET_CLEAR);

		LLFloaterCamera::onAvatarEditingAppearance(false);
	}

	//---------------------------------------------------------------------
	// Set up UI for mode we're entering
	//---------------------------------------------------------------------
	if (gAgentCamera.getCameraMode() == CAMERA_MODE_MOUSELOOK)
	{
		// clean up UI
		// first show anything hidden by UI toggle
		gViewerWindow->setUIVisibility(TRUE);

		// then hide stuff we want hidden for mouselook 
		gToolBarView->setToolBarsVisible(false);
		gMenuBarView->setVisible(FALSE);
		LLNavigationBar::getInstance()->setVisible(FALSE);
		gStatusBar->setVisibleForMouselook(false);

		LLPanelTopInfoBar::getInstance()->setVisible(FALSE);

		LLChicletBar::getInstance()->setVisible(FALSE);

		LLPanelStandStopFlying::getInstance()->setVisible(FALSE);

		// clear out camera lag effect
		gAgentCamera.clearCameraLag();

		// JC - Added for always chat in third person option
		gFocusMgr.setKeyboardFocus(NULL);

		LLToolMgr::getInstance()->setCurrentToolset(gMouselookToolset);

		mViewsPushed = TRUE;

		if (mMouselookModeInSignal)
		{
			(*mMouselookModeInSignal)();
		}

		// hide all floaters except the mini map

#if 0 // Use this once all floaters are registered
		std::set<std::string> exceptions;
		exceptions.insert("mini_map");
		LLFloaterReg::hideVisibleInstances(exceptions);
#else // Use this for now
		LLFloaterView::skip_list_t skip_list;
		skip_list.insert(LLFloaterReg::findInstance("mini_map"));
		gFloaterView->pushVisibleAll(FALSE, skip_list);
#endif

		if( gMorphView )
		{
			gMorphView->setVisible(FALSE);
		}

		gConsole->setVisible( TRUE );

		if (isAgentAvatarValid())
		{
			// Trigger mouselook-specific animations
			if( gAgentAvatarp->isAnyAnimationSignaled(AGENT_GUN_HOLD_ANIMS, NUM_AGENT_GUN_HOLD_ANIMS) )
			{
				if (gAgentAvatarp->mSignaledAnimations.find(ANIM_AGENT_HOLD_RIFLE_R) != gAgentAvatarp->mSignaledAnimations.end())
				{
					sendAnimationRequest(ANIM_AGENT_HOLD_RIFLE_R, ANIM_REQUEST_STOP);
					sendAnimationRequest(ANIM_AGENT_AIM_RIFLE_R, ANIM_REQUEST_START);
				}
				if (gAgentAvatarp->mSignaledAnimations.find(ANIM_AGENT_HOLD_HANDGUN_R) != gAgentAvatarp->mSignaledAnimations.end())
				{
					sendAnimationRequest(ANIM_AGENT_HOLD_HANDGUN_R, ANIM_REQUEST_STOP);
					sendAnimationRequest(ANIM_AGENT_AIM_HANDGUN_R, ANIM_REQUEST_START);
				}
				if (gAgentAvatarp->mSignaledAnimations.find(ANIM_AGENT_HOLD_BAZOOKA_R) != gAgentAvatarp->mSignaledAnimations.end())
				{
					sendAnimationRequest(ANIM_AGENT_HOLD_BAZOOKA_R, ANIM_REQUEST_STOP);
					sendAnimationRequest(ANIM_AGENT_AIM_BAZOOKA_R, ANIM_REQUEST_START);
				}
				if (gAgentAvatarp->mSignaledAnimations.find(ANIM_AGENT_HOLD_BOW_L) != gAgentAvatarp->mSignaledAnimations.end())
				{
					sendAnimationRequest(ANIM_AGENT_HOLD_BOW_L, ANIM_REQUEST_STOP);
					sendAnimationRequest(ANIM_AGENT_AIM_BOW_L, ANIM_REQUEST_START);
				}
			}
			if (gAgentAvatarp->getParent())
			{
				LLVector3 at_axis = LLViewerCamera::getInstance()->getAtAxis();
				LLViewerObject* root_object = (LLViewerObject*)gAgentAvatarp->getRoot();
				if (root_object->flagCameraDecoupled())
				{
					resetAxes(at_axis);
				}
				else
				{
					resetAxes(at_axis * ~((LLViewerObject*)gAgentAvatarp->getParent())->getRenderRotation());
				}
			}
		}
	}
	else if (gAgentCamera.getCameraMode() == CAMERA_MODE_CUSTOMIZE_AVATAR)
	{
		LLToolMgr::getInstance()->setCurrentToolset(gFaceEditToolset);

		if( gMorphView )
		{
			gMorphView->setVisible( TRUE );
		}

		// freeze avatar
		if (isAgentAvatarValid())
		{
			mPauseRequest = gAgentAvatarp->requestPause();
		}

		LLFloaterCamera::onAvatarEditingAppearance(true);
	}

	if (isAgentAvatarValid())
	{
		gAgentAvatarp->updateAttachmentVisibility(gAgentCamera.getCameraMode());
	}

	gFloaterTools->dirty();

	// Don't let this be called more than once if the camera
	// mode hasn't changed.  --JC
	gAgentCamera.updateLastCamera();
}

boost::signals2::connection LLAgent::setMouselookModeInCallback( const camera_signal_t::slot_type& cb )
{
	if (!mMouselookModeInSignal) mMouselookModeInSignal = new camera_signal_t();
	return mMouselookModeInSignal->connect(cb);
}

boost::signals2::connection LLAgent::setMouselookModeOutCallback( const camera_signal_t::slot_type& cb )
{
	if (!mMouselookModeOutSignal) mMouselookModeOutSignal = new camera_signal_t();
	return mMouselookModeOutSignal->connect(cb);
}

//-----------------------------------------------------------------------------
// heardChat()
//-----------------------------------------------------------------------------
void LLAgent::heardChat(const LLUUID& id)
{
	// log text and voice chat to speaker mgr
	// for keeping track of active speakers, etc.
	LLLocalSpeakerMgr::getInstance()->speakerChatted(id);

	// don't respond to your own voice
	if (id == getID()) return;
	
	if (ll_rand(2) == 0) 
	{
		LLViewerObject *chatter = gObjectList.findObject(mLastChatterID);
		gAgentCamera.setLookAt(LOOKAT_TARGET_AUTO_LISTEN, chatter, LLVector3::zero);
	}			

	mLastChatterID = id;
	mChatTimer.reset();
}

const F32 SIT_POINT_EXTENTS = 0.2f;

LLSD ll_sdmap_from_vector3(const LLVector3& vec)
{
    LLSD ret;
    ret["X"] = vec.mV[VX];
    ret["Y"] = vec.mV[VY];
    ret["Z"] = vec.mV[VZ];
    return ret;
}

LLVector3 ll_vector3_from_sdmap(const LLSD& sd)
{
    LLVector3 ret;
    ret.mV[VX] = F32(sd["X"].asReal());
    ret.mV[VY] = F32(sd["Y"].asReal());
    ret.mV[VZ] = F32(sd["Z"].asReal());
    return ret;
}

void LLAgent::setStartPosition( U32 location_id )
{
    LLViewerObject          *object;

    if (gAgentID == LLUUID::null)
    {
        return;
    }
    // we've got an ID for an agent viewerobject
    object = gObjectList.findObject(gAgentID);
    if (! object)
    {
        LL_INFOS() << "setStartPosition - Can't find agent viewerobject id " << gAgentID << LL_ENDL;
        return;
    }
    // we've got the viewer object
    // Sometimes the agent can be velocity interpolated off of
    // this simulator.  Clamp it to the region the agent is
    // in, a little bit in on each side.
    const F32 INSET = 0.5f; //meters
    const F32 REGION_WIDTH = LLWorld::getInstance()->getRegionWidthInMeters();

    LLVector3 agent_pos = getPositionAgent();

    if (isAgentAvatarValid())
    {
        // the z height is at the agent's feet
        agent_pos.mV[VZ] -= 0.5f * (gAgentAvatarp->mBodySize.mV[VZ] + gAgentAvatarp->mAvatarOffset.mV[VZ]);
    }

    agent_pos.mV[VX] = llclamp( agent_pos.mV[VX], INSET, REGION_WIDTH - INSET );
    agent_pos.mV[VY] = llclamp( agent_pos.mV[VY], INSET, REGION_WIDTH - INSET );

    // Don't let them go below ground, or too high.
    agent_pos.mV[VZ] = llclamp( agent_pos.mV[VZ],
                                mRegionp->getLandHeightRegion( agent_pos ),
                                LLWorld::getInstance()->getRegionMaxHeight() );
    // Send the CapReq
    LLSD request;
    LLSD body;
    LLSD homeLocation;

    homeLocation["LocationId"] = LLSD::Integer(location_id);
    homeLocation["LocationPos"] = ll_sdmap_from_vector3(agent_pos);
    homeLocation["LocationLookAt"] = ll_sdmap_from_vector3(mFrameAgent.getAtAxis());

    body["HomeLocation"] = homeLocation;

    // This awkward idiom warrants explanation.
    // For starters, LLSDMessage::ResponderAdapter is ONLY for testing the new
    // LLSDMessage functionality with a pre-existing LLHTTPClient::Responder.
    // In new code, define your reply/error methods on the same class as the
    // sending method, bind them to local LLEventPump objects and pass those
    // LLEventPump names in the request LLSD object.
    // When testing old code, the new LLHomeLocationResponder object
    // is referenced by an LLHTTPClient::ResponderPtr, so when the
    // ResponderAdapter is deleted, the LLHomeLocationResponder will be too.
    // We must trust that the underlying LLHTTPClient code will eventually
    // fire either the reply callback or the error callback; either will cause
    // the ResponderAdapter to delete itself.
    LLSDMessage::ResponderAdapter*
        adapter(new LLSDMessage::ResponderAdapter(new LLHomeLocationResponder()));

    request["message"] = "HomeLocation";
    request["payload"] = body;
    request["reply"]   = adapter->getReplyName();
    request["error"]   = adapter->getErrorName();

    gAgent.getRegion()->getCapAPI().post(request);

    const U32 HOME_INDEX = 1;
    if( HOME_INDEX == location_id )
    {
        setHomePosRegion( mRegionp->getHandle(), getPositionAgent() );
    }
}

struct HomeLocationMapper: public LLCapabilityListener::CapabilityMapper
{
    // No reply message expected
    HomeLocationMapper(): LLCapabilityListener::CapabilityMapper("HomeLocation") {}
    virtual void buildMessage(LLMessageSystem* msg,
                              const LLUUID& agentID,
                              const LLUUID& sessionID,
                              const std::string& capabilityName,
                              const LLSD& payload) const
    {
        msg->newMessageFast(_PREHASH_SetStartLocationRequest);
        msg->nextBlockFast( _PREHASH_AgentData);
        msg->addUUIDFast(_PREHASH_AgentID, agentID);
        msg->addUUIDFast(_PREHASH_SessionID, sessionID);
        msg->nextBlockFast( _PREHASH_StartLocationData);
        // corrected by sim
        msg->addStringFast(_PREHASH_SimName, "");
        msg->addU32Fast(_PREHASH_LocationID, payload["HomeLocation"]["LocationId"].asInteger());
        msg->addVector3Fast(_PREHASH_LocationPos,
                            ll_vector3_from_sdmap(payload["HomeLocation"]["LocationPos"]));
        msg->addVector3Fast(_PREHASH_LocationLookAt,
                            ll_vector3_from_sdmap(payload["HomeLocation"]["LocationLookAt"]));
    }
};
// Need an instance of this class so it will self-register
static HomeLocationMapper homeLocationMapper;

void LLAgent::requestStopMotion( LLMotion* motion )
{
	// Notify all avatars that a motion has stopped.
	// This is needed to clear the animation state bits
	LLUUID anim_state = motion->getID();
	onAnimStop(motion->getID());

	// if motion is not looping, it could have stopped by running out of time
	// so we need to tell the server this
//	LL_INFOS() << "Sending stop for motion " << motion->getName() << LL_ENDL;
	sendAnimationRequest( anim_state, ANIM_REQUEST_STOP );
}

void LLAgent::onAnimStop(const LLUUID& id)
{
	// handle automatic state transitions (based on completion of animation playback)
	if (id == ANIM_AGENT_STAND)
	{
		stopFidget();
	}
	else if (id == ANIM_AGENT_AWAY)
	{
		clearAFK();
	}
	else if (id == ANIM_AGENT_STANDUP)
	{
		// send stand up command
		setControlFlags(AGENT_CONTROL_FINISH_ANIM);

		// now trigger dusting self off animation
		if (isAgentAvatarValid() && !gAgentAvatarp->mBelowWater && rand() % 3 == 0)
			sendAnimationRequest( ANIM_AGENT_BRUSH, ANIM_REQUEST_START );
	}
	else if (id == ANIM_AGENT_PRE_JUMP || id == ANIM_AGENT_LAND || id == ANIM_AGENT_MEDIUM_LAND)
	{
		setControlFlags(AGENT_CONTROL_FINISH_ANIM);
	}
}

bool LLAgent::isGodlike() const
{
	return mAgentAccess->isGodlike();
}

bool LLAgent::isGodlikeWithoutAdminMenuFakery() const
{
	return mAgentAccess->isGodlikeWithoutAdminMenuFakery();
}

U8 LLAgent::getGodLevel() const
{
	return mAgentAccess->getGodLevel();
}

bool LLAgent::wantsPGOnly() const
{
	return mAgentAccess->wantsPGOnly();
}

bool LLAgent::canAccessMature() const
{
	return mAgentAccess->canAccessMature();
}

bool LLAgent::canAccessAdult() const
{
	return mAgentAccess->canAccessAdult();
}

bool LLAgent::canAccessMaturityInRegion( U64 region_handle ) const
{
	LLViewerRegion *regionp = LLWorld::getInstance()->getRegionFromHandle( region_handle );
	if( regionp )
	{
		switch( regionp->getSimAccess() )
		{
			case SIM_ACCESS_MATURE:
				if( !canAccessMature() )
					return false;
				break;
			case SIM_ACCESS_ADULT:
				if( !canAccessAdult() )
					return false;
				break;
			default:
				// Oh, go on and hear the silly noises.
				break;
		}
	}
	
	return true;
}

bool LLAgent::canAccessMaturityAtGlobal( LLVector3d pos_global ) const
{
	U64 region_handle = to_region_handle_global( pos_global.mdV[0], pos_global.mdV[1] );
	return canAccessMaturityInRegion( region_handle );
}

bool LLAgent::prefersPG() const
{
	return mAgentAccess->prefersPG();
}

bool LLAgent::prefersMature() const
{
	return mAgentAccess->prefersMature();
}
	
bool LLAgent::prefersAdult() const
{
	return mAgentAccess->prefersAdult();
}

bool LLAgent::isTeen() const
{
	return mAgentAccess->isTeen();
}

bool LLAgent::isMature() const
{
	return mAgentAccess->isMature();
}

bool LLAgent::isAdult() const
{
	return mAgentAccess->isAdult();
}

//static 
int LLAgent::convertTextToMaturity(char text)
{
	return LLAgentAccess::convertTextToMaturity(text);
}

class LLMaturityPreferencesResponder : public LLHTTPClient::Responder
{
	LOG_CLASS(LLMaturityPreferencesResponder);
public:
	LLMaturityPreferencesResponder(LLAgent *pAgent, U8 pPreferredMaturity, U8 pPreviousMaturity);
	virtual ~LLMaturityPreferencesResponder();

protected:
	virtual void httpSuccess();
	virtual void httpFailure();

protected:

private:
	U8 parseMaturityFromServerResponse(const LLSD &pContent) const;

	LLAgent                                  *mAgent;
	U8                                       mPreferredMaturity;
	U8                                       mPreviousMaturity;
};

LLMaturityPreferencesResponder::LLMaturityPreferencesResponder(LLAgent *pAgent, U8 pPreferredMaturity, U8 pPreviousMaturity)
	: LLHTTPClient::Responder(),
	mAgent(pAgent),
	mPreferredMaturity(pPreferredMaturity),
	mPreviousMaturity(pPreviousMaturity)
{
}

LLMaturityPreferencesResponder::~LLMaturityPreferencesResponder()
{
}

void LLMaturityPreferencesResponder::httpSuccess()
{
	U8 actualMaturity = parseMaturityFromServerResponse(getContent());

	if (actualMaturity != mPreferredMaturity)
	{
		LL_WARNS() << "while attempting to change maturity preference from '"
				   << LLViewerRegion::accessToString(mPreviousMaturity)
				   << "' to '" << LLViewerRegion::accessToString(mPreferredMaturity) 
				   << "', the server responded with '"
				   << LLViewerRegion::accessToString(actualMaturity) 
				   << "' [value:" << static_cast<U32>(actualMaturity) 
				   << "], " << dumpResponse() << LL_ENDL;
	}
	mAgent->handlePreferredMaturityResult(actualMaturity);
}

void LLMaturityPreferencesResponder::httpFailure()
{
	LL_WARNS() << "while attempting to change maturity preference from '" 
			   << LLViewerRegion::accessToString(mPreviousMaturity)
			   << "' to '" << LLViewerRegion::accessToString(mPreferredMaturity) 
			<< "', " << dumpResponse() << LL_ENDL;
	mAgent->handlePreferredMaturityError();
}

U8 LLMaturityPreferencesResponder::parseMaturityFromServerResponse(const LLSD &pContent) const
{
	U8 maturity = SIM_ACCESS_MIN;

	llassert(pContent.isDefined());
	llassert(pContent.isMap());
	llassert(pContent.has("access_prefs"));
	llassert(pContent.get("access_prefs").isMap());
	llassert(pContent.get("access_prefs").has("max"));
	llassert(pContent.get("access_prefs").get("max").isString());
	if (pContent.isDefined() && pContent.isMap() && pContent.has("access_prefs")
		&& pContent.get("access_prefs").isMap() && pContent.get("access_prefs").has("max")
		&& pContent.get("access_prefs").get("max").isString())
	{
		LLSD::String actualPreference = pContent.get("access_prefs").get("max").asString();
		LLStringUtil::trim(actualPreference);
		maturity = LLViewerRegion::shortStringToAccess(actualPreference);
	}

	return maturity;
}

void LLAgent::handlePreferredMaturityResult(U8 pServerMaturity)
{
	// Update the number of responses received
	++mMaturityPreferenceResponseId;
	llassert(mMaturityPreferenceResponseId <= mMaturityPreferenceRequestId);

	// Update the last known server maturity response
	mLastKnownResponseMaturity = pServerMaturity;

	// Ignore all responses if we know there are more unanswered requests that are expected
	if (mMaturityPreferenceResponseId == mMaturityPreferenceRequestId)
	{
		// If we received a response that matches the last known request, then we are good
		if (mLastKnownRequestMaturity == mLastKnownResponseMaturity)
		{
			mMaturityPreferenceNumRetries = 0;
			reportPreferredMaturitySuccess();
			llassert(static_cast<U8>(gSavedSettings.getU32("PreferredMaturity")) == mLastKnownResponseMaturity);
		}
		// Else, the viewer is out of sync with the server, so let's try to re-sync with the
		// server by re-sending our last known request.  Cap the re-tries at 3 just to be safe.
		else if (++mMaturityPreferenceNumRetries <= 3)
		{
			LL_INFOS() << "Retrying attempt #" << mMaturityPreferenceNumRetries << " to set viewer preferred maturity to '"
				<< LLViewerRegion::accessToString(mLastKnownRequestMaturity) << "'" << LL_ENDL;
			sendMaturityPreferenceToServer(mLastKnownRequestMaturity);
		}
		// Else, the viewer is style out of sync with the server after 3 retries, so inform the user
		else
		{
			mMaturityPreferenceNumRetries = 0;
			reportPreferredMaturityError();
		}
	}
}

void LLAgent::handlePreferredMaturityError()
{
	// Update the number of responses received
	++mMaturityPreferenceResponseId;
	llassert(mMaturityPreferenceResponseId <= mMaturityPreferenceRequestId);

	// Ignore all responses if we know there are more unanswered requests that are expected
	if (mMaturityPreferenceResponseId == mMaturityPreferenceRequestId)
	{
		mMaturityPreferenceNumRetries = 0;

		// If we received a response that matches the last known request, then we are synced with
		// the server, but not quite sure why we are
		if (mLastKnownRequestMaturity == mLastKnownResponseMaturity)
		{
			LL_WARNS() << "Got an error but maturity preference '" << LLViewerRegion::accessToString(mLastKnownRequestMaturity)
				<< "' seems to be in sync with the server" << LL_ENDL;
			reportPreferredMaturitySuccess();
		}
		// Else, the more likely case is that the last request does not match the last response,
		// so inform the user
		else
		{
			reportPreferredMaturityError();
		}
	}
}

void LLAgent::reportPreferredMaturitySuccess()
{
	// If there is a pending teleport request waiting for the maturity preference to be synced with
	// the server, let's start the pending request
	if (hasPendingTeleportRequest())
	{
		startTeleportRequest();
	}
}

void LLAgent::reportPreferredMaturityError()
{
	// If there is a pending teleport request waiting for the maturity preference to be synced with
	// the server, we were unable to successfully sync with the server on maturity preference, so let's
	// just raise the screen.
	mIsMaturityRatingChangingDuringTeleport = false;
	if (hasPendingTeleportRequest())
	{
		setTeleportState(LLAgent::TELEPORT_NONE);
	}

	// Get the last known maturity request from the user activity
	std::string preferredMaturity = LLViewerRegion::accessToString(mLastKnownRequestMaturity);
	LLStringUtil::toLower(preferredMaturity);

	// Get the last known maturity response from the server
	std::string actualMaturity = LLViewerRegion::accessToString(mLastKnownResponseMaturity);
	LLStringUtil::toLower(actualMaturity);

	// Notify the user
	LLSD args = LLSD::emptyMap();
	args["PREFERRED_MATURITY"] = preferredMaturity;
	args["ACTUAL_MATURITY"] = actualMaturity;
	LLNotificationsUtil::add("MaturityChangeError", args);

	// Check the saved settings to ensure that we are consistent.  If we are not consistent, update
	// the viewer, but do not send anything to server
	U8 localMaturity = static_cast<U8>(gSavedSettings.getU32("PreferredMaturity"));
	if (localMaturity != mLastKnownResponseMaturity)
	{
		bool tmpIsDoSendMaturityPreferenceToServer = mIsDoSendMaturityPreferenceToServer;
		mIsDoSendMaturityPreferenceToServer = false;
		LL_INFOS() << "Setting viewer preferred maturity to '" << LLViewerRegion::accessToString(mLastKnownResponseMaturity) << "'" << LL_ENDL;
		gSavedSettings.setU32("PreferredMaturity", static_cast<U32>(mLastKnownResponseMaturity));
		mIsDoSendMaturityPreferenceToServer = tmpIsDoSendMaturityPreferenceToServer;
	}
}

bool LLAgent::isMaturityPreferenceSyncedWithServer() const
{
	return (mMaturityPreferenceRequestId == mMaturityPreferenceResponseId);
}

void LLAgent::sendMaturityPreferenceToServer(U8 pPreferredMaturity)
{
	// Only send maturity preference to the server if enabled
	if (mIsDoSendMaturityPreferenceToServer)
	{
		// Increment the number of requests.  The handlers manage a separate count of responses.
		++mMaturityPreferenceRequestId;

		// Update the last know maturity request
		mLastKnownRequestMaturity = pPreferredMaturity;

		// Create a response handler
		LLHTTPClient::ResponderPtr responderPtr = LLHTTPClient::ResponderPtr(new LLMaturityPreferencesResponder(this, pPreferredMaturity, mLastKnownResponseMaturity));

		// If we don't have a region, report it as an error
		if (getRegion() == NULL)
		{
			responderPtr->failureResult(0U, "region is not defined", LLSD());
		}
		else
		{
			// Find the capability to send maturity preference
			std::string url = getRegion()->getCapability("UpdateAgentInformation");

			// If the capability is not defined, report it as an error
			if (url.empty())
			{
				responderPtr->failureResult(0U, 
							"capability 'UpdateAgentInformation' is not defined for region", LLSD());
			}
			else
			{
				// Set new access preference
				LLSD access_prefs = LLSD::emptyMap();
				access_prefs["max"] = LLViewerRegion::accessToShortString(pPreferredMaturity);

				LLSD body = LLSD::emptyMap();
				body["access_prefs"] = access_prefs;
				LL_INFOS() << "Sending viewer preferred maturity to '" << LLViewerRegion::accessToString(pPreferredMaturity)
					<< "' via capability to: " << url << LL_ENDL;
				LLSD headers;
				LLHTTPClient::post(url, body, responderPtr, headers, 30.0f);
			}
		}
	}
}

BOOL LLAgent::getAdminOverride() const	
{ 
	return mAgentAccess->getAdminOverride(); 
}

void LLAgent::setMaturity(char text)
{
	mAgentAccess->setMaturity(text);
}

void LLAgent::setAdminOverride(BOOL b)	
{ 
	mAgentAccess->setAdminOverride(b);
}

void LLAgent::setGodLevel(U8 god_level)	
{ 
	mAgentAccess->setGodLevel(god_level);
	mGodLevelChangeSignal(god_level);
}

LLAgent::god_level_change_slot_t LLAgent::registerGodLevelChanageListener(god_level_change_callback_t pGodLevelChangeCallback)
{
	return mGodLevelChangeSignal.connect(pGodLevelChangeCallback);
}

const LLAgentAccess& LLAgent::getAgentAccess()
{
	return *mAgentAccess;
}

bool LLAgent::validateMaturity(const LLSD& newvalue)
{
	return mAgentAccess->canSetMaturity(newvalue.asInteger());
}

void LLAgent::handleMaturity(const LLSD &pNewValue)
{
	sendMaturityPreferenceToServer(static_cast<U8>(pNewValue.asInteger()));
}

//----------------------------------------------------------------------------

//*TODO remove, is not used anywhere as of August 20, 2009
void LLAgent::buildFullnameAndTitle(std::string& name) const
{
	if (isGroupMember())
	{
		name = mGroupTitle;
		name += ' ';
	}
	else
	{
		name.erase(0, name.length());
	}

	if (isAgentAvatarValid())
	{
		name += gAgentAvatarp->getFullname();
	}
}

BOOL LLAgent::isInGroup(const LLUUID& group_id, BOOL ignore_god_mode /* FALSE */) const
{
	if (!ignore_god_mode && isGodlike())
		return true;

	U32 count = mGroups.size();
	for(U32 i = 0; i < count; ++i)
	{
		if(mGroups[i].mID == group_id)
		{
			return TRUE;
		}
	}
	return FALSE;
}

// This implementation should mirror LLAgentInfo::hasPowerInGroup
BOOL LLAgent::hasPowerInGroup(const LLUUID& group_id, U64 power) const
{
	if (isGodlike())
		return true;

	// GP_NO_POWERS can also mean no power is enough to grant an ability.
	if (GP_NO_POWERS == power) return FALSE;

	U32 count = mGroups.size();
	for(U32 i = 0; i < count; ++i)
	{
		if(mGroups[i].mID == group_id)
		{
			return (BOOL)((mGroups[i].mPowers & power) > 0);
		}
	}
	return FALSE;
}

BOOL LLAgent::hasPowerInActiveGroup(U64 power) const
{
	return (mGroupID.notNull() && (hasPowerInGroup(mGroupID, power)));
}

U64 LLAgent::getPowerInGroup(const LLUUID& group_id) const
{
	if (isGodlike())
		return GP_ALL_POWERS;
	
	U32 count = mGroups.size();
	for(U32 i = 0; i < count; ++i)
	{
		if(mGroups[i].mID == group_id)
		{
			return (mGroups[i].mPowers);
		}
	}

	return GP_NO_POWERS;
}

BOOL LLAgent::getGroupData(const LLUUID& group_id, LLGroupData& data) const
{
	S32 count = mGroups.size();
	for(S32 i = 0; i < count; ++i)
	{
		if(mGroups[i].mID == group_id)
		{
			data = mGroups[i];
			return TRUE;
		}
	}
	return FALSE;
}

S32 LLAgent::getGroupContribution(const LLUUID& group_id) const
{
	S32 count = mGroups.size();
	for(S32 i = 0; i < count; ++i)
	{
		if(mGroups[i].mID == group_id)
		{
			S32 contribution = mGroups[i].mContribution;
			return contribution;
		}
	}
	return 0;
}

BOOL LLAgent::setGroupContribution(const LLUUID& group_id, S32 contribution)
{
	S32 count = mGroups.size();
	for(S32 i = 0; i < count; ++i)
	{
		if(mGroups[i].mID == group_id)
		{
			mGroups[i].mContribution = contribution;
			LLMessageSystem* msg = gMessageSystem;
			msg->newMessage("SetGroupContribution");
			msg->nextBlock("AgentData");
			msg->addUUID("AgentID", gAgentID);
			msg->addUUID("SessionID", gAgentSessionID);
			msg->nextBlock("Data");
			msg->addUUID("GroupID", group_id);
			msg->addS32("Contribution", contribution);
			sendReliableMessage();
			return TRUE;
		}
	}
	return FALSE;
}

BOOL LLAgent::setUserGroupFlags(const LLUUID& group_id, BOOL accept_notices, BOOL list_in_profile)
{
	S32 count = mGroups.size();
	for(S32 i = 0; i < count; ++i)
	{
		if(mGroups[i].mID == group_id)
		{
			mGroups[i].mAcceptNotices = accept_notices;
			mGroups[i].mListInProfile = list_in_profile;
			LLMessageSystem* msg = gMessageSystem;
			msg->newMessage("SetGroupAcceptNotices");
			msg->nextBlock("AgentData");
			msg->addUUID("AgentID", gAgentID);
			msg->addUUID("SessionID", gAgentSessionID);
			msg->nextBlock("Data");
			msg->addUUID("GroupID", group_id);
			msg->addBOOL("AcceptNotices", accept_notices);
			msg->nextBlock("NewData");
			msg->addBOOL("ListInProfile", list_in_profile);
			sendReliableMessage();
			return TRUE;
		}
	}
	return FALSE;
}

BOOL LLAgent::canJoinGroups() const
{
	return (S32)mGroups.size() < gMaxAgentGroups;
}

LLQuaternion LLAgent::getHeadRotation()
{
	if (!isAgentAvatarValid() || !gAgentAvatarp->mPelvisp || !gAgentAvatarp->mHeadp)
	{
		return LLQuaternion::DEFAULT;
	}

	if (!gAgentCamera.cameraMouselook())
	{
		return gAgentAvatarp->getRotation();
	}

	// We must be in mouselook
	LLVector3 look_dir( LLViewerCamera::getInstance()->getAtAxis() );
	LLVector3 up = look_dir % mFrameAgent.getLeftAxis();
	LLVector3 left = up % look_dir;

	LLQuaternion rot(look_dir, left, up);
	if (gAgentAvatarp->getParent())
	{
		rot = rot * ~gAgentAvatarp->getParent()->getRotation();
	}

	return rot;
}

void LLAgent::sendAnimationRequests(const std::vector<LLUUID> &anim_ids, EAnimRequest request)
{
	if (gAgentID.isNull())
	{
		return;
	}

	S32 num_valid_anims = 0;

	LLMessageSystem* msg = gMessageSystem;
	msg->newMessageFast(_PREHASH_AgentAnimation);
	msg->nextBlockFast(_PREHASH_AgentData);
	msg->addUUIDFast(_PREHASH_AgentID, getID());
	msg->addUUIDFast(_PREHASH_SessionID, getSessionID());

	for (S32 i = 0; i < anim_ids.size(); i++)
	{
		if (anim_ids[i].isNull())
		{
			continue;
		}
		msg->nextBlockFast(_PREHASH_AnimationList);
		msg->addUUIDFast(_PREHASH_AnimID, (anim_ids[i]) );
		msg->addBOOLFast(_PREHASH_StartAnim, (request == ANIM_REQUEST_START) ? TRUE : FALSE);
		num_valid_anims++;
	}

	msg->nextBlockFast(_PREHASH_PhysicalAvatarEventList);
	msg->addBinaryDataFast(_PREHASH_TypeData, NULL, 0);
	if (num_valid_anims)
	{
		sendReliableMessage();
	}
}

void LLAgent::sendAnimationRequest(const LLUUID &anim_id, EAnimRequest request)
{
	if (gAgentID.isNull() || anim_id.isNull() || !mRegionp)
	{
		return;
	}

	LLMessageSystem* msg = gMessageSystem;
	msg->newMessageFast(_PREHASH_AgentAnimation);
	msg->nextBlockFast(_PREHASH_AgentData);
	msg->addUUIDFast(_PREHASH_AgentID, getID());
	msg->addUUIDFast(_PREHASH_SessionID, getSessionID());

	msg->nextBlockFast(_PREHASH_AnimationList);
	msg->addUUIDFast(_PREHASH_AnimID, (anim_id) );
	msg->addBOOLFast(_PREHASH_StartAnim, (request == ANIM_REQUEST_START) ? TRUE : FALSE);

	msg->nextBlockFast(_PREHASH_PhysicalAvatarEventList);
	msg->addBinaryDataFast(_PREHASH_TypeData, NULL, 0);
	sendReliableMessage();
}

// Send a message to the region to stop the NULL animation state
// This will reset animation state overrides for the agent.
void LLAgent::sendAnimationStateReset()
{
	if (gAgentID.isNull() || !mRegionp)
	{
		return;
	}

	LLMessageSystem* msg = gMessageSystem;
	msg->newMessageFast(_PREHASH_AgentAnimation);
	msg->nextBlockFast(_PREHASH_AgentData);
	msg->addUUIDFast(_PREHASH_AgentID, getID());
	msg->addUUIDFast(_PREHASH_SessionID, getSessionID());

	msg->nextBlockFast(_PREHASH_AnimationList);
	msg->addUUIDFast(_PREHASH_AnimID, LLUUID::null );
	msg->addBOOLFast(_PREHASH_StartAnim, FALSE);

	msg->nextBlockFast(_PREHASH_PhysicalAvatarEventList);
	msg->addBinaryDataFast(_PREHASH_TypeData, NULL, 0);
	sendReliableMessage();
}


// Send a message to the region to revoke sepecified permissions on ALL scripts in the region
// If the target is an object in the region, permissions in scripts on that object are cleared.
// If it is the region ID, all scripts clear the permissions for this agent
void LLAgent::sendRevokePermissions(const LLUUID & target, U32 permissions)
{
	// Currently only the bits for SCRIPT_PERMISSION_TRIGGER_ANIMATION and SCRIPT_PERMISSION_OVERRIDE_ANIMATIONS
	// are supported by the server.  Sending any other bits will cause the message to be dropped without changing permissions

	if (gAgentID.notNull() && gMessageSystem)
	{
		LLMessageSystem* msg = gMessageSystem;
		msg->newMessageFast(_PREHASH_RevokePermissions);
		msg->nextBlockFast(_PREHASH_AgentData);
		msg->addUUIDFast(_PREHASH_AgentID, getID());		// Must be our ID
		msg->addUUIDFast(_PREHASH_SessionID, getSessionID());

		msg->nextBlockFast(_PREHASH_Data);
		msg->addUUIDFast(_PREHASH_ObjectID, target);		// Must be in the region
		msg->addS32Fast(_PREHASH_ObjectPermissions, (S32) permissions);

		sendReliableMessage();
	}
}

void LLAgent::sendWalkRun(bool running)
{
	LLMessageSystem* msgsys = gMessageSystem;
	if (msgsys)
	{
		msgsys->newMessageFast(_PREHASH_SetAlwaysRun);
		msgsys->nextBlockFast(_PREHASH_AgentData);
		msgsys->addUUIDFast(_PREHASH_AgentID, getID());
		msgsys->addUUIDFast(_PREHASH_SessionID, getSessionID());
		msgsys->addBOOLFast(_PREHASH_AlwaysRun, BOOL(running) );
		sendReliableMessage();
	}
}

void LLAgent::friendsChanged()
{
	LLCollectProxyBuddies collector;
	LLAvatarTracker::instance().applyFunctor(collector);
	mProxyForAgents = collector.mProxy;
}

BOOL LLAgent::isGrantedProxy(const LLPermissions& perm)
{
	return (mProxyForAgents.count(perm.getOwner()) > 0);
}

BOOL LLAgent::allowOperation(PermissionBit op,
							 const LLPermissions& perm,
							 U64 group_proxy_power,
							 U8 god_minimum)
{
	// Check god level.
	if (getGodLevel() >= god_minimum) return TRUE;

	if (!perm.isOwned()) return FALSE;

	// A group member with group_proxy_power can act as owner.
	BOOL is_group_owned;
	LLUUID owner_id;
	perm.getOwnership(owner_id, is_group_owned);
	LLUUID group_id(perm.getGroup());
	LLUUID agent_proxy(getID());

	if (is_group_owned)
	{
		if (hasPowerInGroup(group_id, group_proxy_power))
		{
			// Let the member assume the group's id for permission requests.
			agent_proxy = owner_id;
		}
	}
	else
	{
		// Check for granted mod permissions.
		if ((PERM_OWNER != op) && isGrantedProxy(perm))
		{
			agent_proxy = owner_id;
		}
	}

	// This is the group id to use for permission requests.
	// Only group members may use this field.
	LLUUID group_proxy = LLUUID::null;
	if (group_id.notNull() && isInGroup(group_id))
	{
		group_proxy = group_id;
	}

	// We now have max ownership information.
	if (PERM_OWNER == op)
	{
		// This this was just a check for ownership, we can now return the answer.
		return (agent_proxy == owner_id);
	}

	return perm.allowOperationBy(op, agent_proxy, group_proxy);
}

const LLColor4 &LLAgent::getEffectColor()
{
	return *mEffectColor;
}

void LLAgent::setEffectColor(const LLColor4 &color)
{
	*mEffectColor = color;
}

void LLAgent::initOriginGlobal(const LLVector3d &origin_global)
{
	mAgentOriginGlobal = origin_global;
}

BOOL LLAgent::leftButtonGrabbed() const	
{ 
	const BOOL camera_mouse_look = gAgentCamera.cameraMouselook();
	return (!camera_mouse_look && mControlsTakenCount[CONTROL_LBUTTON_DOWN_INDEX] > 0) 
		|| (camera_mouse_look && mControlsTakenCount[CONTROL_ML_LBUTTON_DOWN_INDEX] > 0)
		|| (!camera_mouse_look && mControlsTakenPassedOnCount[CONTROL_LBUTTON_DOWN_INDEX] > 0)
		|| (camera_mouse_look && mControlsTakenPassedOnCount[CONTROL_ML_LBUTTON_DOWN_INDEX] > 0);
}

BOOL LLAgent::rotateGrabbed() const		
{ 
	return (mControlsTakenCount[CONTROL_YAW_POS_INDEX] > 0)
		|| (mControlsTakenCount[CONTROL_YAW_NEG_INDEX] > 0); 
}

BOOL LLAgent::forwardGrabbed() const
{ 
	return (mControlsTakenCount[CONTROL_AT_POS_INDEX] > 0); 
}

BOOL LLAgent::backwardGrabbed() const
{ 
	return (mControlsTakenCount[CONTROL_AT_NEG_INDEX] > 0); 
}

BOOL LLAgent::upGrabbed() const		
{ 
	return (mControlsTakenCount[CONTROL_UP_POS_INDEX] > 0); 
}

BOOL LLAgent::downGrabbed() const	
{ 
	return (mControlsTakenCount[CONTROL_UP_NEG_INDEX] > 0); 
}

void update_group_floaters(const LLUUID& group_id)
{
	
	LLGroupActions::refresh(group_id);
	//*TODO Implement group update for Profile View 
	// still actual as of July 31, 2009 (DZ)

	gAgent.fireEvent(new LLOldEvents::LLEvent(&gAgent, "new group"), "");
}

// static
void LLAgent::processAgentDropGroup(LLMessageSystem *msg, void **)
{
	LLUUID	agent_id;
	msg->getUUIDFast(_PREHASH_AgentData, _PREHASH_AgentID, agent_id );

	if (agent_id != gAgentID)
	{
		LL_WARNS() << "processAgentDropGroup for agent other than me" << LL_ENDL;
		return;
	}

	LLUUID	group_id;
	msg->getUUIDFast(_PREHASH_AgentData, _PREHASH_GroupID, group_id );

	// Remove the group if it already exists remove it and add the new data to pick up changes.
	LLGroupData gd;
	gd.mID = group_id;
	std::vector<LLGroupData>::iterator found_it = std::find(gAgent.mGroups.begin(), gAgent.mGroups.end(), gd);
	if (found_it != gAgent.mGroups.end())
	{
		gAgent.mGroups.erase(found_it);
		if (gAgent.getGroupID() == group_id)
		{
			gAgent.mGroupID.setNull();
			gAgent.mGroupPowers = 0;
			gAgent.mGroupName.clear();
			gAgent.mGroupTitle.clear();
		}
		
		// refresh all group information
		gAgent.sendAgentDataUpdateRequest();

		LLGroupMgr::getInstance()->clearGroupData(group_id);
		// close the floater for this group, if any.
		LLGroupActions::closeGroup(group_id);
	}
	else
	{
		LL_WARNS() << "processAgentDropGroup, agent is not part of group " << group_id << LL_ENDL;
	}
}

class LLAgentDropGroupViewerNode : public LLHTTPNode
{
	virtual void post(
		LLHTTPNode::ResponsePtr response,
		const LLSD& context,
		const LLSD& input) const
	{

		if (
			!input.isMap() ||
			!input.has("body") )
		{
			//what to do with badly formed message?
			response->extendedResult(HTTP_BAD_REQUEST, LLSD("Invalid message parameters"));
		}

		LLSD body = input["body"];
		if ( body.has("body") ) 
		{
			//stupid message system doubles up the "body"s
			body = body["body"];
		}

		if (
			body.has("AgentData") &&
			body["AgentData"].isArray() &&
			body["AgentData"][0].isMap() )
		{
			LL_INFOS() << "VALID DROP GROUP" << LL_ENDL;

			//there is only one set of data in the AgentData block
			LLSD agent_data = body["AgentData"][0];
			LLUUID agent_id;
			LLUUID group_id;

			agent_id = agent_data["AgentID"].asUUID();
			group_id = agent_data["GroupID"].asUUID();

			if (agent_id != gAgentID)
			{
				LL_WARNS()
					<< "AgentDropGroup for agent other than me" << LL_ENDL;

				response->notFound();
				return;
			}

			// Remove the group if it already exists remove it
			// and add the new data to pick up changes.
			LLGroupData gd;
			gd.mID = group_id;
			std::vector<LLGroupData>::iterator found_it = std::find(gAgent.mGroups.begin(), gAgent.mGroups.end(), gd);
			if (found_it != gAgent.mGroups.end())
			{
				gAgent.mGroups.erase(found_it);
				if (gAgent.getGroupID() == group_id)
				{
					gAgent.mGroupID.setNull();
					gAgent.mGroupPowers = 0;
					gAgent.mGroupName.clear();
					gAgent.mGroupTitle.clear();
				}
		
				// refresh all group information
				gAgent.sendAgentDataUpdateRequest();

				LLGroupMgr::getInstance()->clearGroupData(group_id);
				// close the floater for this group, if any.
				LLGroupActions::closeGroup(group_id);
			}
			else
			{
				LL_WARNS()
					<< "AgentDropGroup, agent is not part of group "
					<< group_id << LL_ENDL;
			}

			response->result(LLSD());
		}
		else
		{
			//what to do with badly formed message?
			response->extendedResult(HTTP_BAD_REQUEST, LLSD("Invalid message parameters"));
		}
	}
};

LLHTTPRegistration<LLAgentDropGroupViewerNode>
	gHTTPRegistrationAgentDropGroupViewerNode(
		"/message/AgentDropGroup");

// static
void LLAgent::processAgentGroupDataUpdate(LLMessageSystem *msg, void **)
{
	LLUUID	agent_id;

	msg->getUUIDFast(_PREHASH_AgentData, _PREHASH_AgentID, agent_id );

	if (agent_id != gAgentID)
	{
		LL_WARNS() << "processAgentGroupDataUpdate for agent other than me" << LL_ENDL;
		return;
	}	
	
	S32 count = msg->getNumberOfBlocksFast(_PREHASH_GroupData);
	LLGroupData group;
	bool need_floater_update = false;
	for(S32 i = 0; i < count; ++i)
	{
		msg->getUUIDFast(_PREHASH_GroupData, _PREHASH_GroupID, group.mID, i);
		msg->getUUIDFast(_PREHASH_GroupData, _PREHASH_GroupInsigniaID, group.mInsigniaID, i);
		msg->getU64(_PREHASH_GroupData, "GroupPowers", group.mPowers, i);
		msg->getBOOL(_PREHASH_GroupData, "AcceptNotices", group.mAcceptNotices, i);
		msg->getS32(_PREHASH_GroupData, "Contribution", group.mContribution, i);
		msg->getStringFast(_PREHASH_GroupData, _PREHASH_GroupName, group.mName, i);
		
		if(group.mID.notNull())
		{
			need_floater_update = true;
			// Remove the group if it already exists remove it and add the new data to pick up changes.
			std::vector<LLGroupData>::iterator found_it = std::find(gAgent.mGroups.begin(), gAgent.mGroups.end(), group);
			if (found_it != gAgent.mGroups.end())
			{
				gAgent.mGroups.erase(found_it);
			}
			gAgent.mGroups.push_back(group);
		}
		if (need_floater_update)
		{
			update_group_floaters(group.mID);
		}
	}

}

class LLAgentGroupDataUpdateViewerNode : public LLHTTPNode
{
	virtual void post(
		LLHTTPNode::ResponsePtr response,
		const LLSD& context,
		const LLSD& input) const
	{
		LLSD body = input["body"];
		if(body.has("body"))
			body = body["body"];
		LLUUID agent_id = body["AgentData"][0]["AgentID"].asUUID();

		if (agent_id != gAgentID)
		{
			LL_WARNS() << "processAgentGroupDataUpdate for agent other than me" << LL_ENDL;
			return;
		}	

		LLSD group_data = body["GroupData"];

		LLSD::array_iterator iter_group =
			group_data.beginArray();
		LLSD::array_iterator end_group =
			group_data.endArray();
		int group_index = 0;
		for(; iter_group != end_group; ++iter_group)
		{

			LLGroupData group;
			bool need_floater_update = false;

			group.mID = (*iter_group)["GroupID"].asUUID();
			group.mPowers = ll_U64_from_sd((*iter_group)["GroupPowers"]);
			group.mAcceptNotices = (*iter_group)["AcceptNotices"].asBoolean();
			group.mListInProfile = body["NewGroupData"][group_index]["ListInProfile"].asBoolean();
			group.mInsigniaID = (*iter_group)["GroupInsigniaID"].asUUID();
			group.mName = (*iter_group)["GroupName"].asString();
			group.mContribution = (*iter_group)["Contribution"].asInteger();

			group_index++;

			if(group.mID.notNull())
			{
				need_floater_update = true;
				// Remove the group if it already exists remove it and add the new data to pick up changes.
				std::vector<LLGroupData>::iterator found_it = std::find(gAgent.mGroups.begin(), gAgent.mGroups.end(), group);
				if (found_it != gAgent.mGroups.end())
				{
					gAgent.mGroups.erase(found_it);
				}
				gAgent.mGroups.push_back(group);
			}
			if (need_floater_update)
			{
				update_group_floaters(group.mID);
			}
		}
	}
};

LLHTTPRegistration<LLAgentGroupDataUpdateViewerNode >
	gHTTPRegistrationAgentGroupDataUpdateViewerNode ("/message/AgentGroupDataUpdate"); 

// static
void LLAgent::processAgentDataUpdate(LLMessageSystem *msg, void **)
{
	LLUUID	agent_id;

	msg->getUUIDFast(_PREHASH_AgentData, _PREHASH_AgentID, agent_id );

	if (agent_id != gAgentID)
	{
		LL_WARNS() << "processAgentDataUpdate for agent other than me" << LL_ENDL;
		return;
	}

	msg->getStringFast(_PREHASH_AgentData, _PREHASH_GroupTitle, gAgent.mGroupTitle);
	LLUUID active_id;
	msg->getUUIDFast(_PREHASH_AgentData, _PREHASH_ActiveGroupID, active_id);


	if(active_id.notNull())
	{
		gAgent.mGroupID = active_id;
		msg->getU64(_PREHASH_AgentData, "GroupPowers", gAgent.mGroupPowers);
		msg->getString(_PREHASH_AgentData, _PREHASH_GroupName, gAgent.mGroupName);
	}
	else
	{
		gAgent.mGroupID.setNull();
		gAgent.mGroupPowers = 0;
		gAgent.mGroupName.clear();
	}		

	update_group_floaters(active_id);
}

// static
void LLAgent::processScriptControlChange(LLMessageSystem *msg, void **)
{
	S32 block_count = msg->getNumberOfBlocks("Data");
	for (S32 block_index = 0; block_index < block_count; block_index++)
	{
		BOOL take_controls;
		U32	controls;
		BOOL passon;
		U32 i;
		msg->getBOOL("Data", "TakeControls", take_controls, block_index);
		if (take_controls)
		{
			// take controls
			msg->getU32("Data", "Controls", controls, block_index );
			msg->getBOOL("Data", "PassToAgent", passon, block_index );
			U32 total_count = 0;
			for (i = 0; i < TOTAL_CONTROLS; i++)
			{
				if (controls & ( 1 << i))
				{
					if (passon)
					{
						gAgent.mControlsTakenPassedOnCount[i]++;
					}
					else
					{
						gAgent.mControlsTakenCount[i]++;
					}
					total_count++;
				}
			}
		}
		else
		{
			// release controls
			msg->getU32("Data", "Controls", controls, block_index );
			msg->getBOOL("Data", "PassToAgent", passon, block_index );
			for (i = 0; i < TOTAL_CONTROLS; i++)
			{
				if (controls & ( 1 << i))
				{
					if (passon)
					{
						gAgent.mControlsTakenPassedOnCount[i]--;
						if (gAgent.mControlsTakenPassedOnCount[i] < 0)
						{
							gAgent.mControlsTakenPassedOnCount[i] = 0;
						}
					}
					else
					{
						gAgent.mControlsTakenCount[i]--;
						if (gAgent.mControlsTakenCount[i] < 0)
						{
							gAgent.mControlsTakenCount[i] = 0;
						}
					}
				}
			}
		}
	}
}

/*
// static
void LLAgent::processControlTake(LLMessageSystem *msg, void **)
{
	U32	controls;
	msg->getU32("Data", "Controls", controls );
	U32 passon;
	msg->getBOOL("Data", "PassToAgent", passon );

	S32 i;
	S32 total_count = 0;
	for (i = 0; i < TOTAL_CONTROLS; i++)
	{
		if (controls & ( 1 << i))
		{
			if (passon)
			{
				gAgent.mControlsTakenPassedOnCount[i]++;
			}
			else
			{
				gAgent.mControlsTakenCount[i]++;
			}
			total_count++;
		}
	}

	// Any control taken?  If so, might be first time.
	if (total_count > 0)
	{
		LLFirstUse::useOverrideKeys();
	}
}

// static
void LLAgent::processControlRelease(LLMessageSystem *msg, void **)
{
	U32	controls;
	msg->getU32("Data", "Controls", controls );
	U32 passon;
	msg->getBOOL("Data", "PassToAgent", passon );

	S32 i;
	for (i = 0; i < TOTAL_CONTROLS; i++)
	{
		if (controls & ( 1 << i))
		{
			if (passon)
			{
				gAgent.mControlsTakenPassedOnCount[i]--;
				if (gAgent.mControlsTakenPassedOnCount[i] < 0)
				{
					gAgent.mControlsTakenPassedOnCount[i] = 0;
				}
			}
			else
			{
				gAgent.mControlsTakenCount[i]--;
				if (gAgent.mControlsTakenCount[i] < 0)
				{
					gAgent.mControlsTakenCount[i] = 0;
				}
			}
		}
	}
}
*/

BOOL LLAgent::anyControlGrabbed() const
{
	for (U32 i = 0; i < TOTAL_CONTROLS; i++)
	{
		if (gAgent.mControlsTakenCount[i] > 0)
			return TRUE;
		if (gAgent.mControlsTakenPassedOnCount[i] > 0)
			return TRUE;
	}
	return FALSE;
}

BOOL LLAgent::isControlGrabbed(S32 control_index) const
{
	return mControlsTakenCount[control_index] > 0;
}

void LLAgent::forceReleaseControls()
{
	gMessageSystem->newMessage("ForceScriptControlRelease");
	gMessageSystem->nextBlock("AgentData");
	gMessageSystem->addUUID("AgentID", getID());
	gMessageSystem->addUUID("SessionID", getSessionID());
	sendReliableMessage();
}

void LLAgent::setHomePosRegion( const U64& region_handle, const LLVector3& pos_region)
{
	mHaveHomePosition = TRUE;
	mHomeRegionHandle = region_handle;
	mHomePosRegion = pos_region;
}

BOOL LLAgent::getHomePosGlobal( LLVector3d* pos_global )
{
	if(!mHaveHomePosition)
	{
		return FALSE;
	}
	F32 x = 0;
	F32 y = 0;
	from_region_handle( mHomeRegionHandle, &x, &y);
	pos_global->setVec( x + mHomePosRegion.mV[VX], y + mHomePosRegion.mV[VY], mHomePosRegion.mV[VZ] );
	return TRUE;
}

void LLAgent::clearVisualParams(void *data)
{
	if (isAgentAvatarValid())
	{
		gAgentAvatarp->clearVisualParamWeights();
		gAgentAvatarp->updateVisualParams();
	}
}

//---------------------------------------------------------------------------
// Teleport
//---------------------------------------------------------------------------

// teleportCore() - stuff to do on any teleport
// protected
bool LLAgent::teleportCore(bool is_local)
{
	if ((TELEPORT_NONE != mTeleportState) && (mTeleportState != TELEPORT_PENDING))
	{
		LL_WARNS() << "Attempt to teleport when already teleporting." << LL_ENDL;
		return false;
	}

#if 0
	// This should not exist. It has been added, removed, added, and now removed again.
	// This change needs to come from the simulator. Otherwise, the agent ends up out of
	// sync with other viewers. Discuss in DEV-14145/VWR-6744 before reenabling.

	// Stop all animation before actual teleporting 
        if (isAgentAvatarValid())
	{
		for ( LLVOAvatar::AnimIterator anim_it= gAgentAvatarp->mPlayingAnimations.begin();
		      anim_it != gAgentAvatarp->mPlayingAnimations.end();
		      ++anim_it)
               {
                       gAgentAvatarp->stopMotion(anim_it->first);
               }
               gAgentAvatarp->processAnimationStateChanges();
       }
#endif

	// Don't call LLFirstUse::useTeleport because we don't know
	// yet if the teleport will succeed.  Look in 
	// process_teleport_location_reply

	// close the map panel so we can see our destination.
	// we don't close search floater, see EXT-5840.
	LLFloaterReg::hideInstance("world_map");

	// hide land floater too - it'll be out of date
	LLFloaterReg::hideInstance("about_land");

	// hide the Region/Estate floater
	LLFloaterReg::hideInstance("region_info");

	// minimize the Search floater (STORM-1474)
	{
		LLFloater* instance = LLFloaterReg::getInstance("search");

		if (instance && instance->getVisible())
		{
			instance->setMinimized(TRUE);
		}
	}

	LLViewerParcelMgr::getInstance()->deselectLand();
	LLViewerMediaFocus::getInstance()->clearFocus();

	// Close all pie menus, deselect land, etc.
	// Don't change the camera until we know teleport succeeded. JC
	gAgentCamera.resetView(FALSE);

	// local logic
	add(LLStatViewer::TELEPORT, 1);
	if (is_local)
	{
		gAgent.setTeleportState( LLAgent::TELEPORT_LOCAL );
	}
	else
	{
		gTeleportDisplay = TRUE;
		gAgent.setTeleportState( LLAgent::TELEPORT_START );

		//release geometry from old location
		gPipeline.resetVertexBuffers();
		LLSpatialPartition::sTeleportRequested = TRUE;
	}
	make_ui_sound("UISndTeleportOut");
	
	// MBW -- Let the voice client know a teleport has begun so it can leave the existing channel.
	// This was breaking the case of teleporting within a single sim.  Backing it out for now.
//	LLVoiceClient::getInstance()->leaveChannel();
	
	return true;
}

bool LLAgent::hasRestartableFailedTeleportRequest()
{
	return ((mTeleportRequest != NULL) && (mTeleportRequest->getStatus() == LLTeleportRequest::kFailed) &&
		mTeleportRequest->canRestartTeleport());
}

void LLAgent::restartFailedTeleportRequest()
{
	if (hasRestartableFailedTeleportRequest())
	{
		mTeleportRequest->setStatus(LLTeleportRequest::kRestartPending);
		startTeleportRequest();
	}
}

void LLAgent::clearTeleportRequest()
{
	mTeleportRequest.reset();
}

void LLAgent::setMaturityRatingChangeDuringTeleport(U8 pMaturityRatingChange)
{
	mIsMaturityRatingChangingDuringTeleport = true;
	mMaturityRatingChange = pMaturityRatingChange;
}

bool LLAgent::hasPendingTeleportRequest()
{
	return ((mTeleportRequest != NULL) &&
		((mTeleportRequest->getStatus() == LLTeleportRequest::kPending) ||
		(mTeleportRequest->getStatus() == LLTeleportRequest::kRestartPending)));
}

void LLAgent::startTeleportRequest()
{
	if (hasPendingTeleportRequest())
	{
		if  (!isMaturityPreferenceSyncedWithServer())
		{
			gTeleportDisplay = TRUE;
			setTeleportState(TELEPORT_PENDING);
		}
		else
		{
			switch (mTeleportRequest->getStatus())
			{
			case LLTeleportRequest::kPending :
				mTeleportRequest->setStatus(LLTeleportRequest::kStarted);
				mTeleportRequest->startTeleport();
				break;
			case LLTeleportRequest::kRestartPending :
				llassert(mTeleportRequest->canRestartTeleport());
				mTeleportRequest->setStatus(LLTeleportRequest::kStarted);
				mTeleportRequest->restartTeleport();
				break;
			default :
				llassert(0);
				break;
			}
		}
	}
}

void LLAgent::handleTeleportFinished()
{
	clearTeleportRequest();
	if (mIsMaturityRatingChangingDuringTeleport)
	{
		// notify user that the maturity preference has been changed
		std::string maturityRating = LLViewerRegion::accessToString(mMaturityRatingChange);
		LLStringUtil::toLower(maturityRating);
		LLSD args;
		args["RATING"] = maturityRating;
		LLNotificationsUtil::add("PreferredMaturityChanged", args);
		mIsMaturityRatingChangingDuringTeleport = false;
	}
}

void LLAgent::handleTeleportFailed()
{
	if (mTeleportRequest != NULL)
	{
		mTeleportRequest->setStatus(LLTeleportRequest::kFailed);
	}
	if (mIsMaturityRatingChangingDuringTeleport)
	{
		// notify user that the maturity preference has been changed
		std::string maturityRating = LLViewerRegion::accessToString(mMaturityRatingChange);
		LLStringUtil::toLower(maturityRating);
		LLSD args;
		args["RATING"] = maturityRating;
		LLNotificationsUtil::add("PreferredMaturityChanged", args);
		mIsMaturityRatingChangingDuringTeleport = false;
	}
}

void LLAgent::teleportRequest(
	const U64& region_handle,
	const LLVector3& pos_local,
	bool look_at_from_camera)
{
	LLViewerRegion* regionp = getRegion();
	bool is_local = (region_handle == to_region_handle(getPositionGlobal()));
	if(regionp && teleportCore(is_local))
	{
		LL_INFOS("") << "TeleportLocationRequest: '" << region_handle << "':"
					 << pos_local << LL_ENDL;
		LLMessageSystem* msg = gMessageSystem;
		msg->newMessage("TeleportLocationRequest");
		msg->nextBlockFast(_PREHASH_AgentData);
		msg->addUUIDFast(_PREHASH_AgentID, getID());
		msg->addUUIDFast(_PREHASH_SessionID, getSessionID());
		msg->nextBlockFast(_PREHASH_Info);
		msg->addU64("RegionHandle", region_handle);
		msg->addVector3("Position", pos_local);
		LLVector3 look_at(0,1,0);
		if (look_at_from_camera)
		{
			look_at = LLViewerCamera::getInstance()->getAtAxis();
		}
		msg->addVector3("LookAt", look_at);
		sendReliableMessage();
	}
}

// Landmark ID = LLUUID::null means teleport home
void LLAgent::teleportViaLandmark(const LLUUID& landmark_asset_id)
{
	mTeleportRequest = LLTeleportRequestPtr(new LLTeleportRequestViaLandmark(landmark_asset_id));
	startTeleportRequest();
}

void LLAgent::doTeleportViaLandmark(const LLUUID& landmark_asset_id)
{
	LLViewerRegion *regionp = getRegion();
	if(regionp && teleportCore())
	{
		LLMessageSystem* msg = gMessageSystem;
		msg->newMessageFast(_PREHASH_TeleportLandmarkRequest);
		msg->nextBlockFast(_PREHASH_Info);
		msg->addUUIDFast(_PREHASH_AgentID, getID());
		msg->addUUIDFast(_PREHASH_SessionID, getSessionID());
		msg->addUUIDFast(_PREHASH_LandmarkID, landmark_asset_id);
		sendReliableMessage();
	}
}

void LLAgent::teleportViaLure(const LLUUID& lure_id, BOOL godlike)
{
	mTeleportRequest = LLTeleportRequestPtr(new LLTeleportRequestViaLure(lure_id, godlike));
	startTeleportRequest();
}

void LLAgent::doTeleportViaLure(const LLUUID& lure_id, BOOL godlike)
{
	LLViewerRegion* regionp = getRegion();
	if(regionp && teleportCore())
	{
		U32 teleport_flags = 0x0;
		if (godlike)
		{
			teleport_flags |= TELEPORT_FLAGS_VIA_GODLIKE_LURE;
			teleport_flags |= TELEPORT_FLAGS_DISABLE_CANCEL;
		}
		else
		{
			teleport_flags |= TELEPORT_FLAGS_VIA_LURE;
		}

		// send the message
		LLMessageSystem* msg = gMessageSystem;
		msg->newMessageFast(_PREHASH_TeleportLureRequest);
		msg->nextBlockFast(_PREHASH_Info);
		msg->addUUIDFast(_PREHASH_AgentID, getID());
		msg->addUUIDFast(_PREHASH_SessionID, getSessionID());
		msg->addUUIDFast(_PREHASH_LureID, lure_id);
		// teleport_flags is a legacy field, now derived sim-side:
		msg->addU32("TeleportFlags", teleport_flags);
		sendReliableMessage();
	}	
}


// James Cook, July 28, 2005
void LLAgent::teleportCancel()
{
	if (!hasPendingTeleportRequest())
	{
		LLViewerRegion* regionp = getRegion();
		if(regionp)
		{
			// send the message
			LLMessageSystem* msg = gMessageSystem;
			msg->newMessage("TeleportCancel");
			msg->nextBlockFast(_PREHASH_Info);
			msg->addUUIDFast(_PREHASH_AgentID, getID());
			msg->addUUIDFast(_PREHASH_SessionID, getSessionID());
			sendReliableMessage();
		}	
	}
	clearTeleportRequest();
	gAgent.setTeleportState( LLAgent::TELEPORT_NONE );
	gPipeline.resetVertexBuffers();
}


void LLAgent::teleportViaLocation(const LLVector3d& pos_global)
{
	mTeleportRequest = LLTeleportRequestPtr(new LLTeleportRequestViaLocation(pos_global));
	startTeleportRequest();
}

void LLAgent::doTeleportViaLocation(const LLVector3d& pos_global)
{
	LLViewerRegion* regionp = getRegion();

	if (!regionp)
	{
		return;
	}

	U64 handle = to_region_handle(pos_global);
	LLSimInfo* info = LLWorldMap::getInstance()->simInfoFromHandle(handle);
	if(regionp && info)
	{
		LLVector3d region_origin = info->getGlobalOrigin();
		LLVector3 pos_local(
			(F32)(pos_global.mdV[VX] - region_origin.mdV[VX]),
			(F32)(pos_global.mdV[VY] - region_origin.mdV[VY]),
			(F32)(pos_global.mdV[VZ]));
		teleportRequest(handle, pos_local);
	}
	else if(regionp && 
		teleportCore(regionp->getHandle() == to_region_handle_global((F32)pos_global.mdV[VX], (F32)pos_global.mdV[VY])))
	{
		LL_WARNS() << "Using deprecated teleportlocationrequest." << LL_ENDL; 
		// send the message
		LLMessageSystem* msg = gMessageSystem;
		msg->newMessageFast(_PREHASH_TeleportLocationRequest);
		msg->nextBlockFast(_PREHASH_AgentData);
		msg->addUUIDFast(_PREHASH_AgentID, getID());
		msg->addUUIDFast(_PREHASH_SessionID, getSessionID());

		msg->nextBlockFast(_PREHASH_Info);
		F32 width = regionp->getWidth();
		LLVector3 pos(fmod((F32)pos_global.mdV[VX], width),
					  fmod((F32)pos_global.mdV[VY], width),
					  (F32)pos_global.mdV[VZ]);
		F32 region_x = (F32)(pos_global.mdV[VX]);
		F32 region_y = (F32)(pos_global.mdV[VY]);
		U64 region_handle = to_region_handle_global(region_x, region_y);
		msg->addU64Fast(_PREHASH_RegionHandle, region_handle);
		msg->addVector3Fast(_PREHASH_Position, pos);
		pos.mV[VX] += 1;
		msg->addVector3Fast(_PREHASH_LookAt, pos);
		sendReliableMessage();
	}
}

// Teleport to global position, but keep facing in the same direction 
void LLAgent::teleportViaLocationLookAt(const LLVector3d& pos_global)
{
	mTeleportRequest = LLTeleportRequestPtr(new LLTeleportRequestViaLocationLookAt(pos_global));
	startTeleportRequest();
}

void LLAgent::doTeleportViaLocationLookAt(const LLVector3d& pos_global)
{
	mbTeleportKeepsLookAt = true;
	gAgentCamera.setFocusOnAvatar(FALSE, ANIMATE);	// detach camera form avatar, so it keeps direction
	U64 region_handle = to_region_handle(pos_global);
	LLVector3 pos_local = (LLVector3)(pos_global - from_region_handle(region_handle));
	teleportRequest(region_handle, pos_local, getTeleportKeepsLookAt());
}

void LLAgent::setTeleportState(ETeleportState state)
{
	mTeleportState = state;
	if (mTeleportState > TELEPORT_NONE && gSavedSettings.getBOOL("FreezeTime"))
	{
		LLFloaterReg::hideInstance("snapshot");
	}

	switch (mTeleportState)
	{
		case TELEPORT_NONE:
			mbTeleportKeepsLookAt = false;
			break;

		case TELEPORT_MOVING:
		// We're outa here. Save "back" slurl.
		LLAgentUI::buildSLURL(*mTeleportSourceSLURL);
			break;

		case TELEPORT_ARRIVING:
		// First two position updates after a teleport tend to be weird
		//LLViewerStats::getInstance()->mAgentPositionSnaps.mCountOfNextUpdatesToIgnore = 2;

		// Let the interested parties know we've teleported.
		LLViewerParcelMgr::getInstance()->onTeleportFinished(false, getPositionGlobal());
			break;

		default:
			break;
	}
}

void LLAgent::stopCurrentAnimations()
{
	// This function stops all current overriding animations on this
	// avatar, propagating this change back to the server.
	if (isAgentAvatarValid())
	{
		std::vector<LLUUID> anim_ids;

		for ( LLVOAvatar::AnimIterator anim_it =
			      gAgentAvatarp->mPlayingAnimations.begin();
		      anim_it != gAgentAvatarp->mPlayingAnimations.end();
		      anim_it++)
		{
			if (anim_it->first ==
			    ANIM_AGENT_SIT_GROUND_CONSTRAINED)
			{
				// don't cancel a ground-sit anim, as viewers
				// use this animation's status in
				// determining whether we're sitting. ick.
			}
			else
			{
				// stop this animation locally
				gAgentAvatarp->stopMotion(anim_it->first, TRUE);
				// ...and tell the server to tell everyone.
				anim_ids.push_back(anim_it->first);
			}
		}

		sendAnimationRequests(anim_ids, ANIM_REQUEST_STOP);

		// Tell the region to clear any animation state overrides
		sendAnimationStateReset();

		// Revoke all animation permissions
		if (mRegionp &&
			gSavedSettings.getBOOL("RevokePermsOnStopAnimation"))
		{
			U32 permissions = LSCRIPTRunTimePermissionBits[SCRIPT_PERMISSION_TRIGGER_ANIMATION] | LSCRIPTRunTimePermissionBits[SCRIPT_PERMISSION_OVERRIDE_ANIMATIONS];
			sendRevokePermissions(mRegionp->getRegionID(), permissions);
			if (gAgentAvatarp->isSitting())
			{	// Also stand up, since auto-granted sit animation permission has been revoked
				gAgent.standUp();
			}
		}

		// re-assert at least the default standing animation, because
		// viewers get confused by avs with no associated anims.
		sendAnimationRequest(ANIM_AGENT_STAND,
				     ANIM_REQUEST_START);
	}
}

void LLAgent::fidget()
{
	if (!getAFK())
	{
		F32 curTime = mFidgetTimer.getElapsedTimeF32();
		if (curTime > mNextFidgetTime)
		{
			// pick a random fidget anim here
			S32 oldFidget = mCurrentFidget;

			mCurrentFidget = ll_rand(NUM_AGENT_STAND_ANIMS);

			if (mCurrentFidget != oldFidget)
			{
				LLAgent::stopFidget();

				
				switch(mCurrentFidget)
				{
				case 0:
					mCurrentFidget = 0;
					break;
				case 1:
					sendAnimationRequest(ANIM_AGENT_STAND_1, ANIM_REQUEST_START);
					mCurrentFidget = 1;
					break;
				case 2:
					sendAnimationRequest(ANIM_AGENT_STAND_2, ANIM_REQUEST_START);
					mCurrentFidget = 2;
					break;
				case 3:
					sendAnimationRequest(ANIM_AGENT_STAND_3, ANIM_REQUEST_START);
					mCurrentFidget = 3;
					break;
				case 4:
					sendAnimationRequest(ANIM_AGENT_STAND_4, ANIM_REQUEST_START);
					mCurrentFidget = 4;
					break;
				}
			}

			// calculate next fidget time
			mNextFidgetTime = curTime + ll_frand(MAX_FIDGET_TIME - MIN_FIDGET_TIME) + MIN_FIDGET_TIME;
		}
	}
}

void LLAgent::stopFidget()
{
	std::vector<LLUUID> anims;
	anims.reserve(4);
	anims.push_back(ANIM_AGENT_STAND_1);
	anims.push_back(ANIM_AGENT_STAND_2);
	anims.push_back(ANIM_AGENT_STAND_3);
	anims.push_back(ANIM_AGENT_STAND_4);

	gAgent.sendAnimationRequests(anims, ANIM_REQUEST_STOP);
}


void LLAgent::requestEnterGodMode()
{
	LLMessageSystem* msg = gMessageSystem;
	msg->newMessageFast(_PREHASH_RequestGodlikePowers);
	msg->nextBlockFast(_PREHASH_AgentData);
	msg->addUUIDFast(_PREHASH_AgentID, gAgent.getID());
	msg->addUUIDFast(_PREHASH_SessionID, gAgent.getSessionID());
	msg->nextBlockFast(_PREHASH_RequestBlock);
	msg->addBOOLFast(_PREHASH_Godlike, TRUE);
	msg->addUUIDFast(_PREHASH_Token, LLUUID::null);

	// simulators need to know about your request
	sendReliableMessage();
}

void LLAgent::requestLeaveGodMode()
{
	LLMessageSystem* msg = gMessageSystem;
	msg->newMessageFast(_PREHASH_RequestGodlikePowers);
	msg->nextBlockFast(_PREHASH_AgentData);
	msg->addUUIDFast(_PREHASH_AgentID, gAgent.getID());
	msg->addUUIDFast(_PREHASH_SessionID, gAgent.getSessionID());
	msg->nextBlockFast(_PREHASH_RequestBlock);
	msg->addBOOLFast(_PREHASH_Godlike, FALSE);
	msg->addUUIDFast(_PREHASH_Token, LLUUID::null);

	// simulator needs to know about your request
	sendReliableMessage();
}

void LLAgent::sendAgentDataUpdateRequest()
{
	gMessageSystem->newMessageFast(_PREHASH_AgentDataUpdateRequest);
	gMessageSystem->nextBlockFast(_PREHASH_AgentData);
	gMessageSystem->addUUIDFast(_PREHASH_AgentID, gAgent.getID() );
	gMessageSystem->addUUIDFast(_PREHASH_SessionID, gAgent.getSessionID());
	sendReliableMessage();
}

void LLAgent::sendAgentUserInfoRequest()
{
	if(getID().isNull())
		return; // not logged in
	gMessageSystem->newMessageFast(_PREHASH_UserInfoRequest);
	gMessageSystem->nextBlockFast(_PREHASH_AgentData);
	gMessageSystem->addUUIDFast(_PREHASH_AgentID, getID());
	gMessageSystem->addUUIDFast(_PREHASH_SessionID, getSessionID());
	sendReliableMessage();
}

void LLAgent::observeFriends()
{
	if(!mFriendObserver)
	{
		mFriendObserver = new LLAgentFriendObserver;
		LLAvatarTracker::instance().addObserver(mFriendObserver);
		friendsChanged();
	}
}

void LLAgent::parseTeleportMessages(const std::string& xml_filename)
{
	LLXMLNodePtr root;
	BOOL success = LLUICtrlFactory::getLayeredXMLNode(xml_filename, root);

	if (!success || !root || !root->hasName( "teleport_messages" ))
	{
		LL_ERRS() << "Problem reading teleport string XML file: " 
			   << xml_filename << LL_ENDL;
		return;
	}

	for (LLXMLNode* message_set = root->getFirstChild();
		 message_set != NULL;
		 message_set = message_set->getNextSibling())
	{
		if ( !message_set->hasName("message_set") ) continue;

		std::map<std::string, std::string> *teleport_msg_map = NULL;
		std::string message_set_name;

		if ( message_set->getAttributeString("name", message_set_name) )
		{
			//now we loop over all the string in the set and add them
			//to the appropriate set
			if ( message_set_name == "errors" )
			{
				teleport_msg_map = &sTeleportErrorMessages;
			}
			else if ( message_set_name == "progress" )
			{
				teleport_msg_map = &sTeleportProgressMessages;
			}
		}

		if ( !teleport_msg_map ) continue;

		std::string message_name;
		for (LLXMLNode* message_node = message_set->getFirstChild();
			 message_node != NULL;
			 message_node = message_node->getNextSibling())
		{
			if ( message_node->hasName("message") && 
				 message_node->getAttributeString("name", message_name) )
			{
				(*teleport_msg_map)[message_name] =
					message_node->getTextContents();
			} //end if ( message exists and has a name)
		} //end for (all message in set)
	}//end for (all message sets in xml file)
}

const void LLAgent::getTeleportSourceSLURL(LLSLURL& slurl) const
{
	slurl = *mTeleportSourceSLURL;
}

void LLAgent::sendAgentUpdateUserInfo(bool im_via_email, const std::string& directory_visibility )
{
	gMessageSystem->newMessageFast(_PREHASH_UpdateUserInfo);
	gMessageSystem->nextBlockFast(_PREHASH_AgentData);
	gMessageSystem->addUUIDFast(_PREHASH_AgentID, getID());
	gMessageSystem->addUUIDFast(_PREHASH_SessionID, getSessionID());
	gMessageSystem->nextBlockFast(_PREHASH_UserData);
	gMessageSystem->addBOOLFast(_PREHASH_IMViaEMail, im_via_email);
	gMessageSystem->addString("DirectoryVisibility", directory_visibility);
	gAgent.sendReliableMessage();
}

// static
void LLAgent::dumpGroupInfo()
{
	LL_INFOS() << "group   " << gAgent.mGroupName << LL_ENDL;
	LL_INFOS() << "ID      " << gAgent.mGroupID << LL_ENDL;
	LL_INFOS() << "powers " << gAgent.mGroupPowers << LL_ENDL;
	LL_INFOS() << "title   " << gAgent.mGroupTitle << LL_ENDL;
	//LL_INFOS() << "insig   " << gAgent.mGroupInsigniaID << LL_ENDL;
}

// Draw a representation of current autopilot target
void LLAgent::renderAutoPilotTarget()
{
	if (mAutoPilot)
	{
		F32 height_meters;
		LLVector3d target_global;

		gGL.matrixMode(LLRender::MM_MODELVIEW);
		gGL.pushMatrix();

		// not textured
		gGL.getTexUnit(0)->unbind(LLTexUnit::TT_TEXTURE);

		// lovely green
		gGL.color4f(0.f, 1.f, 1.f, 1.f);

		target_global = mAutoPilotTargetGlobal;

		gGL.translatef((F32)(target_global.mdV[VX]), (F32)(target_global.mdV[VY]), (F32)(target_global.mdV[VZ]));

		height_meters = 1.f;

		gGL.scalef(height_meters, height_meters, height_meters);

		gSphere.render();

		gGL.popMatrix();
	}
}

/********************************************************************************/

//-----------------------------------------------------------------------------
// LLTeleportRequest
//-----------------------------------------------------------------------------

LLTeleportRequest::LLTeleportRequest()
	: mStatus(kPending)
{
}

LLTeleportRequest::~LLTeleportRequest()
{
}

bool LLTeleportRequest::canRestartTeleport()
{
	return false;
}

void LLTeleportRequest::restartTeleport()
{
	llassert(0);
}

//-----------------------------------------------------------------------------
// LLTeleportRequestViaLandmark
//-----------------------------------------------------------------------------

LLTeleportRequestViaLandmark::LLTeleportRequestViaLandmark(const LLUUID &pLandmarkId)
	: LLTeleportRequest(),
	mLandmarkId(pLandmarkId)
{
}

LLTeleportRequestViaLandmark::~LLTeleportRequestViaLandmark()
{
}

bool LLTeleportRequestViaLandmark::canRestartTeleport()
{
	return true;
}

void LLTeleportRequestViaLandmark::startTeleport()
{
	gAgent.doTeleportViaLandmark(getLandmarkId());
}

void LLTeleportRequestViaLandmark::restartTeleport()
{
	gAgent.doTeleportViaLandmark(getLandmarkId());
}

//-----------------------------------------------------------------------------
// LLTeleportRequestViaLure
//-----------------------------------------------------------------------------

LLTeleportRequestViaLure::LLTeleportRequestViaLure(const LLUUID &pLureId, BOOL pIsLureGodLike)
	: LLTeleportRequestViaLandmark(pLureId),
	mIsLureGodLike(pIsLureGodLike)
{
}

LLTeleportRequestViaLure::~LLTeleportRequestViaLure()
{
}

bool LLTeleportRequestViaLure::canRestartTeleport()
{
	// stinson 05/17/2012 : cannot restart a teleport via lure because of server-side restrictions
	// The current scenario is as follows:
	//    1. User A initializes a request for User B to teleport via lure
	//    2. User B accepts the teleport via lure request
	//    3. The server sees the init request from User A and the accept request from User B and matches them up
	//    4. The server then removes the paired requests up from the "queue"
	//    5. The server then fails User B's teleport for reason of maturity level (for example)
	//    6. User B's viewer prompts user to increase their maturity level profile value.
	//    7. User B confirms and accepts increase in maturity level
	//    8. User B's viewer then attempts to teleport via lure again
	//    9. This request will time-out on the viewer-side because User A's initial request has been removed from the "queue" in step 4

	return false;
}

void LLTeleportRequestViaLure::startTeleport()
{
	gAgent.doTeleportViaLure(getLandmarkId(), isLureGodLike());
}

//-----------------------------------------------------------------------------
// LLTeleportRequestViaLocation
//-----------------------------------------------------------------------------

LLTeleportRequestViaLocation::LLTeleportRequestViaLocation(const LLVector3d &pPosGlobal)
	: LLTeleportRequest(),
	mPosGlobal(pPosGlobal)
{
}

LLTeleportRequestViaLocation::~LLTeleportRequestViaLocation()
{
}

bool LLTeleportRequestViaLocation::canRestartTeleport()
{
	return true;
}

void LLTeleportRequestViaLocation::startTeleport()
{
	gAgent.doTeleportViaLocation(getPosGlobal());
}

void LLTeleportRequestViaLocation::restartTeleport()
{
	gAgent.doTeleportViaLocation(getPosGlobal());
}

//-----------------------------------------------------------------------------
// LLTeleportRequestViaLocationLookAt
//-----------------------------------------------------------------------------

LLTeleportRequestViaLocationLookAt::LLTeleportRequestViaLocationLookAt(const LLVector3d &pPosGlobal)
	: LLTeleportRequestViaLocation(pPosGlobal)
{
}

LLTeleportRequestViaLocationLookAt::~LLTeleportRequestViaLocationLookAt()
{
}

bool LLTeleportRequestViaLocationLookAt::canRestartTeleport()
{
	return true;
}

void LLTeleportRequestViaLocationLookAt::startTeleport()
{
	gAgent.doTeleportViaLocationLookAt(getPosGlobal());
}

void LLTeleportRequestViaLocationLookAt::restartTeleport()
{
	gAgent.doTeleportViaLocationLookAt(getPosGlobal());
}

// EOF<|MERGE_RESOLUTION|>--- conflicted
+++ resolved
@@ -904,29 +904,8 @@
 
 	LLFloaterMove::sUpdateFlyingStatus();
 
-<<<<<<< HEAD
-	// If the newly entered region is using server bakes, and our
-	// current appearance is non-baked, request appearance update from
-	// server.
-	if (mRegionp->capabilitiesReceived())
-	{
-		handleServerBakeRegionTransition(mRegionp->getRegionID());
-	}
-	else
-	{
-		// Need to handle via callback after caps arrive.
-		mRegionp->setCapabilitiesReceivedCallback(boost::bind(&LLAgent::handleServerBakeRegionTransition,this,_1));
-	}
-
 	LL_DEBUGS("AgentLocation") << "Calling RegionChanged callbacks" << LL_ENDL;
 	mRegionChangedSignal();
-=======
-	if (notifyRegionChange)
-	{
-		LL_DEBUGS("AgentLocation") << "Calling RegionChanged callbacks" << LL_ENDL;
-		mRegionChangedSignal();
-	}
->>>>>>> 97747617
 }
 
 
