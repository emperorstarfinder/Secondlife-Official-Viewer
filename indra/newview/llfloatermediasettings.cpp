--- conflicted
+++ resolved
@@ -266,22 +266,8 @@
 		return mPanelMediaSettingsGeneral->getHomeUrl();
 	else
 		return std::string( "" );
-<<<<<<< HEAD
-=======
-}
-
-////////////////////////////////////////////////////////////////////////////////
-//
-bool LLFloaterMediaSettings::passesWhiteList( const std::string& test_url )
-{
-	// sanity check - don't think this can happen
-	if ( mPanelMediaSettingsSecurity )
-		// version in security dialog code is specialized so we pass in 
-		// empty string for first parameter since it's not used
-		return mPanelMediaSettingsSecurity->passesWhiteList( "", test_url );
-	else
-		// this is all we can do
-		return false;
+}
+
 }
 
 ////////////////////////////////////////////////////////////////////////////////
@@ -314,6 +300,4 @@
 	
 	enableOkApplyBtns(values_changed);
 	
-	LLFloater::draw();
->>>>>>> 948af309
-}+	LLFloater::draw();