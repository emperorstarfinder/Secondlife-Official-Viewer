/** 
 * @file llstartup.cpp
 * @brief startup routines.
 *
 * $LicenseInfo:firstyear=2004&license=viewerlgpl$
 * Second Life Viewer Source Code
 * Copyright (C) 2010, Linden Research, Inc.
 * 
 * This library is free software; you can redistribute it and/or
 * modify it under the terms of the GNU Lesser General Public
 * License as published by the Free Software Foundation;
 * version 2.1 of the License only.
 * 
 * This library is distributed in the hope that it will be useful,
 * but WITHOUT ANY WARRANTY; without even the implied warranty of
 * MERCHANTABILITY or FITNESS FOR A PARTICULAR PURPOSE.  See the GNU
 * Lesser General Public License for more details.
 * 
 * You should have received a copy of the GNU Lesser General Public
 * License along with this library; if not, write to the Free Software
 * Foundation, Inc., 51 Franklin Street, Fifth Floor, Boston, MA  02110-1301  USA
 * 
 * Linden Research, Inc., 945 Battery Street, San Francisco, CA  94111  USA
 * $/LicenseInfo$
 */

#include "llviewerprecompiledheaders.h"

#include "llappviewer.h"
#include "llstartup.h"
#include "llcallstack.h"

#if LL_WINDOWS
#	include <process.h>		// _spawnl()
#else
#	include <sys/stat.h>		// mkdir()
#endif

#include "llviewermedia_streamingaudio.h"
#include "llaudioengine.h"

#ifdef LL_FMODEX
# include "llaudioengine_fmodex.h"
#endif

#ifdef LL_OPENAL
#include "llaudioengine_openal.h"
#endif

#include "llavatarnamecache.h"
#include "llexperiencecache.h"
#include "lllandmark.h"
#include "llcachename.h"
#include "lldir.h"
#include "lldonotdisturbnotificationstorage.h"
#include "llerrorcontrol.h"
#include "llfloaterreg.h"
#include "llfocusmgr.h"
#include "llfloatergridstatus.h"
#include "llfloaterimsession.h"
#include "lllocationhistory.h"

#include "llloginflags.h"
#include "llmd5.h"
#include "llmemorystream.h"
#include "llmessageconfig.h"
#include "llmoveview.h"
#include "llfloaterimcontainer.h"
#include "llfloaterimnearbychat.h"
#include "llnotifications.h"
#include "llnotificationsutil.h"
#include "llpersistentnotificationstorage.h"
#include "llteleporthistory.h"
#include "llregionhandle.h"
#include "llsd.h"
#include "llsdserialize.h"
#include "llsdutil_math.h"
#include "llstring.h"
#include "lluserrelations.h"
#include "llversioninfo.h"
#include "llviewercontrol.h"
#include "llviewerhelp.h"
#include "llvfs.h"
#include "llxorcipher.h"	// saved password, MAC address
#include "llwindow.h"
#include "message.h"
#include "v3math.h"

#include "llagent.h"
#include "llagentcamera.h"
#include "llagentpicksinfo.h"
#include "llagentwearables.h"
#include "llagentpilot.h"
#include "llfloateravatarpicker.h"
#include "llcallbacklist.h"
#include "llcallingcard.h"
#include "llconsole.h"
#include "llcontainerview.h"
#include "llconversationlog.h"
#include "lldebugview.h"
#include "lldrawable.h"
#include "lleventnotifier.h"
#include "llface.h"
#include "llfeaturemanager.h"
//#include "llfirstuse.h"
#include "llfloaterhud.h"
#include "llfloaterland.h"
#include "llfloaterpreference.h"
#include "llfloatertopobjects.h"
#include "llfloaterworldmap.h"
#include "llgesturemgr.h"
#include "llgroupmgr.h"
#include "llhudeffecttrail.h"
#include "llhudmanager.h"
#include "llimage.h"
#include "llinventorybridge.h"
#include "llinventorymodel.h"
#include "llinventorymodelbackgroundfetch.h"
#include "llkeyboard.h"
#include "llloginhandler.h"			// gLoginHandler, SLURL support
#include "lllogininstance.h" // Host the login module.
#include "llpanellogin.h"
#include "llmutelist.h"
#include "llavatarpropertiesprocessor.h"
#include "llpanelclassified.h"
#include "llpanelpick.h"
#include "llpanelgrouplandmoney.h"
#include "llpanelgroupnotices.h"
#include "llpreview.h"
#include "llpreviewscript.h"
#include "llproxy.h"
#include "llproductinforequest.h"
#include "llselectmgr.h"
#include "llsky.h"
#include "llstatview.h"
#include "llstatusbar.h"		// sendMoneyBalanceRequest(), owns L$ balance
#include "llsurface.h"
#include "lltexturecache.h"
#include "lltoolmgr.h"
#include "lltrans.h"
#include "llui.h"
#include "llurldispatcher.h"
#include "llurlentry.h"
#include "llslurl.h"
#include "llurlhistory.h"
#include "llurlwhitelist.h"
#include "llvieweraudio.h"
#include "llviewerassetstorage.h"
#include "llviewercamera.h"
#include "llviewerdisplay.h"
#include "llviewergenericmessage.h"
#include "llviewergesture.h"
#include "llviewertexturelist.h"
#include "llviewermedia.h"
#include "llviewermenu.h"
#include "llviewermessage.h"
#include "llviewernetwork.h"
#include "llviewerobjectlist.h"
#include "llviewerparcelmedia.h"
#include "llviewerparcelmgr.h"
#include "llviewerregion.h"
#include "llviewerstats.h"
#include "llviewerstatsrecorder.h"
#include "llviewerthrottle.h"
#include "llviewerwindow.h"
#include "llvoavatar.h"
#include "llvoavatarself.h"
#include "llweb.h"
#include "llworld.h"
#include "llworldmapmessage.h"
#include "llxfermanager.h"
#include "pipeline.h"
#include "llappviewer.h"
#include "llfasttimerview.h"
#include "llfloatermap.h"
#include "llweb.h"
#include "llvoiceclient.h"
#include "llnamelistctrl.h"
#include "llnamebox.h"
#include "llnameeditor.h"
#include "llpostprocess.h"
#include "llwlparammanager.h"
#include "llwaterparammanager.h"
#include "llagentlanguage.h"
#include "llwearable.h"
#include "llinventorybridge.h"
#include "llappearancemgr.h"
#include "llavatariconctrl.h"
#include "llvoicechannel.h"
#include "llpathfindingmanager.h"

#include "lllogin.h"
#include "llevents.h"
#include "llstartuplistener.h"
#include "lltoolbarview.h"
#include "llexperiencelog.h"
#include "llcleanup.h"

#include "llstacktrace.h"

#include "lltexturefetch.h"

#if LL_WINDOWS
#include "lldxhardware.h"
#endif
#include "llviewertexturemanager.h"

//
// exported globals
//
bool gAgentMovementCompleted = false;
S32  gMaxAgentGroups;

const std::string SCREEN_HOME_FILENAME = "screen_home%s.png";
const std::string SCREEN_LAST_FILENAME = "screen_last%s.png";

LLViewerTexture::ptr_t gStartTexture;

//
// Imported globals
//
extern S32 gStartImageWidth;
extern S32 gStartImageHeight;

//
// local globals
//
static bool gGotUseCircuitCodeAck = false;
static std::string sInitialOutfit;
static std::string sInitialOutfitGender;	// "male" or "female"
static boost::signals2::connection sWearablesLoadedCon;

static bool gUseCircuitCallbackCalled = false;

EStartupState LLStartUp::gStartupState = STATE_FIRST;
LLSLURL LLStartUp::sStartSLURL;

static LLPointer<LLCredential> gUserCredential;
static std::string gDisplayName;
static BOOL gRememberPassword = TRUE;     

static U64 gFirstSimHandle = 0;
static LLHost gFirstSim;
static std::string gFirstSimSeedCap;
static LLVector3 gAgentStartLookAt(1.0f, 0.f, 0.f);
static std::string gAgentStartLocation = "safe";
static bool mLoginStatePastUI = false;

const S32 DEFAULT_MAX_AGENT_GROUPS = 42;
const S32 ALLOWED_MAX_AGENT_GROUPS = 500;
const F32 STATE_AGENT_WAIT_TIMEOUT = 240; //seconds

boost::scoped_ptr<LLEventPump> LLStartUp::sStateWatcher(new LLEventStream("StartupState"));
boost::scoped_ptr<LLStartupListener> LLStartUp::sListener(new LLStartupListener());
boost::scoped_ptr<LLViewerStats::PhaseMap> LLStartUp::sPhases(new LLViewerStats::PhaseMap);

//
// local function declaration
//

void login_show();
void login_callback(S32 option, void* userdata);
void show_release_notes_if_required();
void show_first_run_dialog();
bool first_run_dialog_callback(const LLSD& notification, const LLSD& response);
void set_startup_status(const F32 frac, const std::string& string, const std::string& msg);
bool login_alert_status(const LLSD& notification, const LLSD& response);
void login_packet_failed(void**, S32 result);
void use_circuit_callback(void**, S32 result);
void register_viewer_callbacks(LLMessageSystem* msg);
void asset_callback_nothing(LLVFS*, const LLUUID&, LLAssetType::EType, void*, S32);
bool callback_choose_gender(const LLSD& notification, const LLSD& response);
void init_start_screen(S32 location_id);
void release_start_screen();
void reset_login();
LLSD transform_cert_args(LLPointer<LLCertificate> cert);
void general_cert_done(const LLSD& notification, const LLSD& response);
void trust_cert_done(const LLSD& notification, const LLSD& response);
void apply_udp_blacklist(const std::string& csv);
bool process_login_success_response();
void transition_back_to_login_panel(const std::string& emsg);

void callback_cache_name(const LLUUID& id, const std::string& full_name, bool is_group)
{
	LLNameBox::refreshAll(id, full_name, is_group);
	LLNameEditor::refreshAll(id, full_name, is_group);
	
	// TODO: Actually be intelligent about the refresh.
	// For now, just brute force refresh the dialogs.
	dialog_refresh_all();
}

//
// exported functionality
//

//
// local classes
//

void update_texture_fetch()
{
// 	LLAppViewer::getTextureFetch()->update(4); // unpauses the texture fetch thread
// 	LLViewerTextureList::instance().updateImages(0.004f);
    LLViewerTextureManager::instance().update();
}

void set_flags_and_update_appearance()
{
	LLAppearanceMgr::instance().setAttachmentInvLinkEnable(true);
	LLAppearanceMgr::instance().updateAppearanceFromCOF(true, true, no_op);
}

// Returns false to skip other idle processing. Should only return
// true when all initialization done.
bool idle_startup()
{
	if (gViewerWindow == NULL)
	{
		// We expect window to be initialized
		LL_WARNS_ONCE() << "gViewerWindow is not initialized" << LL_ENDL;
		return false; // No world yet
	}

	const F32 PRECACHING_DELAY = gSavedSettings.getF32("PrecachingDelay");
	static LLTimer timeout;

	static LLTimer login_time;

	// until this is encapsulated, this little hack for the
	// auth/transform loop will do.
	static F32 progress = 0.10f;

	static std::string auth_desc;
	static std::string auth_message;

	static LLVector3 initial_sun_direction(1.f, 0.f, 0.f);
	static LLVector3 agent_start_position_region(10.f, 10.f, 10.f);		// default for when no space server

	// last location by default
	static S32  agent_location_id = START_LOCATION_ID_LAST;

	static bool show_connect_box = true;

	//static bool stipend_since_login = false;

	// HACK: These are things from the main loop that usually aren't done
	// until initialization is complete, but need to be done here for things
	// to work.
	gIdleCallbacks.callFunctions();
	gViewerWindow->updateUI();

	// There is a crash on updateClass, this is an attempt to get more information
	if (LLMortician::graveyardCount())
	{
		std::stringstream log_stream;
		LLMortician::logClass(log_stream);
		LL_INFOS() << log_stream.str() << LL_ENDL;
	}
	LLMortician::updateClass();

	const std::string delims (" ");
	std::string system;
	int begIdx, endIdx;
	std::string osString = LLOSInfo::instance().getOSStringSimple();

	begIdx = osString.find_first_not_of (delims);
	endIdx = osString.find_first_of (delims, begIdx);
	system = osString.substr (begIdx, endIdx - begIdx);
	system += "Locale";

	LLStringUtil::setLocale (LLTrans::getString(system));	

	if ( STATE_FIRST == LLStartUp::getStartupState() )
	{
		static bool first_call = true;
		if (first_call)
		{
			// Other phases get handled when startup state changes,
			// need to capture the initial state as well.
			LLStartUp::getPhases().startPhase(LLStartUp::getStartupStateString());
			first_call = false;
		}

		gViewerWindow->showCursor(); 
		gViewerWindow->getWindow()->setCursor(UI_CURSOR_WAIT);

        //note: Removing this line will cause incorrect button size in the login screen. -- bao.
        LLViewerTextureManager::instance().update();

		/////////////////////////////////////////////////
		//
		// Initialize stuff that doesn't need data from simulators
		//
		std::string lastGPU = gSavedSettings.getString("LastGPUString");
		std::string thisGPU = LLFeatureManager::getInstance()->getGPUString();
		
		if (LLFeatureManager::getInstance()->isSafe())
		{
			LLNotificationsUtil::add("DisplaySetToSafe");
		}
		else if ((gSavedSettings.getS32("LastFeatureVersion") < LLFeatureManager::getInstance()->getVersion()) &&
				 (gSavedSettings.getS32("LastFeatureVersion") != 0))
		{
			LLNotificationsUtil::add("DisplaySetToRecommendedFeatureChange");
		}
		else if ( ! lastGPU.empty() && (lastGPU != thisGPU))
		{
			LLSD subs;
			subs["LAST_GPU"] = lastGPU;
			subs["THIS_GPU"] = thisGPU;
			LLNotificationsUtil::add("DisplaySetToRecommendedGPUChange", subs);
		}
		else if (!gViewerWindow->getInitAlert().empty())
		{
			LLNotificationsUtil::add(gViewerWindow->getInitAlert());
		}
			
		//-------------------------------------------------
		// Init the SOCKS 5 proxy if the user has configured
		// one. We need to do this early in case the user
		// is using SOCKS for HTTP so we get the login
		// screen and HTTP tables via SOCKS.
		//-------------------------------------------------
		LLStartUp::startLLProxy();

		gSavedSettings.setS32("LastFeatureVersion", LLFeatureManager::getInstance()->getVersion());
		gSavedSettings.setString("LastGPUString", thisGPU);


		std::string xml_file = LLUI::locateSkin("xui_version.xml");
		LLXMLNodePtr root;
		bool xml_ok = false;
		if (LLXMLNode::parseFile(xml_file, root, NULL))
		{
			if( (root->hasName("xui_version") ) )
			{
				std::string value = root->getValue();
				F32 version = 0.0f;
				LLStringUtil::convertToF32(value, version);
				if (version >= 1.0f)
				{
					xml_ok = true;
				}
			}
		}
		if (!xml_ok)
		{
			// If XML is bad, there's a good possibility that notifications.xml is ALSO bad.
			// If that's so, then we'll get a fatal error on attempting to load it, 
			// which will display a nontranslatable error message that says so.
			// Otherwise, we'll display a reasonable error message that IS translatable.
			LLAppViewer::instance()->earlyExit("BadInstallation");
		}
		//
		// Statistics stuff
		//

		// Load autopilot and stats stuff
		gAgentPilot.load();

		//gErrorStream.setTime(gSavedSettings.getBOOL("LogTimestamps"));

		// Load the throttle settings
		gViewerThrottle.load();

		//
		// Initialize messaging system
		//
		LL_DEBUGS("AppInit") << "Initializing messaging system..." << LL_ENDL;

		std::string message_template_path = gDirUtilp->getExpandedFilename(LL_PATH_APP_SETTINGS,"message_template.msg");

		LLFILE* found_template = NULL;
		found_template = LLFile::fopen(message_template_path, "r");		/* Flawfinder: ignore */
		
		#if LL_WINDOWS
			// On the windows dev builds, unpackaged, the message_template.msg 
			// file will be located in:
			// build-vc**/newview/<config>/app_settings
			if (!found_template)
			{
				message_template_path = gDirUtilp->getExpandedFilename(LL_PATH_EXECUTABLE, "app_settings", "message_template.msg");
				found_template = LLFile::fopen(message_template_path.c_str(), "r");		/* Flawfinder: ignore */
			}	
		#elif LL_DARWIN
			// On Mac dev builds, message_template.msg lives in:
			// indra/build-*/newview/<config>/Second Life/Contents/Resources/app_settings
			if (!found_template)
			{
				message_template_path =
					gDirUtilp->getExpandedFilename(LL_PATH_APP_SETTINGS,
												   "message_template.msg");
				found_template = LLFile::fopen(message_template_path.c_str(), "r");		/* Flawfinder: ignore */
			}		
		#endif

		if (found_template)
		{
			fclose(found_template);

			U32 port = gSavedSettings.getU32("UserConnectionPort");

			if ((NET_USE_OS_ASSIGNED_PORT == port) &&   // if nothing specified on command line (-port)
			    (gSavedSettings.getBOOL("ConnectionPortEnabled")))
			  {
			    port = gSavedSettings.getU32("ConnectionPort");
			  }

			// TODO parameterize 
			const F32 circuit_heartbeat_interval = 5;
			const F32 circuit_timeout = 100;

			const LLUseCircuitCodeResponder* responder = NULL;
			bool failure_is_fatal = true;
			
			if(!start_messaging_system(
				   message_template_path,
				   port,
				   LLVersionInfo::getMajor(),
				   LLVersionInfo::getMinor(),
				   LLVersionInfo::getPatch(),
				   FALSE,
				   std::string(),
				   responder,
				   failure_is_fatal,
				   circuit_heartbeat_interval,
				   circuit_timeout))
			{
				std::string diagnostic = llformat(" Error: %d", gMessageSystem->getErrorCode());
				LL_WARNS("AppInit") << diagnostic << LL_ENDL;
				LLAppViewer::instance()->earlyExit("LoginFailedNoNetwork", LLSD().with("DIAGNOSTIC", diagnostic));
			}

			#if LL_WINDOWS
				// On the windows dev builds, unpackaged, the message.xml file will 
				// be located in indra/build-vc**/newview/<config>/app_settings.
				std::string message_path = gDirUtilp->getExpandedFilename(LL_PATH_APP_SETTINGS,"message.xml");
							
				if (!LLFile::isfile(message_path.c_str())) 
				{
					LLMessageConfig::initClass("viewer", gDirUtilp->getExpandedFilename(LL_PATH_EXECUTABLE, "app_settings", ""));
				}
				else
				{
					LLMessageConfig::initClass("viewer", gDirUtilp->getExpandedFilename(LL_PATH_APP_SETTINGS, ""));
				}
			#else			
				LLMessageConfig::initClass("viewer", gDirUtilp->getExpandedFilename(LL_PATH_APP_SETTINGS, ""));
			#endif

		}
		else
		{
			LLAppViewer::instance()->earlyExit("MessageTemplateNotFound", LLSD().with("PATH", message_template_path));
		}

		if(gMessageSystem && gMessageSystem->isOK())
		{
			// Initialize all of the callbacks in case of bad message
			// system data
			LLMessageSystem* msg = gMessageSystem;
			msg->setExceptionFunc(MX_UNREGISTERED_MESSAGE,
								  invalid_message_callback,
								  NULL);
			msg->setExceptionFunc(MX_PACKET_TOO_SHORT,
								  invalid_message_callback,
								  NULL);

			// running off end of a packet is now valid in the case
			// when a reader has a newer message template than
			// the sender
			/*msg->setExceptionFunc(MX_RAN_OFF_END_OF_PACKET,
								  invalid_message_callback,
								  NULL);*/
			msg->setExceptionFunc(MX_WROTE_PAST_BUFFER_SIZE,
								  invalid_message_callback,
								  NULL);

			if (gSavedSettings.getBOOL("LogMessages"))
			{
				LL_DEBUGS("AppInit") << "Message logging activated!" << LL_ENDL;
				msg->startLogging();
			}

			// start the xfer system. by default, choke the downloads
			// a lot...
			const S32 VIEWER_MAX_XFER = 3;
			start_xfer_manager(gVFS);
			gXferManager->setMaxIncomingXfers(VIEWER_MAX_XFER);
			F32 xfer_throttle_bps = gSavedSettings.getF32("XferThrottle");
			if (xfer_throttle_bps > 1.f)
			{
				gXferManager->setUseAckThrottling(TRUE);
				gXferManager->setAckThrottleBPS(xfer_throttle_bps);
			}
			gAssetStorage = new LLViewerAssetStorage(msg, gXferManager, gVFS, gStaticVFS);


			F32 dropPercent = gSavedSettings.getF32("PacketDropPercentage");
			msg->mPacketRing.setDropPercentage(dropPercent);

            F32 inBandwidth = gSavedSettings.getF32("InBandwidth"); 
            F32 outBandwidth = gSavedSettings.getF32("OutBandwidth"); 
			if (inBandwidth != 0.f)
			{
				LL_DEBUGS("AppInit") << "Setting packetring incoming bandwidth to " << inBandwidth << LL_ENDL;
				msg->mPacketRing.setUseInThrottle(TRUE);
				msg->mPacketRing.setInBandwidth(inBandwidth);
			}
			if (outBandwidth != 0.f)
			{
				LL_DEBUGS("AppInit") << "Setting packetring outgoing bandwidth to " << outBandwidth << LL_ENDL;
				msg->mPacketRing.setUseOutThrottle(TRUE);
				msg->mPacketRing.setOutBandwidth(outBandwidth);
			}
		}

		LL_INFOS("AppInit") << "Message System Initialized." << LL_ENDL;

		//-------------------------------------------------
		// Init audio, which may be needed for prefs dialog
		// or audio cues in connection UI.
		//-------------------------------------------------

		if (FALSE == gSavedSettings.getBOOL("NoAudio"))
		{
			delete gAudiop;
			gAudiop = NULL;

#ifdef LL_FMODEX		
#if !LL_WINDOWS
			if (NULL == getenv("LL_BAD_FMODEX_DRIVER"))
#endif // !LL_WINDOWS
			{
				gAudiop = (LLAudioEngine *) new LLAudioEngine_FMODEX(gSavedSettings.getBOOL("FMODExProfilerEnable"));
			}
#endif

#ifdef LL_OPENAL
#if !LL_WINDOWS
			if (NULL == getenv("LL_BAD_OPENAL_DRIVER"))
#endif // !LL_WINDOWS
			{
				gAudiop = (LLAudioEngine *) new LLAudioEngine_OpenAL();
			}
#endif
            
			if (gAudiop)
			{
#if LL_WINDOWS
				// FMOD Ex on Windows needs the window handle to stop playing audio
				// when window is minimized. JC
				void* window_handle = (HWND)gViewerWindow->getPlatformWindow();
#else
				void* window_handle = NULL;
#endif
				bool init = gAudiop->init(kAUDIO_NUM_SOURCES, window_handle);
				if(init)
				{
					gAudiop->setMuted(TRUE);
				}
				else
				{
					LL_WARNS("AppInit") << "Unable to initialize audio engine" << LL_ENDL;
					delete gAudiop;
					gAudiop = NULL;
				}

				if (gAudiop)
				{
					// if the audio engine hasn't set up its own preferred handler for streaming audio then set up the generic streaming audio implementation which uses media plugins
					if (NULL == gAudiop->getStreamingAudioImpl())
					{
						LL_INFOS("AppInit") << "Using media plugins to render streaming audio" << LL_ENDL;
						gAudiop->setStreamingAudioImpl(new LLStreamingAudio_MediaPlugins());
					}
				}
			}
		}
		
		LL_INFOS("AppInit") << "Audio Engine Initialized." << LL_ENDL;
		
		if (LLTimer::knownBadTimer())
		{
			LL_WARNS("AppInit") << "Unreliable timers detected (may be bad PCI chipset)!!" << LL_ENDL;
		}

		//
		// Log on to system
		//
		if (gUserCredential.isNull())
		{
			gUserCredential = gLoginHandler.initializeLoginInfo();
		}
		// Previous initializeLoginInfo may have generated user credentials.  Re-check them.
		if (gUserCredential.isNull())
		{
			show_connect_box = TRUE;
		}
		else if (gSavedSettings.getBOOL("AutoLogin"))  
		{
			// Log into last account
			gRememberPassword = TRUE;
			gSavedSettings.setBOOL("RememberPassword", TRUE);                                                      
			show_connect_box = false;    			
		}
		else if (gSavedSettings.getLLSD("UserLoginInfo").size() == 3)
		{
			// Console provided login&password
			gRememberPassword = gSavedSettings.getBOOL("RememberPassword");
			show_connect_box = false;
		}
		else 
		{
			gRememberPassword = gSavedSettings.getBOOL("RememberPassword");
			show_connect_box = TRUE;
		}

		//setup map of datetime strings to codes and slt & local time offset from utc
		// *TODO: Does this need to be here?
		LLStringOps::setupDatetimeInfo(false);

		// Go to the next startup state
		LLStartUp::setStartupState( STATE_BROWSER_INIT );
		return FALSE;
	}

	
	if (STATE_BROWSER_INIT == LLStartUp::getStartupState())
	{
		LL_DEBUGS("AppInit") << "STATE_BROWSER_INIT" << LL_ENDL;
		std::string msg = LLTrans::getString("LoginInitializingBrowser");
		set_startup_status(0.03f, msg.c_str(), gAgent.mMOTD.c_str());
		display_startup();
		// LLViewerMedia::initBrowser();
		LLStartUp::setStartupState( STATE_LOGIN_SHOW );
		return FALSE;
	}


	if (STATE_LOGIN_SHOW == LLStartUp::getStartupState())
	{
		LL_DEBUGS("AppInit") << "Initializing Window, show_connect_box = "
							 << show_connect_box << LL_ENDL;

		// if we've gone backwards in the login state machine, to this state where we show the UI
		// AND the debug setting to exit in this case is true, then go ahead and bail quickly
		if ( mLoginStatePastUI && gSavedSettings.getBOOL("QuitOnLoginActivated") )
		{
			LL_DEBUGS("AppInit") << "taking QuitOnLoginActivated exit" << LL_ENDL;
			// no requirement for notification here - just exit
			LLAppViewer::instance()->earlyExitNoNotify();
		}

		gViewerWindow->getWindow()->setCursor(UI_CURSOR_ARROW);

		// Login screen needs menus for preferences, but we can enter
		// this startup phase more than once.
		if (gLoginMenuBarView == NULL)
		{
			LL_DEBUGS("AppInit") << "initializing menu bar" << LL_ENDL;
			initialize_spellcheck_menu();
			init_menus();
		}
		show_release_notes_if_required();

		if (show_connect_box)
		{
			LL_DEBUGS("AppInit") << "show_connect_box on" << LL_ENDL;
			// Load all the name information out of the login view
			// NOTE: Hits "Attempted getFields with no login view shown" warning, since we don't
			// show the login view until login_show() is called below.  
			if (gUserCredential.isNull())                                                                          
			{                                                  
				LL_DEBUGS("AppInit") << "loading credentials from gLoginHandler" << LL_ENDL;
				gUserCredential = gLoginHandler.initializeLoginInfo();                 
			}     
			// Make sure the process dialog doesn't hide things
			gViewerWindow->setShowProgress(FALSE);
			// Show the login dialog
			login_show();
			// connect dialog is already shown, so fill in the names
			if (gUserCredential.notNull() && !LLPanelLogin::isCredentialSet())
			{
				LLPanelLogin::setFields( gUserCredential, gRememberPassword);
			}
			LLPanelLogin::giveFocus();

			// MAINT-3231 Show first run dialog only for Desura viewer
			if (gSavedSettings.getString("sourceid") == "1208_desura")
			{
				if (gSavedSettings.getBOOL("FirstLoginThisInstall"))
				{
					LL_INFOS("AppInit") << "FirstLoginThisInstall, calling show_first_run_dialog()" << LL_ENDL;
					show_first_run_dialog();
				}
				else
				{
					LL_DEBUGS("AppInit") << "FirstLoginThisInstall off" << LL_ENDL;
				}
			}
			display_startup();
			LLStartUp::setStartupState( STATE_LOGIN_WAIT );		// Wait for user input
		}
		else
		{
			LL_DEBUGS("AppInit") << "show_connect_box off, skipping to STATE_LOGIN_CLEANUP" << LL_ENDL;
			// skip directly to message template verification
			LLStartUp::setStartupState( STATE_LOGIN_CLEANUP );
		}

		gViewerWindow->setNormalControlsVisible( FALSE );	
		gLoginMenuBarView->setVisible( TRUE );
		gLoginMenuBarView->setEnabled( TRUE );
		show_debug_menus();

		// Hide the splash screen
		LLSplashScreen::hide();
		// Push our window frontmost
		gViewerWindow->getWindow()->show();

		// DEV-16927.  The following code removes errant keystrokes that happen while the window is being 
		// first made visible.
#ifdef _WIN32
		MSG msg;
		while( PeekMessage( &msg, /*All hWnds owned by this thread */ NULL, WM_KEYFIRST, WM_KEYLAST, PM_REMOVE ) )
		{ }
#endif
        display_startup();
        timeout.reset();
		return FALSE;
	}

	if (STATE_LOGIN_WAIT == LLStartUp::getStartupState())
	{
		// when we get to this state, we've already been past the login UI
		// (possiblely automatically) - flag this so we can test in the 
		// STATE_LOGIN_SHOW state if we've gone backwards
		mLoginStatePastUI = true;

		// Don't do anything.  Wait for the login view to call the login_callback,
		// which will push us to the next state.

		// display() function will be the one to run display_startup()
		// Sleep so we don't spin the CPU
		ms_sleep(1);
		return FALSE;
	}

	if (STATE_LOGIN_CLEANUP == LLStartUp::getStartupState())
	{
		// Post login screen, we should see if any settings have changed that may
		// require us to either start/stop or change the socks proxy. As various communications
		// past this point may require the proxy to be up.
		if (!LLStartUp::startLLProxy())
		{
			// Proxy start up failed, we should now bail the state machine
			// startLLProxy() will have reported an error to the user
			// already, so we just go back to the login screen. The user
			// could then change the preferences to fix the issue.

			LLStartUp::setStartupState(STATE_LOGIN_SHOW);
			return FALSE;
		}

		// reset the values that could have come in from a slurl
		// DEV-42215: Make sure they're not empty -- gUserCredential
		// might already have been set from gSavedSettings, and it's too bad
		// to overwrite valid values with empty strings.

		if (show_connect_box)
		{
			// TODO if not use viewer auth
			// Load all the name information out of the login view
			LLPanelLogin::getFields(gUserCredential, gRememberPassword); 
			// end TODO
	 
			// HACK: Try to make not jump on login
			gKeyboard->resetKeys();
		}

		// when we get to this state, we've already been past the login UI
		// (possiblely automatically) - flag this so we can test in the 
		// STATE_LOGIN_SHOW state if we've gone backwards
		mLoginStatePastUI = true;

		// save the credentials                                                                                        
		std::string userid = "unknown";                                                                                
		if(gUserCredential.notNull())                                                                                  
		{  
			userid = gUserCredential->userID();                                                                    
			gSecAPIHandler->saveCredential(gUserCredential, gRememberPassword);  
		}
		gSavedSettings.setBOOL("RememberPassword", gRememberPassword);                                                 
		LL_INFOS("AppInit") << "Attempting login as: " << userid << LL_ENDL;                                           
		gDebugInfo["LoginName"] = userid;                                                                              
         
		// create necessary directories
		// *FIX: these mkdir's should error check
		gDirUtilp->setLindenUserDir(userid);
		LLFile::mkdir(gDirUtilp->getLindenUserDir());

		// As soon as directories are ready initialize notification storages
		if (!LLPersistentNotificationStorage::instanceExists())
		{
			// check existance since this part of code can be reached
			// twice due to login failures
			LLPersistentNotificationStorage::initParamSingleton();
			LLDoNotDisturbNotificationStorage::initParamSingleton();
		}

		// Set PerAccountSettingsFile to the default value.
		gSavedSettings.setString("PerAccountSettingsFile",
			gDirUtilp->getExpandedFilename(LL_PATH_PER_SL_ACCOUNT, 
				LLAppViewer::instance()->getSettingsFilename("Default", "PerAccount")));

		// Note: can't store warnings files per account because some come up before login
		
		// Overwrite default user settings with user settings								 
		LLAppViewer::instance()->loadSettingsFromDirectory("Account");

		// Convert 'LogInstantMessages' into 'KeepConversationLogTranscripts' for backward compatibility (CHUI-743).
		LLControlVariablePtr logInstantMessagesControl = gSavedPerAccountSettings.getControl("LogInstantMessages");
		if (logInstantMessagesControl.notNull())
		{
			gSavedPerAccountSettings.setS32("KeepConversationLogTranscripts", logInstantMessagesControl->getValue() ? 2 : 1);
		}

		// Need to set the LastLogoff time here if we don't have one.  LastLogoff is used for "Recent Items" calculation
		// and startup time is close enough if we don't have a real value.
		if (gSavedPerAccountSettings.getU32("LastLogoff") == 0)
		{
			gSavedPerAccountSettings.setU32("LastLogoff", time_corrected());
		}

		//Default the path if one isn't set.
		// *NOTE: unable to check variable differ from "InstantMessageLogPath" because it was
		// provided in pre 2.0 viewer. See EXT-6661
		if (gSavedPerAccountSettings.getString("InstantMessageLogPath").empty())
		{
			gDirUtilp->setChatLogsDir(gDirUtilp->getOSUserAppDir());
			gSavedPerAccountSettings.setString("InstantMessageLogPath", gDirUtilp->getChatLogsDir());
		}
		else
		{
			gDirUtilp->setChatLogsDir(gSavedPerAccountSettings.getString("InstantMessageLogPath"));		
		}
		gDirUtilp->setPerAccountChatLogsDir(userid);  
		
		LLFile::mkdir(gDirUtilp->getChatLogsDir());
		LLFile::mkdir(gDirUtilp->getPerAccountChatLogsDir());


		//good a place as any to create user windlight directories
		std::string user_windlight_path_name(gDirUtilp->getExpandedFilename( LL_PATH_USER_SETTINGS , "windlight", ""));
		LLFile::mkdir(user_windlight_path_name.c_str());		

		std::string user_windlight_skies_path_name(gDirUtilp->getExpandedFilename( LL_PATH_USER_SETTINGS , "windlight/skies", ""));
		LLFile::mkdir(user_windlight_skies_path_name.c_str());

		std::string user_windlight_water_path_name(gDirUtilp->getExpandedFilename( LL_PATH_USER_SETTINGS , "windlight/water", ""));
		LLFile::mkdir(user_windlight_water_path_name.c_str());

		std::string user_windlight_days_path_name(gDirUtilp->getExpandedFilename( LL_PATH_USER_SETTINGS , "windlight/days", ""));
		LLFile::mkdir(user_windlight_days_path_name.c_str());


		if (show_connect_box)
		{
			LLSLURL slurl;
			//LLPanelLogin::closePanel();
		}

		
		// Load URL History File
		LLURLHistory::loadFile("url_history.xml");
		// Load location history 
		LLLocationHistory::getInstance()->load();

		// Load Avatars icons cache
		LLAvatarIconIDCache::getInstance()->load();
		
		LLRenderMuteList::getInstance()->loadFromFile();

		//-------------------------------------------------
		// Handle startup progress screen
		//-------------------------------------------------

		// on startup the user can request to go to their home,
		// their last location, or some URL "-url //sim/x/y[/z]"
		// All accounts have both a home and a last location, and we don't support
		// more locations than that.  Choose the appropriate one.  JC
		switch (LLStartUp::getStartSLURL().getType())
		  {
		  case LLSLURL::LOCATION:
		    agent_location_id = START_LOCATION_ID_URL;
		    break;
		  case LLSLURL::LAST_LOCATION:
		    agent_location_id = START_LOCATION_ID_LAST;
		    break;
		  default:
		    agent_location_id = START_LOCATION_ID_HOME;
		    break;
		  }

		gViewerWindow->getWindow()->setCursor(UI_CURSOR_WAIT);

		init_start_screen(agent_location_id);

		// Display the startup progress bar.
		gViewerWindow->setShowProgress(TRUE);
		gViewerWindow->setProgressCancelButtonVisible(TRUE, LLTrans::getString("Quit"));

		gViewerWindow->revealIntroPanel();

		// Poke the VFS, which could potentially block for a while if
		// Windows XP is acting up
		set_startup_status(0.07f, LLTrans::getString("LoginVerifyingCache"), LLStringUtil::null);
		display_startup();

		gVFS->pokeFiles();

		LLStartUp::setStartupState( STATE_LOGIN_AUTH_INIT );

		return FALSE;
	}

	if(STATE_LOGIN_AUTH_INIT == LLStartUp::getStartupState())
	{
		gDebugInfo["GridName"] = LLGridManager::getInstance()->getGridId();

		// Update progress status and the display loop.
		auth_desc = LLTrans::getString("LoginInProgress");
		set_startup_status(progress, auth_desc, auth_message);
		progress += 0.02f;
		display_startup();

		// Setting initial values...
		LLLoginInstance* login = LLLoginInstance::getInstance();
		login->setNotificationsInterface(LLNotifications::getInstance());

		login->setSerialNumber(LLAppViewer::instance()->getSerialNumber());
		login->setLastExecEvent(gLastExecEvent);
		login->setLastExecDuration(gLastExecDuration);

		// This call to LLLoginInstance::connect() starts the 
		// authentication process.
		login->connect(gUserCredential);

		LLStartUp::setStartupState( STATE_LOGIN_CURL_UNSTUCK );
		return FALSE;
	}

	if(STATE_LOGIN_CURL_UNSTUCK == LLStartUp::getStartupState())
	{
		// If we get here we have gotten past the potential stall
		// in curl, so take "may appear frozen" out of progress bar. JC
		auth_desc = LLTrans::getString("LoginInProgressNoFrozen");
		set_startup_status(progress, auth_desc, auth_message);

		LLStartUp::setStartupState( STATE_LOGIN_PROCESS_RESPONSE );
		return FALSE;
	}

	if(STATE_LOGIN_PROCESS_RESPONSE == LLStartUp::getStartupState()) 
	{
		// Generic failure message
		std::ostringstream emsg;
		emsg << LLTrans::getString("LoginFailed") << "\n";
		if(LLLoginInstance::getInstance()->authFailure())
		{
			LL_INFOS("LLStartup") << "Login failed, LLLoginInstance::getResponse(): "
			                      << LLLoginInstance::getInstance()->getResponse() << LL_ENDL;
			LLSD response = LLLoginInstance::getInstance()->getResponse();
			// Still have error conditions that may need some 
			// sort of handling - dig up specific message
			std::string reason_response = response["reason"];
			std::string message_response = response["message"];
			std::string message_id = response["message_id"];
			std::string message; // actual string to show the user

			if(!message_id.empty() && LLTrans::findString(message, message_id, response["message_args"]))
			{
				// message will be filled in with the template and arguments
			}
			else if(!message_response.empty())
			{
				// *HACK: "no_inventory_host" sent as the message itself.
				// Remove this clause when server is sending message_id as well.
				message = LLAgent::sTeleportErrorMessages[ message_response ];
			}

			if (message.empty())
			{
				// Fallback to server-supplied string; necessary since server
				// may add strings that this viewer is not yet aware of
				message = message_response;
			}

			emsg << message;


			if(reason_response == "key")
			{
				// Couldn't login because user/password is wrong
				// Clear the credential
				gUserCredential->clearAuthenticator();
			}

			if(reason_response == "update" 
				|| reason_response == "optional")
			{
				// In the case of a needed update, quit.
				// Its either downloading or declined.
				// If optional was skipped this case shouldn't 
				// be reached.
				LLLoginInstance::getInstance()->disconnect();
				LLAppViewer::instance()->forceQuit();
			}
			else 
			{
				if (reason_response != "tos") 
				{
					// Don't pop up a notification in the TOS case because
					// LLFloaterTOS::onCancel() already scolded the user.
					std::string error_code;
					if(response.has("errorcode"))
					{
						error_code = response["errorcode"].asString();
					}
					if ((reason_response == "CURLError") && 
						(error_code == "SSL_CACERT" || error_code == "SSL_PEER_CERTIFICATE") && 
						response.has("certificate"))
					{
						// This was a certificate error, so grab the certificate
						// and throw up the appropriate dialog.
						LLPointer<LLCertificate> certificate = gSecAPIHandler->getCertificate(response["certificate"]);
						if(certificate)
						{
							LLSD args = transform_cert_args(certificate);

							if(error_code == "SSL_CACERT")
							{
								// if we are handling an untrusted CA, throw up the dialog                             
								// with the 'trust this CA' button.                                                    
								LLNotificationsUtil::add("TrustCertificateError", args, response,
														trust_cert_done);
								
								show_connect_box = true;
							}
							else
							{
								// the certificate exception returns a unique string for each type of exception.       
								// we grab this string via the LLUserAuth object, and use that to grab the localized   
								// string.                                                                             
								args["REASON"] = LLTrans::getString(message_response);
								
								LLNotificationsUtil::add("GeneralCertificateError", args, response,
														 general_cert_done);
								
								reset_login();
								gSavedSettings.setBOOL("AutoLogin", FALSE);
								show_connect_box = true;
								
							}

						}
					}
					else if (!message.empty())
					{
						// This wasn't a certificate error, so throw up the normal
						// notificatioin message.
						LLSD args;
						args["ERROR_MESSAGE"] = emsg.str();
						LL_INFOS("LLStartup") << "Notification: " << args << LL_ENDL;
						LLNotificationsUtil::add("ErrorMessage", args, LLSD(), login_alert_done);
					}
				}
				transition_back_to_login_panel(emsg.str());
				show_connect_box = true;
			}
		}
		else if(LLLoginInstance::getInstance()->authSuccess())
		{
			if(process_login_success_response())
			{
				// Pass the user information to the voice chat server interface.
				LLVoiceClient::getInstance()->userAuthorized(gUserCredential->userID(), gAgentID);
				// create the default proximal channel
				LLVoiceChannel::initClass();
				LLStartUp::setStartupState( STATE_WORLD_INIT);
				LLTrace::get_frame_recording().reset();
			}
			else
			{
				LLSD args;
				args["ERROR_MESSAGE"] = emsg.str();
				LL_INFOS("LLStartup") << "Notification: " << args << LL_ENDL;
				LLNotificationsUtil::add("ErrorMessage", args, LLSD(), login_alert_done);
				transition_back_to_login_panel(emsg.str());
				show_connect_box = true;
				return FALSE;
			}
		}
		return FALSE;
	}

	//---------------------------------------------------------------------
	// World Init
	//---------------------------------------------------------------------
	if (STATE_WORLD_INIT == LLStartUp::getStartupState())
	{
		set_startup_status(0.30f, LLTrans::getString("LoginInitializingWorld"), gAgent.mMOTD);
		display_startup();
		// We should have an agent id by this point.
		llassert(!(gAgentID == LLUUID::null));

		// Finish agent initialization.  (Requires gSavedSettings, builds camera)
		gAgent.init();
		display_startup();
		gAgentCamera.init();
		display_startup();
		set_underclothes_menu_options();
		display_startup();

		// Since we connected, save off the settings so the user doesn't have to
		// type the name/password again if we crash.
		gSavedSettings.saveToFile(gSavedSettings.getString("ClientSettingsFile"), TRUE);
		LLUIColorTable::instance().saveUserSettings();

		display_startup();

		//
		// Initialize classes w/graphics stuff.
		//
<<<<<<< HEAD
//		LLViewerTextureList::instance().doPrefetchImages();		
=======
		LLViewerStatsRecorder::instance(); // Since textures work in threads
		gTextureList.doPrefetchImages();		
>>>>>>> 44f6725c
		display_startup();

		LLSurface::initClasses();
		display_startup();

		display_startup();

		LLDrawable::initClass();
		display_startup();

		// init the shader managers
		LLPostProcess::initClass();
		display_startup();

        LLAvatarAppearance::initClass("avatar_lad.xml","avatar_skeleton.xml");
		display_startup();

		LLViewerObject::initVOClasses();
		display_startup();

		// Initialize all our tools.  Must be done after saved settings loaded.
		// NOTE: This also is where gToolMgr used to be instantiated before being turned into a singleton.
		LLToolMgr::getInstance()->initTools();
		display_startup();

		// Pre-load floaters, like the world map, that are slow to spawn
		// due to XML complexity.
		gViewerWindow->initWorldUI();
		
		display_startup();

		// This is where we used to initialize gWorldp. Original comment said:
		// World initialization must be done after above window init

		// User might have overridden far clip
		LLWorld::getInstance()->setLandFarClip(gAgentCamera.mDrawDistance);
		display_startup();
		// Before we create the first region, we need to set the agent's mOriginGlobal
		// This is necessary because creating objects before this is set will result in a
		// bad mPositionAgent cache.

		gAgent.initOriginGlobal(from_region_handle(gFirstSimHandle));
		display_startup();

		LLWorld::getInstance()->addRegion(gFirstSimHandle, gFirstSim);
		display_startup();

		LLViewerRegion *regionp = LLWorld::getInstance()->getRegionFromHandle(gFirstSimHandle);
		LL_INFOS("AppInit") << "Adding initial simulator " << regionp->getOriginGlobal() << LL_ENDL;
		
		LL_DEBUGS("CrossingCaps") << "Calling setSeedCapability from init_idle(). Seed cap == "
		<< gFirstSimSeedCap << LL_ENDL;
		regionp->setSeedCapability(gFirstSimSeedCap);
		LL_DEBUGS("AppInit") << "Waiting for seed grant ...." << LL_ENDL;
		display_startup();
		// Set agent's initial region to be the one we just created.
		gAgent.setRegion(regionp);
		display_startup();
		// Set agent's initial position, which will be read by LLVOAvatar when the avatar
		// object is created.  I think this must be done after setting the region.  JC
		gAgent.setPositionAgent(agent_start_position_region);

		display_startup();
		LLStartUp::initExperiences();

		display_startup();

		// If logging should be enebled, turns it on and loads history from disk
		// Note: does not happen on init of singleton because preferences can use
		// this instance without logging in
		LLConversationLog::getInstance()->initLoggingState();

		LLStartUp::setStartupState( STATE_MULTIMEDIA_INIT );

		return FALSE;
	}


	//---------------------------------------------------------------------
	// Load QuickTime/GStreamer and other multimedia engines, can be slow.
	// Do it while we're waiting on the network for our seed capability. JC
	//---------------------------------------------------------------------
	if (STATE_MULTIMEDIA_INIT == LLStartUp::getStartupState())
	{
		LLStartUp::multimediaInit();
		LLStartUp::setStartupState( STATE_FONT_INIT );
		display_startup();
		return FALSE;
	}

	// Loading fonts takes several seconds
	if (STATE_FONT_INIT == LLStartUp::getStartupState())
	{
		LLStartUp::fontInit();
		LLStartUp::setStartupState( STATE_SEED_GRANTED_WAIT );
		display_startup();
		return FALSE;
	}

	//---------------------------------------------------------------------
	// Wait for Seed Cap Grant
	//---------------------------------------------------------------------
	if(STATE_SEED_GRANTED_WAIT == LLStartUp::getStartupState())
	{
		LLViewerRegion *regionp = LLWorld::getInstance()->getRegionFromHandle(gFirstSimHandle);
		if (regionp->capabilitiesReceived())
		{
			LLStartUp::setStartupState( STATE_SEED_CAP_GRANTED );
		}
		else
		{
			U32 num_retries = regionp->getNumSeedCapRetries();
			if (num_retries > 0)
			{
				LLStringUtil::format_map_t args;
				args["[NUMBER]"] = llformat("%d", num_retries + 1);
				set_startup_status(0.4f, LLTrans::getString("LoginRetrySeedCapGrant", args), gAgent.mMOTD.c_str());
			}
			else
			{
				set_startup_status(0.4f, LLTrans::getString("LoginRequestSeedCapGrant"), gAgent.mMOTD.c_str());
			}
		}
		display_startup();
		return FALSE;
	}


	//---------------------------------------------------------------------
	// Seed Capability Granted
	// no newMessage calls should happen before this point
	//---------------------------------------------------------------------
	if (STATE_SEED_CAP_GRANTED == LLStartUp::getStartupState())
	{
		display_startup();
        LLViewerTextureManager::instance().update();
		display_startup();

		if ( gViewerWindow != NULL)
		{	// This isn't the first logon attempt, so show the UI
			gViewerWindow->setNormalControlsVisible( TRUE );
		}	
		gLoginMenuBarView->setVisible( FALSE );
		gLoginMenuBarView->setEnabled( FALSE );
		display_startup();

		// direct logging to the debug console's line buffer
		LLError::logToFixedBuffer(gDebugView->mDebugConsolep);
		display_startup();
		
		// set initial visibility of debug console
		gDebugView->mDebugConsolep->setVisible(gSavedSettings.getBOOL("ShowDebugConsole"));
		display_startup();

		//
		// Set message handlers
		//
		LL_INFOS("AppInit") << "Initializing communications..." << LL_ENDL;

		// register callbacks for messages. . . do this after initial handshake to make sure that we don't catch any unwanted
		register_viewer_callbacks(gMessageSystem);
		display_startup();

		// Debugging info parameters
		gMessageSystem->setMaxMessageTime( 0.5f );			// Spam if decoding all msgs takes more than 500 ms
		display_startup();

		#ifndef	LL_RELEASE_FOR_DOWNLOAD
			gMessageSystem->setTimeDecodes( TRUE );				// Time the decode of each msg
			gMessageSystem->setTimeDecodesSpamThreshold( 0.05f );  // Spam if a single msg takes over 50ms to decode
		#endif
		display_startup();

		gXferManager->registerCallbacks(gMessageSystem);
		display_startup();

		LLStartUp::initNameCache();
		display_startup();

		// update the voice settings *after* gCacheName initialization
		// so that we can construct voice UI that relies on the name cache
		LLVoiceClient::getInstance()->updateSettings();
		display_startup();

		// create a container's instance for start a controlling conversation windows
		// by the voice's events
		LLFloaterIMContainer::getInstance();

		// *Note: this is where gWorldMap used to be initialized.

		// register null callbacks for audio until the audio system is initialized
		gMessageSystem->setHandlerFuncFast(_PREHASH_SoundTrigger, null_message_callback, NULL);
		gMessageSystem->setHandlerFuncFast(_PREHASH_AttachedSound, null_message_callback, NULL);
		display_startup();

		//reset statistics
		LLViewerStats::instance().resetStats();

		display_startup();
		//
		// Set up region and surface defaults
		//


		// Sets up the parameters for the first simulator

		LL_DEBUGS("AppInit") << "Initializing camera..." << LL_ENDL;
		gFrameTime    = totalTime();
		F32Seconds last_time = gFrameTimeSeconds;
		gFrameTimeSeconds = (gFrameTime - gStartTime);

		gFrameIntervalSeconds = gFrameTimeSeconds - last_time;
		if (gFrameIntervalSeconds < 0.f)
		{
			gFrameIntervalSeconds = 0.f;
		}

		// Make sure agent knows correct aspect ratio
		// FOV limits depend upon aspect ratio so this needs to happen before initializing the FOV below
		LLViewerCamera::getInstance()->setViewHeightInPixels(gViewerWindow->getWorldViewHeightRaw());
		LLViewerCamera::getInstance()->setAspect(gViewerWindow->getWorldViewAspectRatio());
		// Initialize FOV
		LLViewerCamera::getInstance()->setDefaultFOV(gSavedSettings.getF32("CameraAngle")); 
		display_startup();

		// Move agent to starting location. The position handed to us by
		// the space server is in global coordinates, but the agent frame
		// is in region local coordinates. Therefore, we need to adjust
		// the coordinates handed to us to fit in the local region.

		gAgent.setPositionAgent(agent_start_position_region);
		gAgent.resetAxes(gAgentStartLookAt);
		gAgentCamera.stopCameraAnimation();
		gAgentCamera.resetCamera();
		display_startup();

		// Initialize global class data needed for surfaces (i.e. textures)
		LL_DEBUGS("AppInit") << "Initializing sky..." << LL_ENDL;
		// Initialize all of the viewer object classes for the first time (doing things like texture fetches.
		LLGLState::checkStates();
		LLGLState::checkTextureChannels();

		LLEnvManagerNew::getInstance()->usePrefs(); // Load all presets and settings
		gSky.init(initial_sun_direction);

		LLGLState::checkStates();
		LLGLState::checkTextureChannels();

		display_startup();

		LL_DEBUGS("AppInit") << "Decoding images..." << LL_ENDL;
		// For all images pre-loaded into viewer cache, decode them.
		// Need to do this AFTER we init the sky
		const S32 DECODE_TIME_SEC = 2;
		for (int i = 0; i < DECODE_TIME_SEC; i++)
		{
			F32 frac = (F32)i / (F32)DECODE_TIME_SEC;
			set_startup_status(0.45f + frac*0.1f, LLTrans::getString("LoginDecodingImages"), gAgent.mMOTD);
			display_startup();
			//LLViewerTextureList::instance().decodeAllImages(1.f);
		}
		LLStartUp::setStartupState( STATE_WORLD_WAIT );

		display_startup();

		// JC - Do this as late as possible to increase likelihood Purify
		// will run.
		LLMessageSystem* msg = gMessageSystem;
		if (!msg->mOurCircuitCode)
		{
			LL_WARNS("AppInit") << "Attempting to connect to simulator with a zero circuit code!" << LL_ENDL;
		}

		gUseCircuitCallbackCalled = false;

		msg->enableCircuit(gFirstSim, TRUE);
		// now, use the circuit info to tell simulator about us!
		LL_INFOS("AppInit") << "viewer: UserLoginLocationReply() Enabling " << gFirstSim << " with code " << msg->mOurCircuitCode << LL_ENDL;
		msg->newMessageFast(_PREHASH_UseCircuitCode);
		msg->nextBlockFast(_PREHASH_CircuitCode);
		msg->addU32Fast(_PREHASH_Code, msg->mOurCircuitCode);
		msg->addUUIDFast(_PREHASH_SessionID, gAgent.getSessionID());
		msg->addUUIDFast(_PREHASH_ID, gAgent.getID());
		msg->sendReliable(
			gFirstSim,
			gSavedSettings.getS32("UseCircuitCodeMaxRetries"),
			FALSE,
			(F32Seconds)gSavedSettings.getF32("UseCircuitCodeTimeout"),
			use_circuit_callback,
			NULL);

		timeout.reset();
		display_startup();

		return FALSE;
	}

	//---------------------------------------------------------------------
	// World Wait
	//---------------------------------------------------------------------
	if(STATE_WORLD_WAIT == LLStartUp::getStartupState())
	{
		LL_DEBUGS("AppInit") << "Waiting for simulator ack...." << LL_ENDL;
		set_startup_status(0.59f, LLTrans::getString("LoginWaitingForRegionHandshake"), gAgent.mMOTD);
		if(gGotUseCircuitCodeAck)
		{
			LLStartUp::setStartupState( STATE_AGENT_SEND );
		}
		LLMessageSystem* msg = gMessageSystem;
		while (msg->checkAllMessages(gFrameCount, gServicePump))
		{
			display_startup();
		}
		msg->processAcks();
		display_startup();
		return FALSE;
	}

	//---------------------------------------------------------------------
	// Agent Send
	//---------------------------------------------------------------------
	if (STATE_AGENT_SEND == LLStartUp::getStartupState())
	{
		LL_DEBUGS("AppInit") << "Connecting to region..." << LL_ENDL;
		set_startup_status(0.60f, LLTrans::getString("LoginConnectingToRegion"), gAgent.mMOTD);
		display_startup();
		// register with the message system so it knows we're
		// expecting this message
		LLMessageSystem* msg = gMessageSystem;
		msg->setHandlerFuncFast(
			_PREHASH_AgentMovementComplete,
			process_agent_movement_complete);
		LLViewerRegion* regionp = gAgent.getRegion();
		if(regionp)
		{
			send_complete_agent_movement(regionp->getHost());
			gAssetStorage->setUpstream(regionp->getHost());
			gCacheName->setUpstream(regionp->getHost());
			msg->newMessageFast(_PREHASH_EconomyDataRequest);
			gAgent.sendReliableMessage();
		}
		display_startup();

		// Create login effect
		// But not on first login, because you can't see your avatar then
		if (!gAgent.isFirstLogin())
		{
			LLHUDEffectSpiral *effectp = (LLHUDEffectSpiral *)LLHUDManager::getInstance()->createViewerEffect(LLHUDObject::LL_HUD_EFFECT_POINT, TRUE);
			effectp->setPositionGlobal(gAgent.getPositionGlobal());
			effectp->setColor(LLColor4U(gAgent.getEffectColor()));
			LLHUDManager::getInstance()->sendEffects();
		}

		LLStartUp::setStartupState( STATE_AGENT_WAIT );		// Go to STATE_AGENT_WAIT

		timeout.reset();
		display_startup();
		return FALSE;
	}

	//---------------------------------------------------------------------
	// Agent Wait
	//---------------------------------------------------------------------
	if (STATE_AGENT_WAIT == LLStartUp::getStartupState())
	{
		LLMessageSystem* msg = gMessageSystem;
		while (msg->checkAllMessages(gFrameCount, gServicePump))
		{
			if (gAgentMovementCompleted)
			{
				// Sometimes we have more than one message in the
				// queue. break out of this loop and continue
				// processing. If we don't, then this could skip one
				// or more login steps.
				break;
			}
			else
			{
				LL_DEBUGS("AppInit") << "Awaiting AvatarInitComplete, got "
				<< msg->getMessageName() << LL_ENDL;
			}
			display_startup();
		}
		msg->processAcks();

		display_startup();

		if (gAgentMovementCompleted)
		{
			LLStartUp::setStartupState( STATE_INVENTORY_SEND );
		}
		display_startup();

		if (!gAgentMovementCompleted && timeout.getElapsedTimeF32() > STATE_AGENT_WAIT_TIMEOUT)
		{
			LL_WARNS("AppInit") << "Backing up to login screen!" << LL_ENDL;
			LLNotificationsUtil::add("LoginPacketNeverReceived", LLSD(), LLSD(), login_alert_status);
			reset_login();
		}
		return FALSE;
	}

	//---------------------------------------------------------------------
	// Inventory Send
	//---------------------------------------------------------------------
	if (STATE_INVENTORY_SEND == LLStartUp::getStartupState())
	{
		display_startup();
		// Inform simulator of our language preference
		LLAgentLanguage::update();
		display_startup();
		// unpack thin inventory
		LLSD response = LLLoginInstance::getInstance()->getResponse();
		//bool dump_buffer = false;

		LLSD inv_lib_root = response["inventory-lib-root"];
		if(inv_lib_root.isDefined())
		{
			// should only be one
			LLSD id = inv_lib_root[0]["folder_id"];
			if(id.isDefined())
			{
				gInventory.setLibraryRootFolderID(id.asUUID());
			}
		}
		display_startup();
 		
		LLSD inv_lib_owner = response["inventory-lib-owner"];
		if(inv_lib_owner.isDefined())
		{
			// should only be one
			LLSD id = inv_lib_owner[0]["agent_id"];
			if(id.isDefined())
			{
				gInventory.setLibraryOwnerID( LLUUID(id.asUUID()));
			}
		}
		display_startup();

		LLSD inv_skel_lib = response["inventory-skel-lib"];
 		if(inv_skel_lib.isDefined() && gInventory.getLibraryOwnerID().notNull())
 		{
 			if(!gInventory.loadSkeleton(inv_skel_lib, gInventory.getLibraryOwnerID()))
 			{
 				LL_WARNS("AppInit") << "Problem loading inventory-skel-lib" << LL_ENDL;
 			}
 		}
		display_startup();

		LLSD inv_skeleton = response["inventory-skeleton"];
 		if(inv_skeleton.isDefined())
 		{
 			if(!gInventory.loadSkeleton(inv_skeleton, gAgent.getID()))
 			{
 				LL_WARNS("AppInit") << "Problem loading inventory-skel-targets" << LL_ENDL;
 			}
 		}
		display_startup();

		LLSD inv_basic = response["inventory-basic"];
 		if(inv_basic.isDefined())
 		{
			LL_INFOS() << "Basic inventory root folder id is " << inv_basic["folder_id"] << LL_ENDL;
 		}

		LLSD buddy_list = response["buddy-list"];
 		if(buddy_list.isDefined())
 		{
			LLAvatarTracker::buddy_map_t list;
			LLUUID agent_id;
			S32 has_rights = 0, given_rights = 0;
			for(LLSD::array_const_iterator it = buddy_list.beginArray(),
				end = buddy_list.endArray(); it != end; ++it)
			{
				LLSD buddy_id = (*it)["buddy_id"];
				if(buddy_id.isDefined())
				{
					agent_id = buddy_id.asUUID();
				}

				LLSD buddy_rights_has = (*it)["buddy_rights_has"];
				if(buddy_rights_has.isDefined())
				{
					has_rights = buddy_rights_has.asInteger();
				}

				LLSD buddy_rights_given = (*it)["buddy_rights_given"];
				if(buddy_rights_given.isDefined())
				{
					given_rights = buddy_rights_given.asInteger();
				}

				list[agent_id] = new LLRelationship(given_rights, has_rights, false);
			}
			LLAvatarTracker::instance().addBuddyList(list);
			display_startup();
 		}

		bool show_hud = false;
		LLSD tutorial_setting = response["tutorial_setting"];
		if(tutorial_setting.isDefined())
		{
			for(LLSD::array_const_iterator it = tutorial_setting.beginArray(),
				end = tutorial_setting.endArray(); it != end; ++it)
			{
				LLSD tutorial_url = (*it)["tutorial_url"];
				if(tutorial_url.isDefined())
				{
					// Tutorial floater will append language code
					gSavedSettings.setString("TutorialURL", tutorial_url.asString());
				}
				
				// For Viewer 2.0 we are not using the web-based tutorial
				// If we reverse that decision, put this code back and use
				// login.cgi to send a different URL with content that matches
				// the Viewer 2.0 UI.
				//LLSD use_tutorial = (*it)["use_tutorial"];
				//if(use_tutorial.asString() == "true")
				//{
				//	show_hud = true;
				//}
			}
		}
		display_startup();

		// Either we want to show tutorial because this is the first login
		// to a Linden Help Island or the user quit with the tutorial
		// visible.  JC
		if (show_hud || gSavedSettings.getBOOL("ShowTutorial"))
		{
			LLFloaterReg::showInstance("hud", LLSD(), FALSE);
		}
		display_startup();

		LLSD event_notifications = response["event_notifications"];
		if(event_notifications.isDefined())
		{
			gEventNotifier.load(event_notifications);
		}
		display_startup();

		LLSD classified_categories = response["classified_categories"];
		if(classified_categories.isDefined())
		{
			LLClassifiedInfo::loadCategories(classified_categories);
		}
		display_startup();

		// This method MUST be called before gInventory.findCategoryUUIDForType because of 
		// gInventory.mIsAgentInvUsable is set to true in the gInventory.buildParentChildMap.
		gInventory.buildParentChildMap();
		gInventory.createCommonSystemCategories();

		// It's debatable whether this flag is a good idea - sets all
		// bits, and in general it isn't true that inventory
		// initialization generates all types of changes. Maybe add an
		// INITIALIZE mask bit instead?
		gInventory.addChangedMask(LLInventoryObserver::ALL, LLUUID::null);
		gInventory.notifyObservers();
		
		display_startup();

		//all categories loaded. lets create "My Favorites" category
		gInventory.findCategoryUUIDForType(LLFolderType::FT_FAVORITE,true);

		// set up callbacks
		LL_INFOS() << "Registering Callbacks" << LL_ENDL;
		LLMessageSystem* msg = gMessageSystem;
		LL_INFOS() << " Inventory" << LL_ENDL;
		LLInventoryModel::registerCallbacks(msg);
		LL_INFOS() << " AvatarTracker" << LL_ENDL;
		LLAvatarTracker::instance().registerCallbacks(msg);
		LL_INFOS() << " Landmark" << LL_ENDL;
		LLLandmark::registerCallbacks(msg);
		display_startup();

		// request mute list
		LL_INFOS() << "Requesting Mute List" << LL_ENDL;
		LLMuteList::getInstance()->requestFromServer(gAgent.getID());
		display_startup();
		// Get L$ and ownership credit information
		LL_INFOS() << "Requesting Money Balance" << LL_ENDL;
		LLStatusBar::sendMoneyBalanceRequest();
		display_startup();
		// request all group information
		LL_INFOS() << "Requesting Agent Data" << LL_ENDL;
		gAgent.sendAgentDataUpdateRequest();
		display_startup();
		// Create the inventory views
		LL_INFOS() << "Creating Inventory Views" << LL_ENDL;
		LLFloaterReg::getInstance("inventory");
		display_startup();
		LLStartUp::setStartupState( STATE_MISC );
		display_startup();
		return FALSE;
	}


	//---------------------------------------------------------------------
	// Misc
	//---------------------------------------------------------------------
	if (STATE_MISC == LLStartUp::getStartupState())
	{
		// We have a region, and just did a big inventory download.
		// We can estimate the user's connection speed, and set their
		// max bandwidth accordingly.  JC
		if (gSavedSettings.getBOOL("FirstLoginThisInstall"))
		{
			// This is actually a pessimistic computation, because TCP may not have enough
			// time to ramp up on the (small) default inventory file to truly measure max
			// bandwidth. JC
			F64 rate_bps = LLLoginInstance::getInstance()->getLastTransferRateBPS();
			const F32 FAST_RATE_BPS = 600.f * 1024.f;
			const F32 FASTER_RATE_BPS = 750.f * 1024.f;
			F32 max_bandwidth = gViewerThrottle.getMaxBandwidth();
			if (rate_bps > FASTER_RATE_BPS
				&& rate_bps > max_bandwidth)
			{
				LL_DEBUGS("AppInit") << "Fast network connection, increasing max bandwidth to " 
					<< FASTER_RATE_BPS/1024.f 
					<< " kbps" << LL_ENDL;
				gViewerThrottle.setMaxBandwidth(FASTER_RATE_BPS / 1024.f);
			}
			else if (rate_bps > FAST_RATE_BPS
				&& rate_bps > max_bandwidth)
			{
				LL_DEBUGS("AppInit") << "Fast network connection, increasing max bandwidth to " 
					<< FAST_RATE_BPS/1024.f 
					<< " kbps" << LL_ENDL;
				gViewerThrottle.setMaxBandwidth(FAST_RATE_BPS / 1024.f);
			}

			if (gSavedSettings.getBOOL("ShowHelpOnFirstLogin"))
			{
				gSavedSettings.setBOOL("HelpFloaterOpen", TRUE);
			}

			// Set the show start location to true, now that the user has logged
			// on with this install.
			gSavedSettings.setBOOL("ShowStartLocation", TRUE);

			// Open Conversation floater on first login.
			LLFloaterReg::toggleInstanceOrBringToFront("im_container");

		}

		display_startup();
        
        // *TODO : Uncomment that line once the whole grid migrated to SLM and suppress it from LLAgent::handleTeleportFinished() (llagent.cpp)
        //check_merchant_status();

		display_startup();

		if (gSavedSettings.getBOOL("HelpFloaterOpen"))
		{
			// show default topic
			LLViewerHelp::instance().showTopic("");
		}

		display_startup();

		// We're successfully logged in.
		gSavedSettings.setBOOL("FirstLoginThisInstall", FALSE);

		LLFloaterReg::showInitialVisibleInstances();

		LLFloaterGridStatus::getInstance()->startGridStatusTimer();

		display_startup();

		display_startup();
		// JC: Initializing audio requests many sounds for download.
		init_audio();
		display_startup();

		// JC: Initialize "active" gestures.  This may also trigger
		// many gesture downloads, if this is the user's first
		// time on this machine or -purge has been run.
		LLSD gesture_options 
			= LLLoginInstance::getInstance()->getResponse("gestures");
		if (gesture_options.isDefined())
		{
			LL_DEBUGS("AppInit") << "Gesture Manager loading " << gesture_options.size()
				<< LL_ENDL;
			uuid_vec_t item_ids;
			for(LLSD::array_const_iterator resp_it = gesture_options.beginArray(),
				end = gesture_options.endArray(); resp_it != end; ++resp_it)
			{
				// If the id is not specifed in the LLSD,
				// the LLSD operator[]() will return a null LLUUID. 
				LLUUID item_id = (*resp_it)["item_id"];
				LLUUID asset_id = (*resp_it)["asset_id"];

				if (item_id.notNull() && asset_id.notNull())
				{
					// Could schedule and delay these for later.
					const BOOL no_inform_server = FALSE;
					const BOOL no_deactivate_similar = FALSE;
					LLGestureMgr::instance().activateGestureWithAsset(item_id, asset_id,
										 no_inform_server,
										 no_deactivate_similar);
					// We need to fetch the inventory items for these gestures
					// so we have the names to populate the UI.
					item_ids.push_back(item_id);
				}
			}
			// no need to add gesture to inventory observer, it's already made in constructor 
			LLGestureMgr::instance().setFetchIDs(item_ids);
			LLGestureMgr::instance().startFetch();
		}
		gDisplaySwapBuffers = TRUE;
		display_startup();

		LLMessageSystem* msg = gMessageSystem;
		msg->setHandlerFuncFast(_PREHASH_SoundTrigger,				process_sound_trigger);
		msg->setHandlerFuncFast(_PREHASH_PreloadSound,				process_preload_sound);
		msg->setHandlerFuncFast(_PREHASH_AttachedSound,				process_attached_sound);
		msg->setHandlerFuncFast(_PREHASH_AttachedSoundGainChange,	process_attached_sound_gain_change);

		LL_DEBUGS("AppInit") << "Initialization complete" << LL_ENDL;

		LL_DEBUGS("SceneLoadTiming", "Start") << "Scene Load Started " << LL_ENDL;
		gRenderStartTime.reset();
		gForegroundTime.reset();

		// HACK: Inform simulator of window size.
		// Do this here so it's less likely to race with RegisterNewAgent.
		// TODO: Put this into RegisterNewAgent
		// JC - 7/20/2002
		gViewerWindow->sendShapeToSim();

		// The reason we show the alert is because we want to
		// reduce confusion for when you log in and your provided
		// location is not your expected location. So, if this is
		// your first login, then you do not have an expectation,
		// thus, do not show this alert.
		if (!gAgent.isFirstLogin())
		{
			LL_INFOS() << "gAgentStartLocation : " << gAgentStartLocation << LL_ENDL;
			LLSLURL start_slurl = LLStartUp::getStartSLURL();
			LL_DEBUGS("AppInit") << "start slurl "<<start_slurl.asString()<<LL_ENDL;
			
			if (((start_slurl.getType() == LLSLURL::LOCATION) && (gAgentStartLocation == "url")) ||
				((start_slurl.getType() == LLSLURL::LAST_LOCATION) && (gAgentStartLocation == "last")) ||
				((start_slurl.getType() == LLSLURL::HOME_LOCATION) && (gAgentStartLocation == "home")))
			{
				if (start_slurl.getType() == LLSLURL::LAST_LOCATION 
					&& gAgentStartLocation == "last" 
					&& gSavedSettings.getBOOL("RestoreCameraPosOnLogin"))
				{
					// restore old camera pos
					gAgentCamera.setFocusOnAvatar(FALSE, FALSE);
					gAgentCamera.setCameraPosAndFocusGlobal(gSavedSettings.getVector3d("CameraPosOnLogout"), gSavedSettings.getVector3d("FocusPosOnLogout"), LLUUID::null);
					BOOL limit_hit = FALSE;
					gAgentCamera.calcCameraPositionTargetGlobal(&limit_hit);
					if (limit_hit)
					{
						gAgentCamera.setFocusOnAvatar(TRUE, FALSE);
					}
					gAgentCamera.stopCameraAnimation();
				}
			}
			else
			{
				std::string msg;
				switch(start_slurl.getType())
				{
					case LLSLURL::LOCATION:
					{
						
						msg = "AvatarMovedDesired";
						break;
					}
					case LLSLURL::HOME_LOCATION:
					{
						msg = "AvatarMovedHome";
						break;
					}
					default:
					{
						msg = "AvatarMovedLast";
					}
				}
				LLNotificationsUtil::add(msg);
			}
		}

		display_startup();
        //DEV-17797.  get null folder.  Any items found here moved to Lost and Found
        LLInventoryModelBackgroundFetch::instance().findLostItems();
		display_startup();

		LLStartUp::setStartupState( STATE_PRECACHE );
		timeout.reset();
		return FALSE;
	}

	if (STATE_PRECACHE == LLStartUp::getStartupState())
	{
		display_startup();
		F32 timeout_frac = timeout.getElapsedTimeF32()/PRECACHING_DELAY;
		
		// We now have an inventory skeleton, so if this is a user's first
		// login, we can start setting up their clothing and avatar 
		// appearance.  This helps to avoid the generic "Ruth" avatar in
		// the orientation island tutorial experience. JC
		if (gAgent.isFirstLogin()
			&& !sInitialOutfit.empty()    // registration set up an outfit
			&& !sInitialOutfitGender.empty() // and a gender
			&& isAgentAvatarValid()	  // can't wear clothes without object
			&& !gAgent.isOutfitChosen()) // nothing already loading
		{
			// Start loading the wearables, textures, gestures
			LLStartUp::loadInitialOutfit( sInitialOutfit, sInitialOutfitGender );
		}
		// If not first login, we need to fetch COF contents and
		// compute appearance from that.
		if (isAgentAvatarValid() && !gAgent.isFirstLogin() && !gAgent.isOutfitChosen())
		{
			gAgentWearables.notifyLoadingStarted();
			gAgent.setOutfitChosen(TRUE);
			gAgentWearables.sendDummyAgentWearablesUpdate();
			callAfterCategoryFetch(LLAppearanceMgr::instance().getCOF(), set_flags_and_update_appearance);
		}

		display_startup();

		// wait precache-delay and for agent's avatar or a lot longer.
		if ((timeout_frac > 1.f) && isAgentAvatarValid())
		{
			LLStartUp::setStartupState( STATE_WEARABLES_WAIT );
		}
		else if (timeout_frac > 10.f) 
		{
			// If we exceed the wait above while isAgentAvatarValid is
			// not true yet, we will change startup state and
			// eventually (once avatar does get created) wind up at
			// the gender chooser. This should occur only in very
			// unusual circumstances, so set the timeout fairly high
			// to minimize mistaken hits here.
			LL_WARNS() << "Wait for valid avatar state exceeded " 
					<< timeout.getElapsedTimeF32() << " will invoke gender chooser" << LL_ENDL; 
			LLStartUp::setStartupState( STATE_WEARABLES_WAIT );
		}
		else
		{
			update_texture_fetch();
			set_startup_status(0.60f + 0.30f * timeout_frac,
				LLTrans::getString("LoginPrecaching"),
					gAgent.mMOTD.c_str());
			display_startup();
		}
		
		return TRUE;
	}

	if (STATE_WEARABLES_WAIT == LLStartUp::getStartupState())
	{
		static LLFrameTimer wearables_timer;

		const F32 wearables_time = wearables_timer.getElapsedTimeF32();
		static LLCachedControl<F32> max_wearables_time(gSavedSettings, "ClothingLoadingDelay");

		if (!gAgent.isOutfitChosen() && isAgentAvatarValid())
		{
			// No point in waiting for clothing, we don't even know
			// what outfit we want.  Pop up a gender chooser dialog to
			// ask and proceed to draw the world. JC
			//
			// *NOTE: We might hit this case even if we have an
			// initial outfit, but if the load hasn't started
			// already then something is wrong so fall back
			// to generic outfits. JC
			LLNotificationsUtil::add("WelcomeChooseSex", LLSD(), LLSD(),
				callback_choose_gender);
			LLStartUp::setStartupState( STATE_CLEANUP );
		}
		
		display_startup();

		if (gAgent.isOutfitChosen() && (wearables_time > max_wearables_time))
		{
			LLNotificationsUtil::add("ClothingLoading");
			record(LLStatViewer::LOADING_WEARABLES_LONG_DELAY, wearables_time);
			LLStartUp::setStartupState( STATE_CLEANUP );
		}
		else if (gAgent.isFirstLogin()
				&& isAgentAvatarValid()
				&& gAgentAvatarp->isFullyLoaded())
		{
			// wait for avatar to be completely loaded
			if (isAgentAvatarValid()
				&& gAgentAvatarp->isFullyLoaded())
			{
				LL_DEBUGS("Avatar") << "avatar fully loaded" << LL_ENDL;
				LLStartUp::setStartupState( STATE_CLEANUP );
				return TRUE;
			}
		}
		else
		{
			// OK to just get the wearables
			if ( gAgentWearables.areWearablesLoaded() )
			{
				// We have our clothing, proceed.
				LL_DEBUGS("Avatar") << "wearables loaded" << LL_ENDL;
				LLStartUp::setStartupState( STATE_CLEANUP );
				return TRUE;
			}
		}
		//fall through this frame to STATE_CLEANUP
	}

	if (STATE_CLEANUP == LLStartUp::getStartupState())
	{
		set_startup_status(1.0, "", "");
		display_startup();

		// Let the map know about the inventory.
		LLFloaterWorldMap* floater_world_map = LLFloaterWorldMap::getInstance();
		if(floater_world_map)
		{
			floater_world_map->observeInventory(&gInventory);
			floater_world_map->observeFriends();
		}
		gViewerWindow->showCursor();
		gViewerWindow->getWindow()->resetBusyCount();
		gViewerWindow->getWindow()->setCursor(UI_CURSOR_ARROW);
		LL_DEBUGS("AppInit") << "Done releasing bitmap" << LL_ENDL;
		//gViewerWindow->revealIntroPanel();
		gViewerWindow->setStartupComplete(); 
		gViewerWindow->setProgressCancelButtonVisible(FALSE);
		display_startup();

		// We're not away from keyboard, even though login might have taken
		// a while. JC
		gAgent.clearAFK();

		// Have the agent start watching the friends list so we can update proxies
		gAgent.observeFriends();
		if (gSavedSettings.getBOOL("LoginAsGod"))
		{
			gAgent.requestEnterGodMode();
		}
		
		// Start automatic replay if the flag is set.
		if (gSavedSettings.getBOOL("StatsAutoRun") || gAgentPilot.getReplaySession())
		{
			LL_DEBUGS("AppInit") << "Starting automatic playback" << LL_ENDL;
			gAgentPilot.startPlayback();
		}

		show_debug_menus(); // Debug menu visiblity and First Use trigger
		
		// If we've got a startup URL, dispatch it
		//LLStartUp::dispatchURL();

		// Retrieve information about the land data
		// (just accessing this the first time will fetch it,
		// then the data is cached for the viewer's lifetime)
		LLProductInfoRequestManager::instance();
		
		// *FIX:Mani - What do I do here?
		// Need we really clear the Auth response data?
		// Clean up the userauth stuff.
		// LLUserAuth::getInstance()->reset();

		LLStartUp::setStartupState( STATE_STARTED );
		display_startup();

		// Unmute audio if desired and setup volumes.
		// This is a not-uncommon crash site, so surround it with
		// LL_INFOS() output to aid diagnosis.
		LL_INFOS("AppInit") << "Doing first audio_update_volume..." << LL_ENDL;
		audio_update_volume();
		LL_INFOS("AppInit") << "Done first audio_update_volume." << LL_ENDL;

		// reset keyboard focus to sane state of pointing at world
		gFocusMgr.setKeyboardFocus(NULL);

		LLAppViewer::instance()->handleLoginComplete();

		LLAgentPicksInfo::getInstance()->requestNumberOfPicks();

		display_startup();

		llassert(LLPathfindingManager::getInstance() != NULL);
		LLPathfindingManager::getInstance()->initSystem();

		gAgentAvatarp->sendHoverHeight();

		return TRUE;
	}

	return TRUE;
}

//
// local function definition
//

void login_show()
{
	LL_INFOS("AppInit") << "Initializing Login Screen" << LL_ENDL;

	// Hide the toolbars: may happen to come back here if login fails after login agent but before login in region
	if (gToolBarView)
	{
		gToolBarView->setVisible(FALSE);
	}
	
	LLPanelLogin::show(	gViewerWindow->getWindowRectScaled(), login_callback, NULL );
}

// Callback for when login screen is closed.  Option 0 = connect, option 1 = quit.
void login_callback(S32 option, void *userdata)
{
	const S32 CONNECT_OPTION = 0;
	const S32 QUIT_OPTION = 1;

	if (CONNECT_OPTION == option)
	{
		LLStartUp::setStartupState( STATE_LOGIN_CLEANUP );
		return;
	}
	else if (QUIT_OPTION == option) // *TODO: THIS CODE SEEMS TO BE UNREACHABLE!!!!! login_callback is never called with option equal to QUIT_OPTION
	{
		if (!gSavedSettings.getBOOL("RememberPassword"))
		{
			// turn off the setting and write out to disk
			gSavedSettings.saveToFile( gSavedSettings.getString("ClientSettingsFile") , TRUE );
			LLUIColorTable::instance().saveUserSettings();
		}

		// Next iteration through main loop should shut down the app cleanly.
		LLAppViewer::instance()->userQuit();
		
		if (LLAppViewer::instance()->quitRequested())
		{
			LLPanelLogin::closePanel();
		}
		return;
	}
	else
	{
		LL_WARNS("AppInit") << "Unknown login button clicked" << LL_ENDL;
	}
}

/**
* Check if user is running a new version of the viewer.
* Display the Release Notes if it's not overriden by the "UpdaterShowReleaseNotes" setting.
*/
void show_release_notes_if_required()
{
    static bool release_notes_shown = false;
    if (!release_notes_shown && (LLVersionInfo::getChannelAndVersion() != gLastRunVersion)
        && LLVersionInfo::getViewerMaturity() != LLVersionInfo::TEST_VIEWER // don't show Release Notes for the test builds
        && gSavedSettings.getBOOL("UpdaterShowReleaseNotes")
        && !gSavedSettings.getBOOL("FirstLoginThisInstall"))
    {
        LLSD info(LLAppViewer::instance()->getViewerInfo());
        LLWeb::loadURLInternal(info["VIEWER_RELEASE_NOTES_URL"]);
        release_notes_shown = true;
    }
}

void show_first_run_dialog()
{
	LLNotificationsUtil::add("FirstRun", LLSD(), LLSD(), first_run_dialog_callback);
}

bool first_run_dialog_callback(const LLSD& notification, const LLSD& response)
{
	S32 option = LLNotificationsUtil::getSelectedOption(notification, response);
	if (0 == option)
	{
		LL_DEBUGS("AppInit") << "First run dialog cancelling" << LL_ENDL;
		LLWeb::loadURLExternal(LLTrans::getString("create_account_url") );
	}

	LLPanelLogin::giveFocus();
	return false;
}



void set_startup_status(const F32 frac, const std::string& string, const std::string& msg)
{
	gViewerWindow->setProgressPercent(frac*100);
	gViewerWindow->setProgressString(string);

	gViewerWindow->setProgressMessage(msg);
}

bool login_alert_status(const LLSD& notification, const LLSD& response)
{
	S32 option = LLNotificationsUtil::getSelectedOption(notification, response);
    // Buttons
    switch( option )
    {
        case 0:     // OK
            break;
      //  case 1:     // Help
      //      LLWeb::loadURL(LLNotifications::instance().getGlobalString("SUPPORT_URL") );
      //      break;
        case 2:     // Teleport
            // Restart the login process, starting at our home locaton
	  LLStartUp::setStartSLURL(LLSLURL(LLSLURL::SIM_LOCATION_HOME));
            LLStartUp::setStartupState( STATE_LOGIN_CLEANUP );
            break;
        default:
            LL_WARNS("AppInit") << "Missing case in login_alert_status switch" << LL_ENDL;
    }

	LLPanelLogin::giveFocus();
	return false;
}


void use_circuit_callback(void**, S32 result)
{
	// bail if we're quitting.
	if(LLApp::isExiting()) return;
	if( !gUseCircuitCallbackCalled )
	{
		gUseCircuitCallbackCalled = true;
		if (result)
		{
			// Make sure user knows something bad happened. JC
			LL_WARNS("AppInit") << "Backing up to login screen!" << LL_ENDL;
			LLNotificationsUtil::add("LoginPacketNeverReceived", LLSD(), LLSD(), login_alert_status);
			reset_login();
		}
		else
		{
			gGotUseCircuitCodeAck = true;
		}
	}
}

void register_viewer_callbacks(LLMessageSystem* msg)
{
	msg->setHandlerFuncFast(_PREHASH_LayerData,				process_layer_data );
// 	msg->setHandlerFuncFast(_PREHASH_ImagePacket,				LLViewerTextureList::receiveImagePacket );
	msg->setHandlerFuncFast(_PREHASH_ObjectUpdate,				process_object_update );
	msg->setHandlerFunc("ObjectUpdateCompressed",				process_compressed_object_update );
	msg->setHandlerFunc("ObjectUpdateCached",					process_cached_object_update );
	msg->setHandlerFuncFast(_PREHASH_ImprovedTerseObjectUpdate, process_terse_object_update_improved );
	msg->setHandlerFunc("SimStats",				process_sim_stats);
	msg->setHandlerFuncFast(_PREHASH_HealthMessage,			process_health_message );
	msg->setHandlerFuncFast(_PREHASH_EconomyData,				process_economy_data);
	msg->setHandlerFunc("RegionInfo", LLViewerRegion::processRegionInfo);

	msg->setHandlerFuncFast(_PREHASH_ChatFromSimulator,		process_chat_from_simulator);
	msg->setHandlerFuncFast(_PREHASH_KillObject,				process_kill_object,	NULL);
	msg->setHandlerFuncFast(_PREHASH_SimulatorViewerTimeMessage,	process_time_synch,		NULL);
	msg->setHandlerFuncFast(_PREHASH_EnableSimulator,			process_enable_simulator);
	msg->setHandlerFuncFast(_PREHASH_DisableSimulator,			process_disable_simulator);
	msg->setHandlerFuncFast(_PREHASH_KickUser,					process_kick_user,		NULL);

	msg->setHandlerFunc("CrossedRegion", process_crossed_region);
	msg->setHandlerFuncFast(_PREHASH_TeleportFinish, process_teleport_finish);

	msg->setHandlerFuncFast(_PREHASH_AlertMessage,             process_alert_message);
	msg->setHandlerFunc("AgentAlertMessage", process_agent_alert_message);
	msg->setHandlerFuncFast(_PREHASH_MeanCollisionAlert,             process_mean_collision_alert_message,  NULL);
	msg->setHandlerFunc("ViewerFrozenMessage",             process_frozen_message);

	msg->setHandlerFuncFast(_PREHASH_NameValuePair,			process_name_value);
	msg->setHandlerFuncFast(_PREHASH_RemoveNameValuePair,	process_remove_name_value);
	msg->setHandlerFuncFast(_PREHASH_AvatarAnimation,		process_avatar_animation);
	msg->setHandlerFuncFast(_PREHASH_ObjectAnimation,		process_object_animation);
	msg->setHandlerFuncFast(_PREHASH_AvatarAppearance,		process_avatar_appearance);
	msg->setHandlerFuncFast(_PREHASH_CameraConstraint,		process_camera_constraint);
	msg->setHandlerFuncFast(_PREHASH_AvatarSitResponse,		process_avatar_sit_response);
	msg->setHandlerFunc("SetFollowCamProperties",			process_set_follow_cam_properties);
	msg->setHandlerFunc("ClearFollowCamProperties",			process_clear_follow_cam_properties);

	msg->setHandlerFuncFast(_PREHASH_ImprovedInstantMessage,	process_improved_im);
	msg->setHandlerFuncFast(_PREHASH_ScriptQuestion,			process_script_question);
	msg->setHandlerFuncFast(_PREHASH_ObjectProperties,			LLSelectMgr::processObjectProperties, NULL);
	msg->setHandlerFuncFast(_PREHASH_ObjectPropertiesFamily,	LLSelectMgr::processObjectPropertiesFamily, NULL);
	msg->setHandlerFunc("ForceObjectSelect", LLSelectMgr::processForceObjectSelect);

	msg->setHandlerFuncFast(_PREHASH_MoneyBalanceReply,		process_money_balance_reply,	NULL);
	msg->setHandlerFuncFast(_PREHASH_CoarseLocationUpdate,		LLWorld::processCoarseUpdate, NULL);
	msg->setHandlerFuncFast(_PREHASH_ReplyTaskInventory, 		LLViewerObject::processTaskInv,	NULL);
	msg->setHandlerFuncFast(_PREHASH_DerezContainer,			process_derez_container, NULL);
	msg->setHandlerFuncFast(_PREHASH_ScriptRunningReply,
						&LLLiveLSLEditor::processScriptRunningReply);

	msg->setHandlerFuncFast(_PREHASH_DeRezAck, process_derez_ack);

	msg->setHandlerFunc("LogoutReply", process_logout_reply);

	//msg->setHandlerFuncFast(_PREHASH_AddModifyAbility,
	//					&LLAgent::processAddModifyAbility);
	//msg->setHandlerFuncFast(_PREHASH_RemoveModifyAbility,
	//					&LLAgent::processRemoveModifyAbility);
	msg->setHandlerFuncFast(_PREHASH_AgentDataUpdate,
						&LLAgent::processAgentDataUpdate);
	msg->setHandlerFuncFast(_PREHASH_AgentGroupDataUpdate,
						&LLAgent::processAgentGroupDataUpdate);
	msg->setHandlerFunc("AgentDropGroup",
						&LLAgent::processAgentDropGroup);
	// land ownership messages
	msg->setHandlerFuncFast(_PREHASH_ParcelOverlay,
						LLViewerParcelMgr::processParcelOverlay);
	msg->setHandlerFuncFast(_PREHASH_ParcelProperties,
						LLViewerParcelMgr::processParcelProperties);
	msg->setHandlerFunc("ParcelAccessListReply",
		LLViewerParcelMgr::processParcelAccessListReply);
	msg->setHandlerFunc("ParcelDwellReply",
		LLViewerParcelMgr::processParcelDwellReply);

	msg->setHandlerFunc("AvatarPropertiesReply",
						&LLAvatarPropertiesProcessor::processAvatarPropertiesReply);
	msg->setHandlerFunc("AvatarInterestsReply",
						&LLAvatarPropertiesProcessor::processAvatarInterestsReply);
	msg->setHandlerFunc("AvatarGroupsReply",
						&LLAvatarPropertiesProcessor::processAvatarGroupsReply);
	// ratings deprecated
	//msg->setHandlerFuncFast(_PREHASH_AvatarStatisticsReply,
	//					LLPanelAvatar::processAvatarStatisticsReply);
	msg->setHandlerFunc("AvatarNotesReply",
						&LLAvatarPropertiesProcessor::processAvatarNotesReply);
	msg->setHandlerFunc("AvatarPicksReply",
						&LLAvatarPropertiesProcessor::processAvatarPicksReply);
 	msg->setHandlerFunc("AvatarClassifiedReply",
 						&LLAvatarPropertiesProcessor::processAvatarClassifiedsReply);

	msg->setHandlerFuncFast(_PREHASH_CreateGroupReply,
						LLGroupMgr::processCreateGroupReply);
	msg->setHandlerFuncFast(_PREHASH_JoinGroupReply,
						LLGroupMgr::processJoinGroupReply);
	msg->setHandlerFuncFast(_PREHASH_EjectGroupMemberReply,
						LLGroupMgr::processEjectGroupMemberReply);
	msg->setHandlerFuncFast(_PREHASH_LeaveGroupReply,
						LLGroupMgr::processLeaveGroupReply);
	msg->setHandlerFuncFast(_PREHASH_GroupProfileReply,
						LLGroupMgr::processGroupPropertiesReply);

	// ratings deprecated
	// msg->setHandlerFuncFast(_PREHASH_ReputationIndividualReply,
	//					LLFloaterRate::processReputationIndividualReply);

	msg->setHandlerFunc("ScriptControlChange",
						LLAgent::processScriptControlChange );

	msg->setHandlerFuncFast(_PREHASH_ViewerEffect, LLHUDManager::processViewerEffect);

	msg->setHandlerFuncFast(_PREHASH_GrantGodlikePowers, process_grant_godlike_powers);

	msg->setHandlerFuncFast(_PREHASH_GroupAccountSummaryReply,
							LLPanelGroupLandMoney::processGroupAccountSummaryReply);
	msg->setHandlerFuncFast(_PREHASH_GroupAccountDetailsReply,
							LLPanelGroupLandMoney::processGroupAccountDetailsReply);
	msg->setHandlerFuncFast(_PREHASH_GroupAccountTransactionsReply,
							LLPanelGroupLandMoney::processGroupAccountTransactionsReply);

	msg->setHandlerFuncFast(_PREHASH_UserInfoReply,
		process_user_info_reply);

	msg->setHandlerFunc("RegionHandshake", process_region_handshake, NULL);

	msg->setHandlerFunc("TeleportStart", process_teleport_start );
	msg->setHandlerFunc("TeleportProgress", process_teleport_progress);
	msg->setHandlerFunc("TeleportFailed", process_teleport_failed, NULL);
	msg->setHandlerFunc("TeleportLocal", process_teleport_local, NULL);

	msg->setHandlerFuncFast(_PREHASH_GroupMembersReply,
						LLGroupMgr::processGroupMembersReply);
	msg->setHandlerFunc("GroupRoleDataReply",
						LLGroupMgr::processGroupRoleDataReply);
	msg->setHandlerFunc("GroupRoleMembersReply",
						LLGroupMgr::processGroupRoleMembersReply);
	msg->setHandlerFunc("GroupTitlesReply",
						LLGroupMgr::processGroupTitlesReply);
	// Special handler as this message is sometimes used for group land.
	msg->setHandlerFunc("PlacesReply", process_places_reply);
	msg->setHandlerFunc("GroupNoticesListReply", LLPanelGroupNotices::processGroupNoticesListReply);

	msg->setHandlerFunc("AvatarPickerReply", LLFloaterAvatarPicker::processAvatarPickerReply);

	msg->setHandlerFunc("MapBlockReply", LLWorldMapMessage::processMapBlockReply);
	msg->setHandlerFunc("MapItemReply", LLWorldMapMessage::processMapItemReply);
	msg->setHandlerFunc("EventInfoReply", LLEventNotifier::processEventInfoReply);
	
	msg->setHandlerFunc("PickInfoReply", &LLAvatarPropertiesProcessor::processPickInfoReply);
//	msg->setHandlerFunc("ClassifiedInfoReply", LLPanelClassified::processClassifiedInfoReply);
	msg->setHandlerFunc("ClassifiedInfoReply", LLAvatarPropertiesProcessor::processClassifiedInfoReply);
	msg->setHandlerFunc("ParcelInfoReply", LLRemoteParcelInfoProcessor::processParcelInfoReply);
	msg->setHandlerFunc("ScriptDialog", process_script_dialog);
	msg->setHandlerFunc("LoadURL", process_load_url);
	msg->setHandlerFunc("ScriptTeleportRequest", process_script_teleport_request);
	msg->setHandlerFunc("EstateCovenantReply", process_covenant_reply);

	// calling cards
	msg->setHandlerFunc("OfferCallingCard", process_offer_callingcard);
	msg->setHandlerFunc("AcceptCallingCard", process_accept_callingcard);
	msg->setHandlerFunc("DeclineCallingCard", process_decline_callingcard);

	msg->setHandlerFunc("ParcelObjectOwnersReply", LLPanelLandObjects::processParcelObjectOwnersReply);

	msg->setHandlerFunc("InitiateDownload", process_initiate_download);
	msg->setHandlerFunc("LandStatReply", LLFloaterTopObjects::handle_land_reply);
	msg->setHandlerFunc("GenericMessage", process_generic_message);

	msg->setHandlerFuncFast(_PREHASH_FeatureDisabled, process_feature_disabled_message);
}

void asset_callback_nothing(LLVFS*, const LLUUID&, LLAssetType::EType, void*, S32)
{
	// nothing
}

const S32 OPT_CLOSED_WINDOW = -1;
const S32 OPT_MALE = 0;
const S32 OPT_FEMALE = 1;
const S32 OPT_TRUST_CERT = 0;
const S32 OPT_CANCEL_TRUST = 1;
	
bool callback_choose_gender(const LLSD& notification, const LLSD& response)
{
	
    // These defaults are returned from the server on login.  They are set in login.xml.                  
    // If no default is returned from the server, they are retrieved from settings.xml.                   
	
	S32 option = LLNotification::getSelectedOption(notification, response);
	switch(option)
	{
		case OPT_MALE:
			LLStartUp::loadInitialOutfit( gSavedSettings.getString("DefaultMaleAvatar"), "male" );
			break;
			
        case OPT_FEMALE:
        case OPT_CLOSED_WINDOW:
        default:
			LLStartUp::loadInitialOutfit( gSavedSettings.getString("DefaultFemaleAvatar"), "female" );
			break;
	}
	return false;
}

std::string get_screen_filename(const std::string& pattern)
{
    if (LLGridManager::getInstance()->isInProductionGrid())
    {
        return llformat(pattern.c_str(), "");
    }
    else
    {
        const std::string& grid_id_str = LLGridManager::getInstance()->getGridId();
        const std::string& grid_id_lower = utf8str_tolower(grid_id_str);
        std::string grid = "." + grid_id_lower;
        return llformat(pattern.c_str(), grid.c_str());
    }
}

//static
std::string LLStartUp::getScreenLastFilename()
{
    return get_screen_filename(SCREEN_LAST_FILENAME);
}

//static
std::string LLStartUp::getScreenHomeFilename()
{
    return get_screen_filename(SCREEN_HOME_FILENAME);
}

//static
void LLStartUp::loadInitialOutfit( const std::string& outfit_folder_name,
								   const std::string& gender_name )
{
	LL_DEBUGS() << "starting" << LL_ENDL;

	// Not going through the processAgentInitialWearables path, so need to set this here.
	LLAppearanceMgr::instance().setAttachmentInvLinkEnable(true);
	// Initiate creation of COF, since we're also bypassing that.
	gInventory.findCategoryUUIDForType(LLFolderType::FT_CURRENT_OUTFIT);
	
	ESex gender;
	if (gender_name == "male")
	{
		LL_DEBUGS() << "male" << LL_ENDL;
		gender = SEX_MALE;
	}
	else
	{
		LL_DEBUGS() << "female" << LL_ENDL;
		gender = SEX_FEMALE;
	}

	if (!isAgentAvatarValid())
	{
		LL_WARNS() << "Trying to load an initial outfit for an invalid agent avatar" << LL_ENDL;
		return;
	}

	gAgentAvatarp->setSex(gender);

	// try to find the outfit - if not there, create some default
	// wearables.
	LLUUID cat_id = findDescendentCategoryIDByName(
		gInventory.getLibraryRootFolderID(),
		outfit_folder_name);
	if (cat_id.isNull())
	{
		LL_DEBUGS() << "standard wearables" << LL_ENDL;
		gAgentWearables.createStandardWearables();
	}
	else
	{
		// FIXME SH-3860 - this creates a race condition, where COF
		// changes (base outfit link added) after appearance update
		// request has been submitted.
		sWearablesLoadedCon = gAgentWearables.addLoadedCallback(LLStartUp::saveInitialOutfit);

		bool do_copy = true;
		bool do_append = false;
		LLViewerInventoryCategory *cat = gInventory.getCategory(cat_id);
		// Need to fetch cof contents before we can wear.
		callAfterCategoryFetch(LLAppearanceMgr::instance().getCOF(),
							   boost::bind(&LLAppearanceMgr::wearInventoryCategory, LLAppearanceMgr::getInstance(), cat, do_copy, do_append));
		LL_DEBUGS() << "initial outfit category id: " << cat_id << LL_ENDL;
	}

	gAgent.setOutfitChosen(TRUE);
	gAgentWearables.sendDummyAgentWearablesUpdate();
}

//static
void LLStartUp::saveInitialOutfit()
{
	if (sInitialOutfit.empty()) {
		LL_DEBUGS() << "sInitialOutfit is empty" << LL_ENDL;
		return;
	}
	
	if (sWearablesLoadedCon.connected())
	{
		LL_DEBUGS("Avatar") << "sWearablesLoadedCon is connected, disconnecting" << LL_ENDL;
		sWearablesLoadedCon.disconnect();
	}
	LL_DEBUGS("Avatar") << "calling makeNewOutfitLinks( \"" << sInitialOutfit << "\" )" << LL_ENDL;
	LLAppearanceMgr::getInstance()->makeNewOutfitLinks(sInitialOutfit,false);
}

std::string& LLStartUp::getInitialOutfitName()
{
	return sInitialOutfit;
}

// Loads a bitmap to display during load
void init_start_screen(S32 location_id)
{
	if (gStartTexture)
	{
		gStartTexture.reset();
		LL_INFOS("AppInit") << "re-initializing start screen" << LL_ENDL;
	}

	LL_DEBUGS("AppInit") << "Loading startup bitmap..." << LL_ENDL;

	U8 image_codec = IMG_CODEC_PNG;
	std::string temp_str = gDirUtilp->getLindenUserDir() + gDirUtilp->getDirDelimiter();

	if ((S32)START_LOCATION_ID_LAST == location_id)
	{
		temp_str += LLStartUp::getScreenLastFilename();
	}
	else
	{
		std::string path = temp_str + LLStartUp::getScreenHomeFilename();
		
		if (!gDirUtilp->fileExists(path) && LLGridManager::getInstance()->isInProductionGrid())
		{
			// Fallback to old file, can be removed later
			// Home image only sets when user changes home, so it will take time for users to switch to pngs
			temp_str += "screen_home.bmp";
			image_codec = IMG_CODEC_BMP;
		}
		else
		{
			temp_str = path;
		}
	}

	LLPointer<LLImageFormatted> start_image_frmted = LLImageFormatted::createFromType(image_codec);

	// Turn off start screen to get around the occasional readback 
	// driver bug
	if(!gSavedSettings.getBOOL("UseStartScreen"))
	{
		LL_INFOS("AppInit")  << "Bitmap load disabled" << LL_ENDL;
		return;
	}
	else if(!start_image_frmted->load(temp_str) )
	{
		LL_WARNS("AppInit") << "Bitmap load failed" << LL_ENDL;
		gStartTexture = NULL;
	}
	else
	{
		gStartImageWidth = start_image_frmted->getWidth();
		gStartImageHeight = start_image_frmted->getHeight();

		LLPointer<LLImageRaw> raw = new LLImageRaw;
		if (!start_image_frmted->decode(raw, 0.0f))
		{
			LL_WARNS("AppInit") << "Bitmap decode failed" << LL_ENDL;
			gStartTexture = NULL;
		}
		else
		{
			raw->expandToPowerOfTwo();
            gStartTexture = LLViewerTextureManager::instance().getLocalTexture(raw.get(), false);
		}
	}

	if(!gStartTexture)
	{
		gStartTexture = LLViewerTexture::sBlackImagep ;
		gStartImageWidth = gStartTexture->getWidth() ;
		gStartImageHeight = gStartTexture->getHeight() ;
	}
}


// frees the bitmap
void release_start_screen()
{
	LL_DEBUGS("AppInit") << "Releasing bitmap..." << LL_ENDL;
	gStartTexture = NULL;
}


// static
std::string LLStartUp::startupStateToString(EStartupState state)
{
#define RTNENUM(E) case E: return #E
	switch(state){
		RTNENUM( STATE_FIRST );
		RTNENUM( STATE_BROWSER_INIT );
		RTNENUM( STATE_LOGIN_SHOW );
		RTNENUM( STATE_LOGIN_WAIT );
		RTNENUM( STATE_LOGIN_CLEANUP );
		RTNENUM( STATE_LOGIN_AUTH_INIT );
		RTNENUM( STATE_LOGIN_CURL_UNSTUCK );
		RTNENUM( STATE_LOGIN_PROCESS_RESPONSE );
		RTNENUM( STATE_WORLD_INIT );
		RTNENUM( STATE_MULTIMEDIA_INIT );
		RTNENUM( STATE_FONT_INIT );
		RTNENUM( STATE_SEED_GRANTED_WAIT );
		RTNENUM( STATE_SEED_CAP_GRANTED );
		RTNENUM( STATE_WORLD_WAIT );
		RTNENUM( STATE_AGENT_SEND );
		RTNENUM( STATE_AGENT_WAIT );
		RTNENUM( STATE_INVENTORY_SEND );
		RTNENUM( STATE_MISC );
		RTNENUM( STATE_PRECACHE );
		RTNENUM( STATE_WEARABLES_WAIT );
		RTNENUM( STATE_CLEANUP );
		RTNENUM( STATE_STARTED );
	default:
		return llformat("(state #%d)", state);
	}
#undef RTNENUM
}

// static
void LLStartUp::setStartupState( EStartupState state )
{
	LL_INFOS("AppInit") << "Startup state changing from " <<  
		getStartupStateString() << " to " <<  
		startupStateToString(state) << LL_ENDL;

	getPhases().stopPhase(getStartupStateString());
	gStartupState = state;
	getPhases().startPhase(getStartupStateString());

	postStartupState();
}

void LLStartUp::postStartupState()
{
	LLSD stateInfo;
	stateInfo["str"] = getStartupStateString();
	stateInfo["enum"] = gStartupState;
	sStateWatcher->post(stateInfo);
	gDebugInfo["StartupState"] = getStartupStateString();
}


void reset_login()
{
	gAgentWearables.cleanup();
	gAgentCamera.cleanup();
	gAgent.cleanup();
	LLWorld::getInstance()->destroyClass();

	if ( gViewerWindow )
	{	// Hide menus and normal buttons
		gViewerWindow->setNormalControlsVisible( FALSE );
		gLoginMenuBarView->setVisible( TRUE );
		gLoginMenuBarView->setEnabled( TRUE );
	}

	// Hide any other stuff
	LLFloaterReg::hideVisibleInstances();
    LLStartUp::setStartupState( STATE_BROWSER_INIT );
}

//---------------------------------------------------------------------------

// Initialize all plug-ins except the web browser (which was initialized
// early, before the login screen). JC
void LLStartUp::multimediaInit()
{
	LL_DEBUGS("AppInit") << "Initializing Multimedia...." << LL_ENDL;
	std::string msg = LLTrans::getString("LoginInitializingMultimedia");
	set_startup_status(0.42f, msg.c_str(), gAgent.mMOTD.c_str());
	display_startup();
}

void LLStartUp::fontInit()
{
	LL_DEBUGS("AppInit") << "Initializing fonts...." << LL_ENDL;
	std::string msg = LLTrans::getString("LoginInitializingFonts");
	set_startup_status(0.45f, msg.c_str(), gAgent.mMOTD.c_str());
	display_startup();

	LLFontGL::loadDefaultFonts();
}

void LLStartUp::initNameCache()
{
	// Can be called multiple times
	if ( gCacheName ) return;

	gCacheName = new LLCacheName(gMessageSystem);
	gCacheName->addObserver(&callback_cache_name);
	gCacheName->localizeCacheName("waiting", LLTrans::getString("AvatarNameWaiting"));
	gCacheName->localizeCacheName("nobody", LLTrans::getString("AvatarNameNobody"));
	gCacheName->localizeCacheName("none", LLTrans::getString("GroupNameNone"));
	// Load stored cache if possible
	LLAppViewer::instance()->loadNameCache();

	// Start cache in not-running state until we figure out if we have
	// capabilities for display name lookup
	LLAvatarNameCache* cache_inst = LLAvatarNameCache::getInstance();
	cache_inst->setUsePeopleAPI(gSavedSettings.getBOOL("UsePeopleAPI"));
	cache_inst->setUseDisplayNames(gSavedSettings.getBOOL("UseDisplayNames"));
	cache_inst->setUseUsernames(gSavedSettings.getBOOL("NameTagShowUsernames"));
}


void LLStartUp::initExperiences()
{   
    // Should trigger loading the cache.
    LLExperienceCache::instance().setCapabilityQuery(
        boost::bind(&LLAgent::getRegionCapability, &gAgent, _1));

	LLExperienceLog::instance().initialize();
}

void LLStartUp::cleanupNameCache()
{
	delete gCacheName;
	gCacheName = NULL;
}

bool LLStartUp::dispatchURL()
{
	// ok, if we've gotten this far and have a startup URL
    if (!getStartSLURL().isValid())
	{
	  return false;
	}
    if(getStartSLURL().getType() != LLSLURL::APP)
	{
	    
		// If we started with a location, but we're already
		// at that location, don't pop dialogs open.
		LLVector3 pos = gAgent.getPositionAgent();
		LLVector3 slurlpos = getStartSLURL().getPosition();
		F32 dx = pos.mV[VX] - slurlpos.mV[VX];
		F32 dy = pos.mV[VY] - slurlpos.mV[VY];
		const F32 SLOP = 2.f;	// meters

		if( getStartSLURL().getRegion() != gAgent.getRegion()->getName()
			|| (dx*dx > SLOP*SLOP)
			|| (dy*dy > SLOP*SLOP) )
		{
			LLURLDispatcher::dispatch(getStartSLURL().getSLURLString(), "clicked",
						  NULL, false);
		}
		return true;
	}
	return false;
}

void LLStartUp::setStartSLURL(const LLSLURL& slurl) 
{
	LL_DEBUGS("AppInit")<<slurl.asString()<<LL_ENDL;

	if ( slurl.isSpatial() )
	{
		std::string new_start = slurl.getSLURLString();
		LL_DEBUGS("AppInit")<<new_start<<LL_ENDL;
		sStartSLURL = slurl;
		LLPanelLogin::onUpdateStartSLURL(slurl); // updates grid if needed

		// remember that this is where we wanted to log in...if the login fails,
		// the next attempt will default to the same place.
		gSavedSettings.setString("NextLoginLocation", new_start);
		// following a successful login, this is cleared
		// and the default reverts to LoginLocation
	}
	else
	{
		LL_WARNS("AppInit")<<"Invalid start SLURL (ignored): "<<slurl.asString()<<LL_ENDL;
	}
}

// static
LLSLURL& LLStartUp::getStartSLURL()
{
	return sStartSLURL;
} 

/**
 * Read all proxy configuration settings and set up both the HTTP proxy and
 * SOCKS proxy as needed.
 *
 * Any errors that are encountered will result in showing the user a notification.
 * When an error is encountered,
 *
 * @return Returns true if setup was successful, false if an error was encountered.
 */
bool LLStartUp::startLLProxy()
{
	bool proxy_ok = true;
	std::string httpProxyType = gSavedSettings.getString("HttpProxyType");

	// Set up SOCKS proxy (if needed)
	if (gSavedSettings.getBOOL("Socks5ProxyEnabled"))
	{	
		// Determine and update LLProxy with the saved authentication system
		std::string auth_type = gSavedSettings.getString("Socks5AuthType");

		if (auth_type.compare("UserPass") == 0)
		{
			LLPointer<LLCredential> socks_cred = gSecAPIHandler->loadCredential("SOCKS5");
			std::string socks_user = socks_cred->getIdentifier()["username"].asString();
			std::string socks_password = socks_cred->getAuthenticator()["creds"].asString();

			bool ok = LLProxy::getInstance()->setAuthPassword(socks_user, socks_password);

			if (!ok)
			{
				LLNotificationsUtil::add("SOCKS_BAD_CREDS");
				proxy_ok = false;
			}
		}
		else if (auth_type.compare("None") == 0)
		{
			LLProxy::getInstance()->setAuthNone();
		}
		else
		{
			LL_WARNS("Proxy") << "Invalid SOCKS 5 authentication type."<< LL_ENDL;

			// Unknown or missing setting.
			gSavedSettings.setString("Socks5AuthType", "None");

			// Clear the SOCKS credentials.
			LLPointer<LLCredential> socks_cred = new LLCredential("SOCKS5");
			gSecAPIHandler->deleteCredential(socks_cred);

			LLProxy::getInstance()->setAuthNone();
		}

		if (proxy_ok)
		{
			// Start the proxy and check for errors
			// If status != SOCKS_OK, stopSOCKSProxy() will already have been called when startSOCKSProxy() returns.
			LLHost socks_host;
			socks_host.setHostByName(gSavedSettings.getString("Socks5ProxyHost"));
			socks_host.setPort(gSavedSettings.getU32("Socks5ProxyPort"));
			int status = LLProxy::getInstance()->startSOCKSProxy(socks_host);

			if (status != SOCKS_OK)
			{
				LLSD subs;
				subs["HOST"] = gSavedSettings.getString("Socks5ProxyHost");
				subs["PORT"] = (S32)gSavedSettings.getU32("Socks5ProxyPort");

				std::string error_string;

				switch(status)
				{
					case SOCKS_CONNECT_ERROR: // TCP Fail
						error_string = "SOCKS_CONNECT_ERROR";
						break;

					case SOCKS_NOT_PERMITTED: // SOCKS 5 server rule set refused connection
						error_string = "SOCKS_NOT_PERMITTED";
						break;

					case SOCKS_NOT_ACCEPTABLE: // Selected authentication is not acceptable to server
						error_string = "SOCKS_NOT_ACCEPTABLE";
						break;

					case SOCKS_AUTH_FAIL: // Authentication failed
						error_string = "SOCKS_AUTH_FAIL";
						break;

					case SOCKS_UDP_FWD_NOT_GRANTED: // UDP forward request failed
						error_string = "SOCKS_UDP_FWD_NOT_GRANTED";
						break;

					case SOCKS_HOST_CONNECT_FAILED: // Failed to open a TCP channel to the socks server
						error_string = "SOCKS_HOST_CONNECT_FAILED";
						break;

					case SOCKS_INVALID_HOST: // Improperly formatted host address or port.
						error_string = "SOCKS_INVALID_HOST";
						break;

					default:
						error_string = "SOCKS_UNKNOWN_STATUS"; // Something strange happened,
						LL_WARNS("Proxy") << "Unknown return from LLProxy::startProxy(): " << status << LL_ENDL;
						break;
				}

				LLNotificationsUtil::add(error_string, subs);
				proxy_ok = false;
			}
		}
	}
	else
	{
		LLProxy::getInstance()->stopSOCKSProxy(); // ensure no UDP proxy is running and it's all cleaned up
	}

	if (proxy_ok)
	{
		// Determine the HTTP proxy type (if any)
		if ((httpProxyType.compare("Web") == 0) && gSavedSettings.getBOOL("BrowserProxyEnabled"))
		{
			LLHost http_host;
			http_host.setHostByName(gSavedSettings.getString("BrowserProxyAddress"));
			http_host.setPort(gSavedSettings.getS32("BrowserProxyPort"));
			if (!LLProxy::getInstance()->enableHTTPProxy(http_host, LLPROXY_HTTP))
			{
				LLSD subs;
				subs["HOST"] = http_host.getIPString();
				subs["PORT"] = (S32)http_host.getPort();
				LLNotificationsUtil::add("PROXY_INVALID_HTTP_HOST", subs);
				proxy_ok = false;
			}
		}
		else if ((httpProxyType.compare("Socks") == 0) && gSavedSettings.getBOOL("Socks5ProxyEnabled"))
		{
			LLHost socks_host;
			socks_host.setHostByName(gSavedSettings.getString("Socks5ProxyHost"));
			socks_host.setPort(gSavedSettings.getU32("Socks5ProxyPort"));
			if (!LLProxy::getInstance()->enableHTTPProxy(socks_host, LLPROXY_SOCKS))
			{
				LLSD subs;
				subs["HOST"] = socks_host.getIPString();
				subs["PORT"] = (S32)socks_host.getPort();
				LLNotificationsUtil::add("PROXY_INVALID_SOCKS_HOST", subs);
				proxy_ok = false;
			}
		}
		else if (httpProxyType.compare("None") == 0)
		{
			LLProxy::getInstance()->disableHTTPProxy();
		}
		else
		{
			LL_WARNS("Proxy") << "Invalid other HTTP proxy configuration: " << httpProxyType << LL_ENDL;

			// Set the missing or wrong configuration back to something valid.
			gSavedSettings.setString("HttpProxyType", "None");
			LLProxy::getInstance()->disableHTTPProxy();

			// Leave proxy_ok alone, since this isn't necessarily fatal.
		}
	}

	return proxy_ok;
}

bool login_alert_done(const LLSD& notification, const LLSD& response)
{
	LLPanelLogin::giveFocus();
	return false;
}

// parse the certificate information into args for the 
// certificate notifications
LLSD transform_cert_args(LLPointer<LLCertificate> cert)
{
	LLSD args = LLSD::emptyMap();
	std::string value;
	LLSD cert_info;
	cert->getLLSD(cert_info);
	// convert all of the elements in the cert into                                        
	// args for the xml dialog, so we have flexability to                                  
	// display various parts of the cert by only modifying                                 
	// the cert alert dialog xml.                                                          
	for(LLSD::map_iterator iter = cert_info.beginMap();
		iter != cert_info.endMap();
		iter++)
	{
		// key usage and extended key usage                                            
		// are actually arrays, and we want to format them as comma separated          
		// strings, so special case those.                                             
		LLSDSerialize::toXML(cert_info[iter->first], std::cout);
		if((iter->first== std::string(CERT_KEY_USAGE)) |
		   (iter->first == std::string(CERT_EXTENDED_KEY_USAGE)))
		{
			value = "";
			LLSD usage = cert_info[iter->first];
			for (LLSD::array_iterator usage_iter = usage.beginArray();
				 usage_iter != usage.endArray();
				 usage_iter++)
			{
				
				if(usage_iter != usage.beginArray())
				{
					value += ", ";
				}
				
				value += (*usage_iter).asString();
			}
			
		}
		else
		{
			value = iter->second.asString();
		}
		
		std::string name = iter->first;
		std::transform(name.begin(), name.end(), name.begin(),
					   (int(*)(int))toupper);
		args[name.c_str()] = value;
	}
	return args;
}


// when we handle a cert error, give focus back to the login panel
void general_cert_done(const LLSD& notification, const LLSD& response)
{
	LLStartUp::setStartupState( STATE_LOGIN_SHOW );			
	LLPanelLogin::giveFocus();
}

// check to see if the user wants to trust the cert.
// if they do, add it to the cert store and 
void trust_cert_done(const LLSD& notification, const LLSD& response)
{
	S32 option = LLNotification::getSelectedOption(notification, response);	
	switch(option)
	{
		case OPT_TRUST_CERT:
		{
			LLPointer<LLCertificate> cert = gSecAPIHandler->getCertificate(notification["payload"]["certificate"]);
			LLPointer<LLCertificateStore> store = gSecAPIHandler->getCertificateStore(gSavedSettings.getString("CertStore"));			
			store->add(cert);
			store->save();
			LLStartUp::setStartupState( STATE_LOGIN_CLEANUP );	
			break;
		}
		case OPT_CANCEL_TRUST:
			reset_login();
			gSavedSettings.setBOOL("AutoLogin", FALSE);			
			LLStartUp::setStartupState( STATE_LOGIN_SHOW );				
		default:
			LLPanelLogin::giveFocus();
			break;
	}

}

void apply_udp_blacklist(const std::string& csv)
{

	std::string::size_type start = 0;
	std::string::size_type comma = 0;
	do 
	{
		comma = csv.find(",", start);
		if (comma == std::string::npos)
		{
			comma = csv.length();
		}
		std::string item(csv, start, comma-start);

		LL_DEBUGS() << "udp_blacklist " << item << LL_ENDL;
		gMessageSystem->banUdpMessage(item);
		
		start = comma + 1;

	}
	while(comma < csv.length());
	
}

bool process_login_success_response()
{
	LLSD response = LLLoginInstance::getInstance()->getResponse();

	std::string text(response["udp_blacklist"]);
	if(!text.empty())
	{
		apply_udp_blacklist(text);
	}

	// unpack login data needed by the application
	text = response["agent_id"].asString();
	if(!text.empty()) gAgentID.set(text);
	gDebugInfo["AgentID"] = text;
	
	// Agent id needed for parcel info request in LLUrlEntryParcel
	// to resolve parcel name.
	LLUrlEntryParcel::setAgentID(gAgentID);

	text = response["session_id"].asString();
	if(!text.empty()) gAgentSessionID.set(text);
	gDebugInfo["SessionID"] = text;

	// Session id needed for parcel info request in LLUrlEntryParcel
	// to resolve parcel name.
	LLUrlEntryParcel::setSessionID(gAgentSessionID);
	
	text = response["secure_session_id"].asString();
	if(!text.empty()) gAgent.mSecureSessionID.set(text);

	// if the response contains a display name, use that,
	// otherwise if the response contains a first and/or last name,
	// use those.  Otherwise use the credential identifier

	gDisplayName = "";
	if (response.has("display_name"))
	{
		gDisplayName.assign(response["display_name"].asString());
		if(!gDisplayName.empty())
		{
			// Remove quotes from string.  Login.cgi sends these to force
			// names that look like numbers into strings.
			LLStringUtil::replaceChar(gDisplayName, '"', ' ');
			LLStringUtil::trim(gDisplayName);
		}
	}
	std::string first_name;
	if(response.has("first_name"))
	{
		first_name = response["first_name"].asString();
		LLStringUtil::replaceChar(first_name, '"', ' ');
		LLStringUtil::trim(first_name);
		gAgentUsername = first_name;
	}

	if(response.has("last_name") && !gAgentUsername.empty())
	{
		std::string last_name = response["last_name"].asString();
		if (last_name != "Resident")
		{
		    LLStringUtil::replaceChar(last_name, '"', ' ');
		    LLStringUtil::trim(last_name);
		    gAgentUsername = gAgentUsername + " " + last_name;
		}
	}

	if(gDisplayName.empty())
	{
		if(response.has("first_name"))
		{
			gDisplayName.assign(response["first_name"].asString());
			LLStringUtil::replaceChar(gDisplayName, '"', ' ');
			LLStringUtil::trim(gDisplayName);
		}
		if(response.has("last_name"))
		{
			text.assign(response["last_name"].asString());
			LLStringUtil::replaceChar(text, '"', ' ');
			LLStringUtil::trim(text);
			if(!gDisplayName.empty())
			{
				gDisplayName += " ";
			}
			gDisplayName += text;
		}
	}

	if(gDisplayName.empty())
	{
		gDisplayName.assign(gUserCredential->asString());
	}

	// this is their actual ability to access content
	text = response["agent_access_max"].asString();
	if (!text.empty())
	{
		// agent_access can be 'A', 'M', and 'PG'.
		gAgent.setMaturity(text[0]);
	}
	
	// this is the value of their preference setting for that content
	// which will always be <= agent_access_max
	text = response["agent_region_access"].asString();
	if (!text.empty())
	{
		U32 preferredMaturity = (U32)LLAgent::convertTextToMaturity(text[0]);

		gSavedSettings.setU32("PreferredMaturity", preferredMaturity);
	}

	text = response["start_location"].asString();
	if(!text.empty()) 
	{
		gAgentStartLocation.assign(text);
	}

	text = response["circuit_code"].asString();
	if(!text.empty())
	{
		gMessageSystem->mOurCircuitCode = strtoul(text.c_str(), NULL, 10);
	}
	std::string sim_ip_str = response["sim_ip"];
	std::string sim_port_str = response["sim_port"];
	if(!sim_ip_str.empty() && !sim_port_str.empty())
	{
		U32 sim_port = strtoul(sim_port_str.c_str(), NULL, 10);
		gFirstSim.set(sim_ip_str, sim_port);
		if (gFirstSim.isOk())
		{
			gMessageSystem->enableCircuit(gFirstSim, TRUE);
		}
	}
	std::string region_x_str = response["region_x"];
	std::string region_y_str = response["region_y"];
	if(!region_x_str.empty() && !region_y_str.empty())
	{
		U32 region_x = strtoul(region_x_str.c_str(), NULL, 10);
		U32 region_y = strtoul(region_y_str.c_str(), NULL, 10);
		gFirstSimHandle = to_region_handle(region_x, region_y);
	}
	
	const std::string look_at_str = response["look_at"];
	if (!look_at_str.empty())
	{
		size_t len = look_at_str.size();
		LLMemoryStream mstr((U8*)look_at_str.c_str(), len);
		LLSD sd = LLSDSerialize::fromNotation(mstr, len);
		gAgentStartLookAt = ll_vector3_from_sd(sd);
	}

	text = response["seed_capability"].asString();
	if (!text.empty()) gFirstSimSeedCap = text;
				
	text = response["seconds_since_epoch"].asString();
	if(!text.empty())
	{
		U32 server_utc_time = strtoul(text.c_str(), NULL, 10);
		if(server_utc_time)
		{
			time_t now = time(NULL);
			gUTCOffset = (server_utc_time - now);

			// Print server timestamp
			LLSD substitution;
			substitution["datetime"] = (S32)server_utc_time;
			std::string timeStr = "[month, datetime, slt] [day, datetime, slt] [year, datetime, slt] [hour, datetime, slt]:[min, datetime, slt]:[second, datetime, slt]";
			LLStringUtil::format(timeStr, substitution);
			LL_INFOS("AppInit") << "Server SLT timestamp: " << timeStr << ". Server-viewer time offset before correction: " << gUTCOffset << "s" << LL_ENDL;
		}
	}

	// this is the base used to construct help URLs
	text = response["help_url_format"].asString();
	if (!text.empty())
	{
		// replace the default help URL format
		gSavedSettings.setString("HelpURLFormat",text);
	}

	std::string home_location = response["home"];
	if(!home_location.empty())
	{
		size_t len = home_location.size();
		LLMemoryStream mstr((U8*)home_location.c_str(), len);
		LLSD sd = LLSDSerialize::fromNotation(mstr, len);
		S32 region_x = sd["region_handle"][0].asInteger();
		S32 region_y = sd["region_handle"][1].asInteger();
		U64 region_handle = to_region_handle(region_x, region_y);
		LLVector3 position = ll_vector3_from_sd(sd["position"]);
		gAgent.setHomePosRegion(region_handle, position);
	}

	gAgent.mMOTD.assign(response["message"]);

	// Options...
	// Each 'option' is an array of submaps. 
	// It appears that we only ever use the first element of the array.
	LLUUID inv_root_folder_id = response["inventory-root"][0]["folder_id"];
	if(inv_root_folder_id.notNull())
	{
		gInventory.setRootFolderID(inv_root_folder_id);
		//gInventory.mock(gAgent.getInventoryRootID());
	}

	LLSD login_flags = response["login-flags"][0];
	if(login_flags.size())
	{
		std::string flag = login_flags["ever_logged_in"];
		if(!flag.empty())
		{
			gAgent.setFirstLogin((flag == "N") ? TRUE : FALSE);
		}

		/*  Flag is currently ignored by the viewer.
		flag = login_flags["stipend_since_login"];
		if(flag == "Y") 
		{
			stipend_since_login = true;
		}
		*/

		flag = login_flags["gendered"].asString();
		if(flag == "Y")
		{
			// We don't care about this flag anymore; now base whether
			// outfit is chosen on COF contents, initial outfit
			// requested and available, etc.

			//gAgent.setGenderChosen(TRUE);
		}
		
		bool pacific_daylight_time = false;
		flag = login_flags["daylight_savings"].asString();
		if(flag == "Y")
		{
			pacific_daylight_time = (flag == "Y");
		}

		//setup map of datetime strings to codes and slt & local time offset from utc
		LLStringOps::setupDatetimeInfo(pacific_daylight_time);
	}

	// set up the voice configuration.  Ultimately, we should pass this up as part of each voice
	// channel if we need to move to multiple voice servers per grid.
	LLSD voice_config_info = response["voice-config"];
	if(voice_config_info.has("VoiceServerType"))
	{
		gSavedSettings.setString("VoiceServerType", voice_config_info["VoiceServerType"].asString()); 
	}

	// Request the map server url
	// Non-agni grids have a different default location.
	if (!LLGridManager::getInstance()->isInProductionGrid())
	{
		gSavedSettings.setString("MapServerURL", "http://test.map.secondlife.com.s3.amazonaws.com/");
	}
	std::string map_server_url = response["map-server-url"];
	if(!map_server_url.empty())
	{
		// We got an answer from the grid -> use that for map for the current session
		gSavedSettings.setString("CurrentMapServerURL", map_server_url); 
		LL_INFOS("LLStartup") << "map-server-url : we got an answer from the grid : " << map_server_url << LL_ENDL;
	}
	else
	{
		// No answer from the grid -> use the default setting for current session 
		map_server_url = gSavedSettings.getString("MapServerURL"); 
		gSavedSettings.setString("CurrentMapServerURL", map_server_url); 
		LL_INFOS("LLStartup") << "map-server-url : no map-server-url answer, we use the default setting for the map : " << map_server_url << LL_ENDL;
	}
	
	// Default male and female avatars allowing the user to choose their avatar on first login.
	// These may be passed up by SLE to allow choice of enterprise avatars instead of the standard
	// "new ruth."  Not to be confused with 'initial-outfit' below 
	LLSD newuser_config = response["newuser-config"][0];
	if(newuser_config.has("DefaultFemaleAvatar"))
	{
		gSavedSettings.setString("DefaultFemaleAvatar", newuser_config["DefaultFemaleAvatar"].asString()); 		
	}
	if(newuser_config.has("DefaultMaleAvatar"))
	{
		gSavedSettings.setString("DefaultMaleAvatar", newuser_config["DefaultMaleAvatar"].asString()); 		
	}
	
	// Initial outfit for the user.
	LLSD initial_outfit = response["initial-outfit"][0];
	if(initial_outfit.size())
	{
		std::string flag = initial_outfit["folder_name"];
		if(!flag.empty())
		{
			// Initial outfit is a folder in your inventory,
			// must be an exact folder-name match.
			sInitialOutfit = flag;
		}

		flag = initial_outfit["gender"].asString();
		if(!flag.empty())
		{
			sInitialOutfitGender = flag;
		}
	}

	LLSD global_textures = response["global-textures"][0];
	if(global_textures.size())
	{
		// Extract sun and moon texture IDs.  These are used
		// in the LLVOSky constructor, but I can't figure out
		// how to pass them in.  JC
		LLUUID id = global_textures["sun_texture_id"];
		if(id.notNull())
		{
			gSunTextureID = id;
		}

		id = global_textures["moon_texture_id"];
		if(id.notNull())
		{
			gMoonTextureID = id;
		}

	}

	// set the location of the Agent Appearance service, from which we can request
	// avatar baked textures if they are supported by the current region
	std::string agent_appearance_url = response["agent_appearance_service"];
	if (!agent_appearance_url.empty())
	{
		LLAppearanceMgr::instance().setAppearanceServiceURL(agent_appearance_url);
	}

	// Set the location of the snapshot sharing config endpoint
	std::string snapshot_config_url = response["snapshot_config_url"];
	if(!snapshot_config_url.empty())
	{
		gSavedSettings.setString("SnapshotConfigURL", snapshot_config_url);
	}

	// Start the process of fetching the OpenID session cookie for this user login
	std::string openid_url = response["openid_url"];
	if(!openid_url.empty())
	{
		std::string openid_token = response["openid_token"];
		LLViewerMedia::getInstance()->openIDSetup(openid_url, openid_token);
	}

	gMaxAgentGroups = DEFAULT_MAX_AGENT_GROUPS;
	if(response.has("max-agent-groups"))
	{
		S32 agent_groups = atoi(std::string(response["max-agent-groups"]).c_str());
		if (agent_groups > 0 && agent_groups <= ALLOWED_MAX_AGENT_GROUPS)
		{
			gMaxAgentGroups = agent_groups;
			LL_INFOS("LLStartup") << "gMaxAgentGroups read from login.cgi: "
				<< gMaxAgentGroups << LL_ENDL;
		}
		else
		{
			LL_INFOS("LLStartup") << "Invalid value received, using defaults for gMaxAgentGroups: "
				<< gMaxAgentGroups << LL_ENDL;
		}
	}
	else {
		LL_INFOS("LLStartup") << "Missing max-agent-groups, using default value for gMaxAgentGroups: "
							  << gMaxAgentGroups << LL_ENDL;
	}
		
	bool success = false;
	// JC: gesture loading done below, when we have an asset system
	// in place.  Don't delete/clear gUserCredentials until then.
	if(gAgentID.notNull()
	   && gAgentSessionID.notNull()
	   && gMessageSystem->mOurCircuitCode
	   && gFirstSim.isOk()
	   && gInventory.getRootFolderID().notNull())
	{
		success = true;
	}
    LLAppViewer* pApp = LLAppViewer::instance();
	pApp->writeDebugInfo();     //Write our static data now that we have username, session_id, etc.
	return success;
}

void transition_back_to_login_panel(const std::string& emsg)
{
	// Bounce back to the login screen.
	reset_login(); // calls LLStartUp::setStartupState( STATE_LOGIN_SHOW );
	gSavedSettings.setBOOL("AutoLogin", FALSE);
}
<|MERGE_RESOLUTION|>--- conflicted
+++ resolved
@@ -1234,12 +1234,8 @@
 		//
 		// Initialize classes w/graphics stuff.
 		//
-<<<<<<< HEAD
+		LLViewerStatsRecorder::instance(); // Since textures work in threads
 //		LLViewerTextureList::instance().doPrefetchImages();		
-=======
-		LLViewerStatsRecorder::instance(); // Since textures work in threads
-		gTextureList.doPrefetchImages();		
->>>>>>> 44f6725c
 		display_startup();
 
 		LLSurface::initClasses();
