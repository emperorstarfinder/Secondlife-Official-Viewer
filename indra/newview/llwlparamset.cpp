/**
 * @file llwlparamset.cpp
 * @brief Implementation for the LLWLParamSet class.
 *
 * $LicenseInfo:firstyear=2005&license=viewerlgpl$
 * Second Life Viewer Source Code
 * Copyright (C) 2010, Linden Research, Inc.
 * 
 * This library is free software; you can redistribute it and/or
 * modify it under the terms of the GNU Lesser General Public
 * License as published by the Free Software Foundation;
 * version 2.1 of the License only.
 * 
 * This library is distributed in the hope that it will be useful,
 * but WITHOUT ANY WARRANTY; without even the implied warranty of
 * MERCHANTABILITY or FITNESS FOR A PARTICULAR PURPOSE.  See the GNU
 * Lesser General Public License for more details.
 * 
 * You should have received a copy of the GNU Lesser General Public
 * License along with this library; if not, write to the Free Software
 * Foundation, Inc., 51 Franklin Street, Fifth Floor, Boston, MA  02110-1301  USA
 * 
 * Linden Research, Inc., 945 Battery Street, San Francisco, CA  94111  USA
 * $/LicenseInfo$
 */

#include "llviewerprecompiledheaders.h"

#include "llwlparamset.h"
#include "llwlanimator.h"

#include "llwlparammanager.h"
#include "llglslshader.h"
#include "lluictrlfactory.h"
#include "llsliderctrl.h"
#include "pipeline.h"

#include <llgl.h>

#include <sstream>

static LLStaticHashedString sStarBrightness("star_brightness");
static LLStaticHashedString sPresetNum("preset_num");
static LLStaticHashedString sSunAngle("sun_angle");
static LLStaticHashedString sEastAngle("east_angle");
static LLStaticHashedString sEnableCloudScroll("enable_cloud_scroll");
static LLStaticHashedString sCloudScrollRate("cloud_scroll_rate");
static LLStaticHashedString sLightNorm("lightnorm");
static LLStaticHashedString sCloudDensity("cloud_pos_density1");
static LLStaticHashedString sCloudScale("cloud_scale");
static LLStaticHashedString sCloudShadow("cloud_shadow");
static LLStaticHashedString sDensityMultiplier("density_multiplier");
static LLStaticHashedString sDistanceMultiplier("distance_multiplier");
static LLStaticHashedString sHazeDensity("haze_density");
static LLStaticHashedString sHazeHorizon("haze_horizon");
static LLStaticHashedString sMaxY("max_y");

LLWLParamSet::LLWLParamSet(void) :
	mName("Unnamed Preset"),
	mCloudScrollXOffset(0.f), mCloudScrollYOffset(0.f)	
{}

static LLTrace::TimeBlock FTM_WL_PARAM_UPDATE("WL Param Update");

void LLWLParamSet::update(LLGLSLShader * shader) const 
{	
<<<<<<< HEAD
	LLFastTimer t(FTM_WL_PARAM_UPDATE);
	LLSD::map_const_iterator i = mParamValues.beginMap();
	std::vector<LLStaticHashedString>::const_iterator n = mParamHashedNames.begin();
	for(;(i != mParamValues.endMap()) && (n != mParamHashedNames.end());++i, n++)
=======
	LL_RECORD_BLOCK_TIME(FTM_WL_PARAM_UPDATE);

	for(LLSD::map_const_iterator i = mParamValues.beginMap();
		i != mParamValues.endMap();
		++i)
>>>>>>> 2eeee8a9
	{
		const LLStaticHashedString& param = *n;
		
		// check that our pre-hashed names are still tracking the mParamValues map correctly
		//
		llassert(param.String() == i->first);

		if (param == sStarBrightness || param == sPresetNum || param == sSunAngle ||
			param == sEastAngle || param == sEnableCloudScroll ||
			param == sCloudScrollRate || param == sLightNorm ) 
		{
			continue;
		}
		
		if (param == sCloudDensity)
		{
			LLVector4 val;
			val.mV[0] = F32(i->second[0].asReal()) + mCloudScrollXOffset;
			val.mV[1] = F32(i->second[1].asReal()) + mCloudScrollYOffset;
			val.mV[2] = (F32) i->second[2].asReal();
			val.mV[3] = (F32) i->second[3].asReal();

			stop_glerror();
			shader->uniform4fv(param, 1, val.mV);
			stop_glerror();
		}
		else if (param == sCloudScale || param == sCloudShadow ||
				 param == sDensityMultiplier || param == sDistanceMultiplier ||
				 param == sHazeDensity || param == sHazeHorizon ||
				 param == sMaxY )
		{
			F32 val = (F32) i->second[0].asReal();

			stop_glerror();
			shader->uniform1f(param, val);
			stop_glerror();
		}
		else // param is the uniform name
		{
			// handle all the different cases
			if (i->second.isArray() && i->second.size() == 4)
			{
				LLVector4 val;

				val.mV[0] = (F32) i->second[0].asReal();
				val.mV[1] = (F32) i->second[1].asReal();
				val.mV[2] = (F32) i->second[2].asReal();
				val.mV[3] = (F32) i->second[3].asReal();															

				stop_glerror();
				shader->uniform4fv(param, 1, val.mV);
				stop_glerror();
			} 
			else if (i->second.isReal())
			{
				F32 val = (F32) i->second.asReal();

				stop_glerror();
				shader->uniform1f(param, val);
				stop_glerror();
			} 
			else if (i->second.isInteger())
			{
				S32 val = (S32) i->second.asInteger();

				stop_glerror();
				shader->uniform1i(param, val);
				stop_glerror();
			} 
			else if (i->second.isBoolean())
			{
				S32 val = (i->second.asBoolean() ? 1 : 0);

				stop_glerror();
				shader->uniform1i(param, val);
				stop_glerror();
			}
		}
	}
	
	if (LLPipeline::sRenderDeferred && !LLPipeline::sReflectionRender && !LLPipeline::sUnderWaterRender)
	{
		shader->uniform1f(LLShaderMgr::GLOBAL_GAMMA, 2.2);
	} else {
		shader->uniform1f(LLShaderMgr::GLOBAL_GAMMA, 1.0);
	}
}

void LLWLParamSet::set(const std::string& paramName, float x) 
{	
	// handle case where no array
	if(mParamValues[paramName].isReal()) 
	{
		mParamValues[paramName] = x;
	} 
	
	// handle array
	else if(mParamValues[paramName].isArray() &&
			mParamValues[paramName][0].isReal())
	{
		mParamValues[paramName][0] = x;
	}
}

void LLWLParamSet::set(const std::string& paramName, float x, float y)
{
	mParamValues[paramName][0] = x;
	mParamValues[paramName][1] = y;
}

void LLWLParamSet::set(const std::string& paramName, float x, float y, float z) 
{
	mParamValues[paramName][0] = x;
	mParamValues[paramName][1] = y;
	mParamValues[paramName][2] = z;
}

void LLWLParamSet::set(const std::string& paramName, float x, float y, float z, float w) 
{
	mParamValues[paramName][0] = x;
	mParamValues[paramName][1] = y;
	mParamValues[paramName][2] = z;
	mParamValues[paramName][3] = w;
}

void LLWLParamSet::set(const std::string& paramName, const float * val) 
{
	mParamValues[paramName][0] = val[0];
	mParamValues[paramName][1] = val[1];
	mParamValues[paramName][2] = val[2];
	mParamValues[paramName][3] = val[3];
}

void LLWLParamSet::set(const std::string& paramName, const LLVector4 & val) 
{
	mParamValues[paramName][0] = val.mV[0];
	mParamValues[paramName][1] = val.mV[1];
	mParamValues[paramName][2] = val.mV[2];
	mParamValues[paramName][3] = val.mV[3];
}

void LLWLParamSet::set(const std::string& paramName, const LLColor4 & val) 
{
	mParamValues[paramName][0] = val.mV[0];
	mParamValues[paramName][1] = val.mV[1];
	mParamValues[paramName][2] = val.mV[2];
	mParamValues[paramName][3] = val.mV[3];
}

LLVector4 LLWLParamSet::getVector(const std::string& paramName, bool& error) 
{
	// test to see if right type
	LLSD cur_val = mParamValues.get(paramName);
	if (!cur_val.isArray()) 
	{
		error = true;
		return LLVector4(0,0,0,0);
	}
	
	LLVector4 val;
	val.mV[0] = (F32) cur_val[0].asReal();
	val.mV[1] = (F32) cur_val[1].asReal();
	val.mV[2] = (F32) cur_val[2].asReal();
	val.mV[3] = (F32) cur_val[3].asReal();
	
	error = false;
	return val;
}

F32 LLWLParamSet::getFloat(const std::string& paramName, bool& error) 
{
	// test to see if right type
	LLSD cur_val = mParamValues.get(paramName);
	if (cur_val.isArray() && cur_val.size() != 0) 
	{
		error = false;
		return (F32) cur_val[0].asReal();	
	}
	
	if(cur_val.isReal())
	{
		error = false;
		return (F32) cur_val.asReal();
	}
	
	error = true;
	return 0;
}

void LLWLParamSet::setSunAngle(float val) 
{
	// keep range 0 - 2pi
	if(val > F_TWO_PI || val < 0)
	{
		F32 num = val / F_TWO_PI;
		num -= floor(num);
		val = F_TWO_PI * num;
	}

	mParamValues["sun_angle"] = val;
}


void LLWLParamSet::setEastAngle(float val) 
{
	// keep range 0 - 2pi
	if(val > F_TWO_PI || val < 0)
	{
		F32 num = val / F_TWO_PI;
		num -= floor(num);
		val = F_TWO_PI * num;
	}

	mParamValues["east_angle"] = val;
}

void LLWLParamSet::mix(LLWLParamSet& src, LLWLParamSet& dest, F32 weight)
{
	// set up the iterators

	// keep cloud positions and coverage the same
	/// TODO masking will do this later
	F32 cloudPos1X = (F32) mParamValues["cloud_pos_density1"][0].asReal();
	F32 cloudPos1Y = (F32) mParamValues["cloud_pos_density1"][1].asReal();
	F32 cloudPos2X = (F32) mParamValues["cloud_pos_density2"][0].asReal();
	F32 cloudPos2Y = (F32) mParamValues["cloud_pos_density2"][1].asReal();
	F32 cloudCover = (F32) mParamValues["cloud_shadow"][0].asReal();

	LLSD srcVal;
	LLSD destVal;

	// Iterate through values
	for(LLSD::map_iterator iter = mParamValues.beginMap(); iter != mParamValues.endMap(); ++iter)
	{
		// If param exists in both src and dest, set the holder variables, otherwise skip
		if(src.mParamValues.has(iter->first) && dest.mParamValues.has(iter->first))
		{
			srcVal = src.mParamValues[iter->first];
			destVal = dest.mParamValues[iter->first];
		}
		else
		{
			continue;
		}
		
		if(iter->second.isReal())									// If it's a real, interpolate directly
		{
			iter->second = srcVal.asReal() + ((destVal.asReal() - srcVal.asReal()) * weight);
		}
		else if(iter->second.isArray() && iter->second[0].isReal()	// If it's an array of reals, loop through the reals and interpolate on those
				&& iter->second.size() == srcVal.size() && iter->second.size() == destVal.size())
		{
			// Actually do interpolation: old value + (difference in values * factor)
			for(int i=0; i < iter->second.size(); ++i) 
			{
				// iter->second[i] = (1.f-weight)*(F32)srcVal[i].asReal() + weight*(F32)destVal[i].asReal();	// old way of doing it -- equivalent but one more operation
				iter->second[i] = srcVal[i].asReal() + ((destVal[i].asReal() - srcVal[i].asReal()) * weight);
			}
		}
		else														// Else, skip
		{
			continue;
		}		
	}

	// now mix the extra parameters
	setStarBrightness((1 - weight) * (F32) src.getStarBrightness()
		+ weight * (F32) dest.getStarBrightness());

	llassert(src.getSunAngle() >= - F_PI && 
					src.getSunAngle() <= 3 * F_PI);
	llassert(dest.getSunAngle() >= - F_PI && 
					dest.getSunAngle() <= 3 * F_PI);
	llassert(src.getEastAngle() >= 0 && 
					src.getEastAngle() <= 4 * F_PI);
	llassert(dest.getEastAngle() >= 0 && 
					dest.getEastAngle() <= 4 * F_PI);

	// sun angle and east angle require some handling to make sure
	// they go in circles.  Yes quaternions would work better.
	F32 srcSunAngle = src.getSunAngle();
	F32 destSunAngle = dest.getSunAngle();
	F32 srcEastAngle = src.getEastAngle();
	F32 destEastAngle = dest.getEastAngle();
	
	if(fabsf(srcSunAngle - destSunAngle) > F_PI) 
	{
		if(srcSunAngle > destSunAngle) 
		{
			destSunAngle += 2 * F_PI;
		} 
		else 
		{
			srcSunAngle += 2 * F_PI;
		}
	}

	if(fabsf(srcEastAngle - destEastAngle) > F_PI) 
	{
		if(srcEastAngle > destEastAngle) 
		{
			destEastAngle += 2 * F_PI;
		} 
		else 
		{
			srcEastAngle += 2 * F_PI;
		}
	}

	setSunAngle((1 - weight) * srcSunAngle + weight * destSunAngle);
	setEastAngle((1 - weight) * srcEastAngle + weight * destEastAngle);
	
	// now setup the sun properly

	// reset those cloud positions
	mParamValues["cloud_pos_density1"][0] = cloudPos1X;
	mParamValues["cloud_pos_density1"][1] = cloudPos1Y;
	mParamValues["cloud_pos_density2"][0] = cloudPos2X;
	mParamValues["cloud_pos_density2"][1] = cloudPos2Y;
	mParamValues["cloud_shadow"][0] = cloudCover;
}

void LLWLParamSet::updateCloudScrolling(void) 
{
	static LLTimer s_cloud_timer;

	F64 delta_t = s_cloud_timer.getElapsedTimeAndResetF64();

	if(getEnableCloudScrollX())
	{
		mCloudScrollXOffset += F32(delta_t * (getCloudScrollX() - 10.f) / 100.f);
	}
	if(getEnableCloudScrollY())
	{
		mCloudScrollYOffset += F32(delta_t * (getCloudScrollY() - 10.f) / 100.f);
	}
}

void LLWLParamSet::updateHashedNames()
{
	mParamHashedNames.clear();
	// Iterate through values
	for(LLSD::map_iterator iter = mParamValues.beginMap(); iter != mParamValues.endMap(); ++iter)
	{
		mParamHashedNames.push_back(LLStaticHashedString(iter->first));
	}
}
<|MERGE_RESOLUTION|>--- conflicted
+++ resolved
@@ -64,18 +64,10 @@
 
 void LLWLParamSet::update(LLGLSLShader * shader) const 
 {	
-<<<<<<< HEAD
-	LLFastTimer t(FTM_WL_PARAM_UPDATE);
+	LL_RECORD_BLOCK_TIME(FTM_WL_PARAM_UPDATE);
 	LLSD::map_const_iterator i = mParamValues.beginMap();
 	std::vector<LLStaticHashedString>::const_iterator n = mParamHashedNames.begin();
 	for(;(i != mParamValues.endMap()) && (n != mParamHashedNames.end());++i, n++)
-=======
-	LL_RECORD_BLOCK_TIME(FTM_WL_PARAM_UPDATE);
-
-	for(LLSD::map_const_iterator i = mParamValues.beginMap();
-		i != mParamValues.endMap();
-		++i)
->>>>>>> 2eeee8a9
 	{
 		const LLStaticHashedString& param = *n;
 		
