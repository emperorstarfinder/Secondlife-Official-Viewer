--- conflicted
+++ resolved
@@ -95,11 +95,7 @@
 	void				toggleTypeSpecificControls(LLWearableType::EType type);
 	void				updateTypeSpecificControls(LLWearableType::EType type);
 
-<<<<<<< HEAD
-	// alpha mask checkboxes
-=======
 	//alpha mask checkboxes
->>>>>>> 70c1e219
 	void configureAlphaCheckbox(LLAvatarAppearanceDefines::ETextureIndex te, const std::string& name);
 	void onInvisibilityCommit(LLCheckBoxCtrl* checkbox_ctrl, LLAvatarAppearanceDefines::ETextureIndex te);
 	void updateAlphaCheckboxes();
@@ -159,7 +155,7 @@
 	LLPanel *mPanelEyes;
 	LLPanel *mPanelHair;
 
-	// clothes
+	//clothes
 	LLPanel *mPanelShirt;
 	LLPanel *mPanelPants;
 	LLPanel *mPanelShoes;
