--- conflicted
+++ resolved
@@ -70,7 +70,6 @@
 		delete mData;
 	}
 	
-<<<<<<< HEAD
 protected:
 	virtual void httpFailure()
 	{
@@ -89,15 +88,6 @@
 		LLUpdateTaskInventoryResponder::httpSuccess();
 		LLAssetUploadQueue *queue = mSupplier->get();
 		if (queue)
-=======
-	virtual void errorWithContent(U32 statusNum, const std::string& reason, const LLSD& content)
-   	{
-		LL_WARNS() << "LLAssetUploadChainResponder Error [status:" 
-				<< statusNum << "]: " << content << LL_ENDL;
-		LLUpdateTaskInventoryResponder::errorWithContent(statusNum, reason, content);
-   		LLAssetUploadQueue *queue = mSupplier->get();
-   		if (queue)
->>>>>>> d0ef02c2
 		{
 			// Responder is reused across 2 phase upload,
 			// so only start next upload after 2nd phase complete.
