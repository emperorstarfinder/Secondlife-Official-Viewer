--- conflicted
+++ resolved
@@ -610,7 +610,7 @@
 				addText(xpos, ypos, llformat("%d/%d Mesh HTTP Requests/Retries", LLMeshRepository::sHTTPRequestCount,
 					LLMeshRepository::sHTTPRetryCount));
 				ypos += y_inc;
-				
+
 				addText(xpos, ypos, llformat("%d/%d Mesh LOD Pending/Processing", LLMeshRepository::sLODPending, LLMeshRepository::sLODProcessing));
 				ypos += y_inc;
 
@@ -1969,12 +1969,12 @@
 		gMorphView->setVisible(FALSE);
 	}
 	llinfos << "Global views cleaned." << llendl ;
-
+	
 	// DEV-40930: Clear sModalStack. Otherwise, any LLModalDialog left open
 	// will crump with LL_ERRS.
 	LLModalDialog::shutdownModals();
 	llinfos << "LLModalDialog shut down." << llendl; 
-	
+
 	// destroy the nav bar, not currently part of gViewerWindow
 	// *TODO: Make LLNavigationBar part of gViewerWindow
 	if (LLNavigationBar::instanceExists())
@@ -1982,17 +1982,17 @@
 		delete LLNavigationBar::getInstance();
 	}
 	llinfos << "LLNavigationBar destroyed." << llendl ;
-
+	
 	// destroy menus after instantiating navbar above, as it needs
 	// access to gMenuHolder
 	cleanup_menus();
 	llinfos << "menus destroyed." << llendl ;
-
+	
 	// Delete all child views.
 	delete mRootView;
 	mRootView = NULL;
 	llinfos << "RootView deleted." << llendl ;
-
+	
 	// Automatically deleted as children of mRootView.  Fix the globals.
 	gStatusBar = NULL;
 	gIMMgr = NULL;
@@ -4106,11 +4106,7 @@
 	gViewerWindow->getWindow()->getSize(&size);
 	if ( size != new_size )
 	{
-<<<<<<< HEAD
-		gViewerWindow->getWindow()->setSize(new_size.convert());
-=======
 		gViewerWindow->getWindow()->setSize(new_size);
->>>>>>> 6e4e971f
 	}
 }
 
