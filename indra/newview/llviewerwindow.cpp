/** 
 * @file llviewerwindow.cpp
 * @brief Implementation of the LLViewerWindow class.
 *
 * $LicenseInfo:firstyear=2001&license=viewerlgpl$
 * Second Life Viewer Source Code
 * Copyright (C) 2010, Linden Research, Inc.
 * 
 * This library is free software; you can redistribute it and/or
 * modify it under the terms of the GNU Lesser General Public
 * License as published by the Free Software Foundation;
 * version 2.1 of the License only.
 * 
 * This library is distributed in the hope that it will be useful,
 * but WITHOUT ANY WARRANTY; without even the implied warranty of
 * MERCHANTABILITY or FITNESS FOR A PARTICULAR PURPOSE.  See the GNU
 * Lesser General Public License for more details.
 * 
 * You should have received a copy of the GNU Lesser General Public
 * License along with this library; if not, write to the Free Software
 * Foundation, Inc., 51 Franklin Street, Fifth Floor, Boston, MA  02110-1301  USA
 * 
 * Linden Research, Inc., 945 Battery Street, San Francisco, CA  94111  USA
 * $/LicenseInfo$
 */

#include "llviewerprecompiledheaders.h"
#include "llviewerwindow.h"


// system library includes
#include <stdio.h>
#include <iostream>
#include <fstream>
#include <algorithm>
#include <boost/lambda/core.hpp>

#include "llagent.h"
#include "llagentcamera.h"
#include "llcommunicationchannel.h"
#include "llfloaterreg.h"
#include "llmeshrepository.h"
#include "llnotificationhandler.h"
#include "llpanellogin.h"
#include "llviewerkeyboard.h"
#include "llviewermenu.h"

#include "llviewquery.h"
#include "llxmltree.h"
#include "llslurl.h"
#include "llrender.h"

#include "llvoiceclient.h"	// for push-to-talk button handling

//
// TODO: Many of these includes are unnecessary.  Remove them.
//

// linden library includes
#include "llaudioengine.h"		// mute on minimize
#include "llchatentry.h"
#include "indra_constants.h"
#include "llassetstorage.h"
#include "llerrorcontrol.h"
#include "llfontgl.h"
#include "llmousehandler.h"
#include "llrect.h"
#include "llsky.h"
#include "llstring.h"
#include "llui.h"
#include "lluuid.h"
#include "llview.h"
#include "llxfermanager.h"
#include "message.h"
#include "object_flags.h"
#include "lltimer.h"
#include "timing.h"
#include "llviewermenu.h"
#include "lltooltip.h"
#include "llmediaentry.h"
#include "llurldispatcher.h"
#include "raytrace.h"
#include "llstat.h"

// newview includes
#include "llagent.h"
#include "llbox.h"
#include "llchicletbar.h"
#include "llconsole.h"
#include "llviewercontrol.h"
#include "llcylinder.h"
#include "lldebugview.h"
#include "lldir.h"
#include "lldrawable.h"
#include "lldrawpoolalpha.h"
#include "lldrawpoolbump.h"
#include "lldrawpoolwater.h"
#include "llmaniptranslate.h"
#include "llface.h"
#include "llfeaturemanager.h"
#include "llfilepicker.h"
#include "llfirstuse.h"
#include "llfloater.h"
#include "llfloaterbuildoptions.h"
#include "llfloaterbuyland.h"
#include "llfloatercamera.h"
#include "llfloaterland.h"
#include "llfloaterinspect.h"
#include "llfloatermap.h"
#include "llfloaternamedesc.h"
#include "llfloaterpreference.h"
#include "llfloatersnapshot.h"
#include "llfloatertools.h"
#include "llfloaterworldmap.h"
#include "llfocusmgr.h"
#include "llfontfreetype.h"
#include "llgesturemgr.h"
#include "llglheaders.h"
#include "lltooltip.h"
#include "llhudmanager.h"
#include "llhudobject.h"
#include "llhudview.h"
#include "llimagebmp.h"
#include "llimagej2c.h"
#include "llimageworker.h"
#include "llkeyboard.h"
#include "lllineeditor.h"
#include "llmenugl.h"
#include "llmenuoptionpathfindingrebakenavmesh.h"
#include "llmodaldialog.h"
#include "llmorphview.h"
#include "llmoveview.h"
#include "llnavigationbar.h"
#include "llnotificationhandler.h"
#include "llpaneltopinfobar.h"
#include "llpopupview.h"
#include "llpreviewtexture.h"
#include "llprogressview.h"
#include "llresmgr.h"
#include "llselectmgr.h"
#include "llrootview.h"
#include "llrendersphere.h"
#include "llstartup.h"
#include "llstatusbar.h"
#include "llstatview.h"
#include "llsurface.h"
#include "llsurfacepatch.h"
#include "lltexlayer.h"
#include "lltextbox.h"
#include "lltexturecache.h"
#include "lltexturefetch.h"
#include "lltextureview.h"
#include "lltool.h"
#include "lltoolbarview.h"
#include "lltoolcomp.h"
#include "lltooldraganddrop.h"
#include "lltoolface.h"
#include "lltoolfocus.h"
#include "lltoolgrab.h"
#include "lltoolmgr.h"
#include "lltoolmorph.h"
#include "lltoolpie.h"
#include "lltoolselectland.h"
#include "lltrans.h"
#include "lluictrlfactory.h"
#include "llurldispatcher.h"		// SLURL from other app instance
#include "llversioninfo.h"
#include "llvieweraudio.h"
#include "llviewercamera.h"
#include "llviewergesture.h"
#include "llviewertexturelist.h"
#include "llviewerinventory.h"
#include "llviewerkeyboard.h"
#include "llviewermedia.h"
#include "llviewermediafocus.h"
#include "llviewermenu.h"
#include "llviewermessage.h"
#include "llviewerobjectlist.h"
#include "llviewerparcelmgr.h"
#include "llviewerregion.h"
#include "llviewershadermgr.h"
#include "llviewerstats.h"
#include "llvoavatarself.h"
#include "llvopartgroup.h"
#include "llvovolume.h"
#include "llworld.h"
#include "llworldmapview.h"
#include "pipeline.h"
#include "llappviewer.h"
#include "llviewerdisplay.h"
#include "llspatialpartition.h"
#include "llviewerjoystick.h"
#include "llviewernetwork.h"
#include "llpostprocess.h"
#include "llfloaterimnearbychat.h"
#include "llagentui.h"
#include "llwearablelist.h"

#include "llnotifications.h"
#include "llnotificationsutil.h"
#include "llnotificationmanager.h"

#include "llfloaternotificationsconsole.h"

#include "llwindowlistener.h"
#include "llviewerwindowlistener.h"
#include "llpaneltopinfobar.h"

#if LL_WINDOWS
#include <tchar.h> // For Unicode conversion methods
#endif

//
// Globals
//
void render_ui(F32 zoom_factor = 1.f, int subfield = 0);

extern BOOL gDebugClicks;
extern BOOL gDisplaySwapBuffers;
extern BOOL gDepthDirty;
extern BOOL gResizeScreenTexture;

LLViewerWindow	*gViewerWindow = NULL;

LLFrameTimer	gAwayTimer;
LLFrameTimer	gAwayTriggerTimer;

BOOL			gShowOverlayTitle = FALSE;

LLViewerObject*  gDebugRaycastObject = NULL;
LLVector3       gDebugRaycastIntersection;
LLVector2       gDebugRaycastTexCoord;
LLVector3       gDebugRaycastNormal;
LLVector3       gDebugRaycastBinormal;
S32				gDebugRaycastFaceHit;
LLVector3		gDebugRaycastStart;
LLVector3		gDebugRaycastEnd;

// HUD display lines in lower right
BOOL				gDisplayWindInfo = FALSE;
BOOL				gDisplayCameraPos = FALSE;
BOOL				gDisplayFOV = FALSE;
BOOL				gDisplayBadge = FALSE;

static const U8 NO_FACE = 255;
BOOL gQuietSnapshot = FALSE;

static const F32 MIN_DISPLAY_SCALE = 0.75f;

std::string	LLViewerWindow::sSnapshotBaseName;
std::string	LLViewerWindow::sSnapshotDir;

std::string	LLViewerWindow::sMovieBaseName;

class RecordToChatConsole : public LLError::Recorder, public LLSingleton<RecordToChatConsole>
{
public:
	virtual void recordMessage(LLError::ELevel level,
								const std::string& message)
	{
		//FIXME: this is NOT thread safe, and will do bad things when a warning is issued from a non-UI thread

		// only log warnings to chat console
		//if (level == LLError::LEVEL_WARN)
		//{
			//LLFloaterChat* chat_floater = LLFloaterReg::findTypedInstance<LLFloaterChat>("chat");
			//if (chat_floater && gSavedSettings.getBOOL("WarningsAsChat"))
			//{
			//	LLChat chat;
			//	chat.mText = message;
			//	chat.mSourceType = CHAT_SOURCE_SYSTEM;

			//	chat_floater->addChat(chat, FALSE, FALSE);
			//}
		//}
	}
};

////////////////////////////////////////////////////////////////////////////
//
// LLDebugText
//

class LLDebugText
{
private:
	struct Line
	{
		Line(const std::string& in_text, S32 in_x, S32 in_y) : text(in_text), x(in_x), y(in_y) {}
		std::string text;
		S32 x,y;
	};

	LLViewerWindow *mWindow;
	
	typedef std::vector<Line> line_list_t;
	line_list_t mLineList;
	LLColor4 mTextColor;
	
	void addText(S32 x, S32 y, const std::string &text) 
	{
		mLineList.push_back(Line(text, x, y));
	}
	
	void clearText() { mLineList.clear(); }
	
public:
	LLDebugText(LLViewerWindow* window) : mWindow(window) {}

	void update()
	{
		static LLCachedControl<bool> log_texture_traffic(gSavedSettings,"LogTextureNetworkTraffic") ;

		std::string wind_vel_text;
		std::string wind_vector_text;
		std::string rwind_vel_text;
		std::string rwind_vector_text;
		std::string audio_text;

		static const std::string beacon_particle = LLTrans::getString("BeaconParticle");
		static const std::string beacon_physical = LLTrans::getString("BeaconPhysical");
		static const std::string beacon_scripted = LLTrans::getString("BeaconScripted");
		static const std::string beacon_scripted_touch = LLTrans::getString("BeaconScriptedTouch");
		static const std::string beacon_sound = LLTrans::getString("BeaconSound");
		static const std::string beacon_media = LLTrans::getString("BeaconMedia");
		static const std::string particle_hiding = LLTrans::getString("ParticleHiding");

		// Draw the statistics in a light gray
		// and in a thin font
		mTextColor = LLColor4( 0.86f, 0.86f, 0.86f, 1.f );

		// Draw stuff growing up from right lower corner of screen
		U32 xpos = mWindow->getWorldViewWidthScaled() - 350;
		U32 ypos = 64;
		const U32 y_inc = 20;

		clearText();
		
		if (gSavedSettings.getBOOL("DebugShowTime"))
		{
			{
			const U32 y_inc2 = 15;
				LLFrameTimer& timer = gTextureTimer;
				F32 time = timer.getElapsedTimeF32();
				S32 hours = (S32)(time / (60*60));
				S32 mins = (S32)((time - hours*(60*60)) / 60);
				S32 secs = (S32)((time - hours*(60*60) - mins*60));
				addText(xpos, ypos, llformat("Texture: %d:%02d:%02d", hours,mins,secs)); ypos += y_inc2;
			}
			
			{
			F32 time = gFrameTimeSeconds;
			S32 hours = (S32)(time / (60*60));
			S32 mins = (S32)((time - hours*(60*60)) / 60);
			S32 secs = (S32)((time - hours*(60*60) - mins*60));
			addText(xpos, ypos, llformat("Time: %d:%02d:%02d", hours,mins,secs)); ypos += y_inc;
		}
		}
		
#if LL_WINDOWS
		if (gSavedSettings.getBOOL("DebugShowMemory"))
		{
			addText(xpos, ypos, llformat("Memory: %d (KB)", LLMemory::getWorkingSetSize() / 1024)); 
			ypos += y_inc;
		}
#endif

		if (gDisplayCameraPos)
		{
			std::string camera_view_text;
			std::string camera_center_text;
			std::string agent_view_text;
			std::string agent_left_text;
			std::string agent_center_text;
			std::string agent_root_center_text;

			LLVector3d tvector; // Temporary vector to hold data for printing.

			// Update camera center, camera view, wind info every other frame
			tvector = gAgent.getPositionGlobal();
			agent_center_text = llformat("AgentCenter  %f %f %f",
										 (F32)(tvector.mdV[VX]), (F32)(tvector.mdV[VY]), (F32)(tvector.mdV[VZ]));

			if (isAgentAvatarValid())
			{
				tvector = gAgent.getPosGlobalFromAgent(gAgentAvatarp->mRoot->getWorldPosition());
				agent_root_center_text = llformat("AgentRootCenter %f %f %f",
												  (F32)(tvector.mdV[VX]), (F32)(tvector.mdV[VY]), (F32)(tvector.mdV[VZ]));
			}
			else
			{
				agent_root_center_text = "---";
			}


			tvector = LLVector4(gAgent.getFrameAgent().getAtAxis());
			agent_view_text = llformat("AgentAtAxis  %f %f %f",
									   (F32)(tvector.mdV[VX]), (F32)(tvector.mdV[VY]), (F32)(tvector.mdV[VZ]));

			tvector = LLVector4(gAgent.getFrameAgent().getLeftAxis());
			agent_left_text = llformat("AgentLeftAxis  %f %f %f",
									   (F32)(tvector.mdV[VX]), (F32)(tvector.mdV[VY]), (F32)(tvector.mdV[VZ]));

			tvector = gAgentCamera.getCameraPositionGlobal();
			camera_center_text = llformat("CameraCenter %f %f %f",
										  (F32)(tvector.mdV[VX]), (F32)(tvector.mdV[VY]), (F32)(tvector.mdV[VZ]));

			tvector = LLVector4(LLViewerCamera::getInstance()->getAtAxis());
			camera_view_text = llformat("CameraAtAxis    %f %f %f",
										(F32)(tvector.mdV[VX]), (F32)(tvector.mdV[VY]), (F32)(tvector.mdV[VZ]));
		
			addText(xpos, ypos, agent_center_text);  ypos += y_inc;
			addText(xpos, ypos, agent_root_center_text);  ypos += y_inc;
			addText(xpos, ypos, agent_view_text);  ypos += y_inc;
			addText(xpos, ypos, agent_left_text);  ypos += y_inc;
			addText(xpos, ypos, camera_center_text);  ypos += y_inc;
			addText(xpos, ypos, camera_view_text);  ypos += y_inc;
		}

		if (gDisplayWindInfo)
		{
			wind_vel_text = llformat("Wind velocity %.2f m/s", gWindVec.magVec());
			wind_vector_text = llformat("Wind vector   %.2f %.2f %.2f", gWindVec.mV[0], gWindVec.mV[1], gWindVec.mV[2]);
			rwind_vel_text = llformat("RWind vel %.2f m/s", gRelativeWindVec.magVec());
			rwind_vector_text = llformat("RWind vec   %.2f %.2f %.2f", gRelativeWindVec.mV[0], gRelativeWindVec.mV[1], gRelativeWindVec.mV[2]);

			addText(xpos, ypos, wind_vel_text);  ypos += y_inc;
			addText(xpos, ypos, wind_vector_text);  ypos += y_inc;
			addText(xpos, ypos, rwind_vel_text);  ypos += y_inc;
			addText(xpos, ypos, rwind_vector_text);  ypos += y_inc;
		}
		if (gDisplayWindInfo)
		{
			if (gAudiop)
			{
				audio_text= llformat("Audio for wind: %d", gAudiop->isWindEnabled());
			}
			addText(xpos, ypos, audio_text);  ypos += y_inc;
		}
		if (gDisplayFOV)
		{
			addText(xpos, ypos, llformat("FOV: %2.1f deg", RAD_TO_DEG * LLViewerCamera::getInstance()->getView()));
			ypos += y_inc;
		}
		if (gDisplayBadge)
		{
			addText(xpos, ypos+(y_inc/2), llformat("Hippos!", RAD_TO_DEG * LLViewerCamera::getInstance()->getView()));
			ypos += y_inc * 2;
		}
		
		/*if (LLViewerJoystick::getInstance()->getOverrideCamera())
		{
			addText(xpos + 200, ypos, llformat("Flycam"));
			ypos += y_inc;
		}*/
		
		if (gSavedSettings.getBOOL("DebugShowRenderInfo"))
		{
			if (gPipeline.getUseVertexShaders() == 0)
			{
				addText(xpos, ypos, "Shaders Disabled");
				ypos += y_inc;
			}

			if (gGLManager.mHasATIMemInfo)
			{
				S32 meminfo[4];
				glGetIntegerv(GL_TEXTURE_FREE_MEMORY_ATI, meminfo);

				addText(xpos, ypos, llformat("%.2f MB Texture Memory Free", meminfo[0]/1024.f));
				ypos += y_inc;

				if (gGLManager.mHasVertexBufferObject)
				{
					glGetIntegerv(GL_VBO_FREE_MEMORY_ATI, meminfo);
					addText(xpos, ypos, llformat("%.2f MB VBO Memory Free", meminfo[0]/1024.f));
					ypos += y_inc;
				}
			}
			else if (gGLManager.mHasNVXMemInfo)
			{
				S32 free_memory;
				glGetIntegerv(GL_GPU_MEMORY_INFO_CURRENT_AVAILABLE_VIDMEM_NVX, &free_memory);
				addText(xpos, ypos, llformat("%.2f MB Video Memory Free", free_memory/1024.f));
				ypos += y_inc;
			}

			//show streaming cost/triangle count of known prims in current region OR selection
			{
				F32 cost = 0.f;
				S32 count = 0;
				S32 vcount = 0;
				S32 object_count = 0;
				S32 total_bytes = 0;
				S32 visible_bytes = 0;

				const char* label = "Region";
				if (LLSelectMgr::getInstance()->getSelection()->getObjectCount() == 0)
				{ //region
					LLViewerRegion* region = gAgent.getRegion();
					if (region)
					{
						for (U32 i = 0; i < gObjectList.getNumObjects(); ++i)
						{
							LLViewerObject* object = gObjectList.getObject(i);
							if (object && 
								object->getRegion() == region &&
								object->getVolume())
							{
								object_count++;
								S32 bytes = 0;	
								S32 visible = 0;
								cost += object->getStreamingCost(&bytes, &visible);
								S32 vt = 0;
								count += object->getTriangleCount(&vt);
								vcount += vt;
								total_bytes += bytes;
								visible_bytes += visible;
							}
						}
					}
				}
				else
				{
					label = "Selection";
					cost = LLSelectMgr::getInstance()->getSelection()->getSelectedObjectStreamingCost(&total_bytes, &visible_bytes);
					count = LLSelectMgr::getInstance()->getSelection()->getSelectedObjectTriangleCount(&vcount);
					object_count = LLSelectMgr::getInstance()->getSelection()->getObjectCount();
				}
					
				addText(xpos,ypos, llformat("%s streaming cost: %.1f", label, cost));
				ypos += y_inc;

				addText(xpos, ypos, llformat("    %.3f KTris, %.3f KVerts, %.1f/%.1f KB, %d objects",
										count/1000.f, vcount/1000.f, visible_bytes/1024.f, total_bytes/1024.f, object_count));
				ypos += y_inc;
			
			}

			addText(xpos, ypos, llformat("%d MB Index Data (%d MB Pooled, %d KIndices)", LLVertexBuffer::sAllocatedIndexBytes/(1024*1024), LLVBOPool::sIndexBytesPooled/(1024*1024), LLVertexBuffer::sIndexCount/1024));
			ypos += y_inc;

			addText(xpos, ypos, llformat("%d MB Vertex Data (%d MB Pooled, %d KVerts)", LLVertexBuffer::sAllocatedBytes/(1024*1024), LLVBOPool::sBytesPooled/(1024*1024), LLVertexBuffer::sVertexCount/1024));
			ypos += y_inc;

			addText(xpos, ypos, llformat("%d Vertex Buffers", LLVertexBuffer::sGLCount));
			ypos += y_inc;

			addText(xpos, ypos, llformat("%d Mapped Buffers", LLVertexBuffer::sMappedCount));
			ypos += y_inc;

			addText(xpos, ypos, llformat("%d Vertex Buffer Binds", LLVertexBuffer::sBindCount));
			ypos += y_inc;

			addText(xpos, ypos, llformat("%d Vertex Buffer Sets", LLVertexBuffer::sSetCount));
			ypos += y_inc;

			addText(xpos, ypos, llformat("%d Texture Binds", LLImageGL::sBindCount));
			ypos += y_inc;

			addText(xpos, ypos, llformat("%d Unique Textures", LLImageGL::sUniqueCount));
			ypos += y_inc;

			addText(xpos, ypos, llformat("%d Render Calls", gPipeline.mBatchCount));
            ypos += y_inc;

			addText(xpos, ypos, llformat("%d/%d Objects Active", gObjectList.getNumActiveObjects(), gObjectList.getNumObjects()));
			ypos += y_inc;

			addText(xpos, ypos, llformat("%d Matrix Ops", gPipeline.mMatrixOpCount));
			ypos += y_inc;

			addText(xpos, ypos, llformat("%d Texture Matrix Ops", gPipeline.mTextureMatrixOps));
			ypos += y_inc;

			gPipeline.mTextureMatrixOps = 0;
			gPipeline.mMatrixOpCount = 0;

			if (gPipeline.mBatchCount > 0)
			{
				addText(xpos, ypos, llformat("Batch min/max/mean: %d/%d/%d", gPipeline.mMinBatchSize, gPipeline.mMaxBatchSize, 
					gPipeline.mTrianglesDrawn/gPipeline.mBatchCount));

				gPipeline.mMinBatchSize = gPipeline.mMaxBatchSize;
				gPipeline.mMaxBatchSize = 0;
				gPipeline.mBatchCount = 0;
			}
            ypos += y_inc;

			addText(xpos, ypos, llformat("UI Verts/Calls: %d/%d", LLRender::sUIVerts, LLRender::sUICalls));
			LLRender::sUICalls = LLRender::sUIVerts = 0;
			ypos += y_inc;

			addText(xpos,ypos, llformat("%d/%d Nodes visible", gPipeline.mNumVisibleNodes, LLSpatialGroup::sNodeCount));
			
			ypos += y_inc;

			if (!LLSpatialGroup::sPendingQueries.empty())
			{
				addText(xpos,ypos, llformat("%d Queries pending", LLSpatialGroup::sPendingQueries.size()));
				ypos += y_inc;
			}


			addText(xpos,ypos, llformat("%d Avatars visible", LLVOAvatar::sNumVisibleAvatars));
			
			ypos += y_inc;

			addText(xpos,ypos, llformat("%d Lights visible", LLPipeline::sVisibleLightCount));
			
			ypos += y_inc;

			if (gMeshRepo.meshRezEnabled())
			{
				addText(xpos, ypos, llformat("%.3f MB Mesh Data Received", LLMeshRepository::sBytesReceived/(1024.f*1024.f)));
				
				ypos += y_inc;
				
				addText(xpos, ypos, llformat("%d/%d Mesh HTTP Requests/Retries", LLMeshRepository::sHTTPRequestCount,
					LLMeshRepository::sHTTPRetryCount));
				ypos += y_inc;

				addText(xpos, ypos, llformat("%d/%d Mesh LOD Pending/Processing", LLMeshRepository::sLODPending, LLMeshRepository::sLODProcessing));
				ypos += y_inc;

				addText(xpos, ypos, llformat("%.3f/%.3f MB Mesh Cache Read/Write ", LLMeshRepository::sCacheBytesRead/(1024.f*1024.f), LLMeshRepository::sCacheBytesWritten/(1024.f*1024.f)));

				ypos += y_inc;
			}

			LLVertexBuffer::sBindCount = LLImageGL::sBindCount = 
				LLVertexBuffer::sSetCount = LLImageGL::sUniqueCount = 
				gPipeline.mNumVisibleNodes = LLPipeline::sVisibleLightCount = 0;
		}
		if (gSavedSettings.getBOOL("DebugShowRenderMatrices"))
		{
			addText(xpos, ypos, llformat("%.4f    .%4f    %.4f    %.4f", gGLProjection[12], gGLProjection[13], gGLProjection[14], gGLProjection[15]));
			ypos += y_inc;

			addText(xpos, ypos, llformat("%.4f    .%4f    %.4f    %.4f", gGLProjection[8], gGLProjection[9], gGLProjection[10], gGLProjection[11]));
			ypos += y_inc;

			addText(xpos, ypos, llformat("%.4f    .%4f    %.4f    %.4f", gGLProjection[4], gGLProjection[5], gGLProjection[6], gGLProjection[7]));
			ypos += y_inc;

			addText(xpos, ypos, llformat("%.4f    .%4f    %.4f    %.4f", gGLProjection[0], gGLProjection[1], gGLProjection[2], gGLProjection[3]));
			ypos += y_inc;

			addText(xpos, ypos, "Projection Matrix");
			ypos += y_inc;


			addText(xpos, ypos, llformat("%.4f    .%4f    %.4f    %.4f", gGLModelView[12], gGLModelView[13], gGLModelView[14], gGLModelView[15]));
			ypos += y_inc;

			addText(xpos, ypos, llformat("%.4f    .%4f    %.4f    %.4f", gGLModelView[8], gGLModelView[9], gGLModelView[10], gGLModelView[11]));
			ypos += y_inc;

			addText(xpos, ypos, llformat("%.4f    .%4f    %.4f    %.4f", gGLModelView[4], gGLModelView[5], gGLModelView[6], gGLModelView[7]));
			ypos += y_inc;

			addText(xpos, ypos, llformat("%.4f    .%4f    %.4f    %.4f", gGLModelView[0], gGLModelView[1], gGLModelView[2], gGLModelView[3]));
			ypos += y_inc;

			addText(xpos, ypos, "View Matrix");
			ypos += y_inc;
		}
		if (gSavedSettings.getBOOL("DebugShowColor"))
		{
			U8 color[4];
			LLCoordGL coord = gViewerWindow->getCurrentMouse();
			glReadPixels(coord.mX, coord.mY, 1,1,GL_RGBA, GL_UNSIGNED_BYTE, color);
			addText(xpos, ypos, llformat("%d %d %d %d", color[0], color[1], color[2], color[3]));
			ypos += y_inc;
		}

		if (gSavedSettings.getBOOL("DebugShowPrivateMem"))
		{
			LLPrivateMemoryPoolManager::getInstance()->updateStatistics() ;
			addText(xpos, ypos, llformat("Total Reserved(KB): %d", LLPrivateMemoryPoolManager::getInstance()->mTotalReservedSize / 1024));
			ypos += y_inc;

			addText(xpos, ypos, llformat("Total Allocated(KB): %d", LLPrivateMemoryPoolManager::getInstance()->mTotalAllocatedSize / 1024));
			ypos += y_inc;
		}

		// only display these messages if we are actually rendering beacons at this moment
		if (LLPipeline::getRenderBeacons(NULL) && LLFloaterReg::instanceVisible("beacons"))
		{
			if (LLPipeline::getRenderMOAPBeacons(NULL))
			{
				addText(xpos, ypos, "Viewing media beacons (white)");
				ypos += y_inc;
			}

			if (LLPipeline::toggleRenderTypeControlNegated((void*)LLPipeline::RENDER_TYPE_PARTICLES))
			{
				addText(xpos, ypos, particle_hiding);
				ypos += y_inc;
			}

			if (LLPipeline::getRenderParticleBeacons(NULL))
			{
				addText(xpos, ypos, "Viewing particle beacons (blue)");
				ypos += y_inc;
			}

			if (LLPipeline::getRenderSoundBeacons(NULL))
			{
				addText(xpos, ypos, "Viewing sound beacons (yellow)");
				ypos += y_inc;
			}

			if (LLPipeline::getRenderScriptedBeacons(NULL))
			{
				addText(xpos, ypos, beacon_scripted);
				ypos += y_inc;
			}
			else
				if (LLPipeline::getRenderScriptedTouchBeacons(NULL))
				{
					addText(xpos, ypos, beacon_scripted_touch);
					ypos += y_inc;
				}

			if (LLPipeline::getRenderPhysicalBeacons(NULL))
			{
				addText(xpos, ypos, "Viewing physical object beacons (green)");
				ypos += y_inc;
			}
		}

		if(log_texture_traffic)
		{	
			U32 old_y = ypos ;
			for(S32 i = LLGLTexture::BOOST_NONE; i < LLGLTexture::MAX_GL_IMAGE_CATEGORY; i++)
			{
				if(gTotalTextureBytesPerBoostLevel[i] > 0)
				{
					addText(xpos, ypos, llformat("Boost_Level %d:  %.3f MB", i, (F32)gTotalTextureBytesPerBoostLevel[i] / (1024 * 1024)));
					ypos += y_inc;
				}
			}
			if(ypos != old_y)
			{
				addText(xpos, ypos, "Network traffic for textures:");
				ypos += y_inc;
			}
		}				

		if (gSavedSettings.getBOOL("DebugShowTextureInfo"))
		{
			LLViewerObject* objectp = NULL ;
			
			LLSelectNode* nodep = LLSelectMgr::instance().getHoverNode();
			if (nodep)
			{
				objectp = nodep->getObject();
			}

			if (objectp && !objectp->isDead())
			{
				S32 num_faces = objectp->mDrawable->getNumFaces() ;
				std::set<LLViewerFetchedTexture*> tex_list;

				for(S32 i = 0 ; i < num_faces; i++)
				{
					LLFace* facep = objectp->mDrawable->getFace(i) ;
					if(facep)
					{						
						LLViewerFetchedTexture* tex = dynamic_cast<LLViewerFetchedTexture*>(facep->getTexture()) ;
						if(tex)
						{
							if(tex_list.find(tex) != tex_list.end())
							{
								continue ; //already displayed.
							}
							tex_list.insert(tex);

							std::string uuid_str;
							tex->getID().toString(uuid_str);
							uuid_str = uuid_str.substr(0,7);

							addText(xpos, ypos, llformat("ID: %s v_size: %.3f", uuid_str.c_str(), tex->getMaxVirtualSize()));
							ypos += y_inc;

							addText(xpos, ypos, llformat("discard level: %d desired level: %d Missing: %s", tex->getDiscardLevel(), 
								tex->getDesiredDiscardLevel(), tex->isMissingAsset() ? "Y" : "N"));
							ypos += y_inc;
						}
					}
				}
			}
		}
	}

	void draw()
	{
		for (line_list_t::iterator iter = mLineList.begin();
			 iter != mLineList.end(); ++iter)
		{
			const Line& line = *iter;
			LLFontGL::getFontMonospace()->renderUTF8(line.text, 0, (F32)line.x, (F32)line.y, mTextColor,
											 LLFontGL::LEFT, LLFontGL::TOP,
											 LLFontGL::NORMAL, LLFontGL::NO_SHADOW, S32_MAX, S32_MAX, NULL, FALSE);
		}
		mLineList.clear();
	}

};

void LLViewerWindow::updateDebugText()
{
	mDebugText->update();
}

////////////////////////////////////////////////////////////////////////////
//
// LLViewerWindow
//

LLViewerWindow::Params::Params()
:	title("title"),
	name("name"),
	x("x"),
	y("y"),
	width("width"),
	height("height"),
	min_width("min_width"),
	min_height("min_height"),
	fullscreen("fullscreen", false),
	ignore_pixel_depth("ignore_pixel_depth", false)
{}


BOOL LLViewerWindow::handleAnyMouseClick(LLWindow *window,  LLCoordGL pos, MASK mask, LLMouseHandler::EClickType clicktype, BOOL down)
{
	const char* buttonname = "";
	const char* buttonstatestr = "";
	S32 x = pos.mX;
	S32 y = pos.mY;
	x = llround((F32)x / mDisplayScale.mV[VX]);
	y = llround((F32)y / mDisplayScale.mV[VY]);

	// only send mouse clicks to UI if UI is visible
	if(gPipeline.hasRenderDebugFeatureMask(LLPipeline::RENDER_DEBUG_FEATURE_UI))
	{	

		if (down)
		{
			buttonstatestr = "down" ;
		}
		else
		{
			buttonstatestr = "up" ;
		}
		
		switch (clicktype)
		{
		case LLMouseHandler::CLICK_LEFT:
			mLeftMouseDown = down;
			buttonname = "Left";
			break;
		case LLMouseHandler::CLICK_RIGHT:
			mRightMouseDown = down;
			buttonname = "Right";
			break;
		case LLMouseHandler::CLICK_MIDDLE:
			mMiddleMouseDown = down;
			buttonname = "Middle";
			break;
		case LLMouseHandler::CLICK_DOUBLELEFT:
			mLeftMouseDown = down;
			buttonname = "Left Double Click";
			break;
		}
		
		LLView::sMouseHandlerMessage.clear();

		if (gMenuBarView)
		{
			// stop ALT-key access to menu
			gMenuBarView->resetMenuTrigger();
		}

		if (gDebugClicks)
		{	
			llinfos << "ViewerWindow " << buttonname << " mouse " << buttonstatestr << " at " << x << "," << y << llendl;
		}

		// Make sure we get a corresponding mouseup event, even if the mouse leaves the window
		if (down)
			mWindow->captureMouse();
		else
			mWindow->releaseMouse();

		// Indicate mouse was active
		LLUI::resetMouseIdleTimer();

		// Don't let the user move the mouse out of the window until mouse up.
		if( LLToolMgr::getInstance()->getCurrentTool()->clipMouseWhenDown() )
		{
			mWindow->setMouseClipping(down);
		}

		LLMouseHandler* mouse_captor = gFocusMgr.getMouseCapture();
		if( mouse_captor )
		{
			S32 local_x;
			S32 local_y;
			mouse_captor->screenPointToLocal( x, y, &local_x, &local_y );
			if (LLView::sDebugMouseHandling)
			{
				llinfos << buttonname << " Mouse " << buttonstatestr << " handled by captor " << mouse_captor->getName() << llendl;
			}
			return mouse_captor->handleAnyMouseClick(local_x, local_y, mask, clicktype, down);
		}

		// Topmost view gets a chance before the hierarchy
		//LLUICtrl* top_ctrl = gFocusMgr.getTopCtrl();
		//if (top_ctrl)
		//{
		//	S32 local_x, local_y;
		//	top_ctrl->screenPointToLocal( x, y, &local_x, &local_y );
		//		if (top_ctrl->pointInView(local_x, local_y))
		//		{
		//			return top_ctrl->handleAnyMouseClick(local_x, local_y, mask, clicktype, down)	;
		//		}
		//		else
		//		{
		//		if (down)
		//		{
		//			gFocusMgr.setTopCtrl(NULL);
		//		}
		//	}
		//}

		// Mark the click as handled and return if we aren't within the root view to avoid spurious bugs
		if( !mRootView->pointInView(x, y) )
		{
			return TRUE;
		}
		// Give the UI views a chance to process the click
		if( mRootView->handleAnyMouseClick(x, y, mask, clicktype, down) )
		{
			if (LLView::sDebugMouseHandling)
			{
				llinfos << buttonname << " Mouse " << buttonstatestr << " " << LLView::sMouseHandlerMessage << llendl;
			}
			return TRUE;
		}
		else if (LLView::sDebugMouseHandling)
		{
			llinfos << buttonname << " Mouse " << buttonstatestr << " not handled by view" << llendl;
		}
	}

	// Do not allow tool manager to handle mouseclicks if we have disconnected	
	if(!gDisconnected && LLToolMgr::getInstance()->getCurrentTool()->handleAnyMouseClick( x, y, mask, clicktype, down ) )
	{
		return TRUE;
	}
	

	// If we got this far on a down-click, it wasn't handled.
	// Up-clicks, though, are always handled as far as the OS is concerned.
	BOOL default_rtn = !down;
	return default_rtn;
}

BOOL LLViewerWindow::handleMouseDown(LLWindow *window,  LLCoordGL pos, MASK mask)
{
	BOOL down = TRUE;
	return handleAnyMouseClick(window,pos,mask,LLMouseHandler::CLICK_LEFT,down);
}

BOOL LLViewerWindow::handleDoubleClick(LLWindow *window,  LLCoordGL pos, MASK mask)
{
	// try handling as a double-click first, then a single-click if that
	// wasn't handled.
	BOOL down = TRUE;
	if (handleAnyMouseClick(window, pos, mask,
				LLMouseHandler::CLICK_DOUBLELEFT, down))
	{
		return TRUE;
	}
	return handleMouseDown(window, pos, mask);
}

BOOL LLViewerWindow::handleMouseUp(LLWindow *window,  LLCoordGL pos, MASK mask)
{
	BOOL down = FALSE;
	return handleAnyMouseClick(window,pos,mask,LLMouseHandler::CLICK_LEFT,down);
}


BOOL LLViewerWindow::handleRightMouseDown(LLWindow *window,  LLCoordGL pos, MASK mask)
{
	S32 x = pos.mX;
	S32 y = pos.mY;
	x = llround((F32)x / mDisplayScale.mV[VX]);
	y = llround((F32)y / mDisplayScale.mV[VY]);

	BOOL down = TRUE;
	BOOL handle = handleAnyMouseClick(window,pos,mask,LLMouseHandler::CLICK_RIGHT,down);
	if (handle)
		return handle;

	// *HACK: this should be rolled into the composite tool logic, not
	// hardcoded at the top level.
	if (CAMERA_MODE_CUSTOMIZE_AVATAR != gAgentCamera.getCameraMode() && LLToolMgr::getInstance()->getCurrentTool() != LLToolPie::getInstance())
	{
		// If the current tool didn't process the click, we should show
		// the pie menu.  This can be done by passing the event to the pie
		// menu tool.
		LLToolPie::getInstance()->handleRightMouseDown(x, y, mask);
		// show_context_menu( x, y, mask );
	}

	return TRUE;
}

BOOL LLViewerWindow::handleRightMouseUp(LLWindow *window,  LLCoordGL pos, MASK mask)
{
	BOOL down = FALSE;
 	return handleAnyMouseClick(window,pos,mask,LLMouseHandler::CLICK_RIGHT,down);
}

BOOL LLViewerWindow::handleMiddleMouseDown(LLWindow *window,  LLCoordGL pos, MASK mask)
{
	BOOL down = TRUE;
	LLVoiceClient::getInstance()->middleMouseState(true);
 	handleAnyMouseClick(window,pos,mask,LLMouseHandler::CLICK_MIDDLE,down);
  
  	// Always handled as far as the OS is concerned.
	return TRUE;
}

LLWindowCallbacks::DragNDropResult LLViewerWindow::handleDragNDrop( LLWindow *window, LLCoordGL pos, MASK mask, LLWindowCallbacks::DragNDropAction action, std::string data)
{
	LLWindowCallbacks::DragNDropResult result = LLWindowCallbacks::DND_NONE;

	const bool prim_media_dnd_enabled = gSavedSettings.getBOOL("PrimMediaDragNDrop");
	const bool slurl_dnd_enabled = gSavedSettings.getBOOL("SLURLDragNDrop");
	
	if ( prim_media_dnd_enabled || slurl_dnd_enabled )
	{
		switch(action)
		{
			// Much of the handling for these two cases is the same.
			case LLWindowCallbacks::DNDA_TRACK:
			case LLWindowCallbacks::DNDA_DROPPED:
			case LLWindowCallbacks::DNDA_START_TRACKING:
			{
				bool drop = (LLWindowCallbacks::DNDA_DROPPED == action);
					
				if (slurl_dnd_enabled)
				{
					LLSLURL dropped_slurl(data);
					if(dropped_slurl.isSpatial())
					{
						if (drop)
						{
							LLURLDispatcher::dispatch( dropped_slurl.getSLURLString(), "clicked", NULL, true );
							return LLWindowCallbacks::DND_MOVE;
						}
						return LLWindowCallbacks::DND_COPY;
					}
				}

				if (prim_media_dnd_enabled)
				{
					LLPickInfo pick_info = pickImmediate( pos.mX, pos.mY,  TRUE /*BOOL pick_transparent*/ );

					LLUUID object_id = pick_info.getObjectID();
					S32 object_face = pick_info.mObjectFace;
					std::string url = data;

					lldebugs << "Object: picked at " << pos.mX << ", " << pos.mY << " - face = " << object_face << " - URL = " << url << llendl;

					LLVOVolume *obj = dynamic_cast<LLVOVolume*>(static_cast<LLViewerObject*>(pick_info.getObject()));
				
					if (obj && !obj->getRegion()->getCapability("ObjectMedia").empty())
					{
						LLTextureEntry *te = obj->getTE(object_face);

						// can modify URL if we can modify the object or we have navigate permissions
						bool allow_modify_url = obj->permModify() || obj->hasMediaPermission( te->getMediaData(), LLVOVolume::MEDIA_PERM_INTERACT );

						if (te && allow_modify_url )
						{
							if (drop)
							{
								// object does NOT have media already
								if ( ! te->hasMedia() )
								{
									// we are allowed to modify the object
									if ( obj->permModify() )
									{
										// Create new media entry
										LLSD media_data;
										// XXX Should we really do Home URL too?
										media_data[LLMediaEntry::HOME_URL_KEY] = url;
										media_data[LLMediaEntry::CURRENT_URL_KEY] = url;
										media_data[LLMediaEntry::AUTO_PLAY_KEY] = true;
										obj->syncMediaData(object_face, media_data, true, true);
										// XXX This shouldn't be necessary, should it ?!?
										if (obj->getMediaImpl(object_face))
											obj->getMediaImpl(object_face)->navigateReload();
										obj->sendMediaDataUpdate();

										result = LLWindowCallbacks::DND_COPY;
									}
								}
								else 
								// object HAS media already
								{
									// URL passes the whitelist
									if (te->getMediaData()->checkCandidateUrl( url ) )
									{
										// just navigate to the URL
										if (obj->getMediaImpl(object_face))
										{
											obj->getMediaImpl(object_face)->navigateTo(url);
										}
										else 
										{
											// This is very strange.  Navigation should
											// happen via the Impl, but we don't have one.
											// This sends it to the server, which /should/
											// trigger us getting it.  Hopefully.
											LLSD media_data;
											media_data[LLMediaEntry::CURRENT_URL_KEY] = url;
											obj->syncMediaData(object_face, media_data, true, true);
											obj->sendMediaDataUpdate();
										}
										result = LLWindowCallbacks::DND_LINK;
										
									}
								}
								LLSelectMgr::getInstance()->unhighlightObjectOnly(mDragHoveredObject);
								mDragHoveredObject = NULL;
							
							}
							else 
							{
								// Check the whitelist, if there's media (otherwise just show it)
								if (te->getMediaData() == NULL || te->getMediaData()->checkCandidateUrl(url))
								{
									if ( obj != mDragHoveredObject)
									{
										// Highlight the dragged object
										LLSelectMgr::getInstance()->unhighlightObjectOnly(mDragHoveredObject);
										mDragHoveredObject = obj;
										LLSelectMgr::getInstance()->highlightObjectOnly(mDragHoveredObject);
									}
									result = (! te->hasMedia()) ? LLWindowCallbacks::DND_COPY : LLWindowCallbacks::DND_LINK;

								}
							}
						}
					}
				}
			}
			break;
			
			case LLWindowCallbacks::DNDA_STOP_TRACKING:
				// The cleanup case below will make sure things are unhilighted if necessary.
			break;
		}

		if (prim_media_dnd_enabled &&
			result == LLWindowCallbacks::DND_NONE && !mDragHoveredObject.isNull())
		{
			LLSelectMgr::getInstance()->unhighlightObjectOnly(mDragHoveredObject);
			mDragHoveredObject = NULL;
		}
	}
	
	return result;
}
  
BOOL LLViewerWindow::handleMiddleMouseUp(LLWindow *window,  LLCoordGL pos, MASK mask)
{
	BOOL down = FALSE;
	LLVoiceClient::getInstance()->middleMouseState(false);
 	handleAnyMouseClick(window,pos,mask,LLMouseHandler::CLICK_MIDDLE,down);
  
  	// Always handled as far as the OS is concerned.
	return TRUE;
}

// WARNING: this is potentially called multiple times per frame
void LLViewerWindow::handleMouseMove(LLWindow *window,  LLCoordGL pos, MASK mask)
{
	S32 x = pos.mX;
	S32 y = pos.mY;

	x = llround((F32)x / mDisplayScale.mV[VX]);
	y = llround((F32)y / mDisplayScale.mV[VY]);

	mMouseInWindow = TRUE;

	// Save mouse point for access during idle() and display()

	LLCoordGL mouse_point(x, y);

	if (mouse_point != mCurrentMousePoint)
	{
		LLUI::resetMouseIdleTimer();
	}

	saveLastMouse(mouse_point);

	mWindow->showCursorFromMouseMove();

	if (gAwayTimer.getElapsedTimeF32() > LLAgent::MIN_AFK_TIME
		&& !gDisconnected)
	{
		gAgent.clearAFK();
	}
}

void LLViewerWindow::handleMouseLeave(LLWindow *window)
{
	// Note: we won't get this if we have captured the mouse.
	llassert( gFocusMgr.getMouseCapture() == NULL );
	mMouseInWindow = FALSE;
	LLToolTipMgr::instance().blockToolTips();
}

BOOL LLViewerWindow::handleCloseRequest(LLWindow *window)
{
	// User has indicated they want to close, but we may need to ask
	// about modified documents.
	LLAppViewer::instance()->userQuit();
	// Don't quit immediately
	return FALSE;
}

void LLViewerWindow::handleQuit(LLWindow *window)
{
	LLAppViewer::instance()->forceQuit();
}

void LLViewerWindow::handleResize(LLWindow *window,  S32 width,  S32 height)
{
	reshape(width, height);
	mResDirty = true;
}

// The top-level window has gained focus (e.g. via ALT-TAB)
void LLViewerWindow::handleFocus(LLWindow *window)
{
	gFocusMgr.setAppHasFocus(TRUE);
	LLModalDialog::onAppFocusGained();

	gAgent.onAppFocusGained();
	LLToolMgr::getInstance()->onAppFocusGained();

	// See if we're coming in with modifier keys held down
	if (gKeyboard)
	{
		gKeyboard->resetMaskKeys();
	}

	// resume foreground running timer
	// since we artifically limit framerate when not frontmost
	gForegroundTime.unpause();
}

// The top-level window has lost focus (e.g. via ALT-TAB)
void LLViewerWindow::handleFocusLost(LLWindow *window)
{
	gFocusMgr.setAppHasFocus(FALSE);
	//LLModalDialog::onAppFocusLost();
	LLToolMgr::getInstance()->onAppFocusLost();
	gFocusMgr.setMouseCapture( NULL );

	if (gMenuBarView)
	{
		// stop ALT-key access to menu
		gMenuBarView->resetMenuTrigger();
	}

	// restore mouse cursor
	showCursor();
	getWindow()->setMouseClipping(FALSE);

	// If losing focus while keys are down, reset them.
	if (gKeyboard)
	{
		gKeyboard->resetKeys();
	}

	// pause timer that tracks total foreground running time
	gForegroundTime.pause();
}


BOOL LLViewerWindow::handleTranslatedKeyDown(KEY key,  MASK mask, BOOL repeated)
{
	// Let the voice chat code check for its PTT key.  Note that this never affects event processing.
	LLVoiceClient::getInstance()->keyDown(key, mask);
	
	if (gAwayTimer.getElapsedTimeF32() > LLAgent::MIN_AFK_TIME)
	{
		gAgent.clearAFK();
	}

	// *NOTE: We want to interpret KEY_RETURN later when it arrives as
	// a Unicode char, not as a keydown.  Otherwise when client frame
	// rate is really low, hitting return sends your chat text before
	// it's all entered/processed.
	if (key == KEY_RETURN && mask == MASK_NONE)
	{
		return FALSE;
	}

	return gViewerKeyboard.handleKey(key, mask, repeated);
}

BOOL LLViewerWindow::handleTranslatedKeyUp(KEY key,  MASK mask)
{
	// Let the voice chat code check for its PTT key.  Note that this never affects event processing.
	LLVoiceClient::getInstance()->keyUp(key, mask);

	return FALSE;
}


void LLViewerWindow::handleScanKey(KEY key, BOOL key_down, BOOL key_up, BOOL key_level)
{
	LLViewerJoystick::getInstance()->setCameraNeedsUpdate(true);
	return gViewerKeyboard.scanKey(key, key_down, key_up, key_level);
}




BOOL LLViewerWindow::handleActivate(LLWindow *window, BOOL activated)
{
	if (activated)
	{
		mActive = true;
		send_agent_resume();
		gAgent.clearAFK();
		
		// Unmute audio
		audio_update_volume();
	}
	else
	{
		mActive = false;
				
		// if the user has chosen to go Away automatically after some time, then go Away when minimizing
		if (gSavedSettings.getS32("AFKTimeout"))
		{
			gAgent.setAFK();
		}
		
		// SL-53351: Make sure we're not in mouselook when minimised, to prevent control issues
		if (gAgentCamera.getCameraMode() == CAMERA_MODE_MOUSELOOK)
		{
			gAgentCamera.changeCameraToDefault();
		}
		
		send_agent_pause();
	
		// Mute audio
		audio_update_volume();
	}
	return TRUE;
}

BOOL LLViewerWindow::handleActivateApp(LLWindow *window, BOOL activating)
{
	//if (!activating) gAgentCamera.changeCameraToDefault();

	LLViewerJoystick::getInstance()->setNeedsReset(true);
	return FALSE;
}


void LLViewerWindow::handleMenuSelect(LLWindow *window,  S32 menu_item)
{
}


BOOL LLViewerWindow::handlePaint(LLWindow *window,  S32 x,  S32 y, S32 width,  S32 height)
{
	return FALSE;
}


void LLViewerWindow::handleScrollWheel(LLWindow *window,  S32 clicks)
{
	handleScrollWheel( clicks );
}

void LLViewerWindow::handleWindowBlock(LLWindow *window)
{
	send_agent_pause();
}

void LLViewerWindow::handleWindowUnblock(LLWindow *window)
{
	send_agent_resume();
}

void LLViewerWindow::handleDataCopy(LLWindow *window, S32 data_type, void *data)
{
	const S32 SLURL_MESSAGE_TYPE = 0;
	switch (data_type)
	{
	case SLURL_MESSAGE_TYPE:
		// received URL
		std::string url = (const char*)data;
		LLMediaCtrl* web = NULL;
		const bool trusted_browser = false;
		// don't treat slapps coming from external browsers as "clicks" as this would bypass throttling
		if (LLURLDispatcher::dispatch(url, "", web, trusted_browser))
		{
			// bring window to foreground, as it has just been "launched" from a URL
			mWindow->bringToFront();
		}
		break;
	}
}

BOOL LLViewerWindow::handleTimerEvent(LLWindow *window)
{
	if (LLViewerJoystick::getInstance()->getOverrideCamera())
	{
		LLViewerJoystick::getInstance()->updateStatus();
		return TRUE;
	}
	return FALSE;
}

BOOL LLViewerWindow::handleDeviceChange(LLWindow *window)
{
	// give a chance to use a joystick after startup (hot-plugging)
	if (!LLViewerJoystick::getInstance()->isJoystickInitialized() )
	{
		LLViewerJoystick::getInstance()->init(true);
		return TRUE;
	}
	return FALSE;
}

void LLViewerWindow::handlePingWatchdog(LLWindow *window, const char * msg)
{
	LLAppViewer::instance()->pingMainloopTimeout(msg);
}


void LLViewerWindow::handleResumeWatchdog(LLWindow *window)
{
	LLAppViewer::instance()->resumeMainloopTimeout();
}

void LLViewerWindow::handlePauseWatchdog(LLWindow *window)
{
	LLAppViewer::instance()->pauseMainloopTimeout();
}

//virtual
std::string LLViewerWindow::translateString(const char* tag)
{
	return LLTrans::getString( std::string(tag) );
}

//virtual
std::string LLViewerWindow::translateString(const char* tag,
		const std::map<std::string, std::string>& args)
{
	// LLTrans uses a special subclass of std::string for format maps,
	// but we must use std::map<> in these callbacks, otherwise we create
	// a dependency between LLWindow and LLFormatMapString.  So copy the data.
	LLStringUtil::format_map_t args_copy;
	std::map<std::string,std::string>::const_iterator it = args.begin();
	for ( ; it != args.end(); ++it)
	{
		args_copy[it->first] = it->second;
	}
	return LLTrans::getString( std::string(tag), args_copy);
}

//
// Classes
//
LLViewerWindow::LLViewerWindow(const Params& p)
:	mWindow(NULL),
	mActive(true),
	mUIVisible(true),
	mWindowRectRaw(0, p.height, p.width, 0),
	mWindowRectScaled(0, p.height, p.width, 0),
	mWorldViewRectRaw(0, p.height, p.width, 0),
	mLeftMouseDown(FALSE),
	mMiddleMouseDown(FALSE),
	mRightMouseDown(FALSE),
	mMouseInWindow( FALSE ),
	mLastMask( MASK_NONE ),
	mToolStored( NULL ),
	mHideCursorPermanent( FALSE ),
	mCursorHidden(FALSE),
	mIgnoreActivate( FALSE ),
	mResDirty(false),
	mStatesDirty(false),
	mCurrResolutionIndex(0),
	mProgressView(NULL),
	mMouseVelocityStat(new LLStat("Mouse Velocity"))
{
	// gKeyboard is still NULL, so it doesn't do LLWindowListener any good to
	// pass its value right now. Instead, pass it a nullary function that
	// will, when we later need it, return the value of gKeyboard.
	// boost::lambda::var() constructs such a functor on the fly.
	mWindowListener.reset(new LLWindowListener(this, boost::lambda::var(gKeyboard)));
	mViewerWindowListener.reset(new LLViewerWindowListener(this));

	mSystemChannel.reset(new LLNotificationChannel("System", "Visible", LLNotificationFilters::includeEverything));
	mCommunicationChannel.reset(new LLCommunicationChannel("Communication", "Visible"));
	mAlertsChannel.reset(new LLNotificationsUI::LLViewerAlertHandler("VW_alerts", "alert"));
	mModalAlertsChannel.reset(new LLNotificationsUI::LLViewerAlertHandler("VW_alertmodal", "alertmodal"));

	bool ignore = gSavedSettings.getBOOL("IgnoreAllNotifications");
	LLNotifications::instance().setIgnoreAllNotifications(ignore);
	if (ignore)
	{
	llinfos << "NOTE: ALL NOTIFICATIONS THAT OCCUR WILL GET ADDED TO IGNORE LIST FOR LATER RUNS." << llendl;
	}

	// Default to application directory.
	LLViewerWindow::sSnapshotBaseName = "Snapshot";
	LLViewerWindow::sMovieBaseName = "SLmovie";
	resetSnapshotLoc();

	// create window
	const BOOL clear_bg = FALSE;
	mWindow = LLWindowManager::createWindow(this,
		p.title, p.name, p.x, p.y, p.width, p.height, 0,
		p.fullscreen, 
		clear_bg,
		gSavedSettings.getBOOL("DisableVerticalSync"),
		p.ignore_pixel_depth,
		gSavedSettings.getBOOL("RenderDeferred") ? 0 : gSavedSettings.getU32("RenderFSAASamples")); //don't use window level anti-aliasing if FBOs are enabled

	if (!LLViewerShaderMgr::sInitialized)
	{ //immediately initialize shaders
		LLViewerShaderMgr::sInitialized = TRUE;
		LLViewerShaderMgr::instance()->setShaders();
	}

	if (NULL == mWindow)
	{
		LLSplashScreen::update(LLTrans::getString("StartupRequireDriverUpdate"));
	
		LL_WARNS("Window") << "Failed to create window, to be shutting Down, be sure your graphics driver is updated." << llendl ;

		ms_sleep(5000) ; //wait for 5 seconds.

		LLSplashScreen::update(LLTrans::getString("ShuttingDown"));
#if LL_LINUX || LL_SOLARIS
		llwarns << "Unable to create window, be sure screen is set at 32-bit color and your graphics driver is configured correctly.  See README-linux.txt or README-solaris.txt for further information."
				<< llendl;
#else
		LL_WARNS("Window") << "Unable to create window, be sure screen is set at 32-bit color in Control Panels->Display->Settings"
				<< LL_ENDL;
#endif
        LLAppViewer::instance()->fastQuit(1);
	}
	
	if (!LLAppViewer::instance()->restoreErrorTrap())
	{
		LL_WARNS("Window") << " Someone took over my signal/exception handler (post createWindow)!" << LL_ENDL;
	}

	const bool do_not_enforce = false;
	mWindow->setMinSize(p.min_width, p.min_height, do_not_enforce);  // root view not set 
	LLCoordScreen scr;
    mWindow->getSize(&scr);

    if(p.fullscreen && ( scr.mX!=p.width || scr.mY!=p.height))
    {
		llwarns << "Fullscreen has forced us in to a different resolution now using "<<scr.mX<<" x "<<scr.mY<<llendl;
		gSavedSettings.setS32("FullScreenWidth",scr.mX);
		gSavedSettings.setS32("FullScreenHeight",scr.mY);
    }

	// Get the real window rect the window was created with (since there are various OS-dependent reasons why
	// the size of a window or fullscreen context may have been adjusted slightly...)
	F32 ui_scale_factor = gSavedSettings.getF32("UIScaleFactor");
	
	mDisplayScale.setVec(llmax(1.f / mWindow->getPixelAspectRatio(), 1.f), llmax(mWindow->getPixelAspectRatio(), 1.f));
	mDisplayScale *= ui_scale_factor;
	LLUI::setScaleFactor(mDisplayScale);

	{
		LLCoordWindow size;
		mWindow->getSize(&size);
		mWindowRectRaw.set(0, size.mY, size.mX, 0);
		mWindowRectScaled.set(0, llround((F32)size.mY / mDisplayScale.mV[VY]), llround((F32)size.mX / mDisplayScale.mV[VX]), 0);
	}
	
	LLFontManager::initClass();

	//
	// We want to set this stuff up BEFORE we initialize the pipeline, so we can turn off
	// stuff like AGP if we think that it'll crash the viewer.
	//
	LL_DEBUGS("Window") << "Loading feature tables." << LL_ENDL;

	LLFeatureManager::getInstance()->init();

	// Initialize OpenGL Renderer
	if (!LLFeatureManager::getInstance()->isFeatureAvailable("RenderVBOEnable") ||
		!gGLManager.mHasVertexBufferObject)
	{
		gSavedSettings.setBOOL("RenderVBOEnable", FALSE);
	}
	LLVertexBuffer::initClass(gSavedSettings.getBOOL("RenderVBOEnable"), gSavedSettings.getBOOL("RenderVBOMappingDisable"));
	LL_INFOS("RenderInit") << "LLVertexBuffer initialization done." << LL_ENDL ;
	gGL.init() ;

	if (LLFeatureManager::getInstance()->isSafe()
		|| (gSavedSettings.getS32("LastFeatureVersion") != LLFeatureManager::getInstance()->getVersion())
		|| (gSavedSettings.getString("LastGPUString") != LLFeatureManager::getInstance()->getGPUString())
		|| (gSavedSettings.getBOOL("ProbeHardwareOnStartup")))
	{
		LLFeatureManager::getInstance()->applyRecommendedSettings();
		gSavedSettings.setBOOL("ProbeHardwareOnStartup", FALSE);
	}

	if (!gGLManager.mHasDepthClamp)
	{
		LL_INFOS("RenderInit") << "Missing feature GL_ARB_depth_clamp. Void water might disappear in rare cases." << LL_ENDL;
	}
	
	// If we crashed while initializng GL stuff last time, disable certain features
	if (gSavedSettings.getBOOL("RenderInitError"))
	{
		mInitAlert = "DisplaySettingsNoShaders";
		LLFeatureManager::getInstance()->setGraphicsLevel(0, false);
		gSavedSettings.setU32("RenderQualityPerformance", 0);		
	}
		
	// Init the image list.  Must happen after GL is initialized and before the images that
	// LLViewerWindow needs are requested.
	const BOOL SKIP_ANALYZE_ALPHA=FALSE;
	LLImageGL::initClass(LLGLTexture::MAX_GL_IMAGE_CATEGORY, SKIP_ANALYZE_ALPHA) ;
	gTextureList.init();
	LLViewerTextureManager::init() ;
	gBumpImageList.init();
	
	// Init font system, but don't actually load the fonts yet
	// because our window isn't onscreen and they take several
	// seconds to parse.
	LLFontGL::initClass( gSavedSettings.getF32("FontScreenDPI"),
								mDisplayScale.mV[VX],
								mDisplayScale.mV[VY],
								gDirUtilp->getAppRODataDir());
	
	// Create container for all sub-views
	LLView::Params rvp;
	rvp.name("root");
	rvp.rect(mWindowRectScaled);
	rvp.mouse_opaque(false);
	rvp.follows.flags(FOLLOWS_NONE);
	mRootView = LLUICtrlFactory::create<LLRootView>(rvp);
	LLUI::setRootView(mRootView);

	// Make avatar head look forward at start
	mCurrentMousePoint.mX = getWindowWidthScaled() / 2;
	mCurrentMousePoint.mY = getWindowHeightScaled() / 2;

	gShowOverlayTitle = gSavedSettings.getBOOL("ShowOverlayTitle");
	mOverlayTitle = gSavedSettings.getString("OverlayTitle");
	// Can't have spaces in settings.ini strings, so use underscores instead and convert them.
	LLStringUtil::replaceChar(mOverlayTitle, '_', ' ');

	mDebugText = new LLDebugText(this);

	mWorldViewRectScaled = calcScaledRect(mWorldViewRectRaw, mDisplayScale);
}

void LLViewerWindow::initGLDefaults()
{
	gGL.setSceneBlendType(LLRender::BT_ALPHA);

	if (!LLGLSLShader::sNoFixedFunction)
	{ //initialize fixed function state
		glColorMaterial( GL_FRONT_AND_BACK, GL_AMBIENT_AND_DIFFUSE );

		glMaterialfv(GL_FRONT_AND_BACK,GL_AMBIENT,LLColor4::black.mV);
		glMaterialfv(GL_FRONT_AND_BACK,GL_DIFFUSE,LLColor4::white.mV);

		// lights for objects
		glShadeModel( GL_SMOOTH );

		gGL.getTexUnit(0)->enable(LLTexUnit::TT_TEXTURE);
		gGL.getTexUnit(0)->setTextureBlendType(LLTexUnit::TB_MULT);
	}

	glPixelStorei(GL_PACK_ALIGNMENT,1);
	glPixelStorei(GL_UNPACK_ALIGNMENT,1);

	gGL.setAmbientLightColor(LLColor4::black);
		
	glCullFace(GL_BACK);

	// RN: Need this for translation and stretch manip.
	gBox.prerender();
}

struct MainPanel : public LLPanel
{
};

void LLViewerWindow::initBase()
{
	S32 height = getWindowHeightScaled();
	S32 width = getWindowWidthScaled();

	LLRect full_window(0, height, width, 0);

	////////////////////
	//
	// Set the gamma
	//

	F32 gamma = gSavedSettings.getF32("RenderGamma");
	if (gamma != 0.0f)
	{
		getWindow()->setGamma(gamma);
	}

	// Create global views

	// Create the floater view at the start so that other views can add children to it. 
	// (But wait to add it as a child of the root view so that it will be in front of the 
	// other views.)
	MainPanel* main_view = new MainPanel();
	main_view->buildFromFile("main_view.xml");
	main_view->setShape(full_window);
	getRootView()->addChild(main_view);

	// placeholder widget that controls where "world" is rendered
	mWorldViewPlaceholder = main_view->getChildView("world_view_rect")->getHandle();
	mPopupView = main_view->getChild<LLPopupView>("popup_holder");
	mHintHolder = main_view->getChild<LLView>("hint_holder")->getHandle();
	mLoginPanelHolder = main_view->getChild<LLView>("login_panel_holder")->getHandle();

	// Create the toolbar view
	// Get a pointer to the toolbar view holder
	LLPanel* panel_holder = main_view->getChild<LLPanel>("toolbar_view_holder");
	// Load the toolbar view from file 
	gToolBarView = LLUICtrlFactory::getInstance()->createFromFile<LLToolBarView>("panel_toolbar_view.xml", panel_holder, LLDefaultChildRegistry::instance());
	gToolBarView->setShape(panel_holder->getLocalRect());
	// Hide the toolbars for the moment: we'll make them visible after logging in world (see LLViewerWindow::initWorldUI())
	gToolBarView->setVisible(FALSE);

	// Constrain floaters to inside the menu and status bar regions.
	gFloaterView = main_view->getChild<LLFloaterView>("Floater View");
	gFloaterView->setFloaterSnapView(main_view->getChild<LLView>("floater_snap_region")->getHandle());
	gSnapshotFloaterView = main_view->getChild<LLSnapshotFloaterView>("Snapshot Floater View");
	

	// Console
	llassert( !gConsole );
	LLConsole::Params cp;
	cp.name("console");
	cp.max_lines(gSavedSettings.getS32("ConsoleBufferSize"));
	cp.rect(getChatConsoleRect());
	cp.persist_time(gSavedSettings.getF32("ChatPersistTime"));
	cp.font_size_index(gSavedSettings.getS32("ChatFontSize"));
	cp.follows.flags(FOLLOWS_LEFT | FOLLOWS_RIGHT | FOLLOWS_BOTTOM);
	gConsole = LLUICtrlFactory::create<LLConsole>(cp);
	getRootView()->addChild(gConsole);

	// optionally forward warnings to chat console/chat floater
	// for qa runs and dev builds
#if  !LL_RELEASE_FOR_DOWNLOAD
	LLError::addRecorder(RecordToChatConsole::getInstance());
#else
	if(gSavedSettings.getBOOL("QAMode"))
	{
		LLError::addRecorder(RecordToChatConsole::getInstance());
	}
#endif

	gDebugView = getRootView()->getChild<LLDebugView>("DebugView");
	gDebugView->init();
	gToolTipView = getRootView()->getChild<LLToolTipView>("tooltip view");

	// Initialize do not disturb response message when logged in
	LLAppViewer::instance()->setOnLoginCompletedCallback(boost::bind(&LLFloaterPreference::initDoNotDisturbResponse));

	// Add the progress bar view (startup view), which overrides everything
	mProgressView = getRootView()->findChild<LLProgressView>("progress_view");
	setShowProgress(FALSE);
	setProgressCancelButtonVisible(FALSE);

	gMenuHolder = getRootView()->getChild<LLViewerMenuHolderGL>("Menu Holder");

	LLMenuGL::sMenuContainer = gMenuHolder;

}

void LLViewerWindow::initWorldUI()
{
	S32 height = mRootView->getRect().getHeight();
	S32 width = mRootView->getRect().getWidth();
	LLRect full_window(0, height, width, 0);


	gIMMgr = LLIMMgr::getInstance();

	//getRootView()->sendChildToFront(gFloaterView);
	//getRootView()->sendChildToFront(gSnapshotFloaterView);

	LLPanel* chiclet_container = getRootView()->getChild<LLPanel>("chiclet_container");
	LLChicletBar* chiclet_bar = LLChicletBar::getInstance();
	chiclet_bar->setShape(chiclet_container->getLocalRect());
	chiclet_bar->setFollowsAll();
	chiclet_container->addChild(chiclet_bar);
	chiclet_container->setVisible(TRUE);

	LLRect morph_view_rect = full_window;
	morph_view_rect.stretch( -STATUS_BAR_HEIGHT );
	morph_view_rect.mTop = full_window.mTop - 32;
	LLMorphView::Params mvp;
	mvp.name("MorphView");
	mvp.rect(morph_view_rect);
	mvp.visible(false);
	gMorphView = LLUICtrlFactory::create<LLMorphView>(mvp);
	getRootView()->addChild(gMorphView);

	LLWorldMapView::initClass();
	
	// Force gFloaterWorldMap to initialize
	LLFloaterReg::getInstance("world_map");

	// Force gFloaterTools to initialize
	LLFloaterReg::getInstance("build");
	LLFloaterReg::hideInstance("build");

	// Status bar
	LLPanel* status_bar_container = getRootView()->getChild<LLPanel>("status_bar_container");
	gStatusBar = new LLStatusBar(status_bar_container->getLocalRect());
	gStatusBar->setFollowsAll();
	gStatusBar->setShape(status_bar_container->getLocalRect());
	// sync bg color with menu bar
	gStatusBar->setBackgroundColor( gMenuBarView->getBackgroundColor().get() );
	status_bar_container->addChildInBack(gStatusBar);
	status_bar_container->setVisible(TRUE);

	// Navigation bar
	LLPanel* nav_bar_container = getRootView()->getChild<LLPanel>("nav_bar_container");

	LLNavigationBar* navbar = LLNavigationBar::getInstance();
	navbar->setShape(nav_bar_container->getLocalRect());
	navbar->setBackgroundColor(gMenuBarView->getBackgroundColor().get());
	nav_bar_container->addChild(navbar);
	nav_bar_container->setVisible(TRUE);
	
	if (!gSavedSettings.getBOOL("ShowNavbarNavigationPanel"))
	{
		navbar->setVisible(FALSE);
	}

	// Top Info bar
	LLPanel* topinfo_bar_container = getRootView()->getChild<LLPanel>("topinfo_bar_container");
	LLPanelTopInfoBar* topinfo_bar = LLPanelTopInfoBar::getInstance();

	topinfo_bar->setShape(topinfo_bar_container->getLocalRect());

	topinfo_bar_container->addChild(topinfo_bar);
	topinfo_bar_container->setVisible(TRUE);

	if (!gSavedSettings.getBOOL("ShowMiniLocationPanel"))
	{
		topinfo_bar->setVisible(FALSE);
	}

	if ( gHUDView == NULL )
	{
		LLRect hud_rect = full_window;
		hud_rect.mBottom += 50;
		if (gMenuBarView && gMenuBarView->isInVisibleChain())
		{
			hud_rect.mTop -= gMenuBarView->getRect().getHeight();
		}
		gHUDView = new LLHUDView(hud_rect);
		getRootView()->addChild(gHUDView);
	}

	LLPanel* panel_ssf_container = getRootView()->getChild<LLPanel>("state_management_buttons_container");

	LLPanelStandStopFlying* panel_stand_stop_flying	= LLPanelStandStopFlying::getInstance();
	panel_ssf_container->addChild(panel_stand_stop_flying);

	panel_ssf_container->setVisible(TRUE);

	LLMenuOptionPathfindingRebakeNavmesh::getInstance()->initialize();

	// Load and make the toolbars visible
	// Note: we need to load the toolbars only *after* the user is logged in and IW
	if (gToolBarView)
	{
		gToolBarView->loadToolbars();
		gToolBarView->setVisible(TRUE);
	}

	LLMediaCtrl* destinations = LLFloaterReg::getInstance("destinations")->getChild<LLMediaCtrl>("destination_guide_contents");
	if (destinations)
	{
		destinations->setErrorPageURL(gSavedSettings.getString("GenericErrorPageURL"));
		std::string url = gSavedSettings.getString("DestinationGuideURL");
		url = LLWeb::expandURLSubstitutions(url, LLSD());
		destinations->navigateTo(url, "text/html");
	}
	LLMediaCtrl* avatar_picker = LLFloaterReg::getInstance("avatar")->findChild<LLMediaCtrl>("avatar_picker_contents");
	if (avatar_picker)
	{
		avatar_picker->setErrorPageURL(gSavedSettings.getString("GenericErrorPageURL"));
		std::string url = gSavedSettings.getString("AvatarPickerURL");
		url = LLWeb::expandURLSubstitutions(url, LLSD());
		avatar_picker->navigateTo(url, "text/html");
	}
}

// Destroy the UI
void LLViewerWindow::shutdownViews()
{
	// clean up warning logger
	LLError::removeRecorder(RecordToChatConsole::getInstance());

	llinfos << "Warning logger is cleaned." << llendl ;

	delete mDebugText;
	mDebugText = NULL;
	
	llinfos << "DebugText deleted." << llendl ;

	// Cleanup global views
	if (gMorphView)
	{
		gMorphView->setVisible(FALSE);
	}
	llinfos << "Global views cleaned." << llendl ;
	
	// DEV-40930: Clear sModalStack. Otherwise, any LLModalDialog left open
	// will crump with LL_ERRS.
	LLModalDialog::shutdownModals();
	llinfos << "LLModalDialog shut down." << llendl; 

	// destroy the nav bar, not currently part of gViewerWindow
	// *TODO: Make LLNavigationBar part of gViewerWindow
	if (LLNavigationBar::instanceExists())
	{
		delete LLNavigationBar::getInstance();
	}
	llinfos << "LLNavigationBar destroyed." << llendl ;
	
	// destroy menus after instantiating navbar above, as it needs
	// access to gMenuHolder
	cleanup_menus();
	llinfos << "menus destroyed." << llendl ;
	
	// Delete all child views.
	delete mRootView;
	mRootView = NULL;
	llinfos << "RootView deleted." << llendl ;
	
	LLMenuOptionPathfindingRebakeNavmesh::getInstance()->quit();

	// Automatically deleted as children of mRootView.  Fix the globals.
	gStatusBar = NULL;
	gIMMgr = NULL;
	gToolTipView = NULL;

	gToolBarView = NULL;
	gFloaterView = NULL;
	gMorphView = NULL;

	gHUDView = NULL;
}

void LLViewerWindow::shutdownGL()
{
	//--------------------------------------------------------
	// Shutdown GL cleanly.  Order is very important here.
	//--------------------------------------------------------
	LLFontGL::destroyDefaultFonts();
	LLFontManager::cleanupClass();
	stop_glerror();

	gSky.cleanup();
	stop_glerror();

	llinfos << "Cleaning up pipeline" << llendl;
	gPipeline.cleanup();
	stop_glerror();

	//MUST clean up pipeline before cleaning up wearables
	llinfos << "Cleaning up wearables" << llendl;
	LLWearableList::instance().cleanup() ;

	gTextureList.shutdown();
	stop_glerror();

	gBumpImageList.shutdown();
	stop_glerror();

	LLWorldMapView::cleanupTextures();

	LLViewerTextureManager::cleanup() ;
	LLImageGL::cleanupClass() ;

	llinfos << "All textures and llimagegl images are destroyed!" << llendl ;

	llinfos << "Cleaning up select manager" << llendl;
	LLSelectMgr::getInstance()->cleanup();	

	llinfos << "Stopping GL during shutdown" << llendl;
	stopGL(FALSE);
	stop_glerror();

	gGL.shutdown();

	LLVertexBuffer::cleanupClass();

	llinfos << "LLVertexBuffer cleaned." << llendl ;
}

// shutdownViews() and shutdownGL() need to be called first
LLViewerWindow::~LLViewerWindow()
{
	llinfos << "Destroying Window" << llendl;
	destroyWindow();

	delete mDebugText;
	mDebugText = NULL;

	delete mMouseVelocityStat;
}


void LLViewerWindow::setCursor( ECursorType c )
{
	mWindow->setCursor( c );
}

void LLViewerWindow::showCursor()
{
	mWindow->showCursor();
	
	mCursorHidden = FALSE;
}

void LLViewerWindow::hideCursor()
{
	// And hide the cursor
	mWindow->hideCursor();

	mCursorHidden = TRUE;
}

void LLViewerWindow::sendShapeToSim()
{
	LLMessageSystem* msg = gMessageSystem;
	if(!msg) return;
	msg->newMessageFast(_PREHASH_AgentHeightWidth);
	msg->nextBlockFast(_PREHASH_AgentData);
	msg->addUUIDFast(_PREHASH_AgentID, gAgent.getID());
	msg->addUUIDFast(_PREHASH_SessionID, gAgent.getSessionID());
	msg->addU32Fast(_PREHASH_CircuitCode, gMessageSystem->mOurCircuitCode);
	msg->nextBlockFast(_PREHASH_HeightWidthBlock);
	msg->addU32Fast(_PREHASH_GenCounter, 0);
	U16 height16 = (U16) mWorldViewRectRaw.getHeight();
	U16 width16 = (U16) mWorldViewRectRaw.getWidth();
	msg->addU16Fast(_PREHASH_Height, height16);
	msg->addU16Fast(_PREHASH_Width, width16);
	gAgent.sendReliableMessage();
}

// Must be called after window is created to set up agent
// camera variables and UI variables.
void LLViewerWindow::reshape(S32 width, S32 height)
{
	// Destroying the window at quit time generates spurious
	// reshape messages.  We don't care about these, and we
	// don't want to send messages because the message system
	// may have been destructed.
	if (!LLApp::isExiting())
	{
		gWindowResized = TRUE;

		// update our window rectangle
		mWindowRectRaw.mRight = mWindowRectRaw.mLeft + width;
		mWindowRectRaw.mTop = mWindowRectRaw.mBottom + height;

		//glViewport(0, 0, width, height );

		if (height > 0)
		{ 
			LLViewerCamera::getInstance()->setViewHeightInPixels( mWorldViewRectRaw.getHeight() );
			LLViewerCamera::getInstance()->setAspect( getWorldViewAspectRatio() );
		}

		calcDisplayScale();
	
		BOOL display_scale_changed = mDisplayScale != LLUI::getScaleFactor();
		LLUI::setScaleFactor(mDisplayScale);

		// update our window rectangle
		mWindowRectScaled.mRight = mWindowRectScaled.mLeft + llround((F32)width / mDisplayScale.mV[VX]);
		mWindowRectScaled.mTop = mWindowRectScaled.mBottom + llround((F32)height / mDisplayScale.mV[VY]);

		setup2DViewport();

		// Inform lower views of the change
		// round up when converting coordinates to make sure there are no gaps at edge of window
		LLView::sForceReshape = display_scale_changed;
		mRootView->reshape(llceil((F32)width / mDisplayScale.mV[VX]), llceil((F32)height / mDisplayScale.mV[VY]));
		LLView::sForceReshape = FALSE;

		// clear font width caches
		if (display_scale_changed)
		{
			LLHUDObject::reshapeAll();
		}

		sendShapeToSim();

		// store new settings for the mode we are in, regardless
		BOOL maximized = mWindow->getMaximized();
		gSavedSettings.setBOOL("WindowMaximized", maximized);

		if (!maximized)
		{
			U32 min_window_width=gSavedSettings.getU32("MinWindowWidth");
			U32 min_window_height=gSavedSettings.getU32("MinWindowHeight");
			// tell the OS specific window code about min window size
			mWindow->setMinSize(min_window_width, min_window_height);

			LLCoordScreen window_rect;
			if (mWindow->getSize(&window_rect))
			{
			// Only save size if not maximized
				gSavedSettings.setU32("WindowWidth", window_rect.mX);
				gSavedSettings.setU32("WindowHeight", window_rect.mY);
			}
		}

		LLViewerStats::getInstance()->setStat(LLViewerStats::ST_WINDOW_WIDTH, (F64)width);
		LLViewerStats::getInstance()->setStat(LLViewerStats::ST_WINDOW_HEIGHT, (F64)height);

		LLLayoutStack::updateClass();
	}
}


// Hide normal UI when a logon fails
void LLViewerWindow::setNormalControlsVisible( BOOL visible )
{
	if(LLChicletBar::instanceExists())
	{
		LLChicletBar::getInstance()->setVisible(visible);
		LLChicletBar::getInstance()->setEnabled(visible);
	}

	if ( gMenuBarView )
	{
		gMenuBarView->setVisible( visible );
		gMenuBarView->setEnabled( visible );

		// ...and set the menu color appropriately.
		setMenuBackgroundColor(gAgent.getGodLevel() > GOD_NOT, 
			LLGridManager::getInstance()->isInProductionGrid());
	}
        
	if ( gStatusBar )
	{
		gStatusBar->setVisible( visible );	
		gStatusBar->setEnabled( visible );	
	}
	
	LLNavigationBar* navbarp = LLUI::getRootView()->findChild<LLNavigationBar>("navigation_bar");
	if (navbarp)
	{
		// when it's time to show navigation bar we need to ensure that the user wants to see it
		// i.e. ShowNavbarNavigationPanel option is true
		navbarp->setVisible( visible && gSavedSettings.getBOOL("ShowNavbarNavigationPanel") );
	}
}

void LLViewerWindow::setMenuBackgroundColor(bool god_mode, bool dev_grid)
{
    LLSD args;
    LLColor4 new_bg_color;

	// no l10n problem because channel is always an english string
	std::string channel = LLVersionInfo::getChannel();
	bool isProject = (channel.find("Project") != std::string::npos);
	
	// god more important than project, proj more important than grid
    if(god_mode && LLGridManager::getInstance()->isInProductionGrid())
    {
        new_bg_color = LLUIColorTable::instance().getColor( "MenuBarGodBgColor" );
    }
    else if(god_mode && !LLGridManager::getInstance()->isInProductionGrid())
    {
        new_bg_color = LLUIColorTable::instance().getColor( "MenuNonProductionGodBgColor" );
    }
	else if (!god_mode && isProject)
	{
		new_bg_color = LLUIColorTable::instance().getColor( "MenuBarProjectBgColor" );
    }
    else if(!god_mode && !LLGridManager::getInstance()->isInProductionGrid())
    {
        new_bg_color = LLUIColorTable::instance().getColor( "MenuNonProductionBgColor" );
    }
    else 
    {
        new_bg_color = LLUIColorTable::instance().getColor( "MenuBarBgColor" );
    }

    if(gMenuBarView)
    {
        gMenuBarView->setBackgroundColor( new_bg_color );
    }

    if(gStatusBar)
    {
        gStatusBar->setBackgroundColor( new_bg_color );
    }
}

void LLViewerWindow::drawDebugText()
{
	gGL.color4f(1,1,1,1);
	gGL.pushMatrix();
	gGL.pushUIMatrix();
	if (LLGLSLShader::sNoFixedFunction)
	{
		gUIProgram.bind();
	}
	{
		// scale view by UI global scale factor and aspect ratio correction factor
		gGL.scaleUI(mDisplayScale.mV[VX], mDisplayScale.mV[VY], 1.f);
		mDebugText->draw();
	}
	gGL.popUIMatrix();
	gGL.popMatrix();

	gGL.flush();
	if (LLGLSLShader::sNoFixedFunction)
	{
		gUIProgram.unbind();
	}
}

void LLViewerWindow::draw()
{
	
//#if LL_DEBUG
	LLView::sIsDrawing = TRUE;
//#endif
	stop_glerror();
	
	LLUI::setLineWidth(1.f);

	LLUI::setLineWidth(1.f);
	// Reset any left-over transforms
	gGL.matrixMode(LLRender::MM_MODELVIEW);
	
	gGL.loadIdentity();

	//S32 screen_x, screen_y;

	if (!gSavedSettings.getBOOL("RenderUIBuffer"))
	{
		LLUI::sDirtyRect = getWindowRectScaled();
	}

	// HACK for timecode debugging
	if (gSavedSettings.getBOOL("DisplayTimecode"))
	{
		// draw timecode block
		std::string text;

		gGL.loadIdentity();

		microsecondsToTimecodeString(gFrameTime,text);
		const LLFontGL* font = LLFontGL::getFontSansSerif();
		font->renderUTF8(text, 0,
						llround((getWindowWidthScaled()/2)-100.f),
						llround((getWindowHeightScaled()-60.f)),
			LLColor4( 1.f, 1.f, 1.f, 1.f ),
			LLFontGL::LEFT, LLFontGL::TOP);
	}

	// Draw all nested UI views.
	// No translation needed, this view is glued to 0,0

	if (LLGLSLShader::sNoFixedFunction)
	{
		gUIProgram.bind();
	}

	gGL.pushMatrix();
	LLUI::pushMatrix();
	{
		
		// scale view by UI global scale factor and aspect ratio correction factor
		gGL.scaleUI(mDisplayScale.mV[VX], mDisplayScale.mV[VY], 1.f);

		LLVector2 old_scale_factor = LLUI::getScaleFactor();
		// apply camera zoom transform (for high res screenshots)
		F32 zoom_factor = LLViewerCamera::getInstance()->getZoomFactor();
		S16 sub_region = LLViewerCamera::getInstance()->getZoomSubRegion();
		if (zoom_factor > 1.f)
		{
			//decompose subregion number to x and y values
			int pos_y = sub_region / llceil(zoom_factor);
			int pos_x = sub_region - (pos_y*llceil(zoom_factor));
			// offset for this tile
			gGL.translatef((F32)getWindowWidthScaled() * -(F32)pos_x, 
						(F32)getWindowHeightScaled() * -(F32)pos_y, 
						0.f);
			gGL.scalef(zoom_factor, zoom_factor, 1.f);
			LLUI::getScaleFactor() *= zoom_factor;
		}

		// Draw tool specific overlay on world
		LLToolMgr::getInstance()->getCurrentTool()->draw();

		if( gAgentCamera.cameraMouselook() || LLFloaterCamera::inFreeCameraMode() )
		{
			drawMouselookInstructions();
			stop_glerror();
		}

		// Draw all nested UI views.
		// No translation needed, this view is glued to 0,0
		mRootView->draw();

		if (LLView::sDebugRects)
		{
			gToolTipView->drawStickyRect();
		}

		// Draw optional on-top-of-everyone view
		LLUICtrl* top_ctrl = gFocusMgr.getTopCtrl();
		if (top_ctrl && top_ctrl->getVisible())
		{
			S32 screen_x, screen_y;
			top_ctrl->localPointToScreen(0, 0, &screen_x, &screen_y);

			gGL.matrixMode(LLRender::MM_MODELVIEW);
			LLUI::pushMatrix();
			LLUI::translate( (F32) screen_x, (F32) screen_y);
			top_ctrl->draw();	
			LLUI::popMatrix();
		}


		if( gShowOverlayTitle && !mOverlayTitle.empty() )
		{
			// Used for special titles such as "Second Life - Special E3 2003 Beta"
			const S32 DIST_FROM_TOP = 20;
			LLFontGL::getFontSansSerifBig()->renderUTF8(
				mOverlayTitle, 0,
				llround( getWindowWidthScaled() * 0.5f),
				getWindowHeightScaled() - DIST_FROM_TOP,
				LLColor4(1, 1, 1, 0.4f),
				LLFontGL::HCENTER, LLFontGL::TOP);
		}

		LLUI::setScaleFactor(old_scale_factor);
	}
	LLUI::popMatrix();
	gGL.popMatrix();

	if (LLGLSLShader::sNoFixedFunction)
	{
		gUIProgram.unbind();
	}

//#if LL_DEBUG
	LLView::sIsDrawing = FALSE;
//#endif
}

// Takes a single keydown event, usually when UI is visible
BOOL LLViewerWindow::handleKey(KEY key, MASK mask)
{
	// hide tooltips on keypress
	LLToolTipMgr::instance().blockToolTips();

	if (gFocusMgr.getKeyboardFocus() 
		&& !(mask & (MASK_CONTROL | MASK_ALT))
		&& !gFocusMgr.getKeystrokesOnly())
	{
		// We have keyboard focus, and it's not an accelerator
		if (key < 0x80)
		{
			// Not a special key, so likely (we hope) to generate a character.  Let it fall through to character handler first.
			return (gFocusMgr.getKeyboardFocus() != NULL);
		}
	}

	// let menus handle navigation keys for navigation
	if ((gMenuBarView && gMenuBarView->handleKey(key, mask, TRUE))
		||(gLoginMenuBarView && gLoginMenuBarView->handleKey(key, mask, TRUE))
		||(gMenuHolder && gMenuHolder->handleKey(key, mask, TRUE)))
	{
		return TRUE;
	}

	LLFocusableElement* keyboard_focus = gFocusMgr.getKeyboardFocus();

	// give menus a chance to handle modified (Ctrl, Alt) shortcut keys before current focus 
	// as long as focus isn't locked
	if (mask & (MASK_CONTROL | MASK_ALT) && !gFocusMgr.focusLocked())
	{
		// Check the current floater's menu first, if it has one.
		if (gFocusMgr.keyboardFocusHasAccelerators()
			&& keyboard_focus 
			&& keyboard_focus->handleKey(key,mask,FALSE))
		{
			return TRUE;
		}

		if ((gMenuBarView && gMenuBarView->handleAcceleratorKey(key, mask))
			||(gLoginMenuBarView && gLoginMenuBarView->handleAcceleratorKey(key, mask)))
		{
			return TRUE;
		}
	}

	// give floaters first chance to handle TAB key
	// so frontmost floater gets focus
	// if nothing has focus, go to first or last UI element as appropriate
	if (key == KEY_TAB && (mask & MASK_CONTROL || gFocusMgr.getKeyboardFocus() == NULL))
	{
		if (gMenuHolder) gMenuHolder->hideMenus();

		// if CTRL-tabbing (and not just TAB with no focus), go into window cycle mode
		gFloaterView->setCycleMode((mask & MASK_CONTROL) != 0);

		// do CTRL-TAB and CTRL-SHIFT-TAB logic
		if (mask & MASK_SHIFT)
		{
			mRootView->focusPrevRoot();
		}
		else
		{
			mRootView->focusNextRoot();
		}
		return TRUE;
	}
	// hidden edit menu for cut/copy/paste
	if (gEditMenu && gEditMenu->handleAcceleratorKey(key, mask))
	{
		return TRUE;
	}

	LLFloater* focused_floaterp = gFloaterView->getFocusedFloater();
	std::string focusedFloaterName = (focused_floaterp ? focused_floaterp->getInstanceName() : "");

	if( keyboard_focus )
	{
		if ((focusedFloaterName == "nearby_chat") || (focusedFloaterName == "im_container") || (focusedFloaterName == "impanel"))
		{
			if (gSavedSettings.getBOOL("ArrowKeysAlwaysMove"))
			{
				// let Control-Up and Control-Down through for chat line history,
				if (!(key == KEY_UP && mask == MASK_CONTROL)
					&& !(key == KEY_DOWN && mask == MASK_CONTROL)
					&& !(key == KEY_UP && mask == MASK_ALT)
					&& !(key == KEY_DOWN && mask == MASK_ALT))
				{
					switch(key)
					{
					case KEY_LEFT:
					case KEY_RIGHT:
					case KEY_UP:
					case KEY_DOWN:
					case KEY_PAGE_UP:
					case KEY_PAGE_DOWN:
					case KEY_HOME:
						// when chatbar is empty or ArrowKeysAlwaysMove set,
						// pass arrow keys on to avatar...
						return FALSE;
					default:
						break;
					}
				}
		}
		}

		if (keyboard_focus->handleKey(key, mask, FALSE))
		{
			return TRUE;
		}
	}

	if( LLToolMgr::getInstance()->getCurrentTool()->handleKey(key, mask) )
	{
		return TRUE;
	}

	// Try for a new-format gesture
	if (LLGestureMgr::instance().triggerGesture(key, mask))
	{
		return TRUE;
	}

	// See if this is a gesture trigger.  If so, eat the key and
	// don't pass it down to the menus.
	if (gGestureList.trigger(key, mask))
	{
		return TRUE;
	}

	// If "Pressing letter keys starts local chat" option is selected, we are not in mouselook, 
	// no view has keyboard focus, this is a printable character key (and no modifier key is 
	// pressed except shift), then give focus to nearby chat (STORM-560)
	if ( gSavedSettings.getS32("LetterKeysFocusChatBar") && !gAgentCamera.cameraMouselook() && 
		!keyboard_focus && key < 0x80 && (mask == MASK_NONE || mask == MASK_SHIFT) )
	{
		// Initialize nearby chat if it's missing
		LLFloaterIMNearbyChat* nearby_chat = LLFloaterReg::findTypedInstance<LLFloaterIMNearbyChat>("nearby_chat");
		if (!nearby_chat)
		{	
			LLSD name("im_container");
			LLFloaterReg::toggleInstanceOrBringToFront(name);
		}

		LLChatEntry* chat_editor = LLFloaterReg::findTypedInstance<LLFloaterIMNearbyChat>("nearby_chat")->getChatBox();
		if (chat_editor)
		{
			// passing NULL here, character will be added later when it is handled by character handler.
			nearby_chat->startChat(NULL);
			return TRUE;
		}
	}

	// give menus a chance to handle unmodified accelerator keys
	if ((gMenuBarView && gMenuBarView->handleAcceleratorKey(key, mask))
		||(gLoginMenuBarView && gLoginMenuBarView->handleAcceleratorKey(key, mask)))
	{
		return TRUE;
	}

	// don't pass keys on to world when something in ui has focus
	return gFocusMgr.childHasKeyboardFocus(mRootView) 
		|| LLMenuGL::getKeyboardMode() 
		|| (gMenuBarView && gMenuBarView->getHighlightedItem() && gMenuBarView->getHighlightedItem()->isActive());
}


BOOL LLViewerWindow::handleUnicodeChar(llwchar uni_char, MASK mask)
{
	// HACK:  We delay processing of return keys until they arrive as a Unicode char,
	// so that if you're typing chat text at low frame rate, we don't send the chat
	// until all keystrokes have been entered. JC
	// HACK: Numeric keypad <enter> on Mac is Unicode 3
	// HACK: Control-M on Windows is Unicode 13
	if ((uni_char == 13 && mask != MASK_CONTROL)
		|| (uni_char == 3 && mask == MASK_NONE))
	{
		if (mask != MASK_ALT)
		{
			return gViewerKeyboard.handleKey(KEY_RETURN, mask, gKeyboard->getKeyRepeated(KEY_RETURN));
		}
	}

	// let menus handle navigation (jump) keys
	if (gMenuBarView && gMenuBarView->handleUnicodeChar(uni_char, TRUE))
	{
		return TRUE;
	}

	// Traverses up the hierarchy
	LLFocusableElement* keyboard_focus = gFocusMgr.getKeyboardFocus();
	if( keyboard_focus )
	{
		if (keyboard_focus->handleUnicodeChar(uni_char, FALSE))
		{
			return TRUE;
		}

		//// Topmost view gets a chance before the hierarchy
		//LLUICtrl* top_ctrl = gFocusMgr.getTopCtrl();
		//if (top_ctrl && top_ctrl->handleUnicodeChar( uni_char, FALSE ) )
		//{
		//	return TRUE;
		//}

		return TRUE;
	}

	return FALSE;
}


void LLViewerWindow::handleScrollWheel(S32 clicks)
{
	LLView::sMouseHandlerMessage.clear();

	LLUI::resetMouseIdleTimer();
	
	LLMouseHandler* mouse_captor = gFocusMgr.getMouseCapture();
	if( mouse_captor )
	{
		S32 local_x;
		S32 local_y;
		mouse_captor->screenPointToLocal( mCurrentMousePoint.mX, mCurrentMousePoint.mY, &local_x, &local_y );
		mouse_captor->handleScrollWheel(local_x, local_y, clicks);
		if (LLView::sDebugMouseHandling)
		{
			llinfos << "Scroll Wheel handled by captor " << mouse_captor->getName() << llendl;
		}
		return;
	}

	LLUICtrl* top_ctrl = gFocusMgr.getTopCtrl();
	if (top_ctrl)
	{
		S32 local_x;
		S32 local_y;
		top_ctrl->screenPointToLocal( mCurrentMousePoint.mX, mCurrentMousePoint.mY, &local_x, &local_y );
		if (top_ctrl->handleScrollWheel(local_x, local_y, clicks)) return;
	}

	if (mRootView->handleScrollWheel(mCurrentMousePoint.mX, mCurrentMousePoint.mY, clicks) )
	{
		if (LLView::sDebugMouseHandling)
		{
			llinfos << "Scroll Wheel" << LLView::sMouseHandlerMessage << llendl;
		}
		return;
	}
	else if (LLView::sDebugMouseHandling)
	{
		llinfos << "Scroll Wheel not handled by view" << llendl;
	}

	// Zoom the camera in and out behavior

	if(top_ctrl == 0 
		&& getWorldViewRectScaled().pointInRect(mCurrentMousePoint.mX, mCurrentMousePoint.mY) 
		&& gAgentCamera.isInitialized())
		gAgentCamera.handleScrollWheel(clicks);

	return;
}

void LLViewerWindow::addPopup(LLView* popup)
{
	if (mPopupView)
	{
		mPopupView->addPopup(popup);
	}
}

void LLViewerWindow::removePopup(LLView* popup)
{
	if (mPopupView)
	{
		mPopupView->removePopup(popup);
	}
}

void LLViewerWindow::clearPopups()
{
	if (mPopupView)
	{
		mPopupView->clearPopups();
	}
}

void LLViewerWindow::moveCursorToCenter()
{
	if (! gSavedSettings.getBOOL("DisableMouseWarp"))
	{
		S32 x = getWorldViewWidthScaled() / 2;
		S32 y = getWorldViewHeightScaled() / 2;
	
		//on a forced move, all deltas get zeroed out to prevent jumping
		mCurrentMousePoint.set(x,y);
		mLastMousePoint.set(x,y);
		mCurrentMouseDelta.set(0,0);	

		LLUI::setMousePositionScreen(x, y);	
	}
}


//////////////////////////////////////////////////////////////////////
//
// Hover handlers
//

void append_xui_tooltip(LLView* viewp, LLToolTip::Params& params)
{
	if (viewp) 
	{
		if (!params.styled_message.empty())
		{
			params.styled_message.add().text("\n---------\n"); 
		}
		LLView::root_to_view_iterator_t end_tooltip_it = viewp->endRootToView();
		// NOTE: we skip "root" since it is assumed
		for (LLView::root_to_view_iterator_t tooltip_it = ++viewp->beginRootToView();
			tooltip_it != end_tooltip_it;
			++tooltip_it)
		{
			LLView* viewp = *tooltip_it;
		
			params.styled_message.add().text(viewp->getName());

			LLPanel* panelp = dynamic_cast<LLPanel*>(viewp);
			if (panelp && !panelp->getXMLFilename().empty())
			{
				params.styled_message.add()
					.text("(" + panelp->getXMLFilename() + ")")
					.style.color(LLColor4(0.7f, 0.7f, 1.f, 1.f));
			}
			params.styled_message.add().text("/");
		}
	}
}

// Update UI based on stored mouse position from mouse-move
// event processing.
void LLViewerWindow::updateUI()
{
	static LLFastTimer::DeclareTimer ftm("Update UI");
	LLFastTimer t(ftm);

	static std::string last_handle_msg;

	if (gLoggedInTime.getStarted())
	{
		if (gLoggedInTime.getElapsedTimeF32() > gSavedSettings.getF32("DestinationGuideHintTimeout"))
		{
			LLFirstUse::notUsingDestinationGuide();
		}
		if (gLoggedInTime.getElapsedTimeF32() > gSavedSettings.getF32("SidePanelHintTimeout"))
		{
			LLFirstUse::notUsingSidePanel();
		}
	}

	LLConsole::updateClass();

	// animate layout stacks so we have up to date rect for world view
	LLLayoutStack::updateClass();

	// use full window for world view when not rendering UI
	bool world_view_uses_full_window = gAgentCamera.cameraMouselook() || !gPipeline.hasRenderDebugFeatureMask(LLPipeline::RENDER_DEBUG_FEATURE_UI);
	updateWorldViewRect(world_view_uses_full_window);

	LLView::sMouseHandlerMessage.clear();

	S32 x = mCurrentMousePoint.mX;
	S32 y = mCurrentMousePoint.mY;

	MASK	mask = gKeyboard->currentMask(TRUE);

	if (gPipeline.hasRenderDebugMask(LLPipeline::RENDER_DEBUG_RAYCAST))
	{
		gDebugRaycastFaceHit = -1;
		gDebugRaycastObject = cursorIntersect(-1, -1, 512.f, NULL, -1, FALSE,
											  &gDebugRaycastFaceHit,
											  &gDebugRaycastIntersection,
											  &gDebugRaycastTexCoord,
											  &gDebugRaycastNormal,
											  &gDebugRaycastBinormal,
											  &gDebugRaycastStart,
											  &gDebugRaycastEnd);
	}

	updateMouseDelta();
	updateKeyboardFocus();

	BOOL handled = FALSE;

	LLUICtrl* top_ctrl = gFocusMgr.getTopCtrl();
	LLMouseHandler* mouse_captor = gFocusMgr.getMouseCapture();
	LLView* captor_view = dynamic_cast<LLView*>(mouse_captor);

	//FIXME: only include captor and captor's ancestors if mouse is truly over them --RN

	//build set of views containing mouse cursor by traversing UI hierarchy and testing 
	//screen rect against mouse cursor
	view_handle_set_t mouse_hover_set;

	// constraint mouse enter events to children of mouse captor
	LLView* root_view = captor_view;

	// if mouse captor doesn't exist or isn't a LLView
	// then allow mouse enter events on entire UI hierarchy
	if (!root_view)
	{
		root_view = mRootView;
	}

	// only update mouse hover set when UI is visible (since we shouldn't send hover events to invisible UI
	if (gPipeline.hasRenderDebugFeatureMask(LLPipeline::RENDER_DEBUG_FEATURE_UI))
	{
		// include all ancestors of captor_view as automatically having mouse
		if (captor_view)
		{
			LLView* captor_parent_view = captor_view->getParent();
			while(captor_parent_view)
			{
				mouse_hover_set.insert(captor_parent_view->getHandle());
				captor_parent_view = captor_parent_view->getParent();
			}
		}

		// aggregate visible views that contain mouse cursor in display order
		LLPopupView::popup_list_t popups = mPopupView->getCurrentPopups();

		for(LLPopupView::popup_list_t::iterator popup_it = popups.begin(); popup_it != popups.end(); ++popup_it)
		{
			LLView* popup = popup_it->get();
			if (popup && popup->calcScreenBoundingRect().pointInRect(x, y))
			{
				// iterator over contents of top_ctrl, and throw into mouse_hover_set
				for (LLView::tree_iterator_t it = popup->beginTreeDFS();
					it != popup->endTreeDFS();
					++it)
				{
					LLView* viewp = *it;
					if (viewp->getVisible()
						&& viewp->calcScreenBoundingRect().pointInRect(x, y))
					{
						// we have a view that contains the mouse, add it to the set
						mouse_hover_set.insert(viewp->getHandle());
					}
					else
					{
						// skip this view and all of its children
						it.skipDescendants();
					}
				}
			}
		}

		// while the top_ctrl contains the mouse cursor, only it and its descendants will receive onMouseEnter events
		if (top_ctrl && top_ctrl->calcScreenBoundingRect().pointInRect(x, y))
		{
			// iterator over contents of top_ctrl, and throw into mouse_hover_set
			for (LLView::tree_iterator_t it = top_ctrl->beginTreeDFS();
				it != top_ctrl->endTreeDFS();
				++it)
			{
				LLView* viewp = *it;
				if (viewp->getVisible()
					&& viewp->calcScreenBoundingRect().pointInRect(x, y))
				{
					// we have a view that contains the mouse, add it to the set
					mouse_hover_set.insert(viewp->getHandle());
				}
				else
				{
					// skip this view and all of its children
					it.skipDescendants();
				}
			}
		}
		else
		{
			// walk UI tree in depth-first order
			for (LLView::tree_iterator_t it = root_view->beginTreeDFS();
				it != root_view->endTreeDFS();
				++it)
			{
				LLView* viewp = *it;
				// calculating the screen rect involves traversing the parent, so this is less than optimal
				if (viewp->getVisible()
					&& viewp->calcScreenBoundingRect().pointInRect(x, y))
				{

					// if this view is mouse opaque, nothing behind it should be in mouse_hover_set
					if (viewp->getMouseOpaque())
					{
						// constrain further iteration to children of this widget
						it = viewp->beginTreeDFS();
					}
		
					// we have a view that contains the mouse, add it to the set
					mouse_hover_set.insert(viewp->getHandle());
				}
				else
				{
					// skip this view and all of its children
					it.skipDescendants();
				}
			}
		}
	}

	typedef std::vector<LLHandle<LLView> > view_handle_list_t;

	// call onMouseEnter() on all views which contain the mouse cursor but did not before
	view_handle_list_t mouse_enter_views;
	std::set_difference(mouse_hover_set.begin(), mouse_hover_set.end(),
						mMouseHoverViews.begin(), mMouseHoverViews.end(),
						std::back_inserter(mouse_enter_views));
	for (view_handle_list_t::iterator it = mouse_enter_views.begin();
		it != mouse_enter_views.end();
		++it)
	{
		LLView* viewp = it->get();
		if (viewp)
		{
			LLRect view_screen_rect = viewp->calcScreenRect();
			viewp->onMouseEnter(x - view_screen_rect.mLeft, y - view_screen_rect.mBottom, mask);
		}
	}

	// call onMouseLeave() on all views which no longer contain the mouse cursor
	view_handle_list_t mouse_leave_views;
	std::set_difference(mMouseHoverViews.begin(), mMouseHoverViews.end(),
						mouse_hover_set.begin(), mouse_hover_set.end(),
						std::back_inserter(mouse_leave_views));
	for (view_handle_list_t::iterator it = mouse_leave_views.begin();
		it != mouse_leave_views.end();
		++it)
	{
		LLView* viewp = it->get();
		if (viewp)
		{
			LLRect view_screen_rect = viewp->calcScreenRect();
			viewp->onMouseLeave(x - view_screen_rect.mLeft, y - view_screen_rect.mBottom, mask);
		}
	}

	// store resulting hover set for next frame
	swap(mMouseHoverViews, mouse_hover_set);

	// only handle hover events when UI is enabled
	if (gPipeline.hasRenderDebugFeatureMask(LLPipeline::RENDER_DEBUG_FEATURE_UI))
	{	

		if( mouse_captor )
		{
			// Pass hover events to object capturing mouse events.
			S32 local_x;
			S32 local_y; 
			mouse_captor->screenPointToLocal( x, y, &local_x, &local_y );
			handled = mouse_captor->handleHover(local_x, local_y, mask);
			if (LLView::sDebugMouseHandling)
			{
				llinfos << "Hover handled by captor " << mouse_captor->getName() << llendl;
			}

			if( !handled )
			{
				lldebugst(LLERR_USER_INPUT) << "hover not handled by mouse captor" << llendl;
			}
		}
		else
		{
			if (top_ctrl)
			{
				S32 local_x, local_y;
				top_ctrl->screenPointToLocal( x, y, &local_x, &local_y );
				handled = top_ctrl->pointInView(local_x, local_y) && top_ctrl->handleHover(local_x, local_y, mask);
			}

			if ( !handled )
			{
				// x and y are from last time mouse was in window
				// mMouseInWindow tracks *actual* mouse location
				if (mMouseInWindow && mRootView->handleHover(x, y, mask) )
				{
					if (LLView::sDebugMouseHandling && LLView::sMouseHandlerMessage != last_handle_msg)
					{
						last_handle_msg = LLView::sMouseHandlerMessage;
						llinfos << "Hover" << LLView::sMouseHandlerMessage << llendl;
					}
					handled = TRUE;
				}
				else if (LLView::sDebugMouseHandling)
				{
					if (last_handle_msg != LLStringUtil::null)
					{
						last_handle_msg.clear();
						llinfos << "Hover not handled by view" << llendl;
					}
				}
			}
		
			if (!handled)
			{
				LLTool *tool = LLToolMgr::getInstance()->getCurrentTool();

				if(mMouseInWindow && tool)
				{
					handled = tool->handleHover(x, y, mask);
				}
			}
		}

		// Show a new tool tip (or update one that is already shown)
		BOOL tool_tip_handled = FALSE;
		std::string tool_tip_msg;
		if( handled 
			&& !mWindow->isCursorHidden())
		{
			LLRect screen_sticky_rect = mRootView->getLocalRect();
			S32 local_x, local_y;

			if (gSavedSettings.getBOOL("DebugShowXUINames"))
			{
				LLToolTip::Params params;

				LLView* tooltip_view = mRootView;
				LLView::tree_iterator_t end_it = mRootView->endTreeDFS();
				for (LLView::tree_iterator_t it = mRootView->beginTreeDFS(); it != end_it; ++it)
				{
					LLView* viewp = *it;
					LLRect screen_rect;
					viewp->localRectToScreen(viewp->getLocalRect(), &screen_rect);
					if (!(viewp->getVisible()
						 && screen_rect.pointInRect(x, y)))
					{
						it.skipDescendants();
					}
					// only report xui names for LLUICtrls, 
					// and blacklist the various containers we don't care about
					else if (dynamic_cast<LLUICtrl*>(viewp) 
							&& viewp != gMenuHolder
							&& viewp != gFloaterView
							&& viewp != gConsole) 
					{
						if (dynamic_cast<LLFloater*>(viewp))
						{
							// constrain search to descendants of this (frontmost) floater
							// by resetting iterator
							it = viewp->beginTreeDFS();
						}

						// if we are in a new part of the tree (not a descendent of current tooltip_view)
						// then push the results for tooltip_view and start with a new potential view
						// NOTE: this emulates visiting only the leaf nodes that meet our criteria
						if (!viewp->hasAncestor(tooltip_view))
						{
							append_xui_tooltip(tooltip_view, params);
							screen_sticky_rect.intersectWith(tooltip_view->calcScreenRect());
						}
						tooltip_view = viewp;
					}
				}

				append_xui_tooltip(tooltip_view, params);
				screen_sticky_rect.intersectWith(tooltip_view->calcScreenRect());
				
				params.sticky_rect = screen_sticky_rect;
				params.max_width = 400;

				LLToolTipMgr::instance().show(params);
			}
			// if there is a mouse captor, nothing else gets a tooltip
			else if (mouse_captor)
			{
				mouse_captor->screenPointToLocal(x, y, &local_x, &local_y);
				tool_tip_handled = mouse_captor->handleToolTip(local_x, local_y, mask);
			}
			else 
			{
				// next is top_ctrl
				if (!tool_tip_handled && top_ctrl)
				{
					top_ctrl->screenPointToLocal(x, y, &local_x, &local_y);
					tool_tip_handled = top_ctrl->handleToolTip(local_x, local_y, mask );
				}
				
				if (!tool_tip_handled)
				{
					local_x = x; local_y = y;
					tool_tip_handled = mRootView->handleToolTip(local_x, local_y, mask );
				}

				LLTool* current_tool = LLToolMgr::getInstance()->getCurrentTool();
				if (!tool_tip_handled && current_tool)
				{
					current_tool->screenPointToLocal(x, y, &local_x, &local_y);
					tool_tip_handled = current_tool->handleToolTip(local_x, local_y, mask );
				}
			}
		}		
	}
	else
	{	// just have tools handle hover when UI is turned off
		LLTool *tool = LLToolMgr::getInstance()->getCurrentTool();

		if(mMouseInWindow && tool)
		{
			handled = tool->handleHover(x, y, mask);
		}
	}

	updateLayout();

	mLastMousePoint = mCurrentMousePoint;

	// cleanup unused selections when no modal dialogs are open
	if (LLModalDialog::activeCount() == 0)
	{
		LLViewerParcelMgr::getInstance()->deselectUnused();
	}

	if (LLModalDialog::activeCount() == 0)
	{
		LLSelectMgr::getInstance()->deselectUnused();
	}
}


void LLViewerWindow::updateLayout()
{
	LLTool* tool = LLToolMgr::getInstance()->getCurrentTool();
	if (gFloaterTools != NULL
		&& tool != NULL
		&& tool != gToolNull  
		&& tool != LLToolCompInspect::getInstance() 
		&& tool != LLToolDragAndDrop::getInstance() 
		&& !gSavedSettings.getBOOL("FreezeTime"))
	{ 
		// Suppress the toolbox view if our source tool was the pie tool,
		// and we've overridden to something else.
		bool suppress_toolbox = 
			(LLToolMgr::getInstance()->getBaseTool() == LLToolPie::getInstance()) &&
			(LLToolMgr::getInstance()->getCurrentTool() != LLToolPie::getInstance());

		LLMouseHandler *captor = gFocusMgr.getMouseCapture();
		// With the null, inspect, or drag and drop tool, don't muck
		// with visibility.

		if (gFloaterTools->isMinimized()
			||	(tool != LLToolPie::getInstance()						// not default tool
				&& tool != LLToolCompGun::getInstance()					// not coming out of mouselook
				&& !suppress_toolbox									// not override in third person
				&& LLToolMgr::getInstance()->getCurrentToolset()->isShowFloaterTools()
				&& (!captor || dynamic_cast<LLView*>(captor) != NULL)))						// not dragging
		{
			// Force floater tools to be visible (unless minimized)
			if (!gFloaterTools->getVisible())
			{
				gFloaterTools->openFloater();
			}
			// Update the location of the blue box tool popup
			LLCoordGL select_center_screen;
			MASK	mask = gKeyboard->currentMask(TRUE);
			gFloaterTools->updatePopup( select_center_screen, mask );
		}
		else
		{
			gFloaterTools->setVisible(FALSE);
		}
		//gMenuBarView->setItemVisible("BuildTools", gFloaterTools->getVisible());
	}

	// Always update console
	if(gConsole)
	{
		LLRect console_rect = getChatConsoleRect();
		gConsole->reshape(console_rect.getWidth(), console_rect.getHeight());
		gConsole->setRect(console_rect);
	}
}

void LLViewerWindow::updateMouseDelta()
{
	S32 dx = lltrunc((F32) (mCurrentMousePoint.mX - mLastMousePoint.mX) * LLUI::getScaleFactor().mV[VX]);
	S32 dy = lltrunc((F32) (mCurrentMousePoint.mY - mLastMousePoint.mY) * LLUI::getScaleFactor().mV[VY]);

	//RN: fix for asynchronous notification of mouse leaving window not working
	LLCoordWindow mouse_pos;
	mWindow->getCursorPosition(&mouse_pos);
	if (mouse_pos.mX < 0 || 
		mouse_pos.mY < 0 ||
		mouse_pos.mX > mWindowRectRaw.getWidth() ||
		mouse_pos.mY > mWindowRectRaw.getHeight())
	{
		mMouseInWindow = FALSE;
	}
	else
	{
		mMouseInWindow = TRUE;
	}

	LLVector2 mouse_vel; 

	if (gSavedSettings.getBOOL("MouseSmooth"))
	{
		static F32 fdx = 0.f;
		static F32 fdy = 0.f;

		F32 amount = 16.f;
		fdx = fdx + ((F32) dx - fdx) * llmin(gFrameIntervalSeconds*amount,1.f);
		fdy = fdy + ((F32) dy - fdy) * llmin(gFrameIntervalSeconds*amount,1.f);

		mCurrentMouseDelta.set(llround(fdx), llround(fdy));
		mouse_vel.setVec(fdx,fdy);
	}
	else
	{
		mCurrentMouseDelta.set(dx, dy);
		mouse_vel.setVec((F32) dx, (F32) dy);
	}
    
	mMouseVelocityStat->addValue(mouse_vel.magVec());
}

void LLViewerWindow::updateKeyboardFocus()
{
	if (!gPipeline.hasRenderDebugFeatureMask(LLPipeline::RENDER_DEBUG_FEATURE_UI))
	{
		gFocusMgr.setKeyboardFocus(NULL);
	}

	// clean up current focus
	LLUICtrl* cur_focus = dynamic_cast<LLUICtrl*>(gFocusMgr.getKeyboardFocus());
	if (cur_focus)
	{
		if (!cur_focus->isInVisibleChain() || !cur_focus->isInEnabledChain())
		{
            // don't release focus, just reassign so that if being given
            // to a sibling won't call onFocusLost on all the ancestors
			// gFocusMgr.releaseFocusIfNeeded(cur_focus);

			LLUICtrl* parent = cur_focus->getParentUICtrl();
			const LLUICtrl* focus_root = cur_focus->findRootMostFocusRoot();
			bool new_focus_found = false;
			while(parent)
			{
				if (parent->isCtrl() 
					&& (parent->hasTabStop() || parent == focus_root) 
					&& !parent->getIsChrome() 
					&& parent->isInVisibleChain() 
					&& parent->isInEnabledChain())
				{
					if (!parent->focusFirstItem())
					{
						parent->setFocus(TRUE);
					}
					new_focus_found = true;
					break;
				}
				parent = parent->getParentUICtrl();
			}

			// if we didn't find a better place to put focus, just release it
			// hasFocus() will return true if and only if we didn't touch focus since we
			// are only moving focus higher in the hierarchy
			if (!new_focus_found)
			{
				cur_focus->setFocus(FALSE);
			}
		}
		else if (cur_focus->isFocusRoot())
		{
			// focus roots keep trying to delegate focus to their first valid descendant
			// this assumes that focus roots are not valid focus holders on their own
			cur_focus->focusFirstItem();
		}
	}

	// last ditch force of edit menu to selection manager
	if (LLEditMenuHandler::gEditMenuHandler == NULL && LLSelectMgr::getInstance()->getSelection()->getObjectCount())
	{
		LLEditMenuHandler::gEditMenuHandler = LLSelectMgr::getInstance();
	}

	if (gFloaterView->getCycleMode())
	{
		// sync all floaters with their focus state
		gFloaterView->highlightFocusedFloater();
		gSnapshotFloaterView->highlightFocusedFloater();
		MASK	mask = gKeyboard->currentMask(TRUE);
		if ((mask & MASK_CONTROL) == 0)
		{
			// control key no longer held down, finish cycle mode
			gFloaterView->setCycleMode(FALSE);

			gFloaterView->syncFloaterTabOrder();
		}
		else
		{
			// user holding down CTRL, don't update tab order of floaters
		}
	}
	else
	{
		// update focused floater
		gFloaterView->highlightFocusedFloater();
		gSnapshotFloaterView->highlightFocusedFloater();
		// make sure floater visible order is in sync with tab order
		gFloaterView->syncFloaterTabOrder();
	}
}

static LLFastTimer::DeclareTimer FTM_UPDATE_WORLD_VIEW("Update World View");
void LLViewerWindow::updateWorldViewRect(bool use_full_window)
{
	LLFastTimer ft(FTM_UPDATE_WORLD_VIEW);

	// start off using whole window to render world
	LLRect new_world_rect = mWindowRectRaw;

	if (use_full_window == false && mWorldViewPlaceholder.get())
	{
		new_world_rect = mWorldViewPlaceholder.get()->calcScreenRect();
		// clamp to at least a 1x1 rect so we don't try to allocate zero width gl buffers
		new_world_rect.mTop = llmax(new_world_rect.mTop, new_world_rect.mBottom + 1);
		new_world_rect.mRight = llmax(new_world_rect.mRight, new_world_rect.mLeft + 1);

		new_world_rect.mLeft = llround((F32)new_world_rect.mLeft * mDisplayScale.mV[VX]);
		new_world_rect.mRight = llround((F32)new_world_rect.mRight * mDisplayScale.mV[VX]);
		new_world_rect.mBottom = llround((F32)new_world_rect.mBottom * mDisplayScale.mV[VY]);
		new_world_rect.mTop = llround((F32)new_world_rect.mTop * mDisplayScale.mV[VY]);
	}

	if (mWorldViewRectRaw != new_world_rect)
	{
		mWorldViewRectRaw = new_world_rect;
		gResizeScreenTexture = TRUE;
		LLViewerCamera::getInstance()->setViewHeightInPixels( mWorldViewRectRaw.getHeight() );
		LLViewerCamera::getInstance()->setAspect( getWorldViewAspectRatio() );

		LLRect old_world_rect_scaled = mWorldViewRectScaled;
		mWorldViewRectScaled = calcScaledRect(mWorldViewRectRaw, mDisplayScale);

		// sending a signal with a new WorldView rect
		mOnWorldViewRectUpdated(old_world_rect_scaled, mWorldViewRectScaled);
	}
}

void LLViewerWindow::saveLastMouse(const LLCoordGL &point)
{
	// Store last mouse location.
	// If mouse leaves window, pretend last point was on edge of window
	if (point.mX < 0)
	{
		mCurrentMousePoint.mX = 0;
	}
	else if (point.mX > getWindowWidthScaled())
	{
		mCurrentMousePoint.mX = getWindowWidthScaled();
	}
	else
	{
		mCurrentMousePoint.mX = point.mX;
	}

	if (point.mY < 0)
	{
		mCurrentMousePoint.mY = 0;
	}
	else if (point.mY > getWindowHeightScaled() )
	{
		mCurrentMousePoint.mY = getWindowHeightScaled();
	}
	else
	{
		mCurrentMousePoint.mY = point.mY;
	}
}


// Draws the selection outlines for the currently selected objects
// Must be called after displayObjects is called, which sets the mGLName parameter
// NOTE: This function gets called 3 times:
//  render_ui_3d: 			FALSE, FALSE, TRUE
//  render_hud_elements:	FALSE, FALSE, FALSE
void LLViewerWindow::renderSelections( BOOL for_gl_pick, BOOL pick_parcel_walls, BOOL for_hud )
{
	LLObjectSelectionHandle selection = LLSelectMgr::getInstance()->getSelection();

	if (!for_hud && !for_gl_pick)
	{
		// Call this once and only once
		LLSelectMgr::getInstance()->updateSilhouettes();
	}
	
	// Draw fence around land selections
	if (for_gl_pick)
	{
		if (pick_parcel_walls)
		{
			LLViewerParcelMgr::getInstance()->renderParcelCollision();
		}
	}
	else if (( for_hud && selection->getSelectType() == SELECT_TYPE_HUD) ||
			 (!for_hud && selection->getSelectType() != SELECT_TYPE_HUD))
	{		
		LLSelectMgr::getInstance()->renderSilhouettes(for_hud);
		
		stop_glerror();

		// setup HUD render
		if (selection->getSelectType() == SELECT_TYPE_HUD && LLSelectMgr::getInstance()->getSelection()->getObjectCount())
		{
			LLBBox hud_bbox = gAgentAvatarp->getHUDBBox();

			// set up transform to encompass bounding box of HUD
			gGL.matrixMode(LLRender::MM_PROJECTION);
			gGL.pushMatrix();
			gGL.loadIdentity();
			F32 depth = llmax(1.f, hud_bbox.getExtentLocal().mV[VX] * 1.1f);
			gGL.ortho(-0.5f * LLViewerCamera::getInstance()->getAspect(), 0.5f * LLViewerCamera::getInstance()->getAspect(), -0.5f, 0.5f, 0.f, depth);
			
			gGL.matrixMode(LLRender::MM_MODELVIEW);
			gGL.pushMatrix();
			gGL.loadIdentity();
			gGL.loadMatrix(OGL_TO_CFR_ROTATION);		// Load Cory's favorite reference frame
			gGL.translatef(-hud_bbox.getCenterLocal().mV[VX] + (depth *0.5f), 0.f, 0.f);
		}

		// Render light for editing
		if (LLSelectMgr::sRenderLightRadius && LLToolMgr::getInstance()->inEdit())
		{
			gGL.getTexUnit(0)->unbind(LLTexUnit::TT_TEXTURE);
			LLGLEnable gls_blend(GL_BLEND);
			LLGLEnable gls_cull(GL_CULL_FACE);
			LLGLDepthTest gls_depth(GL_TRUE, GL_FALSE);
			gGL.matrixMode(LLRender::MM_MODELVIEW);
			gGL.pushMatrix();
			if (selection->getSelectType() == SELECT_TYPE_HUD)
			{
				F32 zoom = gAgentCamera.mHUDCurZoom;
				gGL.scalef(zoom, zoom, zoom);
			}

			struct f : public LLSelectedObjectFunctor
			{
				virtual bool apply(LLViewerObject* object)
				{
					LLDrawable* drawable = object->mDrawable;
					if (drawable && drawable->isLight())
					{
						LLVOVolume* vovolume = drawable->getVOVolume();
						gGL.pushMatrix();

						LLVector3 center = drawable->getPositionAgent();
						gGL.translatef(center[0], center[1], center[2]);
						F32 scale = vovolume->getLightRadius();
						gGL.scalef(scale, scale, scale);

						LLColor4 color(vovolume->getLightColor(), .5f);
						gGL.color4fv(color.mV);
					
						//F32 pixel_area = 100000.f;
						// Render Outside
						gSphere.render();

						// Render Inside
						glCullFace(GL_FRONT);
						gSphere.render();
						glCullFace(GL_BACK);
					
						gGL.popMatrix();
					}
					return true;
				}
			} func;
			LLSelectMgr::getInstance()->getSelection()->applyToObjects(&func);
			
			gGL.popMatrix();
		}				
		
		// NOTE: The average position for the axis arrows of the selected objects should
		// not be recalculated at this time.  If they are, then group rotations will break.

		// Draw arrows at average center of all selected objects
		LLTool* tool = LLToolMgr::getInstance()->getCurrentTool();
		if (tool)
		{
			if(tool->isAlwaysRendered())
			{
				tool->render();
			}
			else
			{
				if( !LLSelectMgr::getInstance()->getSelection()->isEmpty() )
				{
					BOOL moveable_object_selected = FALSE;
					BOOL all_selected_objects_move = TRUE;
					BOOL all_selected_objects_modify = TRUE;
					BOOL selecting_linked_set = !gSavedSettings.getBOOL("EditLinkedParts");

					for (LLObjectSelection::iterator iter = LLSelectMgr::getInstance()->getSelection()->begin();
						 iter != LLSelectMgr::getInstance()->getSelection()->end(); iter++)
					{
						LLSelectNode* nodep = *iter;
						LLViewerObject* object = nodep->getObject();
						LLViewerObject *root_object = (object == NULL) ? NULL : object->getRootEdit();
						BOOL this_object_movable = FALSE;
						if (object->permMove() && !object->isPermanentEnforced() &&
							((root_object == NULL) || !root_object->isPermanentEnforced()) &&
							(object->permModify() || selecting_linked_set))
						{
							moveable_object_selected = TRUE;
							this_object_movable = TRUE;
						}
						all_selected_objects_move = all_selected_objects_move && this_object_movable;
						all_selected_objects_modify = all_selected_objects_modify && object->permModify();
					}

					BOOL draw_handles = TRUE;

					if (tool == LLToolCompTranslate::getInstance() && (!moveable_object_selected || !all_selected_objects_move))
					{
						draw_handles = FALSE;
					}

					if (tool == LLToolCompRotate::getInstance() && (!moveable_object_selected || !all_selected_objects_move))
					{
						draw_handles = FALSE;
					}

					if ( !all_selected_objects_modify && tool == LLToolCompScale::getInstance() )
					{
						draw_handles = FALSE;
					}
				
					if( draw_handles )
					{
						tool->render();
					}
				}
			}
			if (selection->getSelectType() == SELECT_TYPE_HUD && selection->getObjectCount())
			{
				gGL.matrixMode(LLRender::MM_PROJECTION);
				gGL.popMatrix();

				gGL.matrixMode(LLRender::MM_MODELVIEW);
				gGL.popMatrix();
				stop_glerror();
			}
		}
	}
}

// Return a point near the clicked object representative of the place the object was clicked.
LLVector3d LLViewerWindow::clickPointInWorldGlobal(S32 x, S32 y_from_bot, LLViewerObject* clicked_object) const
{
	// create a normalized vector pointing from the camera center into the 
	// world at the location of the mouse click
	LLVector3 mouse_direction_global = mouseDirectionGlobal( x, y_from_bot );

	LLVector3d relative_object = clicked_object->getPositionGlobal() - gAgentCamera.getCameraPositionGlobal();

	// make mouse vector as long as object vector, so it touchs a point near
	// where the user clicked on the object
	mouse_direction_global *= (F32) relative_object.magVec();

	LLVector3d new_pos;
	new_pos.setVec(mouse_direction_global);
	// transform mouse vector back to world coords
	new_pos += gAgentCamera.getCameraPositionGlobal();

	return new_pos;
}


BOOL LLViewerWindow::clickPointOnSurfaceGlobal(const S32 x, const S32 y, LLViewerObject *objectp, LLVector3d &point_global) const
{
	BOOL intersect = FALSE;

//	U8 shape = objectp->mPrimitiveCode & LL_PCODE_BASE_MASK;
	if (!intersect)
	{
		point_global = clickPointInWorldGlobal(x, y, objectp);
		llinfos << "approx intersection at " <<  (objectp->getPositionGlobal() - point_global) << llendl;
	}
	else
	{
		llinfos << "good intersection at " <<  (objectp->getPositionGlobal() - point_global) << llendl;
	}

	return intersect;
}

void LLViewerWindow::pickAsync(S32 x, S32 y_from_bot, MASK mask, void (*callback)(const LLPickInfo& info), BOOL pick_transparent)
{
	BOOL in_build_mode = LLFloaterReg::instanceVisible("build");
	if (in_build_mode || LLDrawPoolAlpha::sShowDebugAlpha)
	{
		// build mode allows interaction with all transparent objects
		// "Show Debug Alpha" means no object actually transparent
		pick_transparent = TRUE;
	}

	LLPickInfo pick_info(LLCoordGL(x, y_from_bot), mask, pick_transparent, TRUE, callback);
	schedulePick(pick_info);
}

void LLViewerWindow::schedulePick(LLPickInfo& pick_info)
{
	if (mPicks.size() >= 1024 || mWindow->getMinimized())
	{ //something went wrong, picks are being scheduled but not processed
		
		if (pick_info.mPickCallback)
		{
			pick_info.mPickCallback(pick_info);
		}
	
		return;
	}
	mPicks.push_back(pick_info);
	
	// delay further event processing until we receive results of pick
	// only do this for async picks so that handleMouseUp won't be called
	// until the pick triggered in handleMouseDown has been processed, for example
	mWindow->delayInputProcessing();
}


void LLViewerWindow::performPick()
{
	if (!mPicks.empty())
	{
		std::vector<LLPickInfo>::iterator pick_it;
		for (pick_it = mPicks.begin(); pick_it != mPicks.end(); ++pick_it)
		{
			pick_it->fetchResults();
		}

		mLastPick = mPicks.back();
		mPicks.clear();
	}
}

void LLViewerWindow::returnEmptyPicks()
{
	std::vector<LLPickInfo>::iterator pick_it;
	for (pick_it = mPicks.begin(); pick_it != mPicks.end(); ++pick_it)
	{
		mLastPick = *pick_it;
		// just trigger callback with empty results
		if (pick_it->mPickCallback)
		{
			pick_it->mPickCallback(*pick_it);
		}
	}
	mPicks.clear();
}

// Performs the GL object/land pick.
LLPickInfo LLViewerWindow::pickImmediate(S32 x, S32 y_from_bot,  BOOL pick_transparent)
{
	BOOL in_build_mode = LLFloaterReg::instanceVisible("build");
	if (in_build_mode || LLDrawPoolAlpha::sShowDebugAlpha)
	{
		// build mode allows interaction with all transparent objects
		// "Show Debug Alpha" means no object actually transparent
		pick_transparent = TRUE;
	}

	// shortcut queueing in mPicks and just update mLastPick in place
	MASK	key_mask = gKeyboard->currentMask(TRUE);
	mLastPick = LLPickInfo(LLCoordGL(x, y_from_bot), key_mask, pick_transparent, TRUE, NULL);
	mLastPick.fetchResults();

	return mLastPick;
}

LLHUDIcon* LLViewerWindow::cursorIntersectIcon(S32 mouse_x, S32 mouse_y, F32 depth,
										   LLVector3* intersection)
{
	S32 x = mouse_x;
	S32 y = mouse_y;

	if ((mouse_x == -1) && (mouse_y == -1)) // use current mouse position
	{
		x = getCurrentMouseX();
		y = getCurrentMouseY();
	}

	// world coordinates of mouse
	LLVector3 mouse_direction_global = mouseDirectionGlobal(x,y);
	LLVector3 mouse_point_global = LLViewerCamera::getInstance()->getOrigin();
	LLVector3 mouse_world_start = mouse_point_global;
	LLVector3 mouse_world_end   = mouse_point_global + mouse_direction_global * depth;

	return LLHUDIcon::lineSegmentIntersectAll(mouse_world_start, mouse_world_end, intersection);

	
}

LLViewerObject* LLViewerWindow::cursorIntersect(S32 mouse_x, S32 mouse_y, F32 depth,
												LLViewerObject *this_object,
												S32 this_face,
												BOOL pick_transparent,
												S32* face_hit,
												LLVector3 *intersection,
												LLVector2 *uv,
												LLVector3 *normal,
												LLVector3 *binormal,
												LLVector3* start,
												LLVector3* end)
{
	S32 x = mouse_x;
	S32 y = mouse_y;

	if ((mouse_x == -1) && (mouse_y == -1)) // use current mouse position
	{
		x = getCurrentMouseX();
		y = getCurrentMouseY();
	}

	// HUD coordinates of mouse
	LLVector3 mouse_point_hud = mousePointHUD(x, y);
	LLVector3 mouse_hud_start = mouse_point_hud - LLVector3(depth, 0, 0);
	LLVector3 mouse_hud_end   = mouse_point_hud + LLVector3(depth, 0, 0);
	
	// world coordinates of mouse
	LLVector3 mouse_direction_global = mouseDirectionGlobal(x,y);
	LLVector3 mouse_point_global = LLViewerCamera::getInstance()->getOrigin();
	
	//get near clip plane
	LLVector3 n = LLViewerCamera::getInstance()->getAtAxis();
	LLVector3 p = mouse_point_global + n * LLViewerCamera::getInstance()->getNear();

	//project mouse point onto plane
	LLVector3 pos;
	line_plane(mouse_point_global, mouse_direction_global, p, n, pos);
	mouse_point_global = pos;

	LLVector3 mouse_world_start = mouse_point_global;
	LLVector3 mouse_world_end   = mouse_point_global + mouse_direction_global * depth;

	if (!LLViewerJoystick::getInstance()->getOverrideCamera())
	{ //always set raycast intersection to mouse_world_end unless
		//flycam is on (for DoF effect)
		gDebugRaycastIntersection = mouse_world_end;
	}

	if (start)
	{
		*start = mouse_world_start;
	}

	if (end)
	{
		*end = mouse_world_end;
	}

	LLViewerObject* found = NULL;

	if (this_object)  // check only this object
	{
		if (this_object->isHUDAttachment()) // is a HUD object?
		{
			if (this_object->lineSegmentIntersect(mouse_hud_start, mouse_hud_end, this_face, pick_transparent,
												  face_hit, intersection, uv, normal, binormal))
			{
				found = this_object;
			}
		}
		else // is a world object
		{
			if (this_object->lineSegmentIntersect(mouse_world_start, mouse_world_end, this_face, pick_transparent,
												  face_hit, intersection, uv, normal, binormal))
			{
				found = this_object;
			}
		}
	}
	else // check ALL objects
	{
		found = gPipeline.lineSegmentIntersectInHUD(mouse_hud_start, mouse_hud_end, pick_transparent,
													face_hit, intersection, uv, normal, binormal);

		if (!found) // if not found in HUD, look in world:
		{
			found = gPipeline.lineSegmentIntersectInWorld(mouse_world_start, mouse_world_end, pick_transparent,
														  face_hit, intersection, uv, normal, binormal);
			if (found && !pick_transparent)
			{
				gDebugRaycastIntersection = *intersection;
			}
		}
	}

	return found;
}

// Returns unit vector relative to camera
// indicating direction of point on screen x,y
LLVector3 LLViewerWindow::mouseDirectionGlobal(const S32 x, const S32 y) const
{
	// find vertical field of view
	F32			fov = LLViewerCamera::getInstance()->getView();

	// find world view center in scaled ui coordinates
	F32			center_x = getWorldViewRectScaled().getCenterX();
	F32			center_y = getWorldViewRectScaled().getCenterY();

	// calculate pixel distance to screen
	F32			distance = ((F32)getWorldViewHeightScaled() * 0.5f) / (tan(fov / 2.f));

	// calculate click point relative to middle of screen
	F32			click_x = x - center_x;
	F32			click_y = y - center_y;

	// compute mouse vector
	LLVector3	mouse_vector =	distance * LLViewerCamera::getInstance()->getAtAxis()
								- click_x * LLViewerCamera::getInstance()->getLeftAxis()
								+ click_y * LLViewerCamera::getInstance()->getUpAxis();

	mouse_vector.normVec();

	return mouse_vector;
}

LLVector3 LLViewerWindow::mousePointHUD(const S32 x, const S32 y) const
{
	// find screen resolution
	S32			height = getWorldViewHeightScaled();

	// find world view center
	F32			center_x = getWorldViewRectScaled().getCenterX();
	F32			center_y = getWorldViewRectScaled().getCenterY();

	// remap with uniform scale (1/height) so that top is -0.5, bottom is +0.5
	F32 hud_x = -((F32)x - center_x)  / height;
	F32 hud_y = ((F32)y - center_y) / height;

	return LLVector3(0.f, hud_x/gAgentCamera.mHUDCurZoom, hud_y/gAgentCamera.mHUDCurZoom);
}

// Returns unit vector relative to camera in camera space
// indicating direction of point on screen x,y
LLVector3 LLViewerWindow::mouseDirectionCamera(const S32 x, const S32 y) const
{
	// find vertical field of view
	F32			fov_height = LLViewerCamera::getInstance()->getView();
	F32			fov_width = fov_height * LLViewerCamera::getInstance()->getAspect();

	// find screen resolution
	S32			height = getWorldViewHeightScaled();
	S32			width = getWorldViewWidthScaled();

	// find world view center
	F32			center_x = getWorldViewRectScaled().getCenterX();
	F32			center_y = getWorldViewRectScaled().getCenterY();

	// calculate click point relative to middle of screen
	F32			click_x = (((F32)x - center_x) / (F32)width) * fov_width * -1.f;
	F32			click_y = (((F32)y - center_y) / (F32)height) * fov_height;

	// compute mouse vector
	LLVector3	mouse_vector =	LLVector3(0.f, 0.f, -1.f);
	LLQuaternion mouse_rotate;
	mouse_rotate.setQuat(click_y, click_x, 0.f);

	mouse_vector = mouse_vector * mouse_rotate;
	// project to z = -1 plane;
	mouse_vector = mouse_vector * (-1.f / mouse_vector.mV[VZ]);

	return mouse_vector;
}



BOOL LLViewerWindow::mousePointOnPlaneGlobal(LLVector3d& point, const S32 x, const S32 y, 
										const LLVector3d &plane_point_global, 
										const LLVector3 &plane_normal_global)
{
	LLVector3d	mouse_direction_global_d;

	mouse_direction_global_d.setVec(mouseDirectionGlobal(x,y));
	LLVector3d	plane_normal_global_d;
	plane_normal_global_d.setVec(plane_normal_global);
	F64 plane_mouse_dot = (plane_normal_global_d * mouse_direction_global_d);
	LLVector3d plane_origin_camera_rel = plane_point_global - gAgentCamera.getCameraPositionGlobal();
	F64	mouse_look_at_scale = (plane_normal_global_d * plane_origin_camera_rel)
								/ plane_mouse_dot;
	if (llabs(plane_mouse_dot) < 0.00001)
	{
		// if mouse is parallel to plane, return closest point on line through plane origin
		// that is parallel to camera plane by scaling mouse direction vector
		// by distance to plane origin, modulated by deviation of mouse direction from plane origin
		LLVector3d plane_origin_dir = plane_origin_camera_rel;
		plane_origin_dir.normVec();
		
		mouse_look_at_scale = plane_origin_camera_rel.magVec() / (plane_origin_dir * mouse_direction_global_d);
	}

	point = gAgentCamera.getCameraPositionGlobal() + mouse_look_at_scale * mouse_direction_global_d;

	return mouse_look_at_scale > 0.0;
}


// Returns global position
BOOL LLViewerWindow::mousePointOnLandGlobal(const S32 x, const S32 y, LLVector3d *land_position_global)
{
	LLVector3		mouse_direction_global = mouseDirectionGlobal(x,y);
	F32				mouse_dir_scale;
	BOOL			hit_land = FALSE;
	LLViewerRegion	*regionp;
	F32			land_z;
	const F32	FIRST_PASS_STEP = 1.0f;		// meters
	const F32	SECOND_PASS_STEP = 0.1f;	// meters
	LLVector3d	camera_pos_global;

	camera_pos_global = gAgentCamera.getCameraPositionGlobal();
	LLVector3d		probe_point_global;
	LLVector3		probe_point_region;

	// walk forwards to find the point
	for (mouse_dir_scale = FIRST_PASS_STEP; mouse_dir_scale < gAgentCamera.mDrawDistance; mouse_dir_scale += FIRST_PASS_STEP)
	{
		LLVector3d mouse_direction_global_d;
		mouse_direction_global_d.setVec(mouse_direction_global * mouse_dir_scale);
		probe_point_global = camera_pos_global + mouse_direction_global_d;

		regionp = LLWorld::getInstance()->resolveRegionGlobal(probe_point_region, probe_point_global);

		if (!regionp)
		{
			// ...we're outside the world somehow
			continue;
		}

		S32 i = (S32) (probe_point_region.mV[VX]/regionp->getLand().getMetersPerGrid());
		S32 j = (S32) (probe_point_region.mV[VY]/regionp->getLand().getMetersPerGrid());
		S32 grids_per_edge = (S32) regionp->getLand().mGridsPerEdge;
		if ((i >= grids_per_edge) || (j >= grids_per_edge))
		{
			//llinfos << "LLViewerWindow::mousePointOnLand probe_point is out of region" << llendl;
			continue;
		}

		land_z = regionp->getLand().resolveHeightRegion(probe_point_region);

		//llinfos << "mousePointOnLand initial z " << land_z << llendl;

		if (probe_point_region.mV[VZ] < land_z)
		{
			// ...just went under land

			// cout << "under land at " << probe_point << " scale " << mouse_vec_scale << endl;

			hit_land = TRUE;
			break;
		}
	}


	if (hit_land)
	{
		// Don't go more than one step beyond where we stopped above.
		// This can't just be "mouse_vec_scale" because floating point error
		// will stop the loop before the last increment.... X - 1.0 + 0.1 + 0.1 + ... + 0.1 != X
		F32 stop_mouse_dir_scale = mouse_dir_scale + FIRST_PASS_STEP;

		// take a step backwards, then walk forwards again to refine position
		for ( mouse_dir_scale -= FIRST_PASS_STEP; mouse_dir_scale <= stop_mouse_dir_scale; mouse_dir_scale += SECOND_PASS_STEP)
		{
			LLVector3d mouse_direction_global_d;
			mouse_direction_global_d.setVec(mouse_direction_global * mouse_dir_scale);
			probe_point_global = camera_pos_global + mouse_direction_global_d;

			regionp = LLWorld::getInstance()->resolveRegionGlobal(probe_point_region, probe_point_global);

			if (!regionp)
			{
				// ...we're outside the world somehow
				continue;
			}

			/*
			i = (S32) (local_probe_point.mV[VX]/regionp->getLand().getMetersPerGrid());
			j = (S32) (local_probe_point.mV[VY]/regionp->getLand().getMetersPerGrid());
			if ((i >= regionp->getLand().mGridsPerEdge) || (j >= regionp->getLand().mGridsPerEdge))
			{
				// llinfos << "LLViewerWindow::mousePointOnLand probe_point is out of region" << llendl;
				continue;
			}
			land_z = regionp->getLand().mSurfaceZ[ i + j * (regionp->getLand().mGridsPerEdge) ];
			*/

			land_z = regionp->getLand().resolveHeightRegion(probe_point_region);

			//llinfos << "mousePointOnLand refine z " << land_z << llendl;

			if (probe_point_region.mV[VZ] < land_z)
			{
				// ...just went under land again

				*land_position_global = probe_point_global;
				return TRUE;
			}
		}
	}

	return FALSE;
}

// Saves an image to the harddrive as "SnapshotX" where X >= 1.
BOOL LLViewerWindow::saveImageNumbered(LLImageFormatted *image, bool force_picker)
{
	if (!image)
	{
		llwarns << "No image to save" << llendl;
		return FALSE;
	}

	LLFilePicker::ESaveFilter pick_type;
	std::string extension("." + image->getExtension());
	if (extension == ".j2c")
		pick_type = LLFilePicker::FFSAVE_J2C;
	else if (extension == ".bmp")
		pick_type = LLFilePicker::FFSAVE_BMP;
	else if (extension == ".jpg")
		pick_type = LLFilePicker::FFSAVE_JPEG;
	else if (extension == ".png")
		pick_type = LLFilePicker::FFSAVE_PNG;
	else if (extension == ".tga")
		pick_type = LLFilePicker::FFSAVE_TGA;
	else
		pick_type = LLFilePicker::FFSAVE_ALL; // ???
	
	// Get a base file location if needed.
	if (force_picker || !isSnapshotLocSet())
	{
		std::string proposed_name( sSnapshotBaseName );

		// getSaveFile will append an appropriate extension to the proposed name, based on the ESaveFilter constant passed in.

		// pick a directory in which to save
		LLFilePicker& picker = LLFilePicker::instance();
		if (!picker.getSaveFile(pick_type, proposed_name))
		{
			// Clicked cancel
			return FALSE;
		}

		// Copy the directory + file name
		std::string filepath = picker.getFirstFile();

		LLViewerWindow::sSnapshotBaseName = gDirUtilp->getBaseFileName(filepath, true);
		LLViewerWindow::sSnapshotDir = gDirUtilp->getDirName(filepath);
	}

	// Look for an unused file name
	std::string filepath;
	S32 i = 1;
	S32 err = 0;

	do
	{
		filepath = sSnapshotDir;
		filepath += gDirUtilp->getDirDelimiter();
		filepath += sSnapshotBaseName;
		filepath += llformat("_%.3d",i);
		filepath += extension;

		llstat stat_info;
		err = LLFile::stat( filepath, &stat_info );
		i++;
	}
	while( -1 != err );  // search until the file is not found (i.e., stat() gives an error).

	llinfos << "Saving snapshot to " << filepath << llendl;
	return image->save(filepath);
}

void LLViewerWindow::resetSnapshotLoc()
{
	sSnapshotDir.clear();
}

// static
void LLViewerWindow::movieSize(S32 new_width, S32 new_height)
{
	LLCoordWindow size;
	LLCoordWindow new_size(new_width, new_height);
	gViewerWindow->getWindow()->getSize(&size);
	if ( size != new_size )
	{
		gViewerWindow->getWindow()->setSize(new_size);
	}
}

BOOL LLViewerWindow::saveSnapshot( const std::string& filepath, S32 image_width, S32 image_height, BOOL show_ui, BOOL do_rebuild, ESnapshotType type)
{
	llinfos << "Saving snapshot to: " << filepath << llendl;

	LLPointer<LLImageRaw> raw = new LLImageRaw;
	BOOL success = rawSnapshot(raw, image_width, image_height, TRUE, FALSE, show_ui, do_rebuild);

	if (success)
	{
		LLPointer<LLImageBMP> bmp_image = new LLImageBMP;
		success = bmp_image->encode(raw, 0.0f);
		if( success )
		{
			success = bmp_image->save(filepath);
		}
		else
		{
			llwarns << "Unable to encode bmp snapshot" << llendl;
		}
	}
	else
	{
		llwarns << "Unable to capture raw snapshot" << llendl;
	}

	return success;
}


void LLViewerWindow::playSnapshotAnimAndSound()
{
	if (gSavedSettings.getBOOL("QuietSnapshotsToDisk"))
	{
		return;
	}
	gAgent.sendAnimationRequest(ANIM_AGENT_SNAPSHOT, ANIM_REQUEST_START);
	send_sound_trigger(LLUUID(gSavedSettings.getString("UISndSnapshot")), 1.0f);
}

BOOL LLViewerWindow::thumbnailSnapshot(LLImageRaw *raw, S32 preview_width, S32 preview_height, BOOL show_ui, BOOL do_rebuild, ESnapshotType type)
{
	return rawSnapshot(raw, preview_width, preview_height, FALSE, FALSE, show_ui, do_rebuild, type);
}

// Saves the image from the screen to a raw image
// Since the required size might be bigger than the available screen, this method rerenders the scene in parts (called subimages) and copy
// the results over to the final raw image.
BOOL LLViewerWindow::rawSnapshot(LLImageRaw *raw, S32 image_width, S32 image_height, 
								 BOOL keep_window_aspect, BOOL is_texture, BOOL show_ui, BOOL do_rebuild, ESnapshotType type, S32 max_size)
{
	if (!raw)
	{
		return FALSE;
	}
	//check if there is enough memory for the snapshot image
	if(LLPipeline::sMemAllocationThrottled)
	{
		return FALSE ; //snapshot taking is disabled due to memory restriction.
	}
	if(image_width * image_height > (1 << 22)) //if snapshot image is larger than 2K by 2K
	{
		if(!LLMemory::tryToAlloc(NULL, image_width * image_height * 3))
		{
			llwarns << "No enough memory to take the snapshot with size (w : h): " << image_width << " : " << image_height << llendl ;
			return FALSE ; //there is no enough memory for taking this snapshot.
		}
	}

	// PRE SNAPSHOT
	gDisplaySwapBuffers = FALSE;
	
	glClear(GL_DEPTH_BUFFER_BIT | GL_COLOR_BUFFER_BIT | GL_STENCIL_BUFFER_BIT);
	setCursor(UI_CURSOR_WAIT);

	// Hide all the UI widgets first and draw a frame
	BOOL prev_draw_ui = gPipeline.hasRenderDebugFeatureMask(LLPipeline::RENDER_DEBUG_FEATURE_UI) ? TRUE : FALSE;

	if ( prev_draw_ui != show_ui)
	{
		LLPipeline::toggleRenderDebugFeature((void*)LLPipeline::RENDER_DEBUG_FEATURE_UI);
	}

	BOOL hide_hud = !gSavedSettings.getBOOL("RenderHUDInSnapshot") && LLPipeline::sShowHUDAttachments;
	if (hide_hud)
	{
		LLPipeline::sShowHUDAttachments = FALSE;
	}

	// if not showing ui, use full window to render world view
	updateWorldViewRect(!show_ui);

	// Copy screen to a buffer
	// crop sides or top and bottom, if taking a snapshot of different aspect ratio
	// from window
	LLRect window_rect = show_ui ? getWindowRectRaw() : getWorldViewRectRaw(); 

	S32 snapshot_width  = window_rect.getWidth();
	S32 snapshot_height = window_rect.getHeight();
	// SNAPSHOT
	S32 window_width  = snapshot_width;
	S32 window_height = snapshot_height;
	
	// Note: Scaling of the UI is currently *not* supported so we limit the output size if UI is requested
	if (show_ui)
	{
		// If the user wants the UI, limit the output size to the available screen size
		image_width  = llmin(image_width, window_width);
		image_height = llmin(image_height, window_height);
	}

	S32 original_width = 0;
	S32 original_height = 0;
	bool reset_deferred = false;

	LLRenderTarget scratch_space;

	F32 scale_factor = 1.0f ;
	if (!keep_window_aspect || (image_width > window_width) || (image_height > window_height))
	{	
		if ((image_width > window_width || image_height > window_height) && LLPipeline::sRenderDeferred && !show_ui)
		{
			if (scratch_space.allocate(image_width, image_height, GL_RGBA, true, true))
			{
				original_width = gPipeline.mDeferredScreen.getWidth();
				original_height = gPipeline.mDeferredScreen.getHeight();

				if (gPipeline.allocateScreenBuffer(image_width, image_height))
				{
					window_width = image_width;
					window_height = image_height;
					snapshot_width = image_width;
					snapshot_height = image_height;
					reset_deferred = true;
					mWorldViewRectRaw.set(0, image_height, image_width, 0);
					scratch_space.bindTarget();
				}
				else
				{
					scratch_space.release();
					gPipeline.allocateScreenBuffer(original_width, original_height);
				}
			}
		}

		if (!reset_deferred)
		{
			// if image cropping or need to enlarge the scene, compute a scale_factor
			F32 ratio = llmin( (F32)window_width / image_width , (F32)window_height / image_height) ;
			snapshot_width  = (S32)(ratio * image_width) ;
			snapshot_height = (S32)(ratio * image_height) ;
			scale_factor = llmax(1.0f, 1.0f / ratio) ;
		}
	}
	
	if (show_ui && scale_factor > 1.f)
	{
		// Note: we should never get there...
		llwarns << "over scaling UI not supported." << llendl;
	}

	S32 buffer_x_offset = llfloor(((window_width  - snapshot_width)  * scale_factor) / 2.f);
	S32 buffer_y_offset = llfloor(((window_height - snapshot_height) * scale_factor) / 2.f);

	S32 image_buffer_x = llfloor(snapshot_width  * scale_factor) ;
	S32 image_buffer_y = llfloor(snapshot_height * scale_factor) ;

	if ((image_buffer_x > max_size) || (image_buffer_y > max_size)) // boundary check to avoid memory overflow
	{
		scale_factor *= llmin((F32)max_size / image_buffer_x, (F32)max_size / image_buffer_y) ;
		image_buffer_x = llfloor(snapshot_width  * scale_factor) ;
		image_buffer_y = llfloor(snapshot_height * scale_factor) ;
	}
	if ((image_buffer_x > 0) && (image_buffer_y > 0))
	{
		raw->resize(image_buffer_x, image_buffer_y, 3);
	}
	else
	{
		return FALSE ;
	}
	if (raw->isBufferInvalid())
	{
		return FALSE ;
	}

	BOOL high_res = scale_factor >= 2.f; // Font scaling is slow, only do so if rez is much higher
	if (high_res && show_ui)
	{
		// Note: we should never get there...
		llwarns << "High res UI snapshot not supported. " << llendl;
		/*send_agent_pause();
		//rescale fonts
		initFonts(scale_factor);
		LLHUDObject::reshapeAll();*/
	}

	S32 output_buffer_offset_y = 0;

	F32 depth_conversion_factor_1 = (LLViewerCamera::getInstance()->getFar() + LLViewerCamera::getInstance()->getNear()) / (2.f * LLViewerCamera::getInstance()->getFar() * LLViewerCamera::getInstance()->getNear());
	F32 depth_conversion_factor_2 = (LLViewerCamera::getInstance()->getFar() - LLViewerCamera::getInstance()->getNear()) / (2.f * LLViewerCamera::getInstance()->getFar() * LLViewerCamera::getInstance()->getNear());

	gObjectList.generatePickList(*LLViewerCamera::getInstance());

	// Subimages are in fact partial rendering of the final view. This happens when the final view is bigger than the screen.
	// In most common cases, scale_factor is 1 and there's no more than 1 iteration on x and y
	for (int subimage_y = 0; subimage_y < scale_factor; ++subimage_y)
	{
		S32 subimage_y_offset = llclamp(buffer_y_offset - (subimage_y * window_height), 0, window_height);;
		// handle fractional columns
		U32 read_height = llmax(0, (window_height - subimage_y_offset) -
			llmax(0, (window_height * (subimage_y + 1)) - (buffer_y_offset + raw->getHeight())));

		S32 output_buffer_offset_x = 0;
		for (int subimage_x = 0; subimage_x < scale_factor; ++subimage_x)
		{
			gDisplaySwapBuffers = FALSE;
			gDepthDirty = TRUE;

			S32 subimage_x_offset = llclamp(buffer_x_offset - (subimage_x * window_width), 0, window_width);
			// handle fractional rows
			U32 read_width = llmax(0, (window_width - subimage_x_offset) -
									llmax(0, (window_width * (subimage_x + 1)) - (buffer_x_offset + raw->getWidth())));
			
			// Skip rendering and sampling altogether if either width or height is degenerated to 0 (common in cropping cases)
			if (read_width && read_height)
			{
				const U32 subfield = subimage_x+(subimage_y*llceil(scale_factor));
				display(do_rebuild, scale_factor, subfield, TRUE);
				
				if (!LLPipeline::sRenderDeferred)
				{
					// Required for showing the GUI in snapshots and performing bloom composite overlay
					// Call even if show_ui is FALSE
					render_ui(scale_factor, subfield);
				}
				
				for (U32 out_y = 0; out_y < read_height ; out_y++)
				{
					S32 output_buffer_offset = ( 
												(out_y * (raw->getWidth())) // ...plus iterated y...
												+ (window_width * subimage_x) // ...plus subimage start in x...
												+ (raw->getWidth() * window_height * subimage_y) // ...plus subimage start in y...
												- output_buffer_offset_x // ...minus buffer padding x...
												- (output_buffer_offset_y * (raw->getWidth()))  // ...minus buffer padding y...
												) * raw->getComponents();
				
					// Ping the watchdog thread every 100 lines to keep us alive (arbitrary number, feel free to change)
					if (out_y % 100 == 0)
					{
						LLAppViewer::instance()->pingMainloopTimeout("LLViewerWindow::rawSnapshot");
					}
				
					if (type == SNAPSHOT_TYPE_COLOR)
					{
						glReadPixels(
									 subimage_x_offset, out_y + subimage_y_offset,
									 read_width, 1,
									 GL_RGB, GL_UNSIGNED_BYTE,
									 raw->getData() + output_buffer_offset
									 );
					}
					else // SNAPSHOT_TYPE_DEPTH
					{
						LLPointer<LLImageRaw> depth_line_buffer = new LLImageRaw(read_width, 1, sizeof(GL_FLOAT)); // need to store floating point values
						glReadPixels(
									 subimage_x_offset, out_y + subimage_y_offset,
									 read_width, 1,
									 GL_DEPTH_COMPONENT, GL_FLOAT,
									 depth_line_buffer->getData()// current output pixel is beginning of buffer...
									 );

						for (S32 i = 0; i < (S32)read_width; i++)
						{
							F32 depth_float = *(F32*)(depth_line_buffer->getData() + (i * sizeof(F32)));
					
							F32 linear_depth_float = 1.f / (depth_conversion_factor_1 - (depth_float * depth_conversion_factor_2));
							U8 depth_byte = F32_to_U8(linear_depth_float, LLViewerCamera::getInstance()->getNear(), LLViewerCamera::getInstance()->getFar());
							// write converted scanline out to result image
							for (S32 j = 0; j < raw->getComponents(); j++)
							{
								*(raw->getData() + output_buffer_offset + (i * raw->getComponents()) + j) = depth_byte;
							}
						}
					}
				}
			}
			output_buffer_offset_x += subimage_x_offset;
			stop_glerror();
		}
		output_buffer_offset_y += subimage_y_offset;
	}

	gDisplaySwapBuffers = FALSE;
	gDepthDirty = TRUE;

	// POST SNAPSHOT
	if (!gPipeline.hasRenderDebugFeatureMask(LLPipeline::RENDER_DEBUG_FEATURE_UI))
	{
		LLPipeline::toggleRenderDebugFeature((void*)LLPipeline::RENDER_DEBUG_FEATURE_UI);
	}

	if (hide_hud)
	{
		LLPipeline::sShowHUDAttachments = TRUE;
	}

	/*if (high_res)
	{
		initFonts(1.f);
		LLHUDObject::reshapeAll();
	}*/

	// Pre-pad image to number of pixels such that the line length is a multiple of 4 bytes (for BMP encoding)
	// Note: this formula depends on the number of components being 3.  Not obvious, but it's correct.	
	image_width += (image_width * 3) % 4;

	BOOL ret = TRUE ;
	// Resize image
	if(llabs(image_width - image_buffer_x) > 4 || llabs(image_height - image_buffer_y) > 4)
	{
		ret = raw->scale( image_width, image_height );  
	}
	else if(image_width != image_buffer_x || image_height != image_buffer_y)
	{
		ret = raw->scale( image_width, image_height, FALSE );  
	}
	

	setCursor(UI_CURSOR_ARROW);

	if (do_rebuild)
	{
		// If we had to do a rebuild, that means that the lists of drawables to be rendered
		// was empty before we started.
		// Need to reset these, otherwise we call state sort on it again when render gets called the next time
		// and we stand a good chance of crashing on rebuild because the render drawable arrays have multiple copies of
		// objects on them.
		gPipeline.resetDrawOrders();
	}

	if (reset_deferred)
	{
		mWorldViewRectRaw = window_rect;
		scratch_space.flush();
		scratch_space.release();
		gPipeline.allocateScreenBuffer(original_width, original_height);
		
	}

	if (high_res)
	{
		send_agent_resume();
	}
	
	return ret;
}

void LLViewerWindow::destroyWindow()
{
	if (mWindow)
	{
		LLWindowManager::destroyWindow(mWindow);
	}
	mWindow = NULL;
}


void LLViewerWindow::drawMouselookInstructions()
{
	// Draw instructions for mouselook ("Press ESC to return to World View" partially transparent at the bottom of the screen.)
	const std::string instructions = LLTrans::getString("LeaveMouselook");
	const LLFontGL* font = LLFontGL::getFont(LLFontDescriptor("SansSerif", "Large", LLFontGL::BOLD));
	
	//to be on top of Bottom bar when it is opened
	const S32 INSTRUCTIONS_PAD = 50;

	font->renderUTF8( 
		instructions, 0,
		getWorldViewRectScaled().getCenterX(),
		getWorldViewRectScaled().mBottom + INSTRUCTIONS_PAD,
		LLColor4( 1.0f, 1.0f, 1.0f, 0.5f ),
		LLFontGL::HCENTER, LLFontGL::TOP,
		LLFontGL::NORMAL,LLFontGL::DROP_SHADOW);
}

void* LLViewerWindow::getPlatformWindow() const
{
	return mWindow->getPlatformWindow();
}

void* LLViewerWindow::getMediaWindow() 	const
{
	return mWindow->getMediaWindow();
}

void LLViewerWindow::focusClient()		const
{
	return mWindow->focusClient();
}

LLRootView*	LLViewerWindow::getRootView() const
{
	return mRootView;
}

LLRect LLViewerWindow::getWorldViewRectScaled() const
{
	return mWorldViewRectScaled;
}

S32 LLViewerWindow::getWorldViewHeightScaled() const
{
	return mWorldViewRectScaled.getHeight();
}

S32 LLViewerWindow::getWorldViewWidthScaled() const
{
	return mWorldViewRectScaled.getWidth();
}


S32 LLViewerWindow::getWorldViewHeightRaw() const
{
	return mWorldViewRectRaw.getHeight(); 
}

S32 LLViewerWindow::getWorldViewWidthRaw() const
{
	return mWorldViewRectRaw.getWidth(); 
}

S32	LLViewerWindow::getWindowHeightScaled()	const 	
{ 
	return mWindowRectScaled.getHeight(); 
}

S32	LLViewerWindow::getWindowWidthScaled() const 	
{ 
	return mWindowRectScaled.getWidth(); 
}

S32	LLViewerWindow::getWindowHeightRaw()	const 	
{ 
	return mWindowRectRaw.getHeight(); 
}

S32	LLViewerWindow::getWindowWidthRaw() const 	
{ 
	return mWindowRectRaw.getWidth(); 
}

void LLViewerWindow::setup2DRender()
{
	// setup ortho camera
	gl_state_for_2d(mWindowRectRaw.getWidth(), mWindowRectRaw.getHeight());
	setup2DViewport();
}

void LLViewerWindow::setup2DViewport(S32 x_offset, S32 y_offset)
{
	gGLViewport[0] = mWindowRectRaw.mLeft + x_offset;
	gGLViewport[1] = mWindowRectRaw.mBottom + y_offset;
	gGLViewport[2] = mWindowRectRaw.getWidth();
	gGLViewport[3] = mWindowRectRaw.getHeight();
	glViewport(gGLViewport[0], gGLViewport[1], gGLViewport[2], gGLViewport[3]);
}


void LLViewerWindow::setup3DRender()
{
	// setup perspective camera
	LLViewerCamera::getInstance()->setPerspective(NOT_FOR_SELECTION, mWorldViewRectRaw.mLeft, mWorldViewRectRaw.mBottom,  mWorldViewRectRaw.getWidth(), mWorldViewRectRaw.getHeight(), FALSE, LLViewerCamera::getInstance()->getNear(), MAX_FAR_CLIP*2.f);
	setup3DViewport();
}

void LLViewerWindow::setup3DViewport(S32 x_offset, S32 y_offset)
{
	gGLViewport[0] = mWorldViewRectRaw.mLeft + x_offset;
	gGLViewport[1] = mWorldViewRectRaw.mBottom + y_offset;
	gGLViewport[2] = mWorldViewRectRaw.getWidth();
	gGLViewport[3] = mWorldViewRectRaw.getHeight();
	glViewport(gGLViewport[0], gGLViewport[1], gGLViewport[2], gGLViewport[3]);
}

void LLViewerWindow::revealIntroPanel()
{
	if (mProgressView)
	{
		mProgressView->revealIntroPanel();
	}
}

void LLViewerWindow::setShowProgress(const BOOL show)
{
	if (mProgressView)
	{
		mProgressView->setVisible(show);
	}
}

void LLViewerWindow::setStartupComplete()
{
	if (mProgressView)
	{
		mProgressView->setStartupComplete();
	}
}

BOOL LLViewerWindow::getShowProgress() const
{
	return (mProgressView && mProgressView->getVisible());
}

void LLViewerWindow::setProgressString(const std::string& string)
{
	if (mProgressView)
	{
		mProgressView->setText(string);
	}
}

void LLViewerWindow::setProgressMessage(const std::string& msg)
{
	if(mProgressView)
	{
		mProgressView->setMessage(msg);
	}
}

void LLViewerWindow::setProgressPercent(const F32 percent)
{
	if (mProgressView)
	{
		mProgressView->setPercent(percent);
	}
}

void LLViewerWindow::setProgressCancelButtonVisible( BOOL b, const std::string& label )
{
	if (mProgressView)
	{
		mProgressView->setCancelButtonVisible( b, label );
	}
}


LLProgressView *LLViewerWindow::getProgressView() const
{
	return mProgressView;
}

void LLViewerWindow::dumpState()
{
	llinfos << "LLViewerWindow Active " << S32(mActive) << llendl;
	llinfos << "mWindow visible " << S32(mWindow->getVisible())
		<< " minimized " << S32(mWindow->getMinimized())
		<< llendl;
}

void LLViewerWindow::stopGL(BOOL save_state)
{
	//Note: --bao
	//if not necessary, do not change the order of the function calls in this function.
	//if change something, make sure it will not break anything.
	//especially be careful to put anything behind gTextureList.destroyGL(save_state);
	if (!gGLManager.mIsDisabled)
	{
		llinfos << "Shutting down GL..." << llendl;

		// Pause texture decode threads (will get unpaused during main loop)
		LLAppViewer::getTextureCache()->pause();
		LLAppViewer::getImageDecodeThread()->pause();
		LLAppViewer::getTextureFetch()->pause();
				
		gSky.destroyGL();
		stop_glerror();		

		LLManipTranslate::destroyGL() ;
		stop_glerror();		

		gBumpImageList.destroyGL();
		stop_glerror();

		LLFontGL::destroyAllGL();
		stop_glerror();

		LLVOAvatar::destroyGL();
		stop_glerror();

		LLVOPartGroup::destroyGL();

		LLViewerDynamicTexture::destroyGL();
		stop_glerror();

		if (gPipeline.isInit())
		{
			gPipeline.destroyGL();
		}
		
		gBox.cleanupGL();
		
		if(gPostProcess)
		{
			gPostProcess->invalidate();
		}

		gTextureList.destroyGL(save_state);
		stop_glerror();
		
		gGLManager.mIsDisabled = TRUE;
		stop_glerror();
		
		llinfos << "Remaining allocated texture memory: " << LLImageGL::sGlobalTextureMemoryInBytes << " bytes" << llendl;
	}
}

void LLViewerWindow::restoreGL(const std::string& progress_message)
{
	//Note: --bao
	//if not necessary, do not change the order of the function calls in this function.
	//if change something, make sure it will not break anything. 
	//especially, be careful to put something before gTextureList.restoreGL();
	if (gGLManager.mIsDisabled)
	{
		llinfos << "Restoring GL..." << llendl;
		gGLManager.mIsDisabled = FALSE;
		
		initGLDefaults();
		LLGLState::restoreGL();
		
		gTextureList.restoreGL();
		
		// for future support of non-square pixels, and fonts that are properly stretched
		//LLFontGL::destroyDefaultFonts();
		initFonts();
				
		gSky.restoreGL();
		gPipeline.restoreGL();
		LLDrawPoolWater::restoreGL();
		LLManipTranslate::restoreGL();
		
		gBumpImageList.restoreGL();
		LLViewerDynamicTexture::restoreGL();
		LLVOAvatar::restoreGL();
		LLVOPartGroup::restoreGL();
		
		gResizeScreenTexture = TRUE;
		gWindowResized = TRUE;

		if (isAgentAvatarValid() && gAgentAvatarp->isEditingAppearance())
		{
			LLVisualParamHint::requestHintUpdates();
		}

		if (!progress_message.empty())
		{
			gRestoreGLTimer.reset();
			gRestoreGL = TRUE;
			setShowProgress(TRUE);
			setProgressString(progress_message);
		}
		llinfos << "...Restoring GL done" << llendl;
		if(!LLAppViewer::instance()->restoreErrorTrap())
		{
			llwarns << " Someone took over my signal/exception handler (post restoreGL)!" << llendl;
		}

	}
}

void LLViewerWindow::initFonts(F32 zoom_factor)
{
	LLFontGL::destroyAllGL();
	// Initialize with possibly different zoom factor

	LLFontManager::initClass();

	LLFontGL::initClass( gSavedSettings.getF32("FontScreenDPI"),
								mDisplayScale.mV[VX] * zoom_factor,
								mDisplayScale.mV[VY] * zoom_factor,
								gDirUtilp->getAppRODataDir());
	// Force font reloads, which can be very slow
	LLFontGL::loadDefaultFonts();
}

void LLViewerWindow::requestResolutionUpdate()
{
	mResDirty = true;
}

static LLFastTimer::DeclareTimer FTM_WINDOW_CHECK_SETTINGS("Window Settings");

void LLViewerWindow::checkSettings()
{
	LLFastTimer t(FTM_WINDOW_CHECK_SETTINGS);
	if (mStatesDirty)
	{
		gGL.refreshState();
		LLViewerShaderMgr::instance()->setShaders();
		mStatesDirty = false;
	}
	
	// We want to update the resolution AFTER the states getting refreshed not before.
	if (mResDirty)
	{
		reshape(getWindowWidthRaw(), getWindowHeightRaw());
		mResDirty = false;
	}	
}

void LLViewerWindow::restartDisplay(BOOL show_progress_bar)
{
	llinfos << "Restaring GL" << llendl;
	stopGL();
	if (show_progress_bar)
	{
		restoreGL(LLTrans::getString("ProgressChangingResolution"));
	}
	else
	{
		restoreGL();
	}
}

BOOL LLViewerWindow::changeDisplaySettings(LLCoordScreen size, BOOL disable_vsync, BOOL show_progress_bar)
{
	//BOOL was_maximized = gSavedSettings.getBOOL("WindowMaximized");

	//gResizeScreenTexture = TRUE;


	//U32 fsaa = gSavedSettings.getU32("RenderFSAASamples");
	//U32 old_fsaa = mWindow->getFSAASamples();

	// if not maximized, use the request size
	if (!mWindow->getMaximized())
	{
		mWindow->setSize(size);
	}

	//if (fsaa == old_fsaa)
	{
		return TRUE;
	}

/*

	// Close floaters that don't handle settings change
	LLFloaterReg::hideInstance("snapshot");
	
	BOOL result_first_try = FALSE;
	BOOL result_second_try = FALSE;

	LLFocusableElement* keyboard_focus = gFocusMgr.getKeyboardFocus();
	send_agent_pause();
	llinfos << "Stopping GL during changeDisplaySettings" << llendl;
	stopGL();
	mIgnoreActivate = TRUE;
	LLCoordScreen old_size;
	LLCoordScreen old_pos;
	mWindow->getSize(&old_size);

	//mWindow->setFSAASamples(fsaa);

	result_first_try = mWindow->switchContext(false, size, disable_vsync);
	if (!result_first_try)
	{
		// try to switch back
		//mWindow->setFSAASamples(old_fsaa);
		result_second_try = mWindow->switchContext(false, old_size, disable_vsync);

		if (!result_second_try)
		{
			// we are stuck...try once again with a minimal resolution?
			send_agent_resume();
			mIgnoreActivate = FALSE;
			return FALSE;
		}
	}
	send_agent_resume();

	llinfos << "Restoring GL during resolution change" << llendl;
	if (show_progress_bar)
	{
		restoreGL(LLTrans::getString("ProgressChangingResolution"));
	}
	else
	{
		restoreGL();
	}

	if (!result_first_try)
	{
		LLSD args;
		args["RESX"] = llformat("%d",size.mX);
		args["RESY"] = llformat("%d",size.mY);
		LLNotificationsUtil::add("ResolutionSwitchFail", args);
		size = old_size; // for reshape below
	}

	BOOL success = result_first_try || result_second_try;

	if (success)
	{
		// maximize window if was maximized, else reposition
		if (was_maximized)
		{
			mWindow->maximize();
		}
		else
		{
			S32 windowX = gSavedSettings.getS32("WindowX");
			S32 windowY = gSavedSettings.getS32("WindowY");

			mWindow->setPosition(LLCoordScreen ( windowX, windowY ) );
		}
	}

	mIgnoreActivate = FALSE;
	gFocusMgr.setKeyboardFocus(keyboard_focus);
	
	return success;

	*/
}

F32	LLViewerWindow::getWorldViewAspectRatio() const
{
	F32 world_aspect = (F32)mWorldViewRectRaw.getWidth() / (F32)mWorldViewRectRaw.getHeight();
	return world_aspect;
}

void LLViewerWindow::calcDisplayScale()
{
	F32 ui_scale_factor = gSavedSettings.getF32("UIScaleFactor");
	LLVector2 display_scale;
	display_scale.setVec(llmax(1.f / mWindow->getPixelAspectRatio(), 1.f), llmax(mWindow->getPixelAspectRatio(), 1.f));
	display_scale *= ui_scale_factor;

	// limit minimum display scale
	if (display_scale.mV[VX] < MIN_DISPLAY_SCALE || display_scale.mV[VY] < MIN_DISPLAY_SCALE)
	{
		display_scale *= MIN_DISPLAY_SCALE / llmin(display_scale.mV[VX], display_scale.mV[VY]);
	}
	
	if (display_scale != mDisplayScale)
	{
		llinfos << "Setting display scale to " << display_scale << llendl;

		mDisplayScale = display_scale;
		// Init default fonts
		initFonts();
	}
}

//static
LLRect 	LLViewerWindow::calcScaledRect(const LLRect & rect, const LLVector2& display_scale)
{
	LLRect res = rect;
	res.mLeft = llround((F32)res.mLeft / display_scale.mV[VX]);
	res.mRight = llround((F32)res.mRight / display_scale.mV[VX]);
	res.mBottom = llround((F32)res.mBottom / display_scale.mV[VY]);
	res.mTop = llround((F32)res.mTop / display_scale.mV[VY]);

	return res;
}

S32 LLViewerWindow::getChatConsoleBottomPad()
{
	S32 offset = 0;

	if(gToolBarView)
		offset += gToolBarView->getBottomToolbar()->getRect().getHeight();

	return offset;
}

LLRect LLViewerWindow::getChatConsoleRect()
{
	LLRect full_window(0, getWindowHeightScaled(), getWindowWidthScaled(), 0);
	LLRect console_rect = full_window;

	const S32 CONSOLE_PADDING_TOP = 24;
	const S32 CONSOLE_PADDING_LEFT = 24;
	const S32 CONSOLE_PADDING_RIGHT = 10;

	console_rect.mTop    -= CONSOLE_PADDING_TOP;
	console_rect.mBottom += getChatConsoleBottomPad();

	console_rect.mLeft   += CONSOLE_PADDING_LEFT; 

	static const BOOL CHAT_FULL_WIDTH = gSavedSettings.getBOOL("ChatFullWidth");

	if (CHAT_FULL_WIDTH)
	{
		console_rect.mRight -= CONSOLE_PADDING_RIGHT;
	}
	else
	{
		// Make console rect somewhat narrow so having inventory open is
		// less of a problem.
		console_rect.mRight  = console_rect.mLeft + 2 * getWindowWidthScaled() / 3;
	}

	return console_rect;
}
//----------------------------------------------------------------------------


<<<<<<< HEAD
=======
//static 
bool LLViewerWindow::onAlert(const LLSD& notify)
{
	LLNotificationPtr notification = LLNotifications::instance().find(notify["id"].asUUID());

	// If we're in mouselook, the mouse is hidden and so the user can't click 
	// the dialog buttons.  In that case, change to First Person instead.
	if( gAgentCamera.cameraMouselook() )
	{
		gAgentCamera.changeCameraToDefault();
	}
	return false;
}

>>>>>>> fe042430
void LLViewerWindow::setUIVisibility(bool visible)
{
	mUIVisible = visible;

	if (!visible)
	{
		gAgentCamera.changeCameraToThirdPerson(FALSE);
		gFloaterView->hideAllFloaters();
	}
	else
	{
		gFloaterView->showHiddenFloaters();
	}

	if (gToolBarView)
	{
		gToolBarView->setToolBarsVisible(visible);
	}

	LLNavigationBar::getInstance()->setVisible(visible ? gSavedSettings.getBOOL("ShowNavbarNavigationPanel") : FALSE);
	LLPanelTopInfoBar::getInstance()->setVisible(visible? gSavedSettings.getBOOL("ShowMiniLocationPanel") : FALSE);
	mRootView->getChildView("status_bar_container")->setVisible(visible);
}

bool LLViewerWindow::getUIVisibility()
{
	return mUIVisible;
}

////////////////////////////////////////////////////////////////////////////
//
// LLPickInfo
//
LLPickInfo::LLPickInfo()
	: mKeyMask(MASK_NONE),
	  mPickCallback(NULL),
	  mPickType(PICK_INVALID),
	  mWantSurfaceInfo(FALSE),
	  mObjectFace(-1),
	  mUVCoords(-1.f, -1.f),
	  mSTCoords(-1.f, -1.f),
	  mXYCoords(-1, -1),
	  mIntersection(),
	  mNormal(),
	  mBinormal(),
	  mHUDIcon(NULL),
	  mPickTransparent(FALSE)
{
}

LLPickInfo::LLPickInfo(const LLCoordGL& mouse_pos, 
		       MASK keyboard_mask, 
		       BOOL pick_transparent,
		       BOOL pick_uv_coords,
		       void (*pick_callback)(const LLPickInfo& pick_info))
	: mMousePt(mouse_pos),
	  mKeyMask(keyboard_mask),
	  mPickCallback(pick_callback),
	  mPickType(PICK_INVALID),
	  mWantSurfaceInfo(pick_uv_coords),
	  mObjectFace(-1),
	  mUVCoords(-1.f, -1.f),
	  mSTCoords(-1.f, -1.f),
	  mXYCoords(-1, -1),
	  mNormal(),
	  mBinormal(),
	  mHUDIcon(NULL),
	  mPickTransparent(pick_transparent)
{
}

void LLPickInfo::fetchResults()
{

	S32 face_hit = -1;
	LLVector3 intersection, normal, binormal;
	LLVector2 uv;

	LLHUDIcon* hit_icon = gViewerWindow->cursorIntersectIcon(mMousePt.mX, mMousePt.mY, 512.f, &intersection);
	
	F32 icon_dist = 0.f;
	if (hit_icon)
	{
		icon_dist = (LLViewerCamera::getInstance()->getOrigin()-intersection).magVec();
	}
	LLViewerObject* hit_object = gViewerWindow->cursorIntersect(mMousePt.mX, mMousePt.mY, 512.f,
									NULL, -1, mPickTransparent, &face_hit,
									&intersection, &uv, &normal, &binormal);
	
	mPickPt = mMousePt;

	U32 te_offset = face_hit > -1 ? face_hit : 0;

	//unproject relative clicked coordinate from window coordinate using GL
	
	LLViewerObject* objectp = hit_object;

	if (hit_icon && 
		(!objectp || 
		icon_dist < (LLViewerCamera::getInstance()->getOrigin()-intersection).magVec()))
	{
		// was this name referring to a hud icon?
		mHUDIcon = hit_icon;
		mPickType = PICK_ICON;
		mPosGlobal = mHUDIcon->getPositionGlobal();
	}
	else if (objectp)
	{
		if( objectp->getPCode() == LLViewerObject::LL_VO_SURFACE_PATCH )
		{
			// Hit land
			mPickType = PICK_LAND;
			mObjectID.setNull(); // land has no id

			// put global position into land_pos
			LLVector3d land_pos;
			if (!gViewerWindow->mousePointOnLandGlobal(mPickPt.mX, mPickPt.mY, &land_pos))
			{
				// The selected point is beyond the draw distance or is otherwise 
				// not selectable. Return before calling mPickCallback().
				return;
			}

			// Fudge the land focus a little bit above ground.
			mPosGlobal = land_pos + LLVector3d::z_axis * 0.1f;
		}
		else
		{
			if(isFlora(objectp))
			{
				mPickType = PICK_FLORA;
			}
			else
			{
				mPickType = PICK_OBJECT;
			}
			mObjectOffset = gAgentCamera.calcFocusOffset(objectp, intersection, mPickPt.mX, mPickPt.mY);
			mObjectID = objectp->mID;
			mObjectFace = (te_offset == NO_FACE) ? -1 : (S32)te_offset;

			mPosGlobal = gAgent.getPosGlobalFromAgent(intersection);
			
			if (mWantSurfaceInfo)
			{
				getSurfaceInfo();
			}
		}
	}
	
	if (mPickCallback)
	{
		mPickCallback(*this);
	}
}

LLPointer<LLViewerObject> LLPickInfo::getObject() const
{
	return gObjectList.findObject( mObjectID );
}

void LLPickInfo::updateXYCoords()
{
	if (mObjectFace > -1)
	{
		const LLTextureEntry* tep = getObject()->getTE(mObjectFace);
		LLPointer<LLViewerTexture> imagep = LLViewerTextureManager::getFetchedTexture(tep->getID());
		if(mUVCoords.mV[VX] >= 0.f && mUVCoords.mV[VY] >= 0.f && imagep.notNull())
		{
			mXYCoords.mX = llround(mUVCoords.mV[VX] * (F32)imagep->getWidth());
			mXYCoords.mY = llround((1.f - mUVCoords.mV[VY]) * (F32)imagep->getHeight());
		}
	}
}

void LLPickInfo::getSurfaceInfo()
{
	// set values to uninitialized - this is what we return if no intersection is found
	mObjectFace   = -1;
	mUVCoords     = LLVector2(-1, -1);
	mSTCoords     = LLVector2(-1, -1);
	mXYCoords	  = LLCoordScreen(-1, -1);
	mIntersection = LLVector3(0,0,0);
	mNormal       = LLVector3(0,0,0);
	mBinormal     = LLVector3(0,0,0);
	
	LLViewerObject* objectp = getObject();

	if (objectp)
	{
		if (gViewerWindow->cursorIntersect(llround((F32)mMousePt.mX), llround((F32)mMousePt.mY), 1024.f,
										   objectp, -1, mPickTransparent,
										   &mObjectFace,
										   &mIntersection,
										   &mSTCoords,
										   &mNormal,
										   &mBinormal))
		{
			// if we succeeded with the intersect above, compute the texture coordinates:

			if (objectp->mDrawable.notNull() && mObjectFace > -1)
			{
				LLFace* facep = objectp->mDrawable->getFace(mObjectFace);
				if (facep)
				{
				mUVCoords = facep->surfaceToTexture(mSTCoords, mIntersection, mNormal);
			}
			}

			// and XY coords:
			updateXYCoords();
			
		}
	}
}


/* code to get UV via a special UV render - removed in lieu of raycast method
LLVector2 LLPickInfo::pickUV()
{
	LLVector2 result(-1.f, -1.f);

	LLViewerObject* objectp = getObject();
	if (!objectp)
	{
		return result;
	}

	if (mObjectFace > -1 &&
		objectp->mDrawable.notNull() && objectp->getPCode() == LL_PCODE_VOLUME &&
		mObjectFace < objectp->mDrawable->getNumFaces())
	{
		S32 scaled_x = llround((F32)mPickPt.mX * gViewerWindow->getDisplayScale().mV[VX]);
		S32 scaled_y = llround((F32)mPickPt.mY * gViewerWindow->getDisplayScale().mV[VY]);
		const S32 UV_PICK_WIDTH = 5;
		const S32 UV_PICK_HALF_WIDTH = (UV_PICK_WIDTH - 1) / 2;
		U8 uv_pick_buffer[UV_PICK_WIDTH * UV_PICK_WIDTH * 4];
		LLFace* facep = objectp->mDrawable->getFace(mObjectFace);
		if (facep)
		{
			LLGLState scissor_state(GL_SCISSOR_TEST);
			scissor_state.enable();
			LLViewerCamera::getInstance()->setPerspective(FOR_SELECTION, scaled_x - UV_PICK_HALF_WIDTH, scaled_y - UV_PICK_HALF_WIDTH, UV_PICK_WIDTH, UV_PICK_WIDTH, FALSE);
			//glViewport(scaled_x - UV_PICK_HALF_WIDTH, scaled_y - UV_PICK_HALF_WIDTH, UV_PICK_WIDTH, UV_PICK_WIDTH);
			glScissor(scaled_x - UV_PICK_HALF_WIDTH, scaled_y - UV_PICK_HALF_WIDTH, UV_PICK_WIDTH, UV_PICK_WIDTH);

			glClear(GL_DEPTH_BUFFER_BIT);

			facep->renderSelectedUV();

			glReadPixels(scaled_x - UV_PICK_HALF_WIDTH, scaled_y - UV_PICK_HALF_WIDTH, UV_PICK_WIDTH, UV_PICK_WIDTH, GL_RGBA, GL_UNSIGNED_BYTE, uv_pick_buffer);
			U8* center_pixel = &uv_pick_buffer[4 * ((UV_PICK_WIDTH * UV_PICK_HALF_WIDTH) + UV_PICK_HALF_WIDTH + 1)];

			result.mV[VX] = (F32)((center_pixel[VGREEN] & 0xf) + (16.f * center_pixel[VRED])) / 4095.f;
			result.mV[VY] = (F32)((center_pixel[VGREEN] >> 4) + (16.f * center_pixel[VBLUE])) / 4095.f;
		}
	}

	return result;
} */


//static 
bool LLPickInfo::isFlora(LLViewerObject* object)
{
	if (!object) return false;

	LLPCode pcode = object->getPCode();

	if( (LL_PCODE_LEGACY_GRASS == pcode) 
		|| (LL_PCODE_LEGACY_TREE == pcode) 
		|| (LL_PCODE_TREE_NEW == pcode))
	{
		return true;
	}
	return false;
}<|MERGE_RESOLUTION|>--- conflicted
+++ resolved
@@ -733,7 +733,7 @@
 		if(log_texture_traffic)
 		{	
 			U32 old_y = ypos ;
-			for(S32 i = LLGLTexture::BOOST_NONE; i < LLGLTexture::MAX_GL_IMAGE_CATEGORY; i++)
+			for(S32 i = LLViewerTexture::BOOST_NONE; i < LLViewerTexture::MAX_GL_IMAGE_CATEGORY; i++)
 			{
 				if(gTotalTextureBytesPerBoostLevel[i] > 0)
 				{
@@ -1389,6 +1389,43 @@
 
 BOOL LLViewerWindow::handlePaint(LLWindow *window,  S32 x,  S32 y, S32 width,  S32 height)
 {
+	// *TODO: Enable similar information output for other platforms?  DK 2011-02-18
+#if LL_WINDOWS
+	if (gHeadlessClient)
+	{
+		HWND window_handle = (HWND)window->getPlatformWindow();
+		PAINTSTRUCT ps; 
+		HDC hdc; 
+ 
+		RECT wnd_rect;
+		wnd_rect.left = 0;
+		wnd_rect.top = 0;
+		wnd_rect.bottom = 200;
+		wnd_rect.right = 500;
+
+		hdc = BeginPaint(window_handle, &ps); 
+		//SetBKColor(hdc, RGB(255, 255, 255));
+		FillRect(hdc, &wnd_rect, CreateSolidBrush(RGB(255, 255, 255)));
+
+		std::string temp_str;
+		temp_str = llformat( "FPS %3.1f Phy FPS %2.1f Time Dil %1.3f",		/* Flawfinder: ignore */
+				LLViewerStats::getInstance()->mFPSStat.getMeanPerSec(),
+				LLViewerStats::getInstance()->mSimPhysicsFPS.getPrev(0),
+				LLViewerStats::getInstance()->mSimTimeDilation.getPrev(0));
+		S32 len = temp_str.length();
+		TextOutA(hdc, 0, 0, temp_str.c_str(), len); 
+
+
+		LLVector3d pos_global = gAgent.getPositionGlobal();
+		temp_str = llformat( "Avatar pos %6.1lf %6.1lf %6.1lf", pos_global.mdV[0], pos_global.mdV[1], pos_global.mdV[2]);
+		len = temp_str.length();
+		TextOutA(hdc, 0, 25, temp_str.c_str(), len); 
+
+		TextOutA(hdc, 0, 50, "Set \"HeadlessClient FALSE\" in settings.ini file to reenable", 61);
+		EndPaint(window_handle, &ps); 
+		return TRUE;
+	}
+#endif
 	return FALSE;
 }
 
@@ -1536,13 +1573,23 @@
 	LLViewerWindow::sMovieBaseName = "SLmovie";
 	resetSnapshotLoc();
 
+
+	/*
+	LLWindowCallbacks* callbacks,
+	const std::string& title, const std::string& name, S32 x, S32 y, S32 width, S32 height, U32 flags,
+	BOOL fullscreen, 
+	BOOL clearBg,
+	BOOL disable_vsync,
+	BOOL ignore_pixel_depth,
+	U32 fsaa_samples)
+	*/
 	// create window
-	const BOOL clear_bg = FALSE;
 	mWindow = LLWindowManager::createWindow(this,
 		p.title, p.name, p.x, p.y, p.width, p.height, 0,
 		p.fullscreen, 
-		clear_bg,
+		gHeadlessClient,
 		gSavedSettings.getBOOL("DisableVerticalSync"),
+		!gHeadlessClient,
 		p.ignore_pixel_depth,
 		gSavedSettings.getBOOL("RenderDeferred") ? 0 : gSavedSettings.getU32("RenderFSAASamples")); //don't use window level anti-aliasing if FBOs are enabled
 
@@ -1647,8 +1694,7 @@
 		
 	// Init the image list.  Must happen after GL is initialized and before the images that
 	// LLViewerWindow needs are requested.
-	const BOOL SKIP_ANALYZE_ALPHA=FALSE;
-	LLImageGL::initClass(LLGLTexture::MAX_GL_IMAGE_CATEGORY, SKIP_ANALYZE_ALPHA) ;
+	LLImageGL::initClass(LLViewerTexture::MAX_GL_IMAGE_CATEGORY) ;
 	gTextureList.init();
 	LLViewerTextureManager::init() ;
 	gBumpImageList.init();
@@ -2111,7 +2157,7 @@
 
 		calcDisplayScale();
 	
-		BOOL display_scale_changed = mDisplayScale != LLUI::getScaleFactor();
+		BOOL display_scale_changed = mDisplayScale != LLUI::sGLScaleFactor;
 		LLUI::setScaleFactor(mDisplayScale);
 
 		// update our window rectangle
@@ -2317,7 +2363,7 @@
 		// scale view by UI global scale factor and aspect ratio correction factor
 		gGL.scaleUI(mDisplayScale.mV[VX], mDisplayScale.mV[VY], 1.f);
 
-		LLVector2 old_scale_factor = LLUI::getScaleFactor();
+		LLVector2 old_scale_factor = LLUI::sGLScaleFactor;
 		// apply camera zoom transform (for high res screenshots)
 		F32 zoom_factor = LLViewerCamera::getInstance()->getZoomFactor();
 		S16 sub_region = LLViewerCamera::getInstance()->getZoomSubRegion();
@@ -2331,7 +2377,7 @@
 						(F32)getWindowHeightScaled() * -(F32)pos_y, 
 						0.f);
 			gGL.scalef(zoom_factor, zoom_factor, 1.f);
-			LLUI::getScaleFactor() *= zoom_factor;
+			LLUI::sGLScaleFactor *= zoom_factor;
 		}
 
 		// Draw tool specific overlay on world
@@ -2379,7 +2425,7 @@
 				LLFontGL::HCENTER, LLFontGL::TOP);
 		}
 
-		LLUI::setScaleFactor(old_scale_factor);
+		LLUI::sGLScaleFactor = old_scale_factor;
 	}
 	LLUI::popMatrix();
 	gGL.popMatrix();
@@ -2791,6 +2837,7 @@
 
 	BOOL handled = FALSE;
 
+	BOOL handled_by_top_ctrl = FALSE;
 	LLUICtrl* top_ctrl = gFocusMgr.getTopCtrl();
 	LLMouseHandler* mouse_captor = gFocusMgr.getMouseCapture();
 	LLView* captor_view = dynamic_cast<LLView*>(mouse_captor);
@@ -2975,6 +3022,7 @@
 				S32 local_x, local_y;
 				top_ctrl->screenPointToLocal( x, y, &local_x, &local_y );
 				handled = top_ctrl->pointInView(local_x, local_y) && top_ctrl->handleHover(local_x, local_y, mask);
+				handled_by_top_ctrl = TRUE;
 			}
 
 			if ( !handled )
@@ -3182,8 +3230,8 @@
 
 void LLViewerWindow::updateMouseDelta()
 {
-	S32 dx = lltrunc((F32) (mCurrentMousePoint.mX - mLastMousePoint.mX) * LLUI::getScaleFactor().mV[VX]);
-	S32 dy = lltrunc((F32) (mCurrentMousePoint.mY - mLastMousePoint.mY) * LLUI::getScaleFactor().mV[VY]);
+	S32 dx = lltrunc((F32) (mCurrentMousePoint.mX - mLastMousePoint.mX) * LLUI::sGLScaleFactor.mV[VX]);
+	S32 dy = lltrunc((F32) (mCurrentMousePoint.mY - mLastMousePoint.mY) * LLUI::sGLScaleFactor.mV[VY]);
 
 	//RN: fix for asynchronous notification of mouse leaving window not working
 	LLCoordWindow mouse_pos;
@@ -5008,23 +5056,6 @@
 //----------------------------------------------------------------------------
 
 
-<<<<<<< HEAD
-=======
-//static 
-bool LLViewerWindow::onAlert(const LLSD& notify)
-{
-	LLNotificationPtr notification = LLNotifications::instance().find(notify["id"].asUUID());
-
-	// If we're in mouselook, the mouse is hidden and so the user can't click 
-	// the dialog buttons.  In that case, change to First Person instead.
-	if( gAgentCamera.cameraMouselook() )
-	{
-		gAgentCamera.changeCameraToDefault();
-	}
-	return false;
-}
-
->>>>>>> fe042430
 void LLViewerWindow::setUIVisibility(bool visible)
 {
 	mUIVisible = visible;
