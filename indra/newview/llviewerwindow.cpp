--- conflicted
+++ resolved
@@ -2296,32 +2296,6 @@
 	LLUI::setMousePositionScreen(x, y);	
 }
 
-<<<<<<< HEAD
-=======
-void LLViewerWindow::updateBottomTrayRect()
-{
-	if(LLBottomTray::instanceExists() && LLSideTray::instanceCreated())
-	{
-		S32 side_tray_width = 0;
-		if(LLSideTray::getInstance()->getVisible())
-		{
-			side_tray_width = LLSideTray::getInstance()->getTrayWidth();
-		}
-
-		LLBottomTray* bottom_tray = LLBottomTray::getInstance();
-		S32 right = llround((F32)mWindowRectRaw.mRight / mDisplayScale.mV[VX]) - side_tray_width;
-
-		LLRect rc = bottom_tray->getRect();
-		if (right != rc.mRight)
-		{
-			rc.mRight = right;
-			bottom_tray->reshape(rc.getWidth(), rc.getHeight(), FALSE);
-			bottom_tray->setRect(rc);
-			mOnBottomTrayWidthChanged();
-		}
-	}
-}
->>>>>>> 0f6242d9
 
 //////////////////////////////////////////////////////////////////////
 //
