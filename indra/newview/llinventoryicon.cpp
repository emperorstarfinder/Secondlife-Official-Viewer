--- conflicted
+++ resolved
@@ -83,12 +83,8 @@
 	addEntry(LLInventoryIcon::ICONNAME_GESTURE, 				new IconEntry("Inv_Gesture"));
 
 	addEntry(LLInventoryIcon::ICONNAME_LINKITEM, 				new IconEntry("Inv_LinkItem"));
-<<<<<<< HEAD
-	addEntry(LLInventoryIcon::ICONNAME_LINKFOLDER, 				new IconEntry("Inv_LinkItem"));
+	addEntry(LLInventoryIcon::ICONNAME_LINKFOLDER, 				new IconEntry("Inv_LinkFolder"));
 	addEntry(LLInventoryIcon::ICONNAME_MESH,	 				new IconEntry("Inv_Mesh"));
-=======
-	addEntry(LLInventoryIcon::ICONNAME_LINKFOLDER, 				new IconEntry("Inv_LinkFolder"));
->>>>>>> a7143a99
 
 	addEntry(LLInventoryIcon::ICONNAME_INVALID, 				new IconEntry("Inv_Invalid"));
 
