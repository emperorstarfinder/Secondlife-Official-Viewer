/** 
 * @file pipeline.cpp
 * @brief Rendering pipeline.
 *
 * $LicenseInfo:firstyear=2005&license=viewerlgpl$
 * Second Life Viewer Source Code
 * Copyright (C) 2010, Linden Research, Inc.
 * 
 * This library is free software; you can redistribute it and/or
 * modify it under the terms of the GNU Lesser General Public
 * License as published by the Free Software Foundation;
 * version 2.1 of the License only.
 * 
 * This library is distributed in the hope that it will be useful,
 * but WITHOUT ANY WARRANTY; without even the implied warranty of
 * MERCHANTABILITY or FITNESS FOR A PARTICULAR PURPOSE.  See the GNU
 * Lesser General Public License for more details.
 * 
 * You should have received a copy of the GNU Lesser General Public
 * License along with this library; if not, write to the Free Software
 * Foundation, Inc., 51 Franklin Street, Fifth Floor, Boston, MA  02110-1301  USA
 * 
 * Linden Research, Inc., 945 Battery Street, San Francisco, CA  94111  USA
 * $/LicenseInfo$
 */

#include "llviewerprecompiledheaders.h"

#include "pipeline.h"

// library includes
#include "llaudioengine.h" // For debugging.
#include "imageids.h"
#include "llerror.h"
#include "llviewercontrol.h"
#include "llfasttimer.h"
#include "llfontgl.h"
#include "llnamevalue.h"
#include "llpointer.h"
#include "llprimitive.h"
#include "llvolume.h"
#include "material_codes.h"
#include "timing.h"
#include "v3color.h"
#include "llui.h" 
#include "llglheaders.h"
#include "llrender.h"
#include "llwindow.h"	// swapBuffers()

// newview includes
#include "llagent.h"
#include "llagentcamera.h"
#include "llappviewer.h"
#include "lltexturecache.h"
#include "lltexturefetch.h"
#include "llimageworker.h"
#include "lldrawable.h"
#include "lldrawpoolalpha.h"
#include "lldrawpoolavatar.h"
#include "lldrawpoolground.h"
#include "lldrawpoolbump.h"
#include "lldrawpooltree.h"
#include "lldrawpoolwater.h"
#include "llface.h"
#include "llfeaturemanager.h"
#include "llfloatertelehub.h"
#include "llfloaterreg.h"
#include "llgldbg.h"
#include "llhudmanager.h"
#include "llhudnametag.h"
#include "llhudtext.h"
#include "lllightconstants.h"
#include "llmeshrepository.h"
#include "llresmgr.h"
#include "llselectmgr.h"
#include "llsky.h"
#include "lltracker.h"
#include "lltool.h"
#include "lltoolmgr.h"
#include "llviewercamera.h"
#include "llviewermediafocus.h"
#include "llviewertexturelist.h"
#include "llviewerobject.h"
#include "llviewerobjectlist.h"
#include "llviewerparcelmgr.h"
#include "llviewerregion.h" // for audio debugging.
#include "llviewerwindow.h" // For getSpinAxis
#include "llvoavatarself.h"
#include "llvoground.h"
#include "llvosky.h"
#include "llvotree.h"
#include "llvovolume.h"
#include "llvosurfacepatch.h"
#include "llvowater.h"
#include "llvotree.h"
#include "llvopartgroup.h"
#include "llworld.h"
#include "llcubemap.h"
#include "llviewershadermgr.h"
#include "llviewerstats.h"
#include "llviewerjoystick.h"
#include "llviewerdisplay.h"
#include "llwlparammanager.h"
#include "llwaterparammanager.h"
#include "llspatialpartition.h"
#include "llmutelist.h"
#include "lltoolpie.h"
#include "llcurl.h"
#include "llnotifications.h"
#include "llpathinglib.h"
#include "llfloaterpathfindingconsole.h"
#include "llfloaterpathfindingcharacters.h"
#include "llpathfindingpathtool.h"

#ifdef _DEBUG
// Debug indices is disabled for now for debug performance - djs 4/24/02
//#define DEBUG_INDICES
#else
//#define DEBUG_INDICES
#endif

bool gShiftFrame = false;

//cached settings
BOOL LLPipeline::RenderAvatarVP;
BOOL LLPipeline::VertexShaderEnable;
BOOL LLPipeline::WindLightUseAtmosShaders;
BOOL LLPipeline::RenderDeferred;
F32 LLPipeline::RenderDeferredSunWash;
U32 LLPipeline::RenderFSAASamples;
U32 LLPipeline::RenderResolutionDivisor;
BOOL LLPipeline::RenderUIBuffer;
S32 LLPipeline::RenderShadowDetail;
BOOL LLPipeline::RenderDeferredSSAO;
F32 LLPipeline::RenderShadowResolutionScale;
BOOL LLPipeline::RenderLocalLights;
BOOL LLPipeline::RenderDelayCreation;
BOOL LLPipeline::RenderAnimateRes;
BOOL LLPipeline::FreezeTime;
S32 LLPipeline::DebugBeaconLineWidth;
F32 LLPipeline::RenderHighlightBrightness;
LLColor4 LLPipeline::RenderHighlightColor;
F32 LLPipeline::RenderHighlightThickness;
BOOL LLPipeline::RenderSpotLightsInNondeferred;
LLColor4 LLPipeline::PreviewAmbientColor;
LLColor4 LLPipeline::PreviewDiffuse0;
LLColor4 LLPipeline::PreviewSpecular0;
LLColor4 LLPipeline::PreviewDiffuse1;
LLColor4 LLPipeline::PreviewSpecular1;
LLColor4 LLPipeline::PreviewDiffuse2;
LLColor4 LLPipeline::PreviewSpecular2;
LLVector3 LLPipeline::PreviewDirection0;
LLVector3 LLPipeline::PreviewDirection1;
LLVector3 LLPipeline::PreviewDirection2;
F32 LLPipeline::RenderGlowMinLuminance;
F32 LLPipeline::RenderGlowMaxExtractAlpha;
F32 LLPipeline::RenderGlowWarmthAmount;
LLVector3 LLPipeline::RenderGlowLumWeights;
LLVector3 LLPipeline::RenderGlowWarmthWeights;
S32 LLPipeline::RenderGlowResolutionPow;
S32 LLPipeline::RenderGlowIterations;
F32 LLPipeline::RenderGlowWidth;
F32 LLPipeline::RenderGlowStrength;
BOOL LLPipeline::RenderDepthOfField;
F32 LLPipeline::CameraFocusTransitionTime;
F32 LLPipeline::CameraFNumber;
F32 LLPipeline::CameraFocalLength;
F32 LLPipeline::CameraFieldOfView;
F32 LLPipeline::RenderShadowNoise;
F32 LLPipeline::RenderShadowBlurSize;
F32 LLPipeline::RenderSSAOScale;
U32 LLPipeline::RenderSSAOMaxScale;
F32 LLPipeline::RenderSSAOFactor;
LLVector3 LLPipeline::RenderSSAOEffect;
F32 LLPipeline::RenderShadowOffsetError;
F32 LLPipeline::RenderShadowBiasError;
F32 LLPipeline::RenderShadowOffset;
F32 LLPipeline::RenderShadowBias;
F32 LLPipeline::RenderSpotShadowOffset;
F32 LLPipeline::RenderSpotShadowBias;
F32 LLPipeline::RenderEdgeDepthCutoff;
F32 LLPipeline::RenderEdgeNormCutoff;
LLVector3 LLPipeline::RenderShadowGaussian;
F32 LLPipeline::RenderShadowBlurDistFactor;
BOOL LLPipeline::RenderDeferredAtmospheric;
S32 LLPipeline::RenderReflectionDetail;
F32 LLPipeline::RenderHighlightFadeTime;
LLVector3 LLPipeline::RenderShadowClipPlanes;
LLVector3 LLPipeline::RenderShadowOrthoClipPlanes;
LLVector3 LLPipeline::RenderShadowNearDist;
F32 LLPipeline::RenderFarClip;
LLVector3 LLPipeline::RenderShadowSplitExponent;
F32 LLPipeline::RenderShadowErrorCutoff;
F32 LLPipeline::RenderShadowFOVCutoff;
BOOL LLPipeline::CameraOffset;
F32 LLPipeline::CameraMaxCoF;
F32 LLPipeline::CameraDoFResScale;
F32 LLPipeline::RenderAutoHideSurfaceAreaLimit;

const F32 BACKLIGHT_DAY_MAGNITUDE_AVATAR = 0.2f;
const F32 BACKLIGHT_NIGHT_MAGNITUDE_AVATAR = 0.1f;
const F32 BACKLIGHT_DAY_MAGNITUDE_OBJECT = 0.1f;
const F32 BACKLIGHT_NIGHT_MAGNITUDE_OBJECT = 0.08f;
const S32 MAX_OFFSCREEN_GEOMETRY_CHANGES_PER_FRAME = 10;
const U32 REFLECTION_MAP_RES = 128;
const U32 DEFERRED_VB_MASK = LLVertexBuffer::MAP_VERTEX | LLVertexBuffer::MAP_TEXCOORD0 | LLVertexBuffer::MAP_TEXCOORD1;
// Max number of occluders to search for. JC
const S32 MAX_OCCLUDER_COUNT = 2;

extern S32 gBoxFrame;
//extern BOOL gHideSelectedObjects;
extern BOOL gDisplaySwapBuffers;
extern BOOL gDebugGL;

BOOL	gAvatarBacklight = FALSE;

BOOL	gDebugPipeline = FALSE;
LLPipeline gPipeline;
const LLMatrix4* gGLLastMatrix = NULL;

LLFastTimer::DeclareTimer FTM_RENDER_GEOMETRY("Render Geometry");
LLFastTimer::DeclareTimer FTM_RENDER_GRASS("Grass");
LLFastTimer::DeclareTimer FTM_RENDER_INVISIBLE("Invisible");
LLFastTimer::DeclareTimer FTM_RENDER_OCCLUSION("Occlusion");
LLFastTimer::DeclareTimer FTM_RENDER_SHINY("Shiny");
LLFastTimer::DeclareTimer FTM_RENDER_SIMPLE("Simple");
LLFastTimer::DeclareTimer FTM_RENDER_TERRAIN("Terrain");
LLFastTimer::DeclareTimer FTM_RENDER_TREES("Trees");
LLFastTimer::DeclareTimer FTM_RENDER_UI("UI");
LLFastTimer::DeclareTimer FTM_RENDER_WATER("Water");
LLFastTimer::DeclareTimer FTM_RENDER_WL_SKY("Windlight Sky");
LLFastTimer::DeclareTimer FTM_RENDER_ALPHA("Alpha Objects");
LLFastTimer::DeclareTimer FTM_RENDER_CHARACTERS("Avatars");
LLFastTimer::DeclareTimer FTM_RENDER_BUMP("Bump");
LLFastTimer::DeclareTimer FTM_RENDER_FULLBRIGHT("Fullbright");
LLFastTimer::DeclareTimer FTM_RENDER_GLOW("Glow");
LLFastTimer::DeclareTimer FTM_GEO_UPDATE("Geo Update");
LLFastTimer::DeclareTimer FTM_PIPELINE_CREATE("Pipeline Create");
LLFastTimer::DeclareTimer FTM_POOLRENDER("RenderPool");
LLFastTimer::DeclareTimer FTM_POOLS("Pools");
LLFastTimer::DeclareTimer FTM_DEFERRED_POOLRENDER("RenderPool (Deferred)");
LLFastTimer::DeclareTimer FTM_DEFERRED_POOLS("Pools (Deferred)");
LLFastTimer::DeclareTimer FTM_POST_DEFERRED_POOLRENDER("RenderPool (Post)");
LLFastTimer::DeclareTimer FTM_POST_DEFERRED_POOLS("Pools (Post)");
LLFastTimer::DeclareTimer FTM_RENDER_BLOOM_FBO("First FBO");
LLFastTimer::DeclareTimer FTM_STATESORT("Sort Draw State");
LLFastTimer::DeclareTimer FTM_PIPELINE("Pipeline");
LLFastTimer::DeclareTimer FTM_CLIENT_COPY("Client Copy");
LLFastTimer::DeclareTimer FTM_RENDER_DEFERRED("Deferred Shading");


static LLFastTimer::DeclareTimer FTM_STATESORT_DRAWABLE("Sort Drawables");
static LLFastTimer::DeclareTimer FTM_STATESORT_POSTSORT("Post Sort");

//----------------------------------------
std::string gPoolNames[] = 
{
	// Correspond to LLDrawpool enum render type
	"NONE",
	"POOL_SIMPLE",
	"POOL_GROUND",
	"POOL_FULLBRIGHT",
	"POOL_BUMP",
	"POOL_TERRAIN,"	
	"POOL_SKY",
	"POOL_WL_SKY",
	"POOL_TREE",
	"POOL_GRASS",
	"POOL_INVISIBLE",
	"POOL_AVATAR",
	"POOL_VOIDWATER",
	"POOL_WATER",
	"POOL_GLOW",
	"POOL_ALPHA"
};

void drawBox(const LLVector3& c, const LLVector3& r);
void drawBoxOutline(const LLVector3& pos, const LLVector3& size);
U32 nhpo2(U32 v);
LLVertexBuffer* ll_create_cube_vb(U32 type_mask, U32 usage);

glh::matrix4f glh_copy_matrix(F32* src)
{
	glh::matrix4f ret;
	ret.set_value(src);
	return ret;
}

glh::matrix4f glh_get_current_modelview()
{
	return glh_copy_matrix(gGLModelView);
}

glh::matrix4f glh_get_current_projection()
{
	return glh_copy_matrix(gGLProjection);
}

glh::matrix4f glh_get_last_modelview()
{
	return glh_copy_matrix(gGLLastModelView);
}

glh::matrix4f glh_get_last_projection()
{
	return glh_copy_matrix(gGLLastProjection);
}

void glh_copy_matrix(const glh::matrix4f& src, F32* dst)
{
	for (U32 i = 0; i < 16; i++)
	{
		dst[i] = src.m[i];
	}
}

void glh_set_current_modelview(const glh::matrix4f& mat)
{
	glh_copy_matrix(mat, gGLModelView);
}

void glh_set_current_projection(glh::matrix4f& mat)
{
	glh_copy_matrix(mat, gGLProjection);
}

glh::matrix4f gl_ortho(GLfloat left, GLfloat right, GLfloat bottom, GLfloat top, GLfloat znear, GLfloat zfar)
{
	glh::matrix4f ret(
		2.f/(right-left), 0.f, 0.f, -(right+left)/(right-left),
		0.f, 2.f/(top-bottom), 0.f, -(top+bottom)/(top-bottom),
		0.f, 0.f, -2.f/(zfar-znear),  -(zfar+znear)/(zfar-znear),
		0.f, 0.f, 0.f, 1.f);

	return ret;
}

void display_update_camera();
//----------------------------------------

S32		LLPipeline::sCompiles = 0;

BOOL	LLPipeline::sPickAvatar = TRUE;
BOOL	LLPipeline::sDynamicLOD = TRUE;
BOOL	LLPipeline::sShowHUDAttachments = TRUE;
BOOL	LLPipeline::sRenderMOAPBeacons = FALSE;
BOOL	LLPipeline::sRenderPhysicalBeacons = TRUE;
BOOL	LLPipeline::sRenderScriptedBeacons = FALSE;
BOOL	LLPipeline::sRenderScriptedTouchBeacons = TRUE;
BOOL	LLPipeline::sRenderParticleBeacons = FALSE;
BOOL	LLPipeline::sRenderSoundBeacons = FALSE;
BOOL	LLPipeline::sRenderBeacons = FALSE;
BOOL	LLPipeline::sRenderHighlight = TRUE;
BOOL	LLPipeline::sForceOldBakedUpload = FALSE;
S32		LLPipeline::sUseOcclusion = 0;
BOOL	LLPipeline::sDelayVBUpdate = TRUE;
BOOL	LLPipeline::sAutoMaskAlphaDeferred = TRUE;
BOOL	LLPipeline::sAutoMaskAlphaNonDeferred = FALSE;
BOOL	LLPipeline::sDisableShaders = FALSE;
BOOL	LLPipeline::sRenderBump = TRUE;
BOOL	LLPipeline::sBakeSunlight = FALSE;
BOOL	LLPipeline::sNoAlpha = FALSE;
BOOL	LLPipeline::sUseTriStrips = TRUE;
BOOL	LLPipeline::sUseFarClip = TRUE;
BOOL	LLPipeline::sShadowRender = FALSE;
BOOL	LLPipeline::sWaterReflections = FALSE;
BOOL	LLPipeline::sRenderGlow = FALSE;
BOOL	LLPipeline::sReflectionRender = FALSE;
BOOL	LLPipeline::sImpostorRender = FALSE;
BOOL	LLPipeline::sUnderWaterRender = FALSE;
BOOL	LLPipeline::sTextureBindTest = FALSE;
BOOL	LLPipeline::sRenderFrameTest = FALSE;
BOOL	LLPipeline::sRenderAttachedLights = TRUE;
BOOL	LLPipeline::sRenderAttachedParticles = TRUE;
BOOL	LLPipeline::sRenderDeferred = FALSE;
BOOL    LLPipeline::sMemAllocationThrottled = FALSE;
S32		LLPipeline::sVisibleLightCount = 0;
F32		LLPipeline::sMinRenderSize = 0.f;


static LLCullResult* sCull = NULL;

static const U32 gl_cube_face[] = 
{
	GL_TEXTURE_CUBE_MAP_POSITIVE_X_ARB,
	GL_TEXTURE_CUBE_MAP_NEGATIVE_X_ARB,
	GL_TEXTURE_CUBE_MAP_POSITIVE_Y_ARB,
	GL_TEXTURE_CUBE_MAP_NEGATIVE_Y_ARB,
	GL_TEXTURE_CUBE_MAP_POSITIVE_Z_ARB,
	GL_TEXTURE_CUBE_MAP_NEGATIVE_Z_ARB,
};

void validate_framebuffer_object();


bool addDeferredAttachments(LLRenderTarget& target)
{
	return target.addColorAttachment(GL_RGBA) && //specular
			target.addColorAttachment(GL_RGBA); //normal+z	
}

LLPipeline::LLPipeline() :
	mBackfaceCull(FALSE),
	mBatchCount(0),
	mMatrixOpCount(0),
	mTextureMatrixOps(0),
	mMaxBatchSize(0),
	mMinBatchSize(0),
	mMeanBatchSize(0),
	mTrianglesDrawn(0),
	mNumVisibleNodes(0),
	mVerticesRelit(0),
	mLightingChanges(0),
	mGeometryChanges(0),
	mNumVisibleFaces(0),

	mInitialized(FALSE),
	mVertexShadersEnabled(FALSE),
	mVertexShadersLoaded(0),
	mTransformFeedbackPrimitives(0),
	mRenderDebugFeatureMask(0),
	mRenderDebugMask(0),
	mOldRenderDebugMask(0),
	mMeshDirtyQueryObject(0),
	mGroupQ1Locked(false),
	mGroupQ2Locked(false),
	mResetVertexBuffers(false),
	mLastRebuildPool(NULL),
	mAlphaPool(NULL),
	mSkyPool(NULL),
	mTerrainPool(NULL),
	mWaterPool(NULL),
	mGroundPool(NULL),
	mSimplePool(NULL),
	mFullbrightPool(NULL),
	mInvisiblePool(NULL),
	mGlowPool(NULL),
	mBumpPool(NULL),
	mWLSkyPool(NULL),
	mLightMask(0),
	mLightMovingMask(0),
	mLightingDetail(0),
	mScreenWidth(0),
	mScreenHeight(0)
{
	mNoiseMap = 0;
	mTrueNoiseMap = 0;
	mLightFunc = 0;
}

void LLPipeline::connectRefreshCachedSettingsSafe(const std::string name)
{
	LLPointer<LLControlVariable> cntrl_ptr = gSavedSettings.getControl(name);
	if ( cntrl_ptr.isNull() )
	{
		llwarns << "Global setting name not found:" << name << llendl;
	}
	else
	{
		cntrl_ptr->getCommitSignal()->connect(boost::bind(&LLPipeline::refreshCachedSettings));
	}
}

void LLPipeline::init()
{
	refreshCachedSettings();

	gOctreeMaxCapacity = gSavedSettings.getU32("OctreeMaxNodeCapacity");
	sDynamicLOD = gSavedSettings.getBOOL("RenderDynamicLOD");
	sRenderBump = gSavedSettings.getBOOL("RenderObjectBump");
	sUseTriStrips = gSavedSettings.getBOOL("RenderUseTriStrips");
	LLVertexBuffer::sUseStreamDraw = gSavedSettings.getBOOL("RenderUseStreamVBO");
	LLVertexBuffer::sUseVAO = gSavedSettings.getBOOL("RenderUseVAO");
	LLVertexBuffer::sPreferStreamDraw = gSavedSettings.getBOOL("RenderPreferStreamDraw");
	sRenderAttachedLights = gSavedSettings.getBOOL("RenderAttachedLights");
	sRenderAttachedParticles = gSavedSettings.getBOOL("RenderAttachedParticles");

	mInitialized = TRUE;
	
	stop_glerror();

	//create render pass pools
	getPool(LLDrawPool::POOL_ALPHA);
	getPool(LLDrawPool::POOL_SIMPLE);
	getPool(LLDrawPool::POOL_GRASS);
	getPool(LLDrawPool::POOL_FULLBRIGHT);
	getPool(LLDrawPool::POOL_INVISIBLE);
	getPool(LLDrawPool::POOL_BUMP);
	getPool(LLDrawPool::POOL_GLOW);

	LLViewerStats::getInstance()->mTrianglesDrawnStat.reset();
	resetFrameStats();

	for (U32 i = 0; i < NUM_RENDER_TYPES; ++i)
	{
		mRenderTypeEnabled[i] = TRUE; //all rendering types start enabled
	}

	mRenderDebugFeatureMask = 0xffffffff; // All debugging features on
	mRenderDebugMask = 0;	// All debug starts off

	// Don't turn on ground when this is set
	// Mac Books with intel 950s need this
	if(!gSavedSettings.getBOOL("RenderGround"))
	{
		toggleRenderType(RENDER_TYPE_GROUND);
	}

	// make sure RenderPerformanceTest persists (hackity hack hack)
	// disables non-object rendering (UI, sky, water, etc)
	if (gSavedSettings.getBOOL("RenderPerformanceTest"))
	{
		gSavedSettings.setBOOL("RenderPerformanceTest", FALSE);
		gSavedSettings.setBOOL("RenderPerformanceTest", TRUE);
	}

	mOldRenderDebugMask = mRenderDebugMask;

	mBackfaceCull = TRUE;

	stop_glerror();
	
	// Enable features
		
	LLViewerShaderMgr::instance()->setShaders();

	stop_glerror();

	for (U32 i = 0; i < 2; ++i)
	{
		mSpotLightFade[i] = 1.f;
	}

	if (mCubeVB.isNull())
	{
		mCubeVB = ll_create_cube_vb(LLVertexBuffer::MAP_VERTEX, GL_STATIC_DRAW_ARB);
	}

	mDeferredVB = new LLVertexBuffer(DEFERRED_VB_MASK, 0);
	mDeferredVB->allocateBuffer(8, 0, true);
	setLightingDetail(-1);
	
	//
	// Update all settings to trigger a cached settings refresh
	//
	connectRefreshCachedSettingsSafe("RenderAutoMaskAlphaDeferred");
	connectRefreshCachedSettingsSafe("RenderAutoMaskAlphaNonDeferred");
	connectRefreshCachedSettingsSafe("RenderUseFarClip");
	connectRefreshCachedSettingsSafe("RenderAvatarMaxVisible");
	connectRefreshCachedSettingsSafe("RenderDelayVBUpdate");
	connectRefreshCachedSettingsSafe("UseOcclusion");
	connectRefreshCachedSettingsSafe("VertexShaderEnable");
	connectRefreshCachedSettingsSafe("RenderAvatarVP");
	connectRefreshCachedSettingsSafe("WindLightUseAtmosShaders");
	connectRefreshCachedSettingsSafe("RenderDeferred");
	connectRefreshCachedSettingsSafe("RenderDeferredSunWash");
	connectRefreshCachedSettingsSafe("RenderFSAASamples");
	connectRefreshCachedSettingsSafe("RenderResolutionDivisor");
	connectRefreshCachedSettingsSafe("RenderUIBuffer");
	connectRefreshCachedSettingsSafe("RenderShadowDetail");
	connectRefreshCachedSettingsSafe("RenderDeferredSSAO");
	connectRefreshCachedSettingsSafe("RenderShadowResolutionScale");
	connectRefreshCachedSettingsSafe("RenderLocalLights");
	connectRefreshCachedSettingsSafe("RenderDelayCreation");
	connectRefreshCachedSettingsSafe("RenderAnimateRes");
	connectRefreshCachedSettingsSafe("FreezeTime");
	connectRefreshCachedSettingsSafe("DebugBeaconLineWidth");
	connectRefreshCachedSettingsSafe("RenderHighlightBrightness");
	connectRefreshCachedSettingsSafe("RenderHighlightColor");
	connectRefreshCachedSettingsSafe("RenderHighlightThickness");
	connectRefreshCachedSettingsSafe("RenderSpotLightsInNondeferred");
	connectRefreshCachedSettingsSafe("PreviewAmbientColor");
	connectRefreshCachedSettingsSafe("PreviewDiffuse0");
	connectRefreshCachedSettingsSafe("PreviewSpecular0");
	connectRefreshCachedSettingsSafe("PreviewDiffuse1");
	connectRefreshCachedSettingsSafe("PreviewSpecular1");
	connectRefreshCachedSettingsSafe("PreviewDiffuse2");
	connectRefreshCachedSettingsSafe("PreviewSpecular2");
	connectRefreshCachedSettingsSafe("PreviewDirection0");
	connectRefreshCachedSettingsSafe("PreviewDirection1");
	connectRefreshCachedSettingsSafe("PreviewDirection2");
	connectRefreshCachedSettingsSafe("RenderGlowMinLuminance");
	connectRefreshCachedSettingsSafe("RenderGlowMaxExtractAlpha");
	connectRefreshCachedSettingsSafe("RenderGlowWarmthAmount");
	connectRefreshCachedSettingsSafe("RenderGlowLumWeights");
	connectRefreshCachedSettingsSafe("RenderGlowWarmthWeights");
	connectRefreshCachedSettingsSafe("RenderGlowResolutionPow");
	connectRefreshCachedSettingsSafe("RenderGlowIterations");
	connectRefreshCachedSettingsSafe("RenderGlowWidth");
	connectRefreshCachedSettingsSafe("RenderGlowStrength");
	connectRefreshCachedSettingsSafe("RenderDepthOfField");
	connectRefreshCachedSettingsSafe("CameraFocusTransitionTime");
	connectRefreshCachedSettingsSafe("CameraFNumber");
	connectRefreshCachedSettingsSafe("CameraFocalLength");
	connectRefreshCachedSettingsSafe("CameraFieldOfView");
	connectRefreshCachedSettingsSafe("RenderShadowNoise");
	connectRefreshCachedSettingsSafe("RenderShadowBlurSize");
	connectRefreshCachedSettingsSafe("RenderSSAOScale");
	connectRefreshCachedSettingsSafe("RenderSSAOMaxScale");
	connectRefreshCachedSettingsSafe("RenderSSAOFactor");
	connectRefreshCachedSettingsSafe("RenderSSAOEffect");
	connectRefreshCachedSettingsSafe("RenderShadowOffsetError");
	connectRefreshCachedSettingsSafe("RenderShadowBiasError");
	connectRefreshCachedSettingsSafe("RenderShadowOffset");
	connectRefreshCachedSettingsSafe("RenderShadowBias");
	connectRefreshCachedSettingsSafe("RenderSpotShadowOffset");
	connectRefreshCachedSettingsSafe("RenderSpotShadowBias");
	connectRefreshCachedSettingsSafe("RenderEdgeDepthCutoff");
	connectRefreshCachedSettingsSafe("RenderEdgeNormCutoff");
	connectRefreshCachedSettingsSafe("RenderShadowGaussian");
	connectRefreshCachedSettingsSafe("RenderShadowBlurDistFactor");
	connectRefreshCachedSettingsSafe("RenderDeferredAtmospheric");
	connectRefreshCachedSettingsSafe("RenderReflectionDetail");
	connectRefreshCachedSettingsSafe("RenderHighlightFadeTime");
	connectRefreshCachedSettingsSafe("RenderShadowClipPlanes");
	connectRefreshCachedSettingsSafe("RenderShadowOrthoClipPlanes");
	connectRefreshCachedSettingsSafe("RenderShadowNearDist");
	connectRefreshCachedSettingsSafe("RenderFarClip");
	connectRefreshCachedSettingsSafe("RenderShadowSplitExponent");
	connectRefreshCachedSettingsSafe("RenderShadowErrorCutoff");
	connectRefreshCachedSettingsSafe("RenderShadowFOVCutoff");
	connectRefreshCachedSettingsSafe("CameraOffset");
	connectRefreshCachedSettingsSafe("CameraMaxCoF");
	connectRefreshCachedSettingsSafe("CameraDoFResScale");
	connectRefreshCachedSettingsSafe("RenderAutoHideSurfaceAreaLimit");
	gSavedSettings.getControl("RenderAutoHideSurfaceAreaLimit")->getCommitSignal()->connect(boost::bind(&LLPipeline::refreshCachedSettings));
}

LLPipeline::~LLPipeline()
{

}

void LLPipeline::cleanup()
{
	assertInitialized();

	mGroupQ1.clear() ;
	mGroupQ2.clear() ;

	for(pool_set_t::iterator iter = mPools.begin();
		iter != mPools.end(); )
	{
		pool_set_t::iterator curiter = iter++;
		LLDrawPool* poolp = *curiter;
		if (poolp->isFacePool())
		{
			LLFacePool* face_pool = (LLFacePool*) poolp;
			if (face_pool->mReferences.empty())
			{
				mPools.erase(curiter);
				removeFromQuickLookup( poolp );
				delete poolp;
			}
		}
		else
		{
			mPools.erase(curiter);
			removeFromQuickLookup( poolp );
			delete poolp;
		}
	}
	
	if (!mTerrainPools.empty())
	{
		llwarns << "Terrain Pools not cleaned up" << llendl;
	}
	if (!mTreePools.empty())
	{
		llwarns << "Tree Pools not cleaned up" << llendl;
	}
		
	delete mAlphaPool;
	mAlphaPool = NULL;
	delete mSkyPool;
	mSkyPool = NULL;
	delete mTerrainPool;
	mTerrainPool = NULL;
	delete mWaterPool;
	mWaterPool = NULL;
	delete mGroundPool;
	mGroundPool = NULL;
	delete mSimplePool;
	mSimplePool = NULL;
	delete mFullbrightPool;
	mFullbrightPool = NULL;
	delete mInvisiblePool;
	mInvisiblePool = NULL;
	delete mGlowPool;
	mGlowPool = NULL;
	delete mBumpPool;
	mBumpPool = NULL;
	// don't delete wl sky pool it was handled above in the for loop
	//delete mWLSkyPool;
	mWLSkyPool = NULL;

	releaseGLBuffers();

	mFaceSelectImagep = NULL;

	mMovedBridge.clear();

	mInitialized = FALSE;

	mDeferredVB = NULL;

	mCubeVB = NULL;
}

//============================================================================

void LLPipeline::destroyGL() 
{
	stop_glerror();
	unloadShaders();
	mHighlightFaces.clear();
	
	resetDrawOrders();

	resetVertexBuffers();

	releaseGLBuffers();

	if (LLVertexBuffer::sEnableVBOs)
	{
		LLVertexBuffer::sEnableVBOs = FALSE;
	}

	if (mMeshDirtyQueryObject)
	{
		glDeleteQueriesARB(1, &mMeshDirtyQueryObject);
		mMeshDirtyQueryObject = 0;
	}
}

static LLFastTimer::DeclareTimer FTM_RESIZE_SCREEN_TEXTURE("Resize Screen Texture");

//static
void LLPipeline::throttleNewMemoryAllocation(BOOL disable)
{
	if(sMemAllocationThrottled != disable)
	{
		sMemAllocationThrottled = disable ;

		if(sMemAllocationThrottled)
		{
			//send out notification
			LLNotification::Params params("LowMemory");
			LLNotifications::instance().add(params);

			//release some memory.
		}
	}
}

void LLPipeline::resizeScreenTexture()
{
	LLFastTimer ft(FTM_RESIZE_SCREEN_TEXTURE);
	if (gPipeline.canUseVertexShaders() && assertInitialized())
	{
		GLuint resX = gViewerWindow->getWorldViewWidthRaw();
		GLuint resY = gViewerWindow->getWorldViewHeightRaw();
	
		if (!allocateScreenBuffer(resX,resY))
		{ //FAILSAFE: screen buffer allocation failed, disable deferred rendering if it's enabled
			//NOTE: if the session closes successfully after this call, deferred rendering will be 
			// disabled on future sessions
			if (LLPipeline::sRenderDeferred)
			{
				gSavedSettings.setBOOL("RenderDeferred", FALSE);
				LLPipeline::refreshCachedSettings();
			}
		}
	}
}

void LLPipeline::allocatePhysicsBuffer()
{
	GLuint resX = gViewerWindow->getWorldViewWidthRaw();
	GLuint resY = gViewerWindow->getWorldViewHeightRaw();

	if (mPhysicsDisplay.getWidth() != resX || mPhysicsDisplay.getHeight() != resY)
	{
		mPhysicsDisplay.allocate(resX, resY, GL_RGBA, TRUE, FALSE, LLTexUnit::TT_RECT_TEXTURE, FALSE);
	}
}

bool LLPipeline::allocateScreenBuffer(U32 resX, U32 resY)
{
	refreshCachedSettings();
	
	bool save_settings = sRenderDeferred;
	if (save_settings)
	{
		// Set this flag in case we crash while resizing window or allocating space for deferred rendering targets
		gSavedSettings.setBOOL("RenderInitError", TRUE);
		gSavedSettings.saveToFile( gSavedSettings.getString("ClientSettingsFile"), TRUE );
	}

<<<<<<< HEAD
	bool ret = doAllocateScreenBuffer(resX, resY);
=======
	eFBOStatus ret = doAllocateScreenBuffer(resX, resY);
>>>>>>> edcdce22

	if (save_settings)
	{
		// don't disable shaders on next session
		gSavedSettings.setBOOL("RenderInitError", FALSE);
		gSavedSettings.saveToFile( gSavedSettings.getString("ClientSettingsFile"), TRUE );
	}
	
<<<<<<< HEAD
	return ret;
}


bool LLPipeline::doAllocateScreenBuffer(U32 resX, U32 resY)
{
	//try to allocate screen buffers at requested resolution and samples
=======
	if (ret == FBO_FAILURE)
	{ //FAILSAFE: screen buffer allocation failed, disable deferred rendering if it's enabled
		//NOTE: if the session closes successfully after this call, deferred rendering will be 
		// disabled on future sessions
		if (LLPipeline::sRenderDeferred)
		{
			gSavedSettings.setBOOL("RenderDeferred", FALSE);
			LLPipeline::refreshCachedSettings();
		}
	}

	return ret == FBO_SUCCESS_FULLRES;
}


LLPipeline::eFBOStatus LLPipeline::doAllocateScreenBuffer(U32 resX, U32 resY)
{
	// try to allocate screen buffers at requested resolution and samples
>>>>>>> edcdce22
	// - on failure, shrink number of samples and try again
	// - if not multisampled, shrink resolution and try again (favor X resolution over Y)
	// Make sure to call "releaseScreenBuffers" after each failure to cleanup the partially loaded state

	U32 samples = RenderFSAASamples;

<<<<<<< HEAD
	bool ret = true;
	if (!allocateScreenBuffer(resX, resY, samples))
	{
		//failed to allocate at requested specification, return false
		ret = false;
=======
	eFBOStatus ret = FBO_SUCCESS_FULLRES;
	if (!allocateScreenBuffer(resX, resY, samples))
	{
		//failed to allocate at requested specification, return false
		ret = FBO_FAILURE;
>>>>>>> edcdce22

		releaseScreenBuffers();
		//reduce number of samples 
		while (samples > 0)
		{
			samples /= 2;
			if (allocateScreenBuffer(resX, resY, samples))
			{ //success
<<<<<<< HEAD
				return ret;
=======
				return FBO_SUCCESS_LOWRES;
>>>>>>> edcdce22
			}
			releaseScreenBuffers();
		}

		samples = 0;

		//reduce resolution
		while (resY > 0 && resX > 0)
		{
			resY /= 2;
			if (allocateScreenBuffer(resX, resY, samples))
			{
<<<<<<< HEAD
				return ret;
=======
				return FBO_SUCCESS_LOWRES;
>>>>>>> edcdce22
			}
			releaseScreenBuffers();

			resX /= 2;
			if (allocateScreenBuffer(resX, resY, samples))
			{
<<<<<<< HEAD
				return ret;
=======
				return FBO_SUCCESS_LOWRES;
>>>>>>> edcdce22
			}
			releaseScreenBuffers();
		}

		llwarns << "Unable to allocate screen buffer at any resolution!" << llendl;
	}

	return ret;
}

bool LLPipeline::allocateScreenBuffer(U32 resX, U32 resY, U32 samples)
{
	refreshCachedSettings();

	// remember these dimensions
	mScreenWidth = resX;
	mScreenHeight = resY;
	
	U32 res_mod = RenderResolutionDivisor;

	if (res_mod > 1 && res_mod < resX && res_mod < resY)
	{
		resX /= res_mod;
		resY /= res_mod;
	}

	if (RenderUIBuffer)
	{
		if (!mUIScreen.allocate(resX,resY, GL_RGBA, FALSE, FALSE, LLTexUnit::TT_RECT_TEXTURE, FALSE))
		{
			return false;
		}
	}	

	if (LLPipeline::sRenderDeferred)
	{
		S32 shadow_detail = RenderShadowDetail;
		BOOL ssao = RenderDeferredSSAO;
		
		//allocate deferred rendering color buffers
		if (!mDeferredScreen.allocate(resX, resY, GL_RGBA, TRUE, TRUE, LLTexUnit::TT_RECT_TEXTURE, FALSE, samples)) return false;
		if (!mDeferredDepth.allocate(resX, resY, 0, TRUE, FALSE, LLTexUnit::TT_RECT_TEXTURE, FALSE, samples)) return false;
		if (!addDeferredAttachments(mDeferredScreen)) return false;
	
		if (!mScreen.allocate(resX, resY, GL_RGBA, FALSE, FALSE, LLTexUnit::TT_RECT_TEXTURE, FALSE, samples)) return false;
		if (samples > 0)
		{
			if (!mFXAABuffer.allocate(resX, resY, GL_RGBA, FALSE, FALSE, LLTexUnit::TT_TEXTURE, FALSE, samples)) return false;
		}
		else
		{
			mFXAABuffer.release();
		}
		
		if (shadow_detail > 0 || ssao || RenderDepthOfField || samples > 0)
		{ //only need mDeferredLight for shadows OR ssao OR dof OR fxaa
			if (!mDeferredLight.allocate(resX, resY, GL_RGBA, FALSE, FALSE, LLTexUnit::TT_RECT_TEXTURE, FALSE)) return false;
		}
		else
		{
			mDeferredLight.release();
		}

		F32 scale = RenderShadowResolutionScale;

		if (shadow_detail > 0)
		{ //allocate 4 sun shadow maps
			U32 sun_shadow_map_width = ((U32(resX*scale)+1)&~1); // must be even to avoid a stripe in the horizontal shadow blur
			for (U32 i = 0; i < 4; i++)
			{
				if (!mShadow[i].allocate(sun_shadow_map_width,U32(resY*scale), 0, TRUE, FALSE, LLTexUnit::TT_TEXTURE)) return false;
			}
		}
		else
		{
			for (U32 i = 0; i < 4; i++)
			{
				mShadow[i].release();
			}
		}

<<<<<<< HEAD
		U32 width = (U32)(resX*scale);
=======
		U32 width = (U32) (resX*scale);
>>>>>>> edcdce22
		U32 height = width;

		if (shadow_detail > 1)
		{ //allocate two spot shadow maps
			U32 spot_shadow_map_width = width;
			for (U32 i = 4; i < 6; i++)
			{
				if (!mShadow[i].allocate(spot_shadow_map_width, height, 0, TRUE, FALSE)) return false;
			}
		}
		else
		{
			for (U32 i = 4; i < 6; i++)
			{
				mShadow[i].release();
			}
		}

		//HACK make screenbuffer allocations start failing after 30 seconds
		if (gSavedSettings.getBOOL("SimulateFBOFailure"))
		{
			return false;
		}
	}
	else
	{
		mDeferredLight.release();
				
		for (U32 i = 0; i < 6; i++)
		{
			mShadow[i].release();
		}
		mFXAABuffer.release();
		mScreen.release();
		mDeferredScreen.release(); //make sure to release any render targets that share a depth buffer with mDeferredScreen first
		mDeferredDepth.release();
						
		if (!mScreen.allocate(resX, resY, GL_RGBA, TRUE, TRUE, LLTexUnit::TT_RECT_TEXTURE, FALSE)) return false;		
	}
	
	if (LLPipeline::sRenderDeferred)
	{ //share depth buffer between deferred targets
		mDeferredScreen.shareDepthBuffer(mScreen);
	}

	gGL.getTexUnit(0)->disable();

	stop_glerror();

	return true;
}

//static
void LLPipeline::updateRenderDeferred()
{
	BOOL deferred = ((RenderDeferred && 
					 LLRenderTarget::sUseFBO &&
					 LLFeatureManager::getInstance()->isFeatureAvailable("RenderDeferred") &&	 
					 VertexShaderEnable && 
					 RenderAvatarVP &&
					 WindLightUseAtmosShaders) ? TRUE : FALSE) &&
					!gUseWireframe;

	sRenderDeferred = deferred;	
	if (deferred)
	{ //must render glow when rendering deferred since post effect pass is needed to present any lighting at all
		sRenderGlow = TRUE;
	}
}

//static
void LLPipeline::refreshCachedSettings()
{
	LLPipeline::sAutoMaskAlphaDeferred = gSavedSettings.getBOOL("RenderAutoMaskAlphaDeferred");
	LLPipeline::sAutoMaskAlphaNonDeferred = gSavedSettings.getBOOL("RenderAutoMaskAlphaNonDeferred");
	LLPipeline::sUseFarClip = gSavedSettings.getBOOL("RenderUseFarClip");
	LLVOAvatar::sMaxVisible = (U32)gSavedSettings.getS32("RenderAvatarMaxVisible");
	LLPipeline::sDelayVBUpdate = gSavedSettings.getBOOL("RenderDelayVBUpdate");

	LLPipeline::sUseOcclusion = 
			(!gUseWireframe
			&& LLGLSLShader::sNoFixedFunction
			&& LLFeatureManager::getInstance()->isFeatureAvailable("UseOcclusion") 
			&& gSavedSettings.getBOOL("UseOcclusion") 
			&& gGLManager.mHasOcclusionQuery) ? 2 : 0;
	
	VertexShaderEnable = gSavedSettings.getBOOL("VertexShaderEnable");
	RenderAvatarVP = gSavedSettings.getBOOL("RenderAvatarVP");
	WindLightUseAtmosShaders = gSavedSettings.getBOOL("WindLightUseAtmosShaders");
	RenderDeferred = gSavedSettings.getBOOL("RenderDeferred");
	RenderDeferredSunWash = gSavedSettings.getF32("RenderDeferredSunWash");
	RenderFSAASamples = gSavedSettings.getU32("RenderFSAASamples");
	RenderResolutionDivisor = gSavedSettings.getU32("RenderResolutionDivisor");
	RenderUIBuffer = gSavedSettings.getBOOL("RenderUIBuffer");
	RenderShadowDetail = gSavedSettings.getS32("RenderShadowDetail");
	RenderDeferredSSAO = gSavedSettings.getBOOL("RenderDeferredSSAO");
	RenderShadowResolutionScale = gSavedSettings.getF32("RenderShadowResolutionScale");
	RenderLocalLights = gSavedSettings.getBOOL("RenderLocalLights");
	RenderDelayCreation = gSavedSettings.getBOOL("RenderDelayCreation");
	RenderAnimateRes = gSavedSettings.getBOOL("RenderAnimateRes");
	FreezeTime = gSavedSettings.getBOOL("FreezeTime");
	DebugBeaconLineWidth = gSavedSettings.getS32("DebugBeaconLineWidth");
	RenderHighlightBrightness = gSavedSettings.getF32("RenderHighlightBrightness");
	RenderHighlightColor = gSavedSettings.getColor4("RenderHighlightColor");
	RenderHighlightThickness = gSavedSettings.getF32("RenderHighlightThickness");
	RenderSpotLightsInNondeferred = gSavedSettings.getBOOL("RenderSpotLightsInNondeferred");
	PreviewAmbientColor = gSavedSettings.getColor4("PreviewAmbientColor");
	PreviewDiffuse0 = gSavedSettings.getColor4("PreviewDiffuse0");
	PreviewSpecular0 = gSavedSettings.getColor4("PreviewSpecular0");
	PreviewDiffuse1 = gSavedSettings.getColor4("PreviewDiffuse1");
	PreviewSpecular1 = gSavedSettings.getColor4("PreviewSpecular1");
	PreviewDiffuse2 = gSavedSettings.getColor4("PreviewDiffuse2");
	PreviewSpecular2 = gSavedSettings.getColor4("PreviewSpecular2");
	PreviewDirection0 = gSavedSettings.getVector3("PreviewDirection0");
	PreviewDirection1 = gSavedSettings.getVector3("PreviewDirection1");
	PreviewDirection2 = gSavedSettings.getVector3("PreviewDirection2");
	RenderGlowMinLuminance = gSavedSettings.getF32("RenderGlowMinLuminance");
	RenderGlowMaxExtractAlpha = gSavedSettings.getF32("RenderGlowMaxExtractAlpha");
	RenderGlowWarmthAmount = gSavedSettings.getF32("RenderGlowWarmthAmount");
	RenderGlowLumWeights = gSavedSettings.getVector3("RenderGlowLumWeights");
	RenderGlowWarmthWeights = gSavedSettings.getVector3("RenderGlowWarmthWeights");
	RenderGlowResolutionPow = gSavedSettings.getS32("RenderGlowResolutionPow");
	RenderGlowIterations = gSavedSettings.getS32("RenderGlowIterations");
	RenderGlowWidth = gSavedSettings.getF32("RenderGlowWidth");
	RenderGlowStrength = gSavedSettings.getF32("RenderGlowStrength");
	RenderDepthOfField = gSavedSettings.getBOOL("RenderDepthOfField");
	CameraFocusTransitionTime = gSavedSettings.getF32("CameraFocusTransitionTime");
	CameraFNumber = gSavedSettings.getF32("CameraFNumber");
	CameraFocalLength = gSavedSettings.getF32("CameraFocalLength");
	CameraFieldOfView = gSavedSettings.getF32("CameraFieldOfView");
	RenderShadowNoise = gSavedSettings.getF32("RenderShadowNoise");
	RenderShadowBlurSize = gSavedSettings.getF32("RenderShadowBlurSize");
	RenderSSAOScale = gSavedSettings.getF32("RenderSSAOScale");
	RenderSSAOMaxScale = gSavedSettings.getU32("RenderSSAOMaxScale");
	RenderSSAOFactor = gSavedSettings.getF32("RenderSSAOFactor");
	RenderSSAOEffect = gSavedSettings.getVector3("RenderSSAOEffect");
	RenderShadowOffsetError = gSavedSettings.getF32("RenderShadowOffsetError");
	RenderShadowBiasError = gSavedSettings.getF32("RenderShadowBiasError");
	RenderShadowOffset = gSavedSettings.getF32("RenderShadowOffset");
	RenderShadowBias = gSavedSettings.getF32("RenderShadowBias");
	RenderSpotShadowOffset = gSavedSettings.getF32("RenderSpotShadowOffset");
	RenderSpotShadowBias = gSavedSettings.getF32("RenderSpotShadowBias");
	RenderEdgeDepthCutoff = gSavedSettings.getF32("RenderEdgeDepthCutoff");
	RenderEdgeNormCutoff = gSavedSettings.getF32("RenderEdgeNormCutoff");
	RenderShadowGaussian = gSavedSettings.getVector3("RenderShadowGaussian");
	RenderShadowBlurDistFactor = gSavedSettings.getF32("RenderShadowBlurDistFactor");
	RenderDeferredAtmospheric = gSavedSettings.getBOOL("RenderDeferredAtmospheric");
	RenderReflectionDetail = gSavedSettings.getS32("RenderReflectionDetail");
	RenderHighlightFadeTime = gSavedSettings.getF32("RenderHighlightFadeTime");
	RenderShadowClipPlanes = gSavedSettings.getVector3("RenderShadowClipPlanes");
	RenderShadowOrthoClipPlanes = gSavedSettings.getVector3("RenderShadowOrthoClipPlanes");
	RenderShadowNearDist = gSavedSettings.getVector3("RenderShadowNearDist");
	RenderFarClip = gSavedSettings.getF32("RenderFarClip");
	RenderShadowSplitExponent = gSavedSettings.getVector3("RenderShadowSplitExponent");
	RenderShadowErrorCutoff = gSavedSettings.getF32("RenderShadowErrorCutoff");
	RenderShadowFOVCutoff = gSavedSettings.getF32("RenderShadowFOVCutoff");
	CameraOffset = gSavedSettings.getBOOL("CameraOffset");
	CameraMaxCoF = gSavedSettings.getF32("CameraMaxCoF");
	CameraDoFResScale = gSavedSettings.getF32("CameraDoFResScale");
	RenderAutoHideSurfaceAreaLimit = gSavedSettings.getF32("RenderAutoHideSurfaceAreaLimit");
	
	updateRenderDeferred();
}

void LLPipeline::releaseGLBuffers()
{
	assertInitialized();
	
	if (mNoiseMap)
	{
		LLImageGL::deleteTextures(LLTexUnit::TT_TEXTURE, GL_RGB16F_ARB, 0, 1, &mNoiseMap);
		mNoiseMap = 0;
	}

	if (mTrueNoiseMap)
	{
		LLImageGL::deleteTextures(LLTexUnit::TT_TEXTURE, GL_RGB16F_ARB, 0, 1, &mTrueNoiseMap);
		mTrueNoiseMap = 0;
	}

	releaseLUTBuffers();

	mWaterRef.release();
	mWaterDis.release();
	
	for (U32 i = 0; i < 3; i++)
	{
		mGlow[i].release();
	}

	releaseScreenBuffers();

	gBumpImageList.destroyGL();
	LLVOAvatar::resetImpostors();
}

void LLPipeline::releaseLUTBuffers()
{
	if (mLightFunc)
	{
		LLImageGL::deleteTextures(LLTexUnit::TT_TEXTURE, GL_R8, 0, 1, &mLightFunc);
		mLightFunc = 0;
	}
}

void LLPipeline::releaseScreenBuffers()
{
	mUIScreen.release();
	mScreen.release();
	mFXAABuffer.release();
	mPhysicsDisplay.release();
	mDeferredScreen.release();
	mDeferredDepth.release();
	mDeferredLight.release();
	
	mHighlight.release();
		
	for (U32 i = 0; i < 6; i++)
	{
		mShadow[i].release();
	}
}


void LLPipeline::createGLBuffers()
{
	stop_glerror();
	assertInitialized();

	updateRenderDeferred();

	if (LLPipeline::sWaterReflections)
	{ //water reflection texture
		U32 res = (U32) llmax(gSavedSettings.getS32("RenderWaterRefResolution"), 512);
			
		mWaterRef.allocate(res,res,GL_RGBA,TRUE,FALSE);
		//always use FBO for mWaterDis so it can be used for avatar texture bakes
		mWaterDis.allocate(res,res,GL_RGBA,TRUE,FALSE,LLTexUnit::TT_TEXTURE, true);
	}

	mHighlight.allocate(256,256,GL_RGBA, FALSE, FALSE);

	stop_glerror();

	GLuint resX = gViewerWindow->getWorldViewWidthRaw();
	GLuint resY = gViewerWindow->getWorldViewHeightRaw();
	
	if (LLPipeline::sRenderGlow)
	{ //screen space glow buffers
		const U32 glow_res = llmax(1, 
			llmin(512, 1 << gSavedSettings.getS32("RenderGlowResolutionPow")));

		for (U32 i = 0; i < 3; i++)
		{
			mGlow[i].allocate(512,glow_res,GL_RGBA,FALSE,FALSE);
		}

		allocateScreenBuffer(resX,resY);
		mScreenWidth = 0;
		mScreenHeight = 0;
	}
	
	if (sRenderDeferred)
	{
		if (!mNoiseMap)
		{
			const U32 noiseRes = 128;
			LLVector3 noise[noiseRes*noiseRes];

			F32 scaler = gSavedSettings.getF32("RenderDeferredNoise")/100.f;
			for (U32 i = 0; i < noiseRes*noiseRes; ++i)
			{
				noise[i] = LLVector3(ll_frand()-0.5f, ll_frand()-0.5f, 0.f);
				noise[i].normVec();
				noise[i].mV[2] = ll_frand()*scaler+1.f-scaler/2.f;
			}

			LLImageGL::generateTextures(LLTexUnit::TT_TEXTURE, GL_RGB16F_ARB, 1, &mNoiseMap);
			
			gGL.getTexUnit(0)->bindManual(LLTexUnit::TT_TEXTURE, mNoiseMap);
			LLImageGL::setManualImage(LLTexUnit::getInternalType(LLTexUnit::TT_TEXTURE), 0, GL_RGB16F_ARB, noiseRes, noiseRes, GL_RGB, GL_FLOAT, noise, false);
			gGL.getTexUnit(0)->setTextureFilteringOption(LLTexUnit::TFO_POINT);
		}

		if (!mTrueNoiseMap)
		{
			const U32 noiseRes = 128;
			F32 noise[noiseRes*noiseRes*3];
			for (U32 i = 0; i < noiseRes*noiseRes*3; i++)
			{
				noise[i] = ll_frand()*2.0-1.0;
			}

			LLImageGL::generateTextures(LLTexUnit::TT_TEXTURE, GL_RGB16F_ARB, 1, &mTrueNoiseMap);
			gGL.getTexUnit(0)->bindManual(LLTexUnit::TT_TEXTURE, mTrueNoiseMap);
			LLImageGL::setManualImage(LLTexUnit::getInternalType(LLTexUnit::TT_TEXTURE), 0, GL_RGB16F_ARB, noiseRes, noiseRes, GL_RGB,GL_FLOAT, noise, false);
			gGL.getTexUnit(0)->setTextureFilteringOption(LLTexUnit::TFO_POINT);
		}

		createLUTBuffers();
	}

	gBumpImageList.restoreGL();
}

void LLPipeline::createLUTBuffers()
{
	if (sRenderDeferred)
	{
		if (!mLightFunc)
		{
			U32 lightResX = gSavedSettings.getU32("RenderSpecularResX");
			U32 lightResY = gSavedSettings.getU32("RenderSpecularResY");
			U8* ls = new U8[lightResX*lightResY];
			F32 specExp = gSavedSettings.getF32("RenderSpecularExponent");
            // Calculate the (normalized) Blinn-Phong specular lookup texture.
			for (U32 y = 0; y < lightResY; ++y)
			{
				for (U32 x = 0; x < lightResX; ++x)
				{
					ls[y*lightResX+x] = 0;
					F32 sa = (F32) x/(lightResX-1);
					F32 spec = (F32) y/(lightResY-1);
					F32 n = spec * spec * specExp;
					
					// Nothing special here.  Just your typical blinn-phong term.
					spec = powf(sa, n);
					
					// Apply our normalization function.
					// Note: This is the full equation that applies the full normalization curve, not an approximation.
					// This is fine, given we only need to create our LUT once per buffer initialization.
					// The only trade off is we have a really low dynamic range.
					// This means we have to account for things not being able to exceed 0 to 1 in our shaders.
					spec *= (((n + 2) * (n + 4)) / (8 * F_PI * (powf(2, -n/2) + n)));
					
					// Always sample at a 1.0/2.2 curve.
					// This "Gamma corrects" our specular term, boosting our lower exponent reflections.
					spec = powf(spec, 1.f/2.2f);
					
					// Easy fix for our dynamic range problem: divide by 6 here, multiply by 6 in our shaders.
					// This allows for our specular term to exceed a value of 1 in our shaders.
					// This is something that can be important for energy conserving specular models where higher exponents can result in highlights that exceed a range of 0 to 1.
					// Technically, we could just use an R16F texture, but driver support for R16F textures can be somewhat spotty at times.
					// This works remarkably well for higher specular exponents, though banding can sometimes be seen on lower exponents.
					// Combined with a bit of noise and trilinear filtering, the banding is hardly noticable.
					ls[y*lightResX+x] = (U8)(llclamp(spec * (1.f / 6), 0.f, 1.f) * 255);
				}
			}
			
			LLImageGL::generateTextures(LLTexUnit::TT_TEXTURE, GL_R8, 1, &mLightFunc);
			gGL.getTexUnit(0)->bindManual(LLTexUnit::TT_TEXTURE, mLightFunc);
			LLImageGL::setManualImage(LLTexUnit::getInternalType(LLTexUnit::TT_TEXTURE), 0, GL_R8, lightResX, lightResY, GL_RED, GL_UNSIGNED_BYTE, ls, false);
			gGL.getTexUnit(0)->setTextureAddressMode(LLTexUnit::TAM_CLAMP);
			gGL.getTexUnit(0)->setTextureFilteringOption(LLTexUnit::TFO_TRILINEAR);
			
			delete [] ls;
		}
	}
}


void LLPipeline::restoreGL()
{
	assertInitialized();

	if (mVertexShadersEnabled)
	{
		LLViewerShaderMgr::instance()->setShaders();
	}

	for (LLWorld::region_list_t::const_iterator iter = LLWorld::getInstance()->getRegionList().begin(); 
			iter != LLWorld::getInstance()->getRegionList().end(); ++iter)
	{
		LLViewerRegion* region = *iter;
		for (U32 i = 0; i < LLViewerRegion::NUM_PARTITIONS; i++)
		{
			LLSpatialPartition* part = region->getSpatialPartition(i);
			if (part)
			{
				part->restoreGL();
			}
		}
	}
}


BOOL LLPipeline::canUseVertexShaders()
{
	static const std::string vertex_shader_enable_feature_string = "VertexShaderEnable";

	if (sDisableShaders ||
		!gGLManager.mHasVertexShader ||
		!gGLManager.mHasFragmentShader ||
		!LLFeatureManager::getInstance()->isFeatureAvailable(vertex_shader_enable_feature_string) ||
		(assertInitialized() && mVertexShadersLoaded != 1) )
	{
		return FALSE;
	}
	else
	{
		return TRUE;
	}
}

BOOL LLPipeline::canUseWindLightShaders() const
{
	return (!LLPipeline::sDisableShaders &&
			gWLSkyProgram.mProgramObject != 0 &&
			LLViewerShaderMgr::instance()->getVertexShaderLevel(LLViewerShaderMgr::SHADER_WINDLIGHT) > 1);
}

BOOL LLPipeline::canUseWindLightShadersOnObjects() const
{
	return (canUseWindLightShaders() 
		&& LLViewerShaderMgr::instance()->getVertexShaderLevel(LLViewerShaderMgr::SHADER_OBJECT) > 0);
}

BOOL LLPipeline::canUseAntiAliasing() const
{
	return TRUE;
}

void LLPipeline::unloadShaders()
{
	LLViewerShaderMgr::instance()->unloadShaders();

	mVertexShadersLoaded = 0;
}

void LLPipeline::assertInitializedDoError()
{
	llerrs << "LLPipeline used when uninitialized." << llendl;
}

//============================================================================

void LLPipeline::enableShadows(const BOOL enable_shadows)
{
	//should probably do something here to wrangle shadows....	
}

S32 LLPipeline::getMaxLightingDetail() const
{
	/*if (mVertexShaderLevel[SHADER_OBJECT] >= LLDrawPoolSimple::SHADER_LEVEL_LOCAL_LIGHTS)
	{
		return 3;
	}
	else*/
	{
		return 1;
	}
}

S32 LLPipeline::setLightingDetail(S32 level)
{
	refreshCachedSettings();

	if (level < 0)
	{
		if (RenderLocalLights)
		{
			level = 1;
		}
		else
		{
			level = 0;
		}
	}
	level = llclamp(level, 0, getMaxLightingDetail());
	mLightingDetail = level;
	
	return mLightingDetail;
}

class LLOctreeDirtyTexture : public LLOctreeTraveler<LLDrawable>
{
public:
	const std::set<LLViewerFetchedTexture*>& mTextures;

	LLOctreeDirtyTexture(const std::set<LLViewerFetchedTexture*>& textures) : mTextures(textures) { }

	virtual void visit(const LLOctreeNode<LLDrawable>* node)
	{
		LLSpatialGroup* group = (LLSpatialGroup*) node->getListener(0);

		if (!group->isState(LLSpatialGroup::GEOM_DIRTY) && !group->isEmpty())
		{
			for (LLSpatialGroup::draw_map_t::iterator i = group->mDrawMap.begin(); i != group->mDrawMap.end(); ++i)
			{
				for (LLSpatialGroup::drawmap_elem_t::iterator j = i->second.begin(); j != i->second.end(); ++j) 
				{
					LLDrawInfo* params = *j;
					LLViewerFetchedTexture* tex = LLViewerTextureManager::staticCastToFetchedTexture(params->mTexture);
					if (tex && mTextures.find(tex) != mTextures.end())
					{ 
						group->setState(LLSpatialGroup::GEOM_DIRTY);
					}
				}
			}
		}

		for (LLSpatialGroup::bridge_list_t::iterator i = group->mBridgeList.begin(); i != group->mBridgeList.end(); ++i)
		{
			LLSpatialBridge* bridge = *i;
			traverse(bridge->mOctree);
		}
	}
};

// Called when a texture changes # of channels (causes faces to move to alpha pool)
void LLPipeline::dirtyPoolObjectTextures(const std::set<LLViewerFetchedTexture*>& textures)
{
	assertInitialized();

	// *TODO: This is inefficient and causes frame spikes; need a better way to do this
	//        Most of the time is spent in dirty.traverse.

	for (pool_set_t::iterator iter = mPools.begin(); iter != mPools.end(); ++iter)
	{
		LLDrawPool *poolp = *iter;
		if (poolp->isFacePool())
		{
			((LLFacePool*) poolp)->dirtyTextures(textures);
		}
	}
	
	LLOctreeDirtyTexture dirty(textures);
	for (LLWorld::region_list_t::const_iterator iter = LLWorld::getInstance()->getRegionList().begin(); 
			iter != LLWorld::getInstance()->getRegionList().end(); ++iter)
	{
		LLViewerRegion* region = *iter;
		for (U32 i = 0; i < LLViewerRegion::NUM_PARTITIONS; i++)
		{
			LLSpatialPartition* part = region->getSpatialPartition(i);
			if (part)
			{
				dirty.traverse(part->mOctree);
			}
		}
	}
}

LLDrawPool *LLPipeline::findPool(const U32 type, LLViewerTexture *tex0)
{
	assertInitialized();

	LLDrawPool *poolp = NULL;
	switch( type )
	{
	case LLDrawPool::POOL_SIMPLE:
		poolp = mSimplePool;
		break;

	case LLDrawPool::POOL_GRASS:
		poolp = mGrassPool;
		break;

	case LLDrawPool::POOL_FULLBRIGHT:
		poolp = mFullbrightPool;
		break;

	case LLDrawPool::POOL_INVISIBLE:
		poolp = mInvisiblePool;
		break;

	case LLDrawPool::POOL_GLOW:
		poolp = mGlowPool;
		break;

	case LLDrawPool::POOL_TREE:
		poolp = get_if_there(mTreePools, (uintptr_t)tex0, (LLDrawPool*)0 );
		break;

	case LLDrawPool::POOL_TERRAIN:
		poolp = get_if_there(mTerrainPools, (uintptr_t)tex0, (LLDrawPool*)0 );
		break;

	case LLDrawPool::POOL_BUMP:
		poolp = mBumpPool;
		break;

	case LLDrawPool::POOL_ALPHA:
		poolp = mAlphaPool;
		break;

	case LLDrawPool::POOL_AVATAR:
		break; // Do nothing

	case LLDrawPool::POOL_SKY:
		poolp = mSkyPool;
		break;

	case LLDrawPool::POOL_WATER:
		poolp = mWaterPool;
		break;

	case LLDrawPool::POOL_GROUND:
		poolp = mGroundPool;
		break;

	case LLDrawPool::POOL_WL_SKY:
		poolp = mWLSkyPool;
		break;

	default:
		llassert(0);
		llerrs << "Invalid Pool Type in  LLPipeline::findPool() type=" << type << llendl;
		break;
	}

	return poolp;
}


LLDrawPool *LLPipeline::getPool(const U32 type,	LLViewerTexture *tex0)
{
	LLDrawPool *poolp = findPool(type, tex0);
	if (poolp)
	{
		return poolp;
	}

	LLDrawPool *new_poolp = LLDrawPool::createPool(type, tex0);
	addPool( new_poolp );

	return new_poolp;
}


// static
LLDrawPool* LLPipeline::getPoolFromTE(const LLTextureEntry* te, LLViewerTexture* imagep)
{
	U32 type = getPoolTypeFromTE(te, imagep);
	return gPipeline.getPool(type, imagep);
}

//static 
U32 LLPipeline::getPoolTypeFromTE(const LLTextureEntry* te, LLViewerTexture* imagep)
{
	if (!te || !imagep)
	{
		return 0;
	}
		
	bool alpha = te->getColor().mV[3] < 0.999f;
	if (imagep)
	{
		alpha = alpha || (imagep->getComponents() == 4 && imagep->getType() != LLViewerTexture::MEDIA_TEXTURE) || (imagep->getComponents() == 2);
	}

	if (alpha)
	{
		return LLDrawPool::POOL_ALPHA;
	}
	else if ((te->getBumpmap() || te->getShiny()))
	{
		return LLDrawPool::POOL_BUMP;
	}
	else
	{
		return LLDrawPool::POOL_SIMPLE;
	}
}


void LLPipeline::addPool(LLDrawPool *new_poolp)
{
	assertInitialized();
	mPools.insert(new_poolp);
	addToQuickLookup( new_poolp );
}

void LLPipeline::allocDrawable(LLViewerObject *vobj)
{
	LLDrawable *drawable = new LLDrawable();
	vobj->mDrawable = drawable;
	
	drawable->mVObjp     = vobj;
	
	//encompass completely sheared objects by taking 
	//the most extreme point possible (<1,1,0.5>)
	drawable->setRadius(LLVector3(1,1,0.5f).scaleVec(vobj->getScale()).length());
	if (vobj->isOrphaned())
	{
		drawable->setState(LLDrawable::FORCE_INVISIBLE);
	}
	drawable->updateXform(TRUE);
}


static LLFastTimer::DeclareTimer FTM_UNLINK("Unlink");
static LLFastTimer::DeclareTimer FTM_REMOVE_FROM_MOVE_LIST("Movelist");
static LLFastTimer::DeclareTimer FTM_REMOVE_FROM_SPATIAL_PARTITION("Spatial Partition");
static LLFastTimer::DeclareTimer FTM_REMOVE_FROM_LIGHT_SET("Light Set");
static LLFastTimer::DeclareTimer FTM_REMOVE_FROM_HIGHLIGHT_SET("Highlight Set");

void LLPipeline::unlinkDrawable(LLDrawable *drawable)
{
	LLFastTimer t(FTM_UNLINK);

	assertInitialized();

	LLPointer<LLDrawable> drawablep = drawable; // make sure this doesn't get deleted before we are done
	
	// Based on flags, remove the drawable from the queues that it's on.
	if (drawablep->isState(LLDrawable::ON_MOVE_LIST))
	{
		LLFastTimer t(FTM_REMOVE_FROM_MOVE_LIST);
		LLDrawable::drawable_vector_t::iterator iter = std::find(mMovedList.begin(), mMovedList.end(), drawablep);
		if (iter != mMovedList.end())
		{
			mMovedList.erase(iter);
		}
	}

	if (drawablep->getSpatialGroup())
	{
		LLFastTimer t(FTM_REMOVE_FROM_SPATIAL_PARTITION);
		if (!drawablep->getSpatialGroup()->mSpatialPartition->remove(drawablep, drawablep->getSpatialGroup()))
		{
#ifdef LL_RELEASE_FOR_DOWNLOAD
			llwarns << "Couldn't remove object from spatial group!" << llendl;
#else
			llerrs << "Couldn't remove object from spatial group!" << llendl;
#endif
		}
	}

	{
		LLFastTimer t(FTM_REMOVE_FROM_LIGHT_SET);
		mLights.erase(drawablep);

		for (light_set_t::iterator iter = mNearbyLights.begin();
					iter != mNearbyLights.end(); iter++)
		{
			if (iter->drawable == drawablep)
			{
				mNearbyLights.erase(iter);
				break;
			}
		}
	}

	{
		LLFastTimer t(FTM_REMOVE_FROM_HIGHLIGHT_SET);
		HighlightItem item(drawablep);
		mHighlightSet.erase(item);

		if (mHighlightObject == drawablep)
		{
			mHighlightObject = NULL;
		}
	}

	for (U32 i = 0; i < 2; ++i)
	{
		if (mShadowSpotLight[i] == drawablep)
		{
			mShadowSpotLight[i] = NULL;
		}

		if (mTargetShadowSpotLight[i] == drawablep)
		{
			mTargetShadowSpotLight[i] = NULL;
		}
	}


}

//static
void LLPipeline::removeMutedAVsLights(LLVOAvatar* muted_avatar)
{
	LLFastTimer t(FTM_REMOVE_FROM_LIGHT_SET);
	for (light_set_t::iterator iter = gPipeline.mNearbyLights.begin();
		 iter != gPipeline.mNearbyLights.end(); iter++)
	{
		if (iter->drawable->getVObj()->isAttachment() && iter->drawable->getVObj()->getAvatar() == muted_avatar)
		{
			gPipeline.mLights.erase(iter->drawable);
			gPipeline.mNearbyLights.erase(iter);
		}
	}
}

U32 LLPipeline::addObject(LLViewerObject *vobj)
{
	if (RenderDelayCreation)
	{
		mCreateQ.push_back(vobj);
	}
	else
	{
		createObject(vobj);
	}

	return 1;
}

void LLPipeline::createObjects(F32 max_dtime)
{
	LLFastTimer ftm(FTM_PIPELINE_CREATE);

	LLTimer update_timer;

	while (!mCreateQ.empty() && update_timer.getElapsedTimeF32() < max_dtime)
	{
		LLViewerObject* vobj = mCreateQ.front();
		if (!vobj->isDead())
		{
			createObject(vobj);
		}
		mCreateQ.pop_front();
	}
	
	//for (LLViewerObject::vobj_list_t::iterator iter = mCreateQ.begin(); iter != mCreateQ.end(); ++iter)
	//{
	//	createObject(*iter);
	//}

	//mCreateQ.clear();
}

void LLPipeline::createObject(LLViewerObject* vobj)
{
	LLDrawable* drawablep = vobj->mDrawable;

	if (!drawablep)
	{
		drawablep = vobj->createDrawable(this);
	}
	else
	{
		llerrs << "Redundant drawable creation!" << llendl;
	}
		
	llassert(drawablep);

	if (vobj->getParent())
	{
		vobj->setDrawableParent(((LLViewerObject*)vobj->getParent())->mDrawable); // LLPipeline::addObject 1
	}
	else
	{
		vobj->setDrawableParent(NULL); // LLPipeline::addObject 2
	}

	markRebuild(drawablep, LLDrawable::REBUILD_ALL, TRUE);

	if (drawablep->getVOVolume() && RenderAnimateRes)
	{
		// fun animated res
		drawablep->updateXform(TRUE);
		drawablep->clearState(LLDrawable::MOVE_UNDAMPED);
		drawablep->setScale(LLVector3(0,0,0));
		drawablep->makeActive();
	}
}


void LLPipeline::resetFrameStats()
{
	assertInitialized();

	LLViewerStats::getInstance()->mTrianglesDrawnStat.addValue(mTrianglesDrawn/1000.f);

	if (mBatchCount > 0)
	{
		mMeanBatchSize = gPipeline.mTrianglesDrawn/gPipeline.mBatchCount;
	}
	mTrianglesDrawn = 0;
	sCompiles        = 0;
	mVerticesRelit   = 0;
	mLightingChanges = 0;
	mGeometryChanges = 0;
	mNumVisibleFaces = 0;

	if (mOldRenderDebugMask != mRenderDebugMask)
	{
		gObjectList.clearDebugText();
		mOldRenderDebugMask = mRenderDebugMask;
	}
		
}

//external functions for asynchronous updating
void LLPipeline::updateMoveDampedAsync(LLDrawable* drawablep)
{
	if (FreezeTime)
	{
		return;
	}
	if (!drawablep)
	{
		llerrs << "updateMove called with NULL drawablep" << llendl;
		return;
	}
	if (drawablep->isState(LLDrawable::EARLY_MOVE))
	{
		return;
	}

	assertInitialized();

	// update drawable now
	drawablep->clearState(LLDrawable::MOVE_UNDAMPED); // force to DAMPED
	drawablep->updateMove(); // returns done
	drawablep->setState(LLDrawable::EARLY_MOVE); // flag says we already did an undamped move this frame
	// Put on move list so that EARLY_MOVE gets cleared
	if (!drawablep->isState(LLDrawable::ON_MOVE_LIST))
	{
		mMovedList.push_back(drawablep);
		drawablep->setState(LLDrawable::ON_MOVE_LIST);
	}
}

void LLPipeline::updateMoveNormalAsync(LLDrawable* drawablep)
{
	if (FreezeTime)
	{
		return;
	}
	if (!drawablep)
	{
		llerrs << "updateMove called with NULL drawablep" << llendl;
		return;
	}
	if (drawablep->isState(LLDrawable::EARLY_MOVE))
	{
		return;
	}

	assertInitialized();

	// update drawable now
	drawablep->setState(LLDrawable::MOVE_UNDAMPED); // force to UNDAMPED
	drawablep->updateMove();
	drawablep->setState(LLDrawable::EARLY_MOVE); // flag says we already did an undamped move this frame
	// Put on move list so that EARLY_MOVE gets cleared
	if (!drawablep->isState(LLDrawable::ON_MOVE_LIST))
	{
		mMovedList.push_back(drawablep);
		drawablep->setState(LLDrawable::ON_MOVE_LIST);
	}
}

void LLPipeline::updateMovedList(LLDrawable::drawable_vector_t& moved_list)
{
	for (LLDrawable::drawable_vector_t::iterator iter = moved_list.begin();
		 iter != moved_list.end(); )
	{
		LLDrawable::drawable_vector_t::iterator curiter = iter++;
		LLDrawable *drawablep = *curiter;
		BOOL done = TRUE;
		if (!drawablep->isDead() && (!drawablep->isState(LLDrawable::EARLY_MOVE)))
		{
			done = drawablep->updateMove();
		}
		drawablep->clearState(LLDrawable::EARLY_MOVE | LLDrawable::MOVE_UNDAMPED);
		if (done)
		{
			if (drawablep->isRoot())
			{
				drawablep->makeStatic();
			}
			drawablep->clearState(LLDrawable::ON_MOVE_LIST);
			if (drawablep->isState(LLDrawable::ANIMATED_CHILD))
			{ //will likely not receive any future world matrix updates
				// -- this keeps attachments from getting stuck in space and falling off your avatar
				drawablep->clearState(LLDrawable::ANIMATED_CHILD);
				markRebuild(drawablep, LLDrawable::REBUILD_VOLUME, TRUE);
				if (drawablep->getVObj())
				{
					drawablep->getVObj()->dirtySpatialGroup(TRUE);
				}
			}
			iter = moved_list.erase(curiter);
		}
	}
}

static LLFastTimer::DeclareTimer FTM_OCTREE_BALANCE("Balance Octree");
static LLFastTimer::DeclareTimer FTM_UPDATE_MOVE("Update Move");

void LLPipeline::updateMove()
{
	LLFastTimer t(FTM_UPDATE_MOVE);

	if (FreezeTime)
	{
		return;
	}

	assertInitialized();

	{
		static LLFastTimer::DeclareTimer ftm("Retexture");
		LLFastTimer t(ftm);

		for (LLDrawable::drawable_set_t::iterator iter = mRetexturedList.begin();
			 iter != mRetexturedList.end(); ++iter)
		{
			LLDrawable* drawablep = *iter;
			if (drawablep && !drawablep->isDead())
			{
				drawablep->updateTexture();
			}
		}
		mRetexturedList.clear();
	}

	{
		static LLFastTimer::DeclareTimer ftm("Moved List");
		LLFastTimer t(ftm);
		updateMovedList(mMovedList);
	}

	//balance octrees
	{
 		LLFastTimer ot(FTM_OCTREE_BALANCE);

		for (LLWorld::region_list_t::const_iterator iter = LLWorld::getInstance()->getRegionList().begin(); 
			iter != LLWorld::getInstance()->getRegionList().end(); ++iter)
		{
			LLViewerRegion* region = *iter;
			for (U32 i = 0; i < LLViewerRegion::NUM_PARTITIONS; i++)
			{
				LLSpatialPartition* part = region->getSpatialPartition(i);
				if (part)
				{
					part->mOctree->balance();
				}
			}
		}
	}
}

/////////////////////////////////////////////////////////////////////////////
// Culling and occlusion testing
/////////////////////////////////////////////////////////////////////////////

//static
F32 LLPipeline::calcPixelArea(LLVector3 center, LLVector3 size, LLCamera &camera)
{
	LLVector3 lookAt = center - camera.getOrigin();
	F32 dist = lookAt.length();

	//ramp down distance for nearby objects
	//shrink dist by dist/16.
	if (dist < 16.f)
	{
		dist /= 16.f;
		dist *= dist;
		dist *= 16.f;
	}

	//get area of circle around node
	F32 app_angle = atanf(size.length()/dist);
	F32 radius = app_angle*LLDrawable::sCurPixelAngle;
	return radius*radius * F_PI;
}

//static
F32 LLPipeline::calcPixelArea(const LLVector4a& center, const LLVector4a& size, LLCamera &camera)
{
	LLVector4a origin;
	origin.load3(camera.getOrigin().mV);

	LLVector4a lookAt;
	lookAt.setSub(center, origin);
	F32 dist = lookAt.getLength3().getF32();

	//ramp down distance for nearby objects
	//shrink dist by dist/16.
	if (dist < 16.f)
	{
		dist /= 16.f;
		dist *= dist;
		dist *= 16.f;
	}

	//get area of circle around node
	F32 app_angle = atanf(size.getLength3().getF32()/dist);
	F32 radius = app_angle*LLDrawable::sCurPixelAngle;
	return radius*radius * F_PI;
}

void LLPipeline::grabReferences(LLCullResult& result)
{
	sCull = &result;
}

void LLPipeline::clearReferences()
{
	sCull = NULL;
	mGroupSaveQ1.clear();
}

void check_references(LLSpatialGroup* group, LLDrawable* drawable)
{
	for (LLSpatialGroup::element_iter i = group->getDataBegin(); i != group->getDataEnd(); ++i)
	{
		if (drawable == *i)
		{
			llerrs << "LLDrawable deleted while actively reference by LLPipeline." << llendl;
		}
	}			
}

void check_references(LLDrawable* drawable, LLFace* face)
{
	for (S32 i = 0; i < drawable->getNumFaces(); ++i)
	{
		if (drawable->getFace(i) == face)
		{
			llerrs << "LLFace deleted while actively referenced by LLPipeline." << llendl;
		}
	}
}

void check_references(LLSpatialGroup* group, LLFace* face)
{
	for (LLSpatialGroup::element_iter i = group->getDataBegin(); i != group->getDataEnd(); ++i)
	{
		LLDrawable* drawable = *i;
		check_references(drawable, face);
	}			
}

void LLPipeline::checkReferences(LLFace* face)
{
#if 0
	if (sCull)
	{
		for (LLCullResult::sg_iterator iter = sCull->beginVisibleGroups(); iter != sCull->endVisibleGroups(); ++iter)
		{
			LLSpatialGroup* group = *iter;
			check_references(group, face);
		}

		for (LLCullResult::sg_iterator iter = sCull->beginAlphaGroups(); iter != sCull->endAlphaGroups(); ++iter)
		{
			LLSpatialGroup* group = *iter;
			check_references(group, face);
		}

		for (LLCullResult::sg_iterator iter = sCull->beginDrawableGroups(); iter != sCull->endDrawableGroups(); ++iter)
		{
			LLSpatialGroup* group = *iter;
			check_references(group, face);
		}

		for (LLCullResult::drawable_iterator iter = sCull->beginVisibleList(); iter != sCull->endVisibleList(); ++iter)
		{
			LLDrawable* drawable = *iter;
			check_references(drawable, face);	
		}
	}
#endif
}

void LLPipeline::checkReferences(LLDrawable* drawable)
{
#if 0
	if (sCull)
	{
		for (LLCullResult::sg_iterator iter = sCull->beginVisibleGroups(); iter != sCull->endVisibleGroups(); ++iter)
		{
			LLSpatialGroup* group = *iter;
			check_references(group, drawable);
		}

		for (LLCullResult::sg_iterator iter = sCull->beginAlphaGroups(); iter != sCull->endAlphaGroups(); ++iter)
		{
			LLSpatialGroup* group = *iter;
			check_references(group, drawable);
		}

		for (LLCullResult::sg_iterator iter = sCull->beginDrawableGroups(); iter != sCull->endDrawableGroups(); ++iter)
		{
			LLSpatialGroup* group = *iter;
			check_references(group, drawable);
		}

		for (LLCullResult::drawable_iterator iter = sCull->beginVisibleList(); iter != sCull->endVisibleList(); ++iter)
		{
			if (drawable == *iter)
			{
				llerrs << "LLDrawable deleted while actively referenced by LLPipeline." << llendl;
			}
		}
	}
#endif
}

void check_references(LLSpatialGroup* group, LLDrawInfo* draw_info)
{
	for (LLSpatialGroup::draw_map_t::iterator i = group->mDrawMap.begin(); i != group->mDrawMap.end(); ++i)
	{
		LLSpatialGroup::drawmap_elem_t& draw_vec = i->second;
		for (LLSpatialGroup::drawmap_elem_t::iterator j = draw_vec.begin(); j != draw_vec.end(); ++j)
		{
			LLDrawInfo* params = *j;
			if (params == draw_info)
			{
				llerrs << "LLDrawInfo deleted while actively referenced by LLPipeline." << llendl;
			}
		}
	}
}


void LLPipeline::checkReferences(LLDrawInfo* draw_info)
{
#if 0
	if (sCull)
	{
		for (LLCullResult::sg_iterator iter = sCull->beginVisibleGroups(); iter != sCull->endVisibleGroups(); ++iter)
		{
			LLSpatialGroup* group = *iter;
			check_references(group, draw_info);
		}

		for (LLCullResult::sg_iterator iter = sCull->beginAlphaGroups(); iter != sCull->endAlphaGroups(); ++iter)
		{
			LLSpatialGroup* group = *iter;
			check_references(group, draw_info);
		}

		for (LLCullResult::sg_iterator iter = sCull->beginDrawableGroups(); iter != sCull->endDrawableGroups(); ++iter)
		{
			LLSpatialGroup* group = *iter;
			check_references(group, draw_info);
		}
	}
#endif
}

void LLPipeline::checkReferences(LLSpatialGroup* group)
{
#if 0
	if (sCull)
	{
		for (LLCullResult::sg_iterator iter = sCull->beginVisibleGroups(); iter != sCull->endVisibleGroups(); ++iter)
		{
			if (group == *iter)
			{
				llerrs << "LLSpatialGroup deleted while actively referenced by LLPipeline." << llendl;
			}
		}

		for (LLCullResult::sg_iterator iter = sCull->beginAlphaGroups(); iter != sCull->endAlphaGroups(); ++iter)
		{
			if (group == *iter)
			{
				llerrs << "LLSpatialGroup deleted while actively referenced by LLPipeline." << llendl;
			}
		}

		for (LLCullResult::sg_iterator iter = sCull->beginDrawableGroups(); iter != sCull->endDrawableGroups(); ++iter)
		{
			if (group == *iter)
			{
				llerrs << "LLSpatialGroup deleted while actively referenced by LLPipeline." << llendl;
			}
		}
	}
#endif
}


BOOL LLPipeline::visibleObjectsInFrustum(LLCamera& camera)
{
	for (LLWorld::region_list_t::const_iterator iter = LLWorld::getInstance()->getRegionList().begin(); 
			iter != LLWorld::getInstance()->getRegionList().end(); ++iter)
	{
		LLViewerRegion* region = *iter;

		for (U32 i = 0; i < LLViewerRegion::NUM_PARTITIONS; i++)
		{
			LLSpatialPartition* part = region->getSpatialPartition(i);
			if (part)
			{
				if (hasRenderType(part->mDrawableType))
				{
					if (part->visibleObjectsInFrustum(camera))
					{
						return TRUE;
					}
				}
			}
		}
	}

	return FALSE;
}

BOOL LLPipeline::getVisibleExtents(LLCamera& camera, LLVector3& min, LLVector3& max)
{
	const F32 X = 65536.f;

	min = LLVector3(X,X,X);
	max = LLVector3(-X,-X,-X);

	U32 saved_camera_id = LLViewerCamera::sCurCameraID;
	LLViewerCamera::sCurCameraID = LLViewerCamera::CAMERA_WORLD;

	BOOL res = TRUE;

	for (LLWorld::region_list_t::const_iterator iter = LLWorld::getInstance()->getRegionList().begin(); 
			iter != LLWorld::getInstance()->getRegionList().end(); ++iter)
	{
		LLViewerRegion* region = *iter;

		for (U32 i = 0; i < LLViewerRegion::NUM_PARTITIONS; i++)
		{
			LLSpatialPartition* part = region->getSpatialPartition(i);
			if (part)
			{
				if (hasRenderType(part->mDrawableType))
				{
					if (!part->getVisibleExtents(camera, min, max))
					{
						res = FALSE;
					}
				}
			}
		}
	}

	LLViewerCamera::sCurCameraID = saved_camera_id;

	return res;
}

static LLFastTimer::DeclareTimer FTM_CULL("Object Culling");

void LLPipeline::updateCull(LLCamera& camera, LLCullResult& result, S32 water_clip, LLPlane* planep)
{
	LLFastTimer t(FTM_CULL);

	grabReferences(result);

	sCull->clear();

	BOOL to_texture =	LLPipeline::sUseOcclusion > 1 &&
						!hasRenderType(LLPipeline::RENDER_TYPE_HUD) && 
						LLViewerCamera::sCurCameraID == LLViewerCamera::CAMERA_WORLD &&
						gPipeline.canUseVertexShaders() &&
						sRenderGlow;

	if (to_texture)
	{
		mScreen.bindTarget();
	}

	if (sUseOcclusion > 1)
	{
		gGL.setColorMask(false, false);
	}

	gGL.matrixMode(LLRender::MM_PROJECTION);
	gGL.pushMatrix();
	gGL.loadMatrix(gGLLastProjection);
	gGL.matrixMode(LLRender::MM_MODELVIEW);
	gGL.pushMatrix();
	gGLLastMatrix = NULL;
	gGL.loadMatrix(gGLLastModelView);

	LLGLDisable blend(GL_BLEND);
	LLGLDisable test(GL_ALPHA_TEST);
	gGL.getTexUnit(0)->unbind(LLTexUnit::TT_TEXTURE);


	//setup a clip plane in projection matrix for reflection renders (prevents flickering from occlusion culling)
	LLViewerRegion* region = gAgent.getRegion();
	LLPlane plane;

	if (planep)
	{
		plane = *planep;
	}
	else 
	{
		if (region)
		{
			LLVector3 pnorm;
			F32 height = region->getWaterHeight();
			if (water_clip < 0)
			{ //camera is above water, clip plane points up
				pnorm.setVec(0,0,1);
				plane.setVec(pnorm, -height);
			}
			else if (water_clip > 0)
			{	//camera is below water, clip plane points down
				pnorm = LLVector3(0,0,-1);
				plane.setVec(pnorm, height);
			}
		}
	}
	
	glh::matrix4f modelview = glh_get_last_modelview();
	glh::matrix4f proj = glh_get_last_projection();
	LLGLUserClipPlane clip(plane, modelview, proj, water_clip != 0 && LLPipeline::sReflectionRender);

	LLGLDepthTest depth(GL_TRUE, GL_FALSE);

	bool bound_shader = false;
	if (gPipeline.canUseVertexShaders() && LLGLSLShader::sCurBoundShader == 0)
	{ //if no shader is currently bound, use the occlusion shader instead of fixed function if we can
		// (shadow render uses a special shader that clamps to clip planes)
		bound_shader = true;
		gOcclusionCubeProgram.bind();
	}
	
	if (sUseOcclusion > 1)
	{
		if (mCubeVB.isNull())
		{ //cube VB will be used for issuing occlusion queries
			mCubeVB = ll_create_cube_vb(LLVertexBuffer::MAP_VERTEX, GL_STATIC_DRAW_ARB);
		}
		mCubeVB->setBuffer(LLVertexBuffer::MAP_VERTEX);
	}
	
	for (LLWorld::region_list_t::const_iterator iter = LLWorld::getInstance()->getRegionList().begin(); 
			iter != LLWorld::getInstance()->getRegionList().end(); ++iter)
	{
		LLViewerRegion* region = *iter;
		if (water_clip != 0)
		{
			LLPlane plane(LLVector3(0,0, (F32) -water_clip), (F32) water_clip*region->getWaterHeight());
			camera.setUserClipPlane(plane);
		}
		else
		{
			camera.disableUserClipPlane();
		}

		for (U32 i = 0; i < LLViewerRegion::NUM_PARTITIONS; i++)
		{
			LLSpatialPartition* part = region->getSpatialPartition(i);
			if (part)
			{
				if (hasRenderType(part->mDrawableType))
				{
					part->cull(camera);
				}
			}
		}
	}

	if (bound_shader)
	{
		gOcclusionCubeProgram.unbind();
	}

	camera.disableUserClipPlane();

	if (hasRenderType(LLPipeline::RENDER_TYPE_SKY) && 
		gSky.mVOSkyp.notNull() && 
		gSky.mVOSkyp->mDrawable.notNull())
	{
		gSky.mVOSkyp->mDrawable->setVisible(camera);
		sCull->pushDrawable(gSky.mVOSkyp->mDrawable);
		gSky.updateCull();
		stop_glerror();
	}

	if (hasRenderType(LLPipeline::RENDER_TYPE_GROUND) && 
		!gPipeline.canUseWindLightShaders() &&
		gSky.mVOGroundp.notNull() && 
		gSky.mVOGroundp->mDrawable.notNull() &&
		!LLPipeline::sWaterReflections)
	{
		gSky.mVOGroundp->mDrawable->setVisible(camera);
		sCull->pushDrawable(gSky.mVOGroundp->mDrawable);
	}
	
	
	gGL.matrixMode(LLRender::MM_PROJECTION);
	gGL.popMatrix();
	gGL.matrixMode(LLRender::MM_MODELVIEW);
	gGL.popMatrix();

	if (sUseOcclusion > 1)
	{
		gGL.setColorMask(true, false);
	}

	if (to_texture)
	{
		mScreen.flush();
	}
}

void LLPipeline::markNotCulled(LLSpatialGroup* group, LLCamera& camera)
{
	if (group->isEmpty())
	{ 
		return;
	}
	
	group->setVisible();

	if (LLViewerCamera::sCurCameraID == LLViewerCamera::CAMERA_WORLD)
	{
		group->updateDistance(camera);
	}
	
	const F32 MINIMUM_PIXEL_AREA = 16.f;

	if (group->mPixelArea < MINIMUM_PIXEL_AREA)
	{
		return;
	}

	if (sMinRenderSize > 0.f && 
			llmax(llmax(group->mBounds[1][0], group->mBounds[1][1]), group->mBounds[1][2]) < sMinRenderSize)
	{
		return;
	}

	assertInitialized();
	
	if (!group->mSpatialPartition->mRenderByGroup)
	{ //render by drawable
		sCull->pushDrawableGroup(group);
	}
	else
	{   //render by group
		sCull->pushVisibleGroup(group);
	}

	mNumVisibleNodes++;
}

void LLPipeline::markOccluder(LLSpatialGroup* group)
{
	if (sUseOcclusion > 1 && group && !group->isOcclusionState(LLSpatialGroup::ACTIVE_OCCLUSION))
	{
		LLSpatialGroup* parent = group->getParent();

		if (!parent || !parent->isOcclusionState(LLSpatialGroup::OCCLUDED))
		{ //only mark top most occluders as active occlusion
			sCull->pushOcclusionGroup(group);
			group->setOcclusionState(LLSpatialGroup::ACTIVE_OCCLUSION);
				
			if (parent && 
				!parent->isOcclusionState(LLSpatialGroup::ACTIVE_OCCLUSION) &&
				parent->getElementCount() == 0 &&
				parent->needsUpdate())
			{
				sCull->pushOcclusionGroup(group);
				parent->setOcclusionState(LLSpatialGroup::ACTIVE_OCCLUSION);
			}
		}
	}
}

void LLPipeline::doOcclusion(LLCamera& camera)
{
	if (LLPipeline::sUseOcclusion > 1 && sCull->hasOcclusionGroups())
	{
		LLVertexBuffer::unbind();

		if (hasRenderDebugMask(LLPipeline::RENDER_DEBUG_OCCLUSION))
		{
			gGL.setColorMask(true, false, false, false);
		}
		else
		{
			gGL.setColorMask(false, false);
		}
		LLGLDisable blend(GL_BLEND);
		LLGLDisable test(GL_ALPHA_TEST);
		gGL.getTexUnit(0)->unbind(LLTexUnit::TT_TEXTURE);
		LLGLDepthTest depth(GL_TRUE, GL_FALSE);

		LLGLDisable cull(GL_CULL_FACE);

		
		bool bind_shader = LLGLSLShader::sNoFixedFunction && LLGLSLShader::sCurBoundShader == 0;
		if (bind_shader)
		{
			if (LLPipeline::sShadowRender)
			{
				gDeferredShadowCubeProgram.bind();
			}
			else
			{
				gOcclusionCubeProgram.bind();
			}
		}

		if (mCubeVB.isNull())
		{ //cube VB will be used for issuing occlusion queries
			mCubeVB = ll_create_cube_vb(LLVertexBuffer::MAP_VERTEX, GL_STATIC_DRAW_ARB);
		}
		mCubeVB->setBuffer(LLVertexBuffer::MAP_VERTEX);

		for (LLCullResult::sg_iterator iter = sCull->beginOcclusionGroups(); iter != sCull->endOcclusionGroups(); ++iter)
		{
			LLSpatialGroup* group = *iter;
			group->doOcclusion(&camera);
			group->clearOcclusionState(LLSpatialGroup::ACTIVE_OCCLUSION);
		}
	
		if (bind_shader)
		{
			if (LLPipeline::sShadowRender)
			{
				gDeferredShadowCubeProgram.unbind();
			}
			else
			{
				gOcclusionCubeProgram.unbind();
			}
		}

		gGL.setColorMask(true, false);
	}
}
	
BOOL LLPipeline::updateDrawableGeom(LLDrawable* drawablep, BOOL priority)
{
	BOOL update_complete = drawablep->updateGeometry(priority);
	if (update_complete && assertInitialized())
	{
		drawablep->setState(LLDrawable::BUILT);
		mGeometryChanges++;
	}
	return update_complete;
}

static LLFastTimer::DeclareTimer FTM_SEED_VBO_POOLS("Seed VBO Pool");

static LLFastTimer::DeclareTimer FTM_UPDATE_GL("Update GL");

void LLPipeline::updateGL()
{
	{
		LLFastTimer t(FTM_UPDATE_GL);
		while (!LLGLUpdate::sGLQ.empty())
		{
			LLGLUpdate* glu = LLGLUpdate::sGLQ.front();
			glu->updateGL();
			glu->mInQ = FALSE;
			LLGLUpdate::sGLQ.pop_front();
		}
	}

	{ //seed VBO Pools
		LLFastTimer t(FTM_SEED_VBO_POOLS);
		LLVertexBuffer::seedPools();
	}
}

static LLFastTimer::DeclareTimer FTM_REBUILD_PRIORITY_GROUPS("Rebuild Priority Groups");

void LLPipeline::clearRebuildGroups()
{
	LLSpatialGroup::sg_vector_t	hudGroups;

	mGroupQ1Locked = true;
	// Iterate through all drawables on the priority build queue,
	for (LLSpatialGroup::sg_vector_t::iterator iter = mGroupQ1.begin();
		 iter != mGroupQ1.end(); ++iter)
	{
		LLSpatialGroup* group = *iter;

		// If the group contains HUD objects, save the group
		if (group->isHUDGroup())
		{
			hudGroups.push_back(group);
		}
		// Else, no HUD objects so clear the build state
		else
		{
			group->clearState(LLSpatialGroup::IN_BUILD_Q1);
		}
	}

	// Clear the group
	mGroupQ1.clear();

	// Copy the saved HUD groups back in
	mGroupQ1.assign(hudGroups.begin(), hudGroups.end());
	mGroupQ1Locked = false;

	// Clear the HUD groups
	hudGroups.clear();

	mGroupQ2Locked = true;
	for (LLSpatialGroup::sg_vector_t::iterator iter = mGroupQ2.begin();
		 iter != mGroupQ2.end(); ++iter)
	{
		LLSpatialGroup* group = *iter;

		// If the group contains HUD objects, save the group
		if (group->isHUDGroup())
		{
			hudGroups.push_back(group);
		}
		// Else, no HUD objects so clear the build state
		else
		{
			group->clearState(LLSpatialGroup::IN_BUILD_Q2);
		}
	}	
	// Clear the group
	mGroupQ2.clear();

	// Copy the saved HUD groups back in
	mGroupQ2.assign(hudGroups.begin(), hudGroups.end());
	mGroupQ2Locked = false;
}

void LLPipeline::rebuildPriorityGroups()
{
	LLFastTimer t(FTM_REBUILD_PRIORITY_GROUPS);
	LLTimer update_timer;
	assertInitialized();

	gMeshRepo.notifyLoadedMeshes();

	mGroupQ1Locked = true;
	// Iterate through all drawables on the priority build queue,
	for (LLSpatialGroup::sg_vector_t::iterator iter = mGroupQ1.begin();
		 iter != mGroupQ1.end(); ++iter)
	{
		LLSpatialGroup* group = *iter;
		group->rebuildGeom();
		group->clearState(LLSpatialGroup::IN_BUILD_Q1);
	}

	mGroupSaveQ1 = mGroupQ1;
	mGroupQ1.clear();
	mGroupQ1Locked = false;

}

static LLFastTimer::DeclareTimer FTM_REBUILD_GROUPS("Rebuild Groups");

void LLPipeline::rebuildGroups()
{
	if (mGroupQ2.empty())
	{
		return;
	}

	LLFastTimer t(FTM_REBUILD_GROUPS);
	mGroupQ2Locked = true;
	// Iterate through some drawables on the non-priority build queue
	S32 size = (S32) mGroupQ2.size();
	S32 min_count = llclamp((S32) ((F32) (size * size)/4096*0.25f), 1, size);
			
	S32 count = 0;
	
	std::sort(mGroupQ2.begin(), mGroupQ2.end(), LLSpatialGroup::CompareUpdateUrgency());

	LLSpatialGroup::sg_vector_t::iterator iter;
	LLSpatialGroup::sg_vector_t::iterator last_iter = mGroupQ2.begin();

	for (iter = mGroupQ2.begin();
		 iter != mGroupQ2.end() && count <= min_count; ++iter)
	{
		LLSpatialGroup* group = *iter;
		last_iter = iter;

		if (!group->isDead())
		{
			group->rebuildGeom();
			
			if (group->mSpatialPartition->mRenderByGroup)
			{
				count++;
			}
		}

		group->clearState(LLSpatialGroup::IN_BUILD_Q2);
	}	

	mGroupQ2.erase(mGroupQ2.begin(), ++last_iter);

	mGroupQ2Locked = false;

	updateMovedList(mMovedBridge);
}

void LLPipeline::updateGeom(F32 max_dtime)
{
	LLTimer update_timer;
	LLPointer<LLDrawable> drawablep;

	LLFastTimer t(FTM_GEO_UPDATE);

	assertInitialized();

	// notify various object types to reset internal cost metrics, etc.
	// for now, only LLVOVolume does this to throttle LOD changes
	LLVOVolume::preUpdateGeom();

	// Iterate through all drawables on the priority build queue,
	for (LLDrawable::drawable_list_t::iterator iter = mBuildQ1.begin();
		 iter != mBuildQ1.end();)
	{
		LLDrawable::drawable_list_t::iterator curiter = iter++;
		LLDrawable* drawablep = *curiter;
		if (drawablep && !drawablep->isDead())
		{
			if (drawablep->isState(LLDrawable::IN_REBUILD_Q2))
			{
				drawablep->clearState(LLDrawable::IN_REBUILD_Q2);
				LLDrawable::drawable_list_t::iterator find = std::find(mBuildQ2.begin(), mBuildQ2.end(), drawablep);
				if (find != mBuildQ2.end())
				{
					mBuildQ2.erase(find);
				}
			}

			if (updateDrawableGeom(drawablep, TRUE))
			{
				drawablep->clearState(LLDrawable::IN_REBUILD_Q1);
				mBuildQ1.erase(curiter);
			}
		}
		else
		{
			mBuildQ1.erase(curiter);
		}
	}
		
	// Iterate through some drawables on the non-priority build queue
	S32 min_count = 16;
	S32 size = (S32) mBuildQ2.size();
	if (size > 1024)
	{
		min_count = llclamp((S32) (size * (F32) size/4096), 16, size);
	}
		
	S32 count = 0;
	
	max_dtime = llmax(update_timer.getElapsedTimeF32()+0.001f, max_dtime);
	LLSpatialGroup* last_group = NULL;
	LLSpatialBridge* last_bridge = NULL;

	for (LLDrawable::drawable_list_t::iterator iter = mBuildQ2.begin();
		 iter != mBuildQ2.end(); )
	{
		LLDrawable::drawable_list_t::iterator curiter = iter++;
		LLDrawable* drawablep = *curiter;

		LLSpatialBridge* bridge = drawablep->isRoot() ? drawablep->getSpatialBridge() :
									drawablep->getParent()->getSpatialBridge();

		if (drawablep->getSpatialGroup() != last_group && 
			(!last_bridge || bridge != last_bridge) &&
			(update_timer.getElapsedTimeF32() >= max_dtime) && count > min_count)
		{
			break;
		}

		//make sure updates don't stop in the middle of a spatial group
		//to avoid thrashing (objects are enqueued by group)
		last_group = drawablep->getSpatialGroup();
		last_bridge = bridge;

		BOOL update_complete = TRUE;
		if (!drawablep->isDead())
		{
			update_complete = updateDrawableGeom(drawablep, FALSE);
			count++;
		}
		if (update_complete)
		{
			drawablep->clearState(LLDrawable::IN_REBUILD_Q2);
			mBuildQ2.erase(curiter);
		}
	}	

	updateMovedList(mMovedBridge);
}

void LLPipeline::markVisible(LLDrawable *drawablep, LLCamera& camera)
{
	if(drawablep && !drawablep->isDead())
	{
		if (drawablep->isSpatialBridge())
		{
			const LLDrawable* root = ((LLSpatialBridge*) drawablep)->mDrawable;
			llassert(root); // trying to catch a bad assumption
					
			if (root && //  // this test may not be needed, see above
					root->getVObj()->isAttachment())
			{
				LLDrawable* rootparent = root->getParent();
				if (rootparent) // this IS sometimes NULL
				{
					LLViewerObject *vobj = rootparent->getVObj();
					llassert(vobj); // trying to catch a bad assumption
					if (vobj) // this test may not be needed, see above
					{
						const LLVOAvatar* av = vobj->asAvatar();
						if (av && av->isImpostor())
						{
							return;
						}
					}
				}
			}
			sCull->pushBridge((LLSpatialBridge*) drawablep);
		}
		else
		{
		
			sCull->pushDrawable(drawablep);
		}

		drawablep->setVisible(camera);
	}
}

void LLPipeline::markMoved(LLDrawable *drawablep, BOOL damped_motion)
{
	if (!drawablep)
	{
		//llerrs << "Sending null drawable to moved list!" << llendl;
		return;
	}
	
	if (drawablep->isDead())
	{
		llwarns << "Marking NULL or dead drawable moved!" << llendl;
		return;
	}
	
	if (drawablep->getParent()) 
	{
		//ensure that parent drawables are moved first
		markMoved(drawablep->getParent(), damped_motion);
	}

	assertInitialized();

	if (!drawablep->isState(LLDrawable::ON_MOVE_LIST))
	{
		if (drawablep->isSpatialBridge())
		{
			mMovedBridge.push_back(drawablep);
		}
		else
		{
			mMovedList.push_back(drawablep);
		}
		drawablep->setState(LLDrawable::ON_MOVE_LIST);
	}
	if (damped_motion == FALSE)
	{
		drawablep->setState(LLDrawable::MOVE_UNDAMPED); // UNDAMPED trumps DAMPED
	}
	else if (drawablep->isState(LLDrawable::MOVE_UNDAMPED))
	{
		drawablep->clearState(LLDrawable::MOVE_UNDAMPED);
	}
}

void LLPipeline::markShift(LLDrawable *drawablep)
{
	if (!drawablep || drawablep->isDead())
	{
		return;
	}

	assertInitialized();

	if (!drawablep->isState(LLDrawable::ON_SHIFT_LIST))
	{
		drawablep->getVObj()->setChanged(LLXform::SHIFTED | LLXform::SILHOUETTE);
		if (drawablep->getParent()) 
		{
			markShift(drawablep->getParent());
		}
		mShiftList.push_back(drawablep);
		drawablep->setState(LLDrawable::ON_SHIFT_LIST);
	}
}

static LLFastTimer::DeclareTimer FTM_SHIFT_DRAWABLE("Shift Drawable");
static LLFastTimer::DeclareTimer FTM_SHIFT_OCTREE("Shift Octree");
static LLFastTimer::DeclareTimer FTM_SHIFT_HUD("Shift HUD");

void LLPipeline::shiftObjects(const LLVector3 &offset)
{
	assertInitialized();

	glClear(GL_DEPTH_BUFFER_BIT);
	gDepthDirty = TRUE;
		
	LLVector4a offseta;
	offseta.load3(offset.mV);

	{
		LLFastTimer t(FTM_SHIFT_DRAWABLE);

		for (LLDrawable::drawable_vector_t::iterator iter = mShiftList.begin();
			 iter != mShiftList.end(); iter++)
		{
			LLDrawable *drawablep = *iter;
			if (drawablep->isDead())
			{
				continue;
			}	
			drawablep->shiftPos(offseta);	
			drawablep->clearState(LLDrawable::ON_SHIFT_LIST);
		}
		mShiftList.resize(0);
	}

	
	{
		LLFastTimer t(FTM_SHIFT_OCTREE);
		for (LLWorld::region_list_t::const_iterator iter = LLWorld::getInstance()->getRegionList().begin(); 
				iter != LLWorld::getInstance()->getRegionList().end(); ++iter)
		{
			LLViewerRegion* region = *iter;
			for (U32 i = 0; i < LLViewerRegion::NUM_PARTITIONS; i++)
			{
				LLSpatialPartition* part = region->getSpatialPartition(i);
				if (part)
				{
					part->shift(offseta);
				}
			}
		}
	}

	{
		LLFastTimer t(FTM_SHIFT_HUD);
		LLHUDText::shiftAll(offset);
		LLHUDNameTag::shiftAll(offset);
	}
	display_update_camera();
}

void LLPipeline::markTextured(LLDrawable *drawablep)
{
	if (drawablep && !drawablep->isDead() && assertInitialized())
	{
		mRetexturedList.insert(drawablep);
	}
}

void LLPipeline::markGLRebuild(LLGLUpdate* glu)
{
	if (glu && !glu->mInQ)
	{
		LLGLUpdate::sGLQ.push_back(glu);
		glu->mInQ = TRUE;
	}
}

void LLPipeline::markPartitionMove(LLDrawable* drawable)
{
	if (!drawable->isState(LLDrawable::PARTITION_MOVE) && 
		!drawable->getPositionGroup().equals3(LLVector4a::getZero()))
	{
		drawable->setState(LLDrawable::PARTITION_MOVE);
		mPartitionQ.push_back(drawable);
	}
}

static LLFastTimer::DeclareTimer FTM_PROCESS_PARTITIONQ("PartitionQ");
void LLPipeline::processPartitionQ()
{
	LLFastTimer t(FTM_PROCESS_PARTITIONQ);
	for (LLDrawable::drawable_list_t::iterator iter = mPartitionQ.begin(); iter != mPartitionQ.end(); ++iter)
	{
		LLDrawable* drawable = *iter;
		if (!drawable->isDead())
		{
			drawable->updateBinRadius();
			drawable->movePartition();
		}
		drawable->clearState(LLDrawable::PARTITION_MOVE);
	}

	mPartitionQ.clear();
}

void LLPipeline::markMeshDirty(LLSpatialGroup* group)
{
	mMeshDirtyGroup.push_back(group);
}

void LLPipeline::markRebuild(LLSpatialGroup* group, BOOL priority)
{
	if (group && !group->isDead() && group->mSpatialPartition)
	{
		if (group->mSpatialPartition->mPartitionType == LLViewerRegion::PARTITION_HUD)
		{
			priority = TRUE;
		}

		if (priority)
		{
			if (!group->isState(LLSpatialGroup::IN_BUILD_Q1))
			{
				llassert_always(!mGroupQ1Locked);

				mGroupQ1.push_back(group);
				group->setState(LLSpatialGroup::IN_BUILD_Q1);

				if (group->isState(LLSpatialGroup::IN_BUILD_Q2))
				{
					LLSpatialGroup::sg_vector_t::iterator iter = std::find(mGroupQ2.begin(), mGroupQ2.end(), group);
					if (iter != mGroupQ2.end())
					{
						mGroupQ2.erase(iter);
					}
					group->clearState(LLSpatialGroup::IN_BUILD_Q2);
				}
			}
		}
		else if (!group->isState(LLSpatialGroup::IN_BUILD_Q2 | LLSpatialGroup::IN_BUILD_Q1))
		{
			llassert_always(!mGroupQ2Locked);
			mGroupQ2.push_back(group);
			group->setState(LLSpatialGroup::IN_BUILD_Q2);

		}
	}
}

void LLPipeline::markRebuild(LLDrawable *drawablep, LLDrawable::EDrawableFlags flag, BOOL priority)
{
	if (drawablep && !drawablep->isDead() && assertInitialized())
	{
		if (!drawablep->isState(LLDrawable::BUILT))
		{
			priority = TRUE;
		}
		if (priority)
		{
			if (!drawablep->isState(LLDrawable::IN_REBUILD_Q1))
			{
				mBuildQ1.push_back(drawablep);
				drawablep->setState(LLDrawable::IN_REBUILD_Q1); // mark drawable as being in priority queue
			}
		}
		else if (!drawablep->isState(LLDrawable::IN_REBUILD_Q2))
		{
			mBuildQ2.push_back(drawablep);
			drawablep->setState(LLDrawable::IN_REBUILD_Q2); // need flag here because it is just a list
		}
		if (flag & (LLDrawable::REBUILD_VOLUME | LLDrawable::REBUILD_POSITION))
		{
			drawablep->getVObj()->setChanged(LLXform::SILHOUETTE);
		}
		drawablep->setState(flag);
	}
}

static LLFastTimer::DeclareTimer FTM_RESET_DRAWORDER("Reset Draw Order");

void LLPipeline::stateSort(LLCamera& camera, LLCullResult &result)
{
	if (hasAnyRenderType(LLPipeline::RENDER_TYPE_AVATAR,
					  LLPipeline::RENDER_TYPE_GROUND,
					  LLPipeline::RENDER_TYPE_TERRAIN,
					  LLPipeline::RENDER_TYPE_TREE,
					  LLPipeline::RENDER_TYPE_SKY,
					  LLPipeline::RENDER_TYPE_VOIDWATER,
					  LLPipeline::RENDER_TYPE_WATER,
					  LLPipeline::END_RENDER_TYPES))
	{
		//clear faces from face pools
		LLFastTimer t(FTM_RESET_DRAWORDER);
		gPipeline.resetDrawOrders();
	}

	LLFastTimer ftm(FTM_STATESORT);

	//LLVertexBuffer::unbind();

	grabReferences(result);
	for (LLCullResult::sg_iterator iter = sCull->beginDrawableGroups(); iter != sCull->endDrawableGroups(); ++iter)
	{
		LLSpatialGroup* group = *iter;
		group->checkOcclusion();
		if (sUseOcclusion > 1 && group->isOcclusionState(LLSpatialGroup::OCCLUDED))
		{
			markOccluder(group);
		}
		else
		{
			group->setVisible();
			for (LLSpatialGroup::element_iter i = group->getDataBegin(); i != group->getDataEnd(); ++i)
			{
				markVisible(*i, camera);
			}

			if (!sDelayVBUpdate)
			{ //rebuild mesh as soon as we know it's visible
				group->rebuildMesh();
			}
		}
	}

	if (LLViewerCamera::sCurCameraID == LLViewerCamera::CAMERA_WORLD)
	{
		LLSpatialGroup* last_group = NULL;
		for (LLCullResult::bridge_iterator i = sCull->beginVisibleBridge(); i != sCull->endVisibleBridge(); ++i)
		{
			LLCullResult::bridge_iterator cur_iter = i;
			LLSpatialBridge* bridge = *cur_iter;
			LLSpatialGroup* group = bridge->getSpatialGroup();

			if (last_group == NULL)
			{
				last_group = group;
			}

			if (!bridge->isDead() && group && !group->isOcclusionState(LLSpatialGroup::OCCLUDED))
			{
				stateSort(bridge, camera);
			}

			if (LLViewerCamera::sCurCameraID == LLViewerCamera::CAMERA_WORLD &&
				last_group != group && last_group->changeLOD())
			{
				last_group->mLastUpdateDistance = last_group->mDistance;
			}

			last_group = group;
		}

		if (LLViewerCamera::sCurCameraID == LLViewerCamera::CAMERA_WORLD &&
			last_group && last_group->changeLOD())
		{
			last_group->mLastUpdateDistance = last_group->mDistance;
		}
	}

	for (LLCullResult::sg_iterator iter = sCull->beginVisibleGroups(); iter != sCull->endVisibleGroups(); ++iter)
	{
		LLSpatialGroup* group = *iter;
		group->checkOcclusion();
		if (sUseOcclusion > 1 && group->isOcclusionState(LLSpatialGroup::OCCLUDED))
		{
			markOccluder(group);
		}
		else
		{
			group->setVisible();
			stateSort(group, camera);

			if (!sDelayVBUpdate)
			{ //rebuild mesh as soon as we know it's visible
				group->rebuildMesh();
			}
		}
	}
	
	{
		LLFastTimer ftm(FTM_STATESORT_DRAWABLE);
		for (LLCullResult::drawable_iterator iter = sCull->beginVisibleList();
			 iter != sCull->endVisibleList(); ++iter)
		{
			LLDrawable *drawablep = *iter;
			if (!drawablep->isDead())
			{
				stateSort(drawablep, camera);
			}
		}
	}
		
	postSort(camera);	
}

void LLPipeline::stateSort(LLSpatialGroup* group, LLCamera& camera)
{
	if (group->changeLOD())
	{
		for (LLSpatialGroup::element_iter i = group->getDataBegin(); i != group->getDataEnd(); ++i)
		{
			LLDrawable* drawablep = *i;
			stateSort(drawablep, camera);
		}

		if (LLViewerCamera::sCurCameraID == LLViewerCamera::CAMERA_WORLD)
		{ //avoid redundant stateSort calls
			group->mLastUpdateDistance = group->mDistance;
		}
	}

}

void LLPipeline::stateSort(LLSpatialBridge* bridge, LLCamera& camera)
{
	if (bridge->getSpatialGroup()->changeLOD())
	{
		bool force_update = false;
		bridge->updateDistance(camera, force_update);
	}
}

void LLPipeline::stateSort(LLDrawable* drawablep, LLCamera& camera)
{
	if (!drawablep
		|| drawablep->isDead() 
		|| !hasRenderType(drawablep->getRenderType()))
	{
		return;
	}
	
	if (LLSelectMgr::getInstance()->mHideSelectedObjects)
	{
		if (drawablep->getVObj().notNull() &&
			drawablep->getVObj()->isSelected())
		{
			return;
		}
	}

	if (drawablep->isAvatar())
	{ //don't draw avatars beyond render distance or if we don't have a spatial group.
		if ((drawablep->getSpatialGroup() == NULL) || 
			(drawablep->getSpatialGroup()->mDistance > LLVOAvatar::sRenderDistance))
		{
			return;
		}

		LLVOAvatar* avatarp = (LLVOAvatar*) drawablep->getVObj().get();
		if (!avatarp->isVisible())
		{
			return;
		}
	}

	assertInitialized();

	if (hasRenderType(drawablep->mRenderType))
	{
		if (!drawablep->isState(LLDrawable::INVISIBLE|LLDrawable::FORCE_INVISIBLE))
		{
			drawablep->setVisible(camera, NULL, FALSE);
		}
		else if (drawablep->isState(LLDrawable::CLEAR_INVISIBLE))
		{
			// clear invisible flag here to avoid single frame glitch
			drawablep->clearState(LLDrawable::FORCE_INVISIBLE|LLDrawable::CLEAR_INVISIBLE);
		}
	}

	if (LLViewerCamera::sCurCameraID == LLViewerCamera::CAMERA_WORLD)
	{
		//if (drawablep->isVisible()) isVisible() check here is redundant, if it wasn't visible, it wouldn't be here
		{
			if (!drawablep->isActive())
			{
				bool force_update = false;
				drawablep->updateDistance(camera, force_update);
			}
			else if (drawablep->isAvatar())
			{
				bool force_update = false;
				drawablep->updateDistance(camera, force_update); // calls vobj->updateLOD() which calls LLVOAvatar::updateVisibility()
			}
		}
	}

	if (!drawablep->getVOVolume())
	{
		for (LLDrawable::face_list_t::iterator iter = drawablep->mFaces.begin();
				iter != drawablep->mFaces.end(); iter++)
		{
			LLFace* facep = *iter;

			if (facep->hasGeometry())
			{
				if (facep->getPool())
				{
					facep->getPool()->enqueue(facep);
				}
				else
				{
					break;
				}
			}
		}
	}
	

	mNumVisibleFaces += drawablep->getNumFaces();
}


void forAllDrawables(LLCullResult::sg_iterator begin, 
					 LLCullResult::sg_iterator end,
					 void (*func)(LLDrawable*))
{
	for (LLCullResult::sg_iterator i = begin; i != end; ++i)
	{
		for (LLSpatialGroup::element_iter j = (*i)->getDataBegin(); j != (*i)->getDataEnd(); ++j)
		{
			func(*j);	
		}
	}
}

void LLPipeline::forAllVisibleDrawables(void (*func)(LLDrawable*))
{
	forAllDrawables(sCull->beginDrawableGroups(), sCull->endDrawableGroups(), func);
	forAllDrawables(sCull->beginVisibleGroups(), sCull->endVisibleGroups(), func);
}

//function for creating scripted beacons
void renderScriptedBeacons(LLDrawable* drawablep)
{
	LLViewerObject *vobj = drawablep->getVObj();
	if (vobj 
		&& !vobj->isAvatar() 
		&& !vobj->getParent()
		&& vobj->flagScripted())
	{
		if (gPipeline.sRenderBeacons)
		{
			gObjectList.addDebugBeacon(vobj->getPositionAgent(), "", LLColor4(1.f, 0.f, 0.f, 0.5f), LLColor4(1.f, 1.f, 1.f, 0.5f), LLPipeline::DebugBeaconLineWidth);
		}

		if (gPipeline.sRenderHighlight)
		{
			S32 face_id;
			S32 count = drawablep->getNumFaces();
			for (face_id = 0; face_id < count; face_id++)
			{
				LLFace * facep = drawablep->getFace(face_id);
				if (facep) 
				{
					gPipeline.mHighlightFaces.push_back(facep);
				}
			}
		}
	}
}

void renderScriptedTouchBeacons(LLDrawable* drawablep)
{
	LLViewerObject *vobj = drawablep->getVObj();
	if (vobj 
		&& !vobj->isAvatar() 
		&& !vobj->getParent()
		&& vobj->flagScripted()
		&& vobj->flagHandleTouch())
	{
		if (gPipeline.sRenderBeacons)
		{
			gObjectList.addDebugBeacon(vobj->getPositionAgent(), "", LLColor4(1.f, 0.f, 0.f, 0.5f), LLColor4(1.f, 1.f, 1.f, 0.5f), LLPipeline::DebugBeaconLineWidth);
		}

		if (gPipeline.sRenderHighlight)
		{
			S32 face_id;
			S32 count = drawablep->getNumFaces();
			for (face_id = 0; face_id < count; face_id++)
			{
				LLFace * facep = drawablep->getFace(face_id);
				if (facep)
				{
					gPipeline.mHighlightFaces.push_back(facep);
			}
		}
	}
}
}

void renderPhysicalBeacons(LLDrawable* drawablep)
{
	LLViewerObject *vobj = drawablep->getVObj();
	if (vobj 
		&& !vobj->isAvatar() 
		//&& !vobj->getParent()
		&& vobj->flagUsePhysics())
	{
		if (gPipeline.sRenderBeacons)
		{
			gObjectList.addDebugBeacon(vobj->getPositionAgent(), "", LLColor4(0.f, 1.f, 0.f, 0.5f), LLColor4(1.f, 1.f, 1.f, 0.5f), LLPipeline::DebugBeaconLineWidth);
		}

		if (gPipeline.sRenderHighlight)
		{
			S32 face_id;
			S32 count = drawablep->getNumFaces();
			for (face_id = 0; face_id < count; face_id++)
			{
				LLFace * facep = drawablep->getFace(face_id);
				if (facep)
				{
					gPipeline.mHighlightFaces.push_back(facep);
			}
		}
	}
}
}

void renderMOAPBeacons(LLDrawable* drawablep)
{
	LLViewerObject *vobj = drawablep->getVObj();

	if(!vobj || vobj->isAvatar())
		return;

	BOOL beacon=FALSE;
	U8 tecount=vobj->getNumTEs();
	for(int x=0;x<tecount;x++)
	{
		if(vobj->getTE(x)->hasMedia())
		{
			beacon=TRUE;
			break;
		}
	}
	if(beacon==TRUE)
	{
		if (gPipeline.sRenderBeacons)
		{
			gObjectList.addDebugBeacon(vobj->getPositionAgent(), "", LLColor4(1.f, 1.f, 1.f, 0.5f), LLColor4(1.f, 1.f, 1.f, 0.5f), LLPipeline::DebugBeaconLineWidth);
		}

		if (gPipeline.sRenderHighlight)
		{
			S32 face_id;
			S32 count = drawablep->getNumFaces();
			for (face_id = 0; face_id < count; face_id++)
			{
				LLFace * facep = drawablep->getFace(face_id);
				if (facep)
				{
					gPipeline.mHighlightFaces.push_back(facep);
			}
		}
	}
}
}

void renderParticleBeacons(LLDrawable* drawablep)
{
	// Look for attachments, objects, etc.
	LLViewerObject *vobj = drawablep->getVObj();
	if (vobj 
		&& vobj->isParticleSource())
	{
		if (gPipeline.sRenderBeacons)
		{
			LLColor4 light_blue(0.5f, 0.5f, 1.f, 0.5f);
			gObjectList.addDebugBeacon(vobj->getPositionAgent(), "", light_blue, LLColor4(1.f, 1.f, 1.f, 0.5f), LLPipeline::DebugBeaconLineWidth);
		}

		if (gPipeline.sRenderHighlight)
		{
			S32 face_id;
			S32 count = drawablep->getNumFaces();
			for (face_id = 0; face_id < count; face_id++)
			{
				LLFace * facep = drawablep->getFace(face_id);
				if (facep)
				{
					gPipeline.mHighlightFaces.push_back(facep);
			}
		}
	}
}
}

void renderSoundHighlights(LLDrawable* drawablep)
{
	// Look for attachments, objects, etc.
	LLViewerObject *vobj = drawablep->getVObj();
	if (vobj && vobj->isAudioSource())
	{
		if (gPipeline.sRenderHighlight)
		{
			S32 face_id;
			S32 count = drawablep->getNumFaces();
			for (face_id = 0; face_id < count; face_id++)
			{
				LLFace * facep = drawablep->getFace(face_id);
				if (facep)
				{
					gPipeline.mHighlightFaces.push_back(facep);
			}
		}
	}
}
}

void LLPipeline::postSort(LLCamera& camera)
{
	LLFastTimer ftm(FTM_STATESORT_POSTSORT);

	assertInitialized();

	llpushcallstacks ;
	//rebuild drawable geometry
	for (LLCullResult::sg_iterator i = sCull->beginDrawableGroups(); i != sCull->endDrawableGroups(); ++i)
	{
		LLSpatialGroup* group = *i;
		if (!sUseOcclusion || 
			!group->isOcclusionState(LLSpatialGroup::OCCLUDED))
		{
			group->rebuildGeom();
		}
	}
	llpushcallstacks ;
	//rebuild groups
	sCull->assertDrawMapsEmpty();

	rebuildPriorityGroups();
	llpushcallstacks ;

	
	//build render map
	for (LLCullResult::sg_iterator i = sCull->beginVisibleGroups(); i != sCull->endVisibleGroups(); ++i)
	{
		LLSpatialGroup* group = *i;
		if (sUseOcclusion && 
			group->isOcclusionState(LLSpatialGroup::OCCLUDED) ||
			(RenderAutoHideSurfaceAreaLimit > 0.f && 
			group->mSurfaceArea > RenderAutoHideSurfaceAreaLimit*llmax(group->mObjectBoxSize, 10.f)))
		{
			continue;
		}

		if (group->isState(LLSpatialGroup::NEW_DRAWINFO) && group->isState(LLSpatialGroup::GEOM_DIRTY))
		{ //no way this group is going to be drawable without a rebuild
			group->rebuildGeom();
		}

		for (LLSpatialGroup::draw_map_t::iterator j = group->mDrawMap.begin(); j != group->mDrawMap.end(); ++j)
		{
			LLSpatialGroup::drawmap_elem_t& src_vec = j->second;	
			if (!hasRenderType(j->first))
			{
				continue;
			}
			
			for (LLSpatialGroup::drawmap_elem_t::iterator k = src_vec.begin(); k != src_vec.end(); ++k)
			{
				if (sMinRenderSize > 0.f)
				{
					LLVector4a bounds;
					bounds.setSub((*k)->mExtents[1],(*k)->mExtents[0]);

					if (llmax(llmax(bounds[0], bounds[1]), bounds[2]) > sMinRenderSize)
					{
						sCull->pushDrawInfo(j->first, *k);
					}
				}
				else
				{
					sCull->pushDrawInfo(j->first, *k);
				}
			}
		}

		if (hasRenderType(LLPipeline::RENDER_TYPE_PASS_ALPHA))
		{
			LLSpatialGroup::draw_map_t::iterator alpha = group->mDrawMap.find(LLRenderPass::PASS_ALPHA);
			
			if (alpha != group->mDrawMap.end())
			{ //store alpha groups for sorting
				LLSpatialBridge* bridge = group->mSpatialPartition->asBridge();
				if (LLViewerCamera::sCurCameraID == LLViewerCamera::CAMERA_WORLD)
				{
					if (bridge)
					{
						LLCamera trans_camera = bridge->transformCamera(camera);
						group->updateDistance(trans_camera);
					}
					else
					{
						group->updateDistance(camera);
					}
				}
							
				if (hasRenderType(LLDrawPool::POOL_ALPHA))
				{
					sCull->pushAlphaGroup(group);
				}
			}
		}
	}
	
	//flush particle VB
	LLVOPartGroup::sVB->flush();

	/*bool use_transform_feedback = gTransformPositionProgram.mProgramObject && !mMeshDirtyGroup.empty();

	if (use_transform_feedback)
	{ //place a query around potential transform feedback code for synchronization
		mTransformFeedbackPrimitives = 0;

		if (!mMeshDirtyQueryObject)
		{
			glGenQueriesARB(1, &mMeshDirtyQueryObject);
		}

		
		glBeginQueryARB(GL_TRANSFORM_FEEDBACK_PRIMITIVES_WRITTEN, mMeshDirtyQueryObject);
	}*/

	//pack vertex buffers for groups that chose to delay their updates
	for (LLSpatialGroup::sg_vector_t::iterator iter = mMeshDirtyGroup.begin(); iter != mMeshDirtyGroup.end(); ++iter)
	{
		(*iter)->rebuildMesh();
	}

	/*if (use_transform_feedback)
	{
		glEndQueryARB(GL_TRANSFORM_FEEDBACK_PRIMITIVES_WRITTEN);
	}*/
	
	mMeshDirtyGroup.clear();

	if (!sShadowRender)
	{
		std::sort(sCull->beginAlphaGroups(), sCull->endAlphaGroups(), LLSpatialGroup::CompareDepthGreater());
	}

	llpushcallstacks ;
	// only render if the flag is set. The flag is only set if we are in edit mode or the toggle is set in the menus
	if (LLFloaterReg::instanceVisible("beacons") && !sShadowRender)
	{
		if (sRenderScriptedTouchBeacons)
		{
			// Only show the beacon on the root object.
			forAllVisibleDrawables(renderScriptedTouchBeacons);
		}
		else
		if (sRenderScriptedBeacons)
		{
			// Only show the beacon on the root object.
			forAllVisibleDrawables(renderScriptedBeacons);
		}

		if (sRenderPhysicalBeacons)
		{
			// Only show the beacon on the root object.
			forAllVisibleDrawables(renderPhysicalBeacons);
		}

		if(sRenderMOAPBeacons)
		{
			forAllVisibleDrawables(renderMOAPBeacons);
		}

		if (sRenderParticleBeacons)
		{
			forAllVisibleDrawables(renderParticleBeacons);
		}

		// If god mode, also show audio cues
		if (sRenderSoundBeacons && gAudiop)
		{
			// Walk all sound sources and render out beacons for them. Note, this isn't done in the ForAllVisibleDrawables function, because some are not visible.
			LLAudioEngine::source_map::iterator iter;
			for (iter = gAudiop->mAllSources.begin(); iter != gAudiop->mAllSources.end(); ++iter)
			{
				LLAudioSource *sourcep = iter->second;

				LLVector3d pos_global = sourcep->getPositionGlobal();
				LLVector3 pos = gAgent.getPosAgentFromGlobal(pos_global);
				if (gPipeline.sRenderBeacons)
				{
					//pos += LLVector3(0.f, 0.f, 0.2f);
					gObjectList.addDebugBeacon(pos, "", LLColor4(1.f, 1.f, 0.f, 0.5f), LLColor4(1.f, 1.f, 1.f, 0.5f), DebugBeaconLineWidth);
				}
			}
			// now deal with highlights for all those seeable sound sources
			forAllVisibleDrawables(renderSoundHighlights);
		}
	}
	llpushcallstacks ;
	// If managing your telehub, draw beacons at telehub and currently selected spawnpoint.
	if (LLFloaterTelehub::renderBeacons())
	{
		LLFloaterTelehub::addBeacons();
	}

	if (!sShadowRender)
	{
		mSelectedFaces.clear();
		
		// Draw face highlights for selected faces.
		if (LLSelectMgr::getInstance()->getTEMode())
		{
			struct f : public LLSelectedTEFunctor
			{
				virtual bool apply(LLViewerObject* object, S32 te)
				{
					if (object->mDrawable)
					{
						LLFace * facep = object->mDrawable->getFace(te);
						if (facep)
						{
							gPipeline.mSelectedFaces.push_back(facep);
					}
					}
					return true;
				}
			} func;
			LLSelectMgr::getInstance()->getSelection()->applyToTEs(&func);
		}
	}

	/*static LLFastTimer::DeclareTimer FTM_TRANSFORM_WAIT("Transform Fence");
	static LLFastTimer::DeclareTimer FTM_TRANSFORM_DO_WORK("Transform Work");
	if (use_transform_feedback)
	{ //using transform feedback, wait for transform feedback to complete
		LLFastTimer t(FTM_TRANSFORM_WAIT);

		S32 done = 0;
		//glGetQueryivARB(GL_TRANSFORM_FEEDBACK_PRIMITIVES_WRITTEN, GL_CURRENT_QUERY, &count);
		
		glGetQueryObjectivARB(mMeshDirtyQueryObject, GL_QUERY_RESULT_AVAILABLE, &done);
		
		while (!done)
		{ 
			{
				LLFastTimer t(FTM_TRANSFORM_DO_WORK);
				F32 max_time = llmin(gFrameIntervalSeconds*10.f, 1.f);
				//do some useful work while we wait
				LLAppViewer::getTextureCache()->update(max_time); // unpauses the texture cache thread
				LLAppViewer::getImageDecodeThread()->update(max_time); // unpauses the image thread
				LLAppViewer::getTextureFetch()->update(max_time); // unpauses the texture fetch thread
			}
			glGetQueryObjectivARB(mMeshDirtyQueryObject, GL_QUERY_RESULT_AVAILABLE, &done);
		}

		mTransformFeedbackPrimitives = 0;
	}*/
						
	//LLSpatialGroup::sNoDelete = FALSE;
	llpushcallstacks ;
}


void render_hud_elements()
{
	LLFastTimer t(FTM_RENDER_UI);
	gPipeline.disableLights();		
	
	LLGLDisable fog(GL_FOG);
	LLGLSUIDefault gls_ui;

	LLGLEnable stencil(GL_STENCIL_TEST);
	glStencilFunc(GL_ALWAYS, 255, 0xFFFFFFFF);
	glStencilMask(0xFFFFFFFF);
	glStencilOp(GL_KEEP, GL_KEEP, GL_REPLACE);
	
	gGL.color4f(1,1,1,1);
	
	if (LLGLSLShader::sNoFixedFunction)
	{
		gUIProgram.bind();
	}
	LLGLDepthTest depth(GL_TRUE, GL_FALSE);

	if (!LLPipeline::sReflectionRender && gPipeline.hasRenderDebugFeatureMask(LLPipeline::RENDER_DEBUG_FEATURE_UI))
	{
		LLGLEnable multisample(LLPipeline::RenderFSAASamples > 0 ? GL_MULTISAMPLE_ARB : 0);
		gViewerWindow->renderSelections(FALSE, FALSE, FALSE); // For HUD version in render_ui_3d()
	
		// Draw the tracking overlays
		LLTracker::render3D();
		
		// Show the property lines
		LLWorld::getInstance()->renderPropertyLines();
		LLViewerParcelMgr::getInstance()->render();
		LLViewerParcelMgr::getInstance()->renderParcelCollision();
	
		// Render name tags.
		LLHUDObject::renderAll();
	}
	else if (gForceRenderLandFence)
	{
		// This is only set when not rendering the UI, for parcel snapshots
		LLViewerParcelMgr::getInstance()->render();
	}
	else if (gPipeline.hasRenderType(LLPipeline::RENDER_TYPE_HUD))
	{
		LLHUDText::renderAllHUD();
	}

	if (LLGLSLShader::sNoFixedFunction)
	{
		gUIProgram.unbind();
	}
	gGL.flush();
}

void LLPipeline::renderHighlights()
{
	assertInitialized();

	// Draw 3D UI elements here (before we clear the Z buffer in POOL_HUD)
	// Render highlighted faces.
	LLGLSPipelineAlpha gls_pipeline_alpha;
	LLColor4 color(1.f, 1.f, 1.f, 0.5f);
	LLGLEnable color_mat(GL_COLOR_MATERIAL);
	disableLights();

	if (!hasRenderType(LLPipeline::RENDER_TYPE_HUD) && !mHighlightSet.empty())
	{ //draw blurry highlight image over screen
		LLGLEnable blend(GL_BLEND);
		LLGLDepthTest depth(GL_TRUE, GL_FALSE, GL_ALWAYS);
		LLGLDisable test(GL_ALPHA_TEST);

		LLGLEnable stencil(GL_STENCIL_TEST);
		gGL.flush();
		glStencilMask(0xFFFFFFFF);
		glClearStencil(1);
		glClear(GL_STENCIL_BUFFER_BIT);

		glStencilFunc(GL_ALWAYS, 0, 0xFFFFFFFF);
		glStencilOp(GL_REPLACE, GL_REPLACE, GL_REPLACE);
				
		gGL.setColorMask(false, false);
		for (std::set<HighlightItem>::iterator iter = mHighlightSet.begin(); iter != mHighlightSet.end(); ++iter)
		{
			renderHighlight(iter->mItem->getVObj(), 1.f);
		}
		gGL.setColorMask(true, false);

		glStencilOp(GL_KEEP, GL_KEEP, GL_KEEP);
		glStencilFunc(GL_NOTEQUAL, 0, 0xFFFFFFFF);
		
		//gGL.setSceneBlendType(LLRender::BT_ADD_WITH_ALPHA);

		gGL.pushMatrix();
		gGL.loadIdentity();
		gGL.matrixMode(LLRender::MM_PROJECTION);
		gGL.pushMatrix();
		gGL.loadIdentity();

		gGL.getTexUnit(0)->bind(&mHighlight);

		LLVector2 tc1;
		LLVector2 tc2;

		tc1.setVec(0,0);
		tc2.setVec(2,2);

		gGL.begin(LLRender::TRIANGLES);
				
		F32 scale = RenderHighlightBrightness;
		LLColor4 color = RenderHighlightColor;
		F32 thickness = RenderHighlightThickness;

		for (S32 pass = 0; pass < 2; ++pass)
		{
			if (pass == 0)
			{
				gGL.setSceneBlendType(LLRender::BT_ADD_WITH_ALPHA);
			}
			else
			{
				gGL.setSceneBlendType(LLRender::BT_ALPHA);
			}

			for (S32 i = 0; i < 8; ++i)
			{
				for (S32 j = 0; j < 8; ++j)
				{
					LLVector2 tc(i-4+0.5f, j-4+0.5f);

					F32 dist = 1.f-(tc.length()/sqrtf(32.f));
					dist *= scale/64.f;

					tc *= thickness;
					tc.mV[0] = (tc.mV[0])/mHighlight.getWidth();
					tc.mV[1] = (tc.mV[1])/mHighlight.getHeight();

					gGL.color4f(color.mV[0],
								color.mV[1],
								color.mV[2],
								color.mV[3]*dist);
					
					gGL.texCoord2f(tc.mV[0]+tc1.mV[0], tc.mV[1]+tc2.mV[1]);
					gGL.vertex2f(-1,3);
					
					gGL.texCoord2f(tc.mV[0]+tc1.mV[0], tc.mV[1]+tc1.mV[1]);
					gGL.vertex2f(-1,-1);
					
					gGL.texCoord2f(tc.mV[0]+tc2.mV[0], tc.mV[1]+tc1.mV[1]);
					gGL.vertex2f(3,-1);
				}
			}
		}

		gGL.end();

		gGL.popMatrix();
		gGL.matrixMode(LLRender::MM_MODELVIEW);
		gGL.popMatrix();
		
		//gGL.setSceneBlendType(LLRender::BT_ALPHA);
	}

	if ((LLViewerShaderMgr::instance()->getVertexShaderLevel(LLViewerShaderMgr::SHADER_INTERFACE) > 0))
	{
		gHighlightProgram.bind();
		gGL.diffuseColor4f(1,1,1,0.5f);
	}
	
	if (hasRenderDebugFeatureMask(RENDER_DEBUG_FEATURE_SELECTED))
	{
		// Make sure the selection image gets downloaded and decoded
		if (!mFaceSelectImagep)
		{
			mFaceSelectImagep = LLViewerTextureManager::getFetchedTexture(IMG_FACE_SELECT);
		}
		mFaceSelectImagep->addTextureStats((F32)MAX_IMAGE_AREA);

		U32 count = mSelectedFaces.size();
		for (U32 i = 0; i < count; i++)
		{
			LLFace *facep = mSelectedFaces[i];
			if (!facep || facep->getDrawable()->isDead())
			{
				llerrs << "Bad face on selection" << llendl;
				return;
			}
			
			facep->renderSelected(mFaceSelectImagep, color);
		}
	}

	if (hasRenderDebugFeatureMask(RENDER_DEBUG_FEATURE_SELECTED))
	{
		// Paint 'em red!
		color.setVec(1.f, 0.f, 0.f, 0.5f);
		
		int count = mHighlightFaces.size();
		for (S32 i = 0; i < count; i++)
		{
			LLFace* facep = mHighlightFaces[i];
			facep->renderSelected(LLViewerTexture::sNullImagep, color);
		}
	}

	// Contains a list of the faces of objects that are physical or
	// have touch-handlers.
	mHighlightFaces.clear();

	if (LLViewerShaderMgr::instance()->getVertexShaderLevel(LLViewerShaderMgr::SHADER_INTERFACE) > 0)
	{
		gHighlightProgram.unbind();
	}
}

//debug use
U32 LLPipeline::sCurRenderPoolType = 0 ;

void LLPipeline::renderGeom(LLCamera& camera, BOOL forceVBOUpdate)
{
	LLFastTimer t(FTM_RENDER_GEOMETRY);

	assertInitialized();

	F32 saved_modelview[16];
	F32 saved_projection[16];

	//HACK: preserve/restore matrices around HUD render
	if (gPipeline.hasRenderType(LLPipeline::RENDER_TYPE_HUD))
	{
		for (U32 i = 0; i < 16; i++)
		{
			saved_modelview[i] = gGLModelView[i];
			saved_projection[i] = gGLProjection[i];
		}
	}

	///////////////////////////////////////////
	//
	// Sync and verify GL state
	//
	//

	stop_glerror();

	LLVertexBuffer::unbind();

	// Do verification of GL state
	LLGLState::checkStates();
	LLGLState::checkTextureChannels();
	LLGLState::checkClientArrays();
	if (mRenderDebugMask & RENDER_DEBUG_VERIFY)
	{
		if (!verify())
		{
			llerrs << "Pipeline verification failed!" << llendl;
		}
	}

	LLAppViewer::instance()->pingMainloopTimeout("Pipeline:ForceVBO");
	
	// Initialize lots of GL state to "safe" values
	gGL.getTexUnit(0)->unbind(LLTexUnit::TT_TEXTURE);
	gGL.matrixMode(LLRender::MM_TEXTURE);
	gGL.loadIdentity();
	gGL.matrixMode(LLRender::MM_MODELVIEW);

	LLGLSPipeline gls_pipeline;
	LLGLEnable multisample(RenderFSAASamples > 0 ? GL_MULTISAMPLE_ARB : 0);

	LLGLState gls_color_material(GL_COLOR_MATERIAL, mLightingDetail < 2);
				
	// Toggle backface culling for debugging
	LLGLEnable cull_face(mBackfaceCull ? GL_CULL_FACE : 0);
	// Set fog
	BOOL use_fog = hasRenderDebugFeatureMask(LLPipeline::RENDER_DEBUG_FEATURE_FOG);
	LLGLEnable fog_enable(use_fog &&
						  !gPipeline.canUseWindLightShadersOnObjects() ? GL_FOG : 0);
	gSky.updateFog(camera.getFar());
	if (!use_fog)
	{
		sUnderWaterRender = FALSE;
	}

	gGL.getTexUnit(0)->bind(LLViewerFetchedTexture::sDefaultImagep);
	LLViewerFetchedTexture::sDefaultImagep->setAddressMode(LLTexUnit::TAM_WRAP);
	

	//////////////////////////////////////////////
	//
	// Actually render all of the geometry
	//
	//	
	stop_glerror();
	
	LLAppViewer::instance()->pingMainloopTimeout("Pipeline:RenderDrawPools");

	for (pool_set_t::iterator iter = mPools.begin(); iter != mPools.end(); ++iter)
	{
		LLDrawPool *poolp = *iter;
		if (hasRenderType(poolp->getType()))
		{
			poolp->prerender();
		}
	}

	{
		LLFastTimer t(FTM_POOLS);
		
		// HACK: don't calculate local lights if we're rendering the HUD!
		//    Removing this check will cause bad flickering when there are 
		//    HUD elements being rendered AND the user is in flycam mode  -nyx
		if (!gPipeline.hasRenderType(LLPipeline::RENDER_TYPE_HUD))
		{
			calcNearbyLights(camera);
			setupHWLights(NULL);
		}

		BOOL occlude = sUseOcclusion > 1;
		U32 cur_type = 0;

		pool_set_t::iterator iter1 = mPools.begin();
		while ( iter1 != mPools.end() )
		{
			LLDrawPool *poolp = *iter1;
			
			cur_type = poolp->getType();

			//debug use
			sCurRenderPoolType = cur_type ;

			if (occlude && cur_type >= LLDrawPool::POOL_GRASS)
			{
				occlude = FALSE;
				gGLLastMatrix = NULL;
				gGL.loadMatrix(gGLModelView);
				LLGLSLShader::bindNoShader();
				doOcclusion(camera);
			}

			pool_set_t::iterator iter2 = iter1;
			if (hasRenderType(poolp->getType()) && poolp->getNumPasses() > 0)
			{
				LLFastTimer t(FTM_POOLRENDER);

				gGLLastMatrix = NULL;
				gGL.loadMatrix(gGLModelView);
			
				for( S32 i = 0; i < poolp->getNumPasses(); i++ )
				{
					LLVertexBuffer::unbind();
					poolp->beginRenderPass(i);
					for (iter2 = iter1; iter2 != mPools.end(); iter2++)
					{
						LLDrawPool *p = *iter2;
						if (p->getType() != cur_type)
						{
							break;
						}
						
						if ( !p->getSkipRenderFlag() ) { p->render(i); }
					}
					poolp->endRenderPass(i);
					LLVertexBuffer::unbind();
					if (gDebugGL)
					{
						std::string msg = llformat("pass %d", i);
						LLGLState::checkStates(msg);
						//LLGLState::checkTextureChannels(msg);
						//LLGLState::checkClientArrays(msg);
					}
				}
			}
			else
			{
				// Skip all pools of this type
				for (iter2 = iter1; iter2 != mPools.end(); iter2++)
				{
					LLDrawPool *p = *iter2;
					if (p->getType() != cur_type)
					{
						break;
					}
				}
			}
			iter1 = iter2;
			stop_glerror();
		}
		
		LLAppViewer::instance()->pingMainloopTimeout("Pipeline:RenderDrawPoolsEnd");

		LLVertexBuffer::unbind();
			
		gGLLastMatrix = NULL;
		gGL.loadMatrix(gGLModelView);

		if (occlude)
		{
			occlude = FALSE;
			gGLLastMatrix = NULL;
			gGL.loadMatrix(gGLModelView);
			LLGLSLShader::bindNoShader();
			doOcclusion(camera);
		}
	}

	LLVertexBuffer::unbind();
	LLGLState::checkStates();

	if (!LLPipeline::sImpostorRender)
	{
		LLAppViewer::instance()->pingMainloopTimeout("Pipeline:RenderHighlights");

		if (!sReflectionRender)
		{
			renderHighlights();
		}

		// Contains a list of the faces of objects that are physical or
		// have touch-handlers.
		mHighlightFaces.clear();

		LLAppViewer::instance()->pingMainloopTimeout("Pipeline:RenderDebug");
	
		renderDebug();

		LLVertexBuffer::unbind();
	
		if (!LLPipeline::sReflectionRender && !LLPipeline::sRenderDeferred)
		{
			if (gPipeline.hasRenderDebugFeatureMask(LLPipeline::RENDER_DEBUG_FEATURE_UI))
			{
				// Render debugging beacons.
				gObjectList.renderObjectBeacons();
				gObjectList.resetObjectBeacons();
			}
			else
			{
				// Make sure particle effects disappear
				LLHUDObject::renderAllForTimer();
			}
		}
		else
		{
			// Make sure particle effects disappear
			LLHUDObject::renderAllForTimer();
		}

		LLAppViewer::instance()->pingMainloopTimeout("Pipeline:RenderGeomEnd");

		//HACK: preserve/restore matrices around HUD render
		if (gPipeline.hasRenderType(LLPipeline::RENDER_TYPE_HUD))
		{
			for (U32 i = 0; i < 16; i++)
			{
				gGLModelView[i] = saved_modelview[i];
				gGLProjection[i] = saved_projection[i];
			}
		}
	}

	LLVertexBuffer::unbind();

	LLGLState::checkStates();
//	LLGLState::checkTextureChannels();
//	LLGLState::checkClientArrays();
}

void LLPipeline::renderGeomDeferred(LLCamera& camera)
{
	LLAppViewer::instance()->pingMainloopTimeout("Pipeline:RenderGeomDeferred");

	LLFastTimer t(FTM_RENDER_GEOMETRY);

	LLFastTimer t2(FTM_DEFERRED_POOLS);

	LLGLEnable cull(GL_CULL_FACE);

	LLGLEnable stencil(GL_STENCIL_TEST);
	glStencilFunc(GL_ALWAYS, 1, 0xFFFFFFFF);
	stop_glerror();
	glStencilOp(GL_KEEP, GL_KEEP, GL_REPLACE);
	stop_glerror();

	for (pool_set_t::iterator iter = mPools.begin(); iter != mPools.end(); ++iter)
	{
		LLDrawPool *poolp = *iter;
		if (hasRenderType(poolp->getType()))
		{
			poolp->prerender();
		}
	}

	LLGLEnable multisample(RenderFSAASamples > 0 ? GL_MULTISAMPLE_ARB : 0);

	LLVertexBuffer::unbind();

	LLGLState::checkStates();
	LLGLState::checkTextureChannels();
	LLGLState::checkClientArrays();

	U32 cur_type = 0;

	gGL.setColorMask(true, true);
	
	pool_set_t::iterator iter1 = mPools.begin();

	while ( iter1 != mPools.end() )
	{
		LLDrawPool *poolp = *iter1;
		
		cur_type = poolp->getType();

		pool_set_t::iterator iter2 = iter1;
		if (hasRenderType(poolp->getType()) && poolp->getNumDeferredPasses() > 0)
		{
			LLFastTimer t(FTM_DEFERRED_POOLRENDER);

			gGLLastMatrix = NULL;
			gGL.loadMatrix(gGLModelView);
		
			for( S32 i = 0; i < poolp->getNumDeferredPasses(); i++ )
			{
				LLVertexBuffer::unbind();
				poolp->beginDeferredPass(i);
				for (iter2 = iter1; iter2 != mPools.end(); iter2++)
				{
					LLDrawPool *p = *iter2;
					if (p->getType() != cur_type)
					{
						break;
					}
										
					if ( !p->getSkipRenderFlag() ) { p->renderDeferred(i); }
				}
				poolp->endDeferredPass(i);
				LLVertexBuffer::unbind();

				if (gDebugGL || gDebugPipeline)
				{
					LLGLState::checkStates();
				}
			}
		}
		else
		{
			// Skip all pools of this type
			for (iter2 = iter1; iter2 != mPools.end(); iter2++)
			{
				LLDrawPool *p = *iter2;
				if (p->getType() != cur_type)
				{
					break;
				}
			}
		}
		iter1 = iter2;
		stop_glerror();
	}

	gGLLastMatrix = NULL;
	gGL.loadMatrix(gGLModelView);

	gGL.setColorMask(true, false);
}

void LLPipeline::renderGeomPostDeferred(LLCamera& camera)
{
	LLFastTimer t(FTM_POST_DEFERRED_POOLS);
	U32 cur_type = 0;

	LLGLEnable cull(GL_CULL_FACE);

	LLGLEnable multisample(RenderFSAASamples > 0 ? GL_MULTISAMPLE_ARB : 0);

	calcNearbyLights(camera);
	setupHWLights(NULL);

	gGL.setColorMask(true, false);

	pool_set_t::iterator iter1 = mPools.begin();
	BOOL occlude = LLPipeline::sUseOcclusion > 1;

	while ( iter1 != mPools.end() )
	{
		LLDrawPool *poolp = *iter1;
		
		cur_type = poolp->getType();

		if (occlude && cur_type >= LLDrawPool::POOL_GRASS)
		{
			occlude = FALSE;
			gGLLastMatrix = NULL;
			gGL.loadMatrix(gGLModelView);
			LLGLSLShader::bindNoShader();
			doOcclusion(camera);
			gGL.setColorMask(true, false);
		}

		pool_set_t::iterator iter2 = iter1;
		if (hasRenderType(poolp->getType()) && poolp->getNumPostDeferredPasses() > 0)
		{
			LLFastTimer t(FTM_POST_DEFERRED_POOLRENDER);

			gGLLastMatrix = NULL;
			gGL.loadMatrix(gGLModelView);
		
			for( S32 i = 0; i < poolp->getNumPostDeferredPasses(); i++ )
			{
				LLVertexBuffer::unbind();
				poolp->beginPostDeferredPass(i);
				for (iter2 = iter1; iter2 != mPools.end(); iter2++)
				{
					LLDrawPool *p = *iter2;
					if (p->getType() != cur_type)
					{
						break;
					}
										
					p->renderPostDeferred(i);
				}
				poolp->endPostDeferredPass(i);
				LLVertexBuffer::unbind();

				if (gDebugGL || gDebugPipeline)
				{
					LLGLState::checkStates();
				}
			}
		}
		else
		{
			// Skip all pools of this type
			for (iter2 = iter1; iter2 != mPools.end(); iter2++)
			{
				LLDrawPool *p = *iter2;
				if (p->getType() != cur_type)
				{
					break;
				}
			}
		}
		iter1 = iter2;
		stop_glerror();
	}

	gGLLastMatrix = NULL;
	gGL.loadMatrix(gGLModelView);

	if (occlude)
	{
		occlude = FALSE;
		gGLLastMatrix = NULL;
		gGL.loadMatrix(gGLModelView);
		LLGLSLShader::bindNoShader();
		doOcclusion(camera);
		gGLLastMatrix = NULL;
		gGL.loadMatrix(gGLModelView);
	}
}

void LLPipeline::renderGeomShadow(LLCamera& camera)
{
	U32 cur_type = 0;
	
	LLGLEnable cull(GL_CULL_FACE);

	LLVertexBuffer::unbind();

	pool_set_t::iterator iter1 = mPools.begin();
	
	while ( iter1 != mPools.end() )
	{
		LLDrawPool *poolp = *iter1;
		
		cur_type = poolp->getType();

		pool_set_t::iterator iter2 = iter1;
		if (hasRenderType(poolp->getType()) && poolp->getNumShadowPasses() > 0)
		{
			poolp->prerender() ;

			gGLLastMatrix = NULL;
			gGL.loadMatrix(gGLModelView);
		
			for( S32 i = 0; i < poolp->getNumShadowPasses(); i++ )
			{
				LLVertexBuffer::unbind();
				poolp->beginShadowPass(i);
				for (iter2 = iter1; iter2 != mPools.end(); iter2++)
				{
					LLDrawPool *p = *iter2;
					if (p->getType() != cur_type)
					{
						break;
					}
										
					p->renderShadow(i);
				}
				poolp->endShadowPass(i);
				LLVertexBuffer::unbind();

				LLGLState::checkStates();
			}
		}
		else
		{
			// Skip all pools of this type
			for (iter2 = iter1; iter2 != mPools.end(); iter2++)
			{
				LLDrawPool *p = *iter2;
				if (p->getType() != cur_type)
				{
					break;
				}
			}
		}
		iter1 = iter2;
		stop_glerror();
	}

	gGLLastMatrix = NULL;
	gGL.loadMatrix(gGLModelView);
}


void LLPipeline::addTrianglesDrawn(S32 index_count, U32 render_type)
{
	assertInitialized();
	S32 count = 0;
	if (render_type == LLRender::TRIANGLE_STRIP)
	{
		count = index_count-2;
	}
	else
	{
		count = index_count/3;
	}

	mTrianglesDrawn += count;
	mBatchCount++;
	mMaxBatchSize = llmax(mMaxBatchSize, count);
	mMinBatchSize = llmin(mMinBatchSize, count);

	if (LLPipeline::sRenderFrameTest)
	{
		gViewerWindow->getWindow()->swapBuffers();
		ms_sleep(16);
	}
}

void LLPipeline::renderPhysicsDisplay()
{
	if (!hasRenderDebugMask(LLPipeline::RENDER_DEBUG_PHYSICS_SHAPES))
	{
		return;
	}

	allocatePhysicsBuffer();

	gGL.flush();
	mPhysicsDisplay.bindTarget();
	glClearColor(0,0,0,1);
	gGL.setColorMask(true, true);
	mPhysicsDisplay.clear();
	glClearColor(0,0,0,0);

	gGL.setColorMask(true, false);

	if (LLGLSLShader::sNoFixedFunction)
	{
		gDebugProgram.bind();
	}

	for (LLWorld::region_list_t::const_iterator iter = LLWorld::getInstance()->getRegionList().begin(); 
			iter != LLWorld::getInstance()->getRegionList().end(); ++iter)
	{
		LLViewerRegion* region = *iter;
		for (U32 i = 0; i < LLViewerRegion::NUM_PARTITIONS; i++)
		{
			LLSpatialPartition* part = region->getSpatialPartition(i);
			if (part)
			{
				if (hasRenderType(part->mDrawableType))
				{
					part->renderPhysicsShapes();
				}
			}
		}
	}

	for (LLCullResult::bridge_iterator i = sCull->beginVisibleBridge(); i != sCull->endVisibleBridge(); ++i)
	{
		LLSpatialBridge* bridge = *i;
		if (!bridge->isDead() && hasRenderType(bridge->mDrawableType))
		{
			gGL.pushMatrix();
			gGL.multMatrix((F32*)bridge->mDrawable->getRenderMatrix().mMatrix);
			bridge->renderPhysicsShapes();
			gGL.popMatrix();
		}
	}

	gGL.flush();

	if (LLGLSLShader::sNoFixedFunction)
	{
		gDebugProgram.unbind();
	}

	mPhysicsDisplay.flush();
}


void LLPipeline::renderDebug()
{
	assertInitialized();

	bool hud_only = hasRenderType(LLPipeline::RENDER_TYPE_HUD);

	if (!hud_only )
	{
		//Render any navmesh geometry	
		LLPathingLib *llPathingLibInstance = LLPathingLib::getInstance();
		if ( llPathingLibInstance != NULL ) 
		{
			//character floater renderables
			
			LLHandle<LLFloaterPathfindingCharacters> pathfindingCharacterHandle = LLFloaterPathfindingCharacters::getInstanceHandle();
			if ( !pathfindingCharacterHandle.isDead() )
			{
				LLFloaterPathfindingCharacters *pathfindingCharacter = pathfindingCharacterHandle.get();

				if ( pathfindingCharacter->getVisible() || gAgentCamera.cameraMouselook() )			
				{	
					if (LLGLSLShader::sNoFixedFunction)
					{					
						gPathfindingProgram.bind();			
						gPathfindingProgram.uniform1f("tint", 1.f);
						gPathfindingProgram.uniform1f("ambiance", 1.f);
						gPathfindingProgram.uniform1f("alpha_scale", 1.f);
					}

					//Requried character physics capsule render parameters
					LLUUID id;					
					LLVector3 pos;
					LLQuaternion rot;
				
					if ( pathfindingCharacter->isPhysicsCapsuleEnabled( id, pos, rot ) )
					{
						if (LLGLSLShader::sNoFixedFunction)
						{					
							//remove blending artifacts
							gGL.setColorMask(false, false);
							llPathingLibInstance->renderSimpleShapeCapsuleID( gGL, id, pos, rot );				
							gGL.setColorMask(true, false);
							LLGLEnable blend(GL_BLEND);
							gPathfindingProgram.uniform1f("alpha_scale", 0.90f);
							llPathingLibInstance->renderSimpleShapeCapsuleID( gGL, id, pos, rot );
							gPathfindingProgram.bind();
						}
						else
						{
							llPathingLibInstance->renderSimpleShapeCapsuleID( gGL, id, pos, rot );
						}
					}
				}
			}
			

			//pathing console renderables
			LLHandle<LLFloaterPathfindingConsole> pathfindingConsoleHandle = LLFloaterPathfindingConsole::getInstanceHandle();
			if (!pathfindingConsoleHandle.isDead())
			{
				LLFloaterPathfindingConsole *pathfindingConsole = pathfindingConsoleHandle.get();

				if ( pathfindingConsole->getVisible() || gAgentCamera.cameraMouselook() )
				{				
					F32 ambiance = gSavedSettings.getF32("PathfindingAmbiance");

					if (LLGLSLShader::sNoFixedFunction)
					{					
						gPathfindingProgram.bind();
			
						gPathfindingProgram.uniform1f("tint", 1.f);
						gPathfindingProgram.uniform1f("ambiance", ambiance);
						gPathfindingProgram.uniform1f("alpha_scale", 1.f);
					}

					if ( !pathfindingConsole->isRenderWorld() )
					{
						const LLColor4 clearColor = gSavedSettings.getColor4("PathfindingNavMeshClear");
						gGL.setColorMask(true, true);
						glClearColor(clearColor.mV[0],clearColor.mV[1],clearColor.mV[2],0);
						glClear(GL_DEPTH_BUFFER_BIT | GL_COLOR_BUFFER_BIT | GL_STENCIL_BUFFER_BIT);					
						gGL.setColorMask(true, false);
						glPolygonMode( GL_FRONT_AND_BACK, GL_FILL );	
					}

					//NavMesh
					if ( pathfindingConsole->isRenderNavMesh() )
					{	
						gGL.flush();
						glLineWidth(2.0f);	
						LLGLEnable cull(GL_CULL_FACE);
						LLGLDisable blend(GL_BLEND);
						
						if ( pathfindingConsole->isRenderWorld() )
						{					
							LLGLEnable blend(GL_BLEND);
							gPathfindingProgram.uniform1f("alpha_scale", 0.66f);
							llPathingLibInstance->renderNavMesh();
						}
						else
						{
							llPathingLibInstance->renderNavMesh();
						}
						
						//render edges
						if (LLGLSLShader::sNoFixedFunction)
						{
							gPathfindingNoNormalsProgram.bind();
							gPathfindingNoNormalsProgram.uniform1f("tint", 1.f);
							gPathfindingNoNormalsProgram.uniform1f("alpha_scale", 1.f);
							llPathingLibInstance->renderNavMeshEdges();
							gPathfindingProgram.bind();
						}
						else
						{
							llPathingLibInstance->renderNavMeshEdges();
						}

						gGL.flush();
						glPolygonMode( GL_FRONT_AND_BACK, GL_FILL );	
						glLineWidth(1.0f);	
						gGL.flush();
					}
					//User designated path
					if ( LLPathfindingPathTool::getInstance()->isRenderPath() )
					{
						//The path
						if (LLGLSLShader::sNoFixedFunction)
						{
							gUIProgram.bind();
							gGL.getTexUnit(0)->bind(LLViewerFetchedTexture::sWhiteImagep);
							llPathingLibInstance->renderPath();
							gPathfindingProgram.bind();
						}
						else
						{
							llPathingLibInstance->renderPath();
						}
						//The bookends
						if (LLGLSLShader::sNoFixedFunction)
						{
							//remove blending artifacts
							gGL.setColorMask(false, false);
							llPathingLibInstance->renderPathBookend( gGL, LLPathingLib::LLPL_START );
							llPathingLibInstance->renderPathBookend( gGL, LLPathingLib::LLPL_END );
						
							gGL.setColorMask(true, false);
							//render the bookends
							LLGLEnable blend(GL_BLEND);
							gPathfindingProgram.uniform1f("alpha_scale", 0.90f);
							llPathingLibInstance->renderPathBookend( gGL, LLPathingLib::LLPL_START );
							llPathingLibInstance->renderPathBookend( gGL, LLPathingLib::LLPL_END );
							gPathfindingProgram.bind();
						}
						else
						{
							llPathingLibInstance->renderPathBookend( gGL, LLPathingLib::LLPL_START );
							llPathingLibInstance->renderPathBookend( gGL, LLPathingLib::LLPL_END );
						}
					
					}
				
					if ( pathfindingConsole->isRenderWaterPlane() )
					{	
						if (LLGLSLShader::sNoFixedFunction)
						{
							LLGLEnable blend(GL_BLEND);
							gPathfindingProgram.uniform1f("alpha_scale", 0.90f);
							llPathingLibInstance->renderSimpleShapes( gGL, gAgent.getRegion()->getWaterHeight() );
						}
						else
						{
							llPathingLibInstance->renderSimpleShapes( gGL, gAgent.getRegion()->getWaterHeight() );					
						}
					}
				//physics/exclusion shapes
				if ( pathfindingConsole->isRenderAnyShapes() )
				{					
						U32 render_order[] = {
							1 << LLPathingLib::LLST_ObstacleObjects,
							1 << LLPathingLib::LLST_WalkableObjects,
							1 << LLPathingLib::LLST_ExclusionPhantoms,	
							1 << LLPathingLib::LLST_MaterialPhantoms,
						};

						U32 flags = pathfindingConsole->getRenderShapeFlags();

						for (U32 i = 0; i < 4; i++)
						{
							if (!(flags & render_order[i]))
							{
								continue;
							}

							//turn off backface culling for volumes so they are visible when camera is inside volume
							LLGLDisable cull(i >= 2 ? GL_CULL_FACE : 0);
						
							gGL.flush();
							glPolygonMode( GL_FRONT_AND_BACK, GL_FILL );	
				
							//get rid of some z-fighting
							LLGLEnable polyOffset(GL_POLYGON_OFFSET_FILL);
							glPolygonOffset(1.0f, 1.0f);

							//render to depth first to avoid blending artifacts
							gGL.setColorMask(false, false);
							llPathingLibInstance->renderNavMeshShapesVBO( render_order[i] );		
							gGL.setColorMask(true, false);

							//get rid of some z-fighting
							glPolygonOffset(0.f, 0.f);

							LLGLEnable blend(GL_BLEND);
				
							{
								gPathfindingProgram.uniform1f("ambiance", ambiance);

								{ //draw solid overlay
									LLGLDepthTest depth(GL_TRUE, GL_FALSE, GL_LEQUAL);
									llPathingLibInstance->renderNavMeshShapesVBO( render_order[i] );				
									gGL.flush();				
								}
				
								LLGLEnable lineOffset(GL_POLYGON_OFFSET_LINE);
								glPolygonMode( GL_FRONT_AND_BACK, GL_LINE );	
						
								F32 offset = gSavedSettings.getF32("PathfindingLineOffset");

								if (pathfindingConsole->isRenderXRay())
								{
									gPathfindingProgram.uniform1f("tint", gSavedSettings.getF32("PathfindingXRayTint"));
									gPathfindingProgram.uniform1f("alpha_scale", gSavedSettings.getF32("PathfindingXRayOpacity"));
									LLGLEnable blend(GL_BLEND);
									LLGLDepthTest depth(GL_TRUE, GL_FALSE, GL_GREATER);
								
									glPolygonOffset(offset, -offset);
								
									if (gSavedSettings.getBOOL("PathfindingXRayWireframe"))
									{ //draw hidden wireframe as darker and less opaque
										gPathfindingProgram.uniform1f("ambiance", 1.f);
										llPathingLibInstance->renderNavMeshShapesVBO( render_order[i] );				
									}
									else
									{
										glPolygonMode( GL_FRONT_AND_BACK, GL_FILL );	
										gPathfindingProgram.uniform1f("ambiance", ambiance);
										llPathingLibInstance->renderNavMeshShapesVBO( render_order[i] );				
										glPolygonMode(GL_FRONT_AND_BACK, GL_LINE);
									}
								}

								{ //draw visible wireframe as brighter, thicker and more opaque
									glPolygonOffset(offset, offset);
									gPathfindingProgram.uniform1f("ambiance", 1.f);
									gPathfindingProgram.uniform1f("tint", 1.f);
									gPathfindingProgram.uniform1f("alpha_scale", 1.f);

									glLineWidth(gSavedSettings.getF32("PathfindingLineWidth"));
									LLGLDisable blendOut(GL_BLEND);
									llPathingLibInstance->renderNavMeshShapesVBO( render_order[i] );				
									gGL.flush();
									glLineWidth(1.f);
								}
				
								glPolygonMode( GL_FRONT_AND_BACK, GL_FILL );
							}
						}
					}

					glPolygonOffset(0.f, 0.f);

					if ( pathfindingConsole->isRenderNavMesh() && pathfindingConsole->isRenderXRay() )
					{	//render navmesh xray
						F32 ambiance = gSavedSettings.getF32("PathfindingAmbiance");

						LLGLEnable lineOffset(GL_POLYGON_OFFSET_LINE);
						LLGLEnable polyOffset(GL_POLYGON_OFFSET_FILL);
											
						F32 offset = gSavedSettings.getF32("PathfindingLineOffset");
						glPolygonOffset(offset, -offset);

						LLGLEnable blend(GL_BLEND);
						LLGLDepthTest depth(GL_TRUE, GL_FALSE, GL_GREATER);
						gGL.flush();				
						glLineWidth(2.0f);	
						LLGLEnable cull(GL_CULL_FACE);
																		
						gPathfindingProgram.uniform1f("tint", gSavedSettings.getF32("PathfindingXRayTint"));
						gPathfindingProgram.uniform1f("alpha_scale", gSavedSettings.getF32("PathfindingXRayOpacity"));
								
						if (gSavedSettings.getBOOL("PathfindingXRayWireframe"))
						{ //draw hidden wireframe as darker and less opaque
							glPolygonMode( GL_FRONT_AND_BACK, GL_LINE );	
							gPathfindingProgram.uniform1f("ambiance", 1.f);
							llPathingLibInstance->renderNavMesh();
							glPolygonMode( GL_FRONT_AND_BACK, GL_FILL );	
						}	
						else
						{
							gPathfindingProgram.uniform1f("ambiance", ambiance);
							llPathingLibInstance->renderNavMesh();
						}

						//render edges
						if (LLGLSLShader::sNoFixedFunction)
						{
							gPathfindingNoNormalsProgram.bind();
							gPathfindingNoNormalsProgram.uniform1f("tint", gSavedSettings.getF32("PathfindingXRayTint"));
							gPathfindingNoNormalsProgram.uniform1f("alpha_scale", gSavedSettings.getF32("PathfindingXRayOpacity"));
							llPathingLibInstance->renderNavMeshEdges();
							gPathfindingProgram.bind();
						}
						else
						{
							llPathingLibInstance->renderNavMeshEdges();
						}
					
						gGL.flush();
						glLineWidth(1.0f);	
					}
			
					glPolygonOffset(0.f, 0.f);

					gGL.flush();
					if (LLGLSLShader::sNoFixedFunction)
					{
						gPathfindingProgram.unbind();
					}
				}
			}
		}
	}

	gGL.color4f(1,1,1,1);

	gGLLastMatrix = NULL;
	gGL.loadMatrix(gGLModelView);
	gGL.setColorMask(true, false);

	
	if (!hud_only && !mDebugBlips.empty())
	{ //render debug blips
		if (LLGLSLShader::sNoFixedFunction)
		{
			gUIProgram.bind();
		}

		gGL.getTexUnit(0)->bind(LLViewerFetchedTexture::sWhiteImagep, true);

		glPointSize(8.f);
		LLGLDepthTest depth(GL_TRUE, GL_TRUE, GL_ALWAYS);

		gGL.begin(LLRender::POINTS);
		for (std::list<DebugBlip>::iterator iter = mDebugBlips.begin(); iter != mDebugBlips.end(); )
		{
			DebugBlip& blip = *iter;

			blip.mAge += gFrameIntervalSeconds;
			if (blip.mAge > 2.f)
			{
				mDebugBlips.erase(iter++);
			}
			else
			{
				iter++;
			}

			blip.mPosition.mV[2] += gFrameIntervalSeconds*2.f;

			gGL.color4fv(blip.mColor.mV);
			gGL.vertex3fv(blip.mPosition.mV);
		}
		gGL.end();
		gGL.flush();
		glPointSize(1.f);
	}


	// Debug stuff.
	for (LLWorld::region_list_t::const_iterator iter = LLWorld::getInstance()->getRegionList().begin(); 
			iter != LLWorld::getInstance()->getRegionList().end(); ++iter)
	{
		LLViewerRegion* region = *iter;
		for (U32 i = 0; i < LLViewerRegion::NUM_PARTITIONS; i++)
		{
			LLSpatialPartition* part = region->getSpatialPartition(i);
			if (part)
			{
				if ( hud_only && (part->mDrawableType == RENDER_TYPE_HUD || part->mDrawableType == RENDER_TYPE_HUD_PARTICLES) ||
					 !hud_only && hasRenderType(part->mDrawableType) )
				{
					part->renderDebug();
				}
			}
		}
	}

	for (LLCullResult::bridge_iterator i = sCull->beginVisibleBridge(); i != sCull->endVisibleBridge(); ++i)
	{
		LLSpatialBridge* bridge = *i;
		if (!bridge->isDead() && hasRenderType(bridge->mDrawableType))
		{
			gGL.pushMatrix();
			gGL.multMatrix((F32*)bridge->mDrawable->getRenderMatrix().mMatrix);
			bridge->renderDebug();
			gGL.popMatrix();
		}
	}

	if (LLGLSLShader::sNoFixedFunction)
	{
		gUIProgram.bind();
	}

	if (hasRenderDebugMask(LLPipeline::RENDER_DEBUG_SHADOW_FRUSTA))
	{
		LLVertexBuffer::unbind();

		LLGLEnable blend(GL_BLEND);
		LLGLDepthTest depth(TRUE, FALSE);
		LLGLDisable cull(GL_CULL_FACE);

		gGL.color4f(1,1,1,1);
		gGL.getTexUnit(0)->unbind(LLTexUnit::TT_TEXTURE);
				
		F32 a = 0.1f;

		F32 col[] =
		{
			1,0,0,a,
			0,1,0,a,
			0,0,1,a,
			1,0,1,a,
			
			1,1,0,a,
			0,1,1,a,
			1,1,1,a,
			1,0,1,a,
		};

		for (U32 i = 0; i < 8; i++)
		{
			LLVector3* frust = mShadowCamera[i].mAgentFrustum;

			if (i > 3)
			{ //render shadow frusta as volumes
				if (mShadowFrustPoints[i-4].empty())
			{
					continue;
				}

				gGL.color4fv(col+(i-4)*4);	
			
				gGL.begin(LLRender::TRIANGLE_STRIP);
				gGL.vertex3fv(frust[0].mV); gGL.vertex3fv(frust[4].mV);
				gGL.vertex3fv(frust[1].mV); gGL.vertex3fv(frust[5].mV);
				gGL.vertex3fv(frust[2].mV); gGL.vertex3fv(frust[6].mV);
				gGL.vertex3fv(frust[3].mV); gGL.vertex3fv(frust[7].mV);
				gGL.vertex3fv(frust[0].mV); gGL.vertex3fv(frust[4].mV);
				gGL.end();
				
				
				gGL.begin(LLRender::TRIANGLE_STRIP);
				gGL.vertex3fv(frust[0].mV);
				gGL.vertex3fv(frust[1].mV);
				gGL.vertex3fv(frust[3].mV);
				gGL.vertex3fv(frust[2].mV);
				gGL.end();
				
				gGL.begin(LLRender::TRIANGLE_STRIP);
				gGL.vertex3fv(frust[4].mV);
				gGL.vertex3fv(frust[5].mV);
				gGL.vertex3fv(frust[7].mV);
				gGL.vertex3fv(frust[6].mV);
				gGL.end();		
			}

	
			if (i < 4)
			{
				
				//if (i == 0 || !mShadowFrustPoints[i].empty())
				{
					//render visible point cloud
					gGL.flush();
					glPointSize(8.f);
					gGL.begin(LLRender::POINTS);
					
					F32* c = col+i*4;
					gGL.color3fv(c);

					for (U32 j = 0; j < mShadowFrustPoints[i].size(); ++j)
						{
							gGL.vertex3fv(mShadowFrustPoints[i][j].mV);
						
						}
					gGL.end();

					gGL.flush();
					glPointSize(1.f);

					LLVector3* ext = mShadowExtents[i]; 
					LLVector3 pos = (ext[0]+ext[1])*0.5f;
					LLVector3 size = (ext[1]-ext[0])*0.5f;
					drawBoxOutline(pos, size);

					//render camera frustum splits as outlines
					gGL.begin(LLRender::LINES);
					gGL.vertex3fv(frust[0].mV); gGL.vertex3fv(frust[1].mV);
					gGL.vertex3fv(frust[1].mV); gGL.vertex3fv(frust[2].mV);
					gGL.vertex3fv(frust[2].mV); gGL.vertex3fv(frust[3].mV);
					gGL.vertex3fv(frust[3].mV); gGL.vertex3fv(frust[0].mV);
					gGL.vertex3fv(frust[4].mV); gGL.vertex3fv(frust[5].mV);
					gGL.vertex3fv(frust[5].mV); gGL.vertex3fv(frust[6].mV);
					gGL.vertex3fv(frust[6].mV); gGL.vertex3fv(frust[7].mV);
					gGL.vertex3fv(frust[7].mV); gGL.vertex3fv(frust[4].mV);
					gGL.vertex3fv(frust[0].mV); gGL.vertex3fv(frust[4].mV);
					gGL.vertex3fv(frust[1].mV); gGL.vertex3fv(frust[5].mV);
					gGL.vertex3fv(frust[2].mV); gGL.vertex3fv(frust[6].mV);
					gGL.vertex3fv(frust[3].mV); gGL.vertex3fv(frust[7].mV);
					gGL.end();
				}
			}

			/*gGL.flush();
			glLineWidth(16-i*2);
			for (LLWorld::region_list_t::const_iterator iter = LLWorld::getInstance()->getRegionList().begin(); 
					iter != LLWorld::getInstance()->getRegionList().end(); ++iter)
			{
				LLViewerRegion* region = *iter;
				for (U32 j = 0; j < LLViewerRegion::NUM_PARTITIONS; j++)
				{
					LLSpatialPartition* part = region->getSpatialPartition(j);
					if (part)
					{
						if (hasRenderType(part->mDrawableType))
						{
							part->renderIntersectingBBoxes(&mShadowCamera[i]);
						}
					}
				}
			}
			gGL.flush();
			glLineWidth(1.f);*/
		}
	}

	if (mRenderDebugMask & RENDER_DEBUG_WIND_VECTORS)
	{
		gAgent.getRegion()->mWind.renderVectors();
	}
	
	if (mRenderDebugMask & RENDER_DEBUG_COMPOSITION)
	{
		// Debug composition layers
		F32 x, y;

		gGL.getTexUnit(0)->unbind(LLTexUnit::TT_TEXTURE);

		if (gAgent.getRegion())
		{
			gGL.begin(LLRender::POINTS);
			// Draw the composition layer for the region that I'm in.
			for (x = 0; x <= 260; x++)
			{
				for (y = 0; y <= 260; y++)
				{
					if ((x > 255) || (y > 255))
					{
						gGL.color4f(1.f, 0.f, 0.f, 1.f);
					}
					else
					{
						gGL.color4f(0.f, 0.f, 1.f, 1.f);
					}
					F32 z = gAgent.getRegion()->getCompositionXY((S32)x, (S32)y);
					z *= 5.f;
					z += 50.f;
					gGL.vertex3f(x, y, z);
				}
			}
			gGL.end();
		}
	}

	if (mRenderDebugMask & LLPipeline::RENDER_DEBUG_BUILD_QUEUE)
	{
		U32 count = 0;
		U32 size = mGroupQ2.size();
		LLColor4 col;

		LLVertexBuffer::unbind();
		LLGLEnable blend(GL_BLEND);
		gGL.setSceneBlendType(LLRender::BT_ALPHA);
		LLGLDepthTest depth(GL_TRUE, GL_FALSE);
		gGL.getTexUnit(0)->bind(LLViewerFetchedTexture::sWhiteImagep);
		
		gGL.pushMatrix();
		gGL.loadMatrix(gGLModelView);
		gGLLastMatrix = NULL;

		for (LLSpatialGroup::sg_vector_t::iterator iter = mGroupQ2.begin(); iter != mGroupQ2.end(); ++iter)
		{
			LLSpatialGroup* group = *iter;
			if (group->isDead())
			{
				continue;
			}

			LLSpatialBridge* bridge = group->mSpatialPartition->asBridge();

			if (bridge && (!bridge->mDrawable || bridge->mDrawable->isDead()))
			{
				continue;
			}

			if (bridge)
			{
				gGL.pushMatrix();
				gGL.multMatrix((F32*)bridge->mDrawable->getRenderMatrix().mMatrix);
			}

			F32 alpha = llclamp((F32) (size-count)/size, 0.f, 1.f);

			
			LLVector2 c(1.f-alpha, alpha);
			c.normVec();

			
			++count;
			col.set(c.mV[0], c.mV[1], 0, alpha*0.5f+0.5f);
			group->drawObjectBox(col);

			if (bridge)
			{
				gGL.popMatrix();
			}
		}

		gGL.popMatrix();
	}

	gGL.flush();
	if (LLGLSLShader::sNoFixedFunction)
	{
		gUIProgram.unbind();
	}
}

static LLFastTimer::DeclareTimer FTM_REBUILD_POOLS("Rebuild Pools");

void LLPipeline::rebuildPools()
{
	LLFastTimer t(FTM_REBUILD_POOLS);

	assertInitialized();

	S32 max_count = mPools.size();
	pool_set_t::iterator iter1 = mPools.upper_bound(mLastRebuildPool);
	while(max_count > 0 && mPools.size() > 0) // && num_rebuilds < MAX_REBUILDS)
	{
		if (iter1 == mPools.end())
		{
			iter1 = mPools.begin();
		}
		LLDrawPool* poolp = *iter1;

		if (poolp->isDead())
		{
			mPools.erase(iter1++);
			removeFromQuickLookup( poolp );
			if (poolp == mLastRebuildPool)
			{
				mLastRebuildPool = NULL;
			}
			delete poolp;
		}
		else
		{
			mLastRebuildPool = poolp;
			iter1++;
		}
		max_count--;
	}

	if (isAgentAvatarValid())
	{
		gAgentAvatarp->rebuildHUD();
	}
}

void LLPipeline::addToQuickLookup( LLDrawPool* new_poolp )
{
	assertInitialized();

	switch( new_poolp->getType() )
	{
	case LLDrawPool::POOL_SIMPLE:
		if (mSimplePool)
		{
			llassert(0);
			llwarns << "Ignoring duplicate simple pool." << llendl;
		}
		else
		{
			mSimplePool = (LLRenderPass*) new_poolp;
		}
		break;

	case LLDrawPool::POOL_GRASS:
		if (mGrassPool)
		{
			llassert(0);
			llwarns << "Ignoring duplicate grass pool." << llendl;
		}
		else
		{
			mGrassPool = (LLRenderPass*) new_poolp;
		}
		break;

	case LLDrawPool::POOL_FULLBRIGHT:
		if (mFullbrightPool)
		{
			llassert(0);
			llwarns << "Ignoring duplicate simple pool." << llendl;
		}
		else
		{
			mFullbrightPool = (LLRenderPass*) new_poolp;
		}
		break;

	case LLDrawPool::POOL_INVISIBLE:
		if (mInvisiblePool)
		{
			llassert(0);
			llwarns << "Ignoring duplicate simple pool." << llendl;
		}
		else
		{
			mInvisiblePool = (LLRenderPass*) new_poolp;
		}
		break;

	case LLDrawPool::POOL_GLOW:
		if (mGlowPool)
		{
			llassert(0);
			llwarns << "Ignoring duplicate glow pool." << llendl;
		}
		else
		{
			mGlowPool = (LLRenderPass*) new_poolp;
		}
		break;

	case LLDrawPool::POOL_TREE:
		mTreePools[ uintptr_t(new_poolp->getTexture()) ] = new_poolp ;
		break;
 
	case LLDrawPool::POOL_TERRAIN:
		mTerrainPools[ uintptr_t(new_poolp->getTexture()) ] = new_poolp ;
		break;

	case LLDrawPool::POOL_BUMP:
		if (mBumpPool)
		{
			llassert(0);
			llwarns << "Ignoring duplicate bump pool." << llendl;
		}
		else
		{
			mBumpPool = new_poolp;
		}
		break;

	case LLDrawPool::POOL_ALPHA:
		if( mAlphaPool )
		{
			llassert(0);
			llwarns << "LLPipeline::addPool(): Ignoring duplicate Alpha pool" << llendl;
		}
		else
		{
			mAlphaPool = new_poolp;
		}
		break;

	case LLDrawPool::POOL_AVATAR:
		break; // Do nothing

	case LLDrawPool::POOL_SKY:
		if( mSkyPool )
		{
			llassert(0);
			llwarns << "LLPipeline::addPool(): Ignoring duplicate Sky pool" << llendl;
		}
		else
		{
			mSkyPool = new_poolp;
		}
		break;
	
	case LLDrawPool::POOL_WATER:
		if( mWaterPool )
		{
			llassert(0);
			llwarns << "LLPipeline::addPool(): Ignoring duplicate Water pool" << llendl;
		}
		else
		{
			mWaterPool = new_poolp;
		}
		break;

	case LLDrawPool::POOL_GROUND:
		if( mGroundPool )
		{
			llassert(0);
			llwarns << "LLPipeline::addPool(): Ignoring duplicate Ground Pool" << llendl;
		}
		else
		{ 
			mGroundPool = new_poolp;
		}
		break;

	case LLDrawPool::POOL_WL_SKY:
		if( mWLSkyPool )
		{
			llassert(0);
			llwarns << "LLPipeline::addPool(): Ignoring duplicate WLSky Pool" << llendl;
		}
		else
		{ 
			mWLSkyPool = new_poolp;
		}
		break;

	default:
		llassert(0);
		llwarns << "Invalid Pool Type in  LLPipeline::addPool()" << llendl;
		break;
	}
}

void LLPipeline::removePool( LLDrawPool* poolp )
{
	assertInitialized();
	removeFromQuickLookup(poolp);
	mPools.erase(poolp);
	delete poolp;
}

void LLPipeline::removeFromQuickLookup( LLDrawPool* poolp )
{
	assertInitialized();
	switch( poolp->getType() )
	{
	case LLDrawPool::POOL_SIMPLE:
		llassert(mSimplePool == poolp);
		mSimplePool = NULL;
		break;

	case LLDrawPool::POOL_GRASS:
		llassert(mGrassPool == poolp);
		mGrassPool = NULL;
		break;

	case LLDrawPool::POOL_FULLBRIGHT:
		llassert(mFullbrightPool == poolp);
		mFullbrightPool = NULL;
		break;

	case LLDrawPool::POOL_INVISIBLE:
		llassert(mInvisiblePool == poolp);
		mInvisiblePool = NULL;
		break;

	case LLDrawPool::POOL_WL_SKY:
		llassert(mWLSkyPool == poolp);
		mWLSkyPool = NULL;
		break;

	case LLDrawPool::POOL_GLOW:
		llassert(mGlowPool == poolp);
		mGlowPool = NULL;
		break;

	case LLDrawPool::POOL_TREE:
		#ifdef _DEBUG
			{
				BOOL found = mTreePools.erase( (uintptr_t)poolp->getTexture() );
				llassert( found );
			}
		#else
			mTreePools.erase( (uintptr_t)poolp->getTexture() );
		#endif
		break;

	case LLDrawPool::POOL_TERRAIN:
		#ifdef _DEBUG
			{
				BOOL found = mTerrainPools.erase( (uintptr_t)poolp->getTexture() );
				llassert( found );
			}
		#else
			mTerrainPools.erase( (uintptr_t)poolp->getTexture() );
		#endif
		break;

	case LLDrawPool::POOL_BUMP:
		llassert( poolp == mBumpPool );
		mBumpPool = NULL;
		break;
	
	case LLDrawPool::POOL_ALPHA:
		llassert( poolp == mAlphaPool );
		mAlphaPool = NULL;
		break;

	case LLDrawPool::POOL_AVATAR:
		break; // Do nothing

	case LLDrawPool::POOL_SKY:
		llassert( poolp == mSkyPool );
		mSkyPool = NULL;
		break;

	case LLDrawPool::POOL_WATER:
		llassert( poolp == mWaterPool );
		mWaterPool = NULL;
		break;

	case LLDrawPool::POOL_GROUND:
		llassert( poolp == mGroundPool );
		mGroundPool = NULL;
		break;

	default:
		llassert(0);
		llwarns << "Invalid Pool Type in  LLPipeline::removeFromQuickLookup() type=" << poolp->getType() << llendl;
		break;
	}
}

void LLPipeline::resetDrawOrders()
{
	assertInitialized();
	// Iterate through all of the draw pools and rebuild them.
	for (pool_set_t::iterator iter = mPools.begin(); iter != mPools.end(); ++iter)
	{
		LLDrawPool *poolp = *iter;
		poolp->resetDrawOrders();
	}
}

//============================================================================
// Once-per-frame setup of hardware lights,
// including sun/moon, avatar backlight, and up to 6 local lights

void LLPipeline::setupAvatarLights(BOOL for_edit)
{
	assertInitialized();

	if (for_edit)
	{
		LLColor4 diffuse(1.f, 1.f, 1.f, 0.f);
		LLVector4 light_pos_cam(-8.f, 0.25f, 10.f, 0.f);  // w==0 => directional light
		LLMatrix4 camera_mat = LLViewerCamera::getInstance()->getModelview();
		LLMatrix4 camera_rot(camera_mat.getMat3());
		camera_rot.invert();
		LLVector4 light_pos = light_pos_cam * camera_rot;
		
		light_pos.normalize();

		LLLightState* light = gGL.getLight(1);

		mHWLightColors[1] = diffuse;

		light->setDiffuse(diffuse);
		light->setAmbient(LLColor4::black);
		light->setSpecular(LLColor4::black);
		light->setPosition(light_pos);
		light->setConstantAttenuation(1.f);
		light->setLinearAttenuation(0.f);
		light->setQuadraticAttenuation(0.f);
		light->setSpotExponent(0.f);
		light->setSpotCutoff(180.f);
	}
	else if (gAvatarBacklight) // Always true (unless overridden in a devs .ini)
	{
		LLVector3 opposite_pos = -1.f * mSunDir;
		LLVector3 orthog_light_pos = mSunDir % LLVector3::z_axis;
		LLVector4 backlight_pos = LLVector4(lerp(opposite_pos, orthog_light_pos, 0.3f), 0.0f);
		backlight_pos.normalize();
			
		LLColor4 light_diffuse = mSunDiffuse;
		LLColor4 backlight_diffuse(1.f - light_diffuse.mV[VRED], 1.f - light_diffuse.mV[VGREEN], 1.f - light_diffuse.mV[VBLUE], 1.f);
		F32 max_component = 0.001f;
		for (S32 i = 0; i < 3; i++)
		{
			if (backlight_diffuse.mV[i] > max_component)
			{
				max_component = backlight_diffuse.mV[i];
			}
		}
		F32 backlight_mag;
		if (gSky.getSunDirection().mV[2] >= LLSky::NIGHTTIME_ELEVATION_COS)
		{
			backlight_mag = BACKLIGHT_DAY_MAGNITUDE_OBJECT;
		}
		else
		{
			backlight_mag = BACKLIGHT_NIGHT_MAGNITUDE_OBJECT;
		}
		backlight_diffuse *= backlight_mag / max_component;

		mHWLightColors[1] = backlight_diffuse;

		LLLightState* light = gGL.getLight(1);

		light->setPosition(backlight_pos);
		light->setDiffuse(backlight_diffuse);
		light->setAmbient(LLColor4::black);
		light->setSpecular(LLColor4::black);
		light->setConstantAttenuation(1.f);
		light->setLinearAttenuation(0.f);
		light->setQuadraticAttenuation(0.f);
		light->setSpotExponent(0.f);
		light->setSpotCutoff(180.f);
	}
	else
	{
		LLLightState* light = gGL.getLight(1);

		mHWLightColors[1] = LLColor4::black;

		light->setDiffuse(LLColor4::black);
		light->setAmbient(LLColor4::black);
		light->setSpecular(LLColor4::black);
	}
}

static F32 calc_light_dist(LLVOVolume* light, const LLVector3& cam_pos, F32 max_dist)
{
	F32 inten = light->getLightIntensity();
	if (inten < .001f)
	{
		return max_dist;
	}
	F32 radius = light->getLightRadius();
	BOOL selected = light->isSelected();
	LLVector3 dpos = light->getRenderPosition() - cam_pos;
	F32 dist2 = dpos.lengthSquared();
	if (!selected && dist2 > (max_dist + radius)*(max_dist + radius))
	{
		return max_dist;
	}
	F32 dist = (F32) sqrt(dist2);
	dist *= 1.f / inten;
	dist -= radius;
	if (selected)
	{
		dist -= 10000.f; // selected lights get highest priority
	}
	if (light->mDrawable.notNull() && light->mDrawable->isState(LLDrawable::ACTIVE))
	{
		// moving lights get a little higher priority (too much causes artifacts)
		dist -= light->getLightRadius()*0.25f;
	}
	return dist;
}

void LLPipeline::calcNearbyLights(LLCamera& camera)
{
	assertInitialized();

	if (LLPipeline::sReflectionRender)
	{
		return;
	}

	if (mLightingDetail >= 1)
	{
		// mNearbyLight (and all light_set_t's) are sorted such that
		// begin() == the closest light and rbegin() == the farthest light
		const S32 MAX_LOCAL_LIGHTS = 6;
// 		LLVector3 cam_pos = gAgent.getCameraPositionAgent();
		LLVector3 cam_pos = LLViewerJoystick::getInstance()->getOverrideCamera() ?
						camera.getOrigin() : 
						gAgent.getPositionAgent();

		F32 max_dist = LIGHT_MAX_RADIUS * 4.f; // ignore enitrely lights > 4 * max light rad
		
		// UPDATE THE EXISTING NEARBY LIGHTS
		light_set_t cur_nearby_lights;
		for (light_set_t::iterator iter = mNearbyLights.begin();
			iter != mNearbyLights.end(); iter++)
		{
			const Light* light = &(*iter);
			LLDrawable* drawable = light->drawable;
			LLVOVolume* volight = drawable->getVOVolume();
			if (!volight || !drawable->isState(LLDrawable::LIGHT))
			{
				drawable->clearState(LLDrawable::NEARBY_LIGHT);
				continue;
			}
			if (light->fade <= -LIGHT_FADE_TIME)
			{
				drawable->clearState(LLDrawable::NEARBY_LIGHT);
				continue;
			}
			if (!sRenderAttachedLights && volight && volight->isAttachment())
			{
				drawable->clearState(LLDrawable::NEARBY_LIGHT);
				continue;
			}

			F32 dist = calc_light_dist(volight, cam_pos, max_dist);
			cur_nearby_lights.insert(Light(drawable, dist, light->fade));
		}
		mNearbyLights = cur_nearby_lights;
				
		// FIND NEW LIGHTS THAT ARE IN RANGE
		light_set_t new_nearby_lights;
		for (LLDrawable::drawable_set_t::iterator iter = mLights.begin();
			 iter != mLights.end(); ++iter)
		{
			LLDrawable* drawable = *iter;
			LLVOVolume* light = drawable->getVOVolume();
			if (!light || drawable->isState(LLDrawable::NEARBY_LIGHT))
			{
				continue;
			}
			if (light->isHUDAttachment())
			{
				continue; // no lighting from HUD objects
			}
			F32 dist = calc_light_dist(light, cam_pos, max_dist);
			if (dist >= max_dist)
			{
				continue;
			}
			if (!sRenderAttachedLights && light && light->isAttachment())
			{
				continue;
			}
			new_nearby_lights.insert(Light(drawable, dist, 0.f));
			if (new_nearby_lights.size() > (U32)MAX_LOCAL_LIGHTS)
			{
				new_nearby_lights.erase(--new_nearby_lights.end());
				const Light& last = *new_nearby_lights.rbegin();
				max_dist = last.dist;
			}
		}

		// INSERT ANY NEW LIGHTS
		for (light_set_t::iterator iter = new_nearby_lights.begin();
			 iter != new_nearby_lights.end(); iter++)
		{
			const Light* light = &(*iter);
			if (mNearbyLights.size() < (U32)MAX_LOCAL_LIGHTS)
			{
				mNearbyLights.insert(*light);
				((LLDrawable*) light->drawable)->setState(LLDrawable::NEARBY_LIGHT);
			}
			else
			{
				// crazy cast so that we can overwrite the fade value
				// even though gcc enforces sets as const
				// (fade value doesn't affect sort so this is safe)
				Light* farthest_light = ((Light*) (&(*(mNearbyLights.rbegin()))));
				if (light->dist < farthest_light->dist)
				{
					if (farthest_light->fade >= 0.f)
					{
						farthest_light->fade = -gFrameIntervalSeconds;
					}
				}
				else
				{
					break; // none of the other lights are closer
				}
			}
		}
		
	}
}

void LLPipeline::setupHWLights(LLDrawPool* pool)
{
	assertInitialized();
	
	// Ambient
	if (!LLGLSLShader::sNoFixedFunction)
	{
		gGL.syncMatrices();
		LLColor4 ambient = gSky.getTotalAmbientColor();
		gGL.setAmbientLightColor(ambient);
	}

	// Light 0 = Sun or Moon (All objects)
	{
		if (gSky.getSunDirection().mV[2] >= LLSky::NIGHTTIME_ELEVATION_COS)
		{
			mSunDir.setVec(gSky.getSunDirection());
			mSunDiffuse.setVec(gSky.getSunDiffuseColor());
		}
		else
		{
			mSunDir.setVec(gSky.getMoonDirection());
			mSunDiffuse.setVec(gSky.getMoonDiffuseColor());
		}

		F32 max_color = llmax(mSunDiffuse.mV[0], mSunDiffuse.mV[1], mSunDiffuse.mV[2]);
		if (max_color > 1.f)
		{
			mSunDiffuse *= 1.f/max_color;
		}
		mSunDiffuse.clamp();

		LLVector4 light_pos(mSunDir, 0.0f);
		LLColor4 light_diffuse = mSunDiffuse;
		mHWLightColors[0] = light_diffuse;

		LLLightState* light = gGL.getLight(0);
		light->setPosition(light_pos);
		light->setDiffuse(light_diffuse);
		light->setAmbient(LLColor4::black);
		light->setSpecular(LLColor4::black);
		light->setConstantAttenuation(1.f);
		light->setLinearAttenuation(0.f);
		light->setQuadraticAttenuation(0.f);
		light->setSpotExponent(0.f);
		light->setSpotCutoff(180.f);
	}
	
	// Light 1 = Backlight (for avatars)
	// (set by enableLightsAvatar)
	
	S32 cur_light = 2;
	
	// Nearby lights = LIGHT 2-7

	mLightMovingMask = 0;
	
	if (mLightingDetail >= 1)
	{
		for (light_set_t::iterator iter = mNearbyLights.begin();
			 iter != mNearbyLights.end(); ++iter)
		{
			LLDrawable* drawable = iter->drawable;
			LLVOVolume* light = drawable->getVOVolume();
			if (!light)
			{
				continue;
			}
			if (drawable->isState(LLDrawable::ACTIVE))
			{
				mLightMovingMask |= (1<<cur_light);
			}
			
			LLColor4  light_color = light->getLightColor();
			light_color.mV[3] = 0.0f;

			F32 fade = iter->fade;
			if (fade < LIGHT_FADE_TIME)
			{
				// fade in/out light
				if (fade >= 0.f)
				{
					fade = fade / LIGHT_FADE_TIME;
					((Light*) (&(*iter)))->fade += gFrameIntervalSeconds;
				}
				else
				{
					fade = 1.f + fade / LIGHT_FADE_TIME;
					((Light*) (&(*iter)))->fade -= gFrameIntervalSeconds;
				}
				fade = llclamp(fade,0.f,1.f);
				light_color *= fade;
			}

			LLVector3 light_pos(light->getRenderPosition());
			LLVector4 light_pos_gl(light_pos, 1.0f);
	
			F32 light_radius = llmax(light->getLightRadius(), 0.001f);

			F32 x = (3.f * (1.f + light->getLightFalloff())); // why this magic?  probably trying to match a historic behavior.
			float linatten = x / (light_radius); // % of brightness at radius

			mHWLightColors[cur_light] = light_color;
			LLLightState* light_state = gGL.getLight(cur_light);
			
			light_state->setPosition(light_pos_gl);
			light_state->setDiffuse(light_color);
			light_state->setAmbient(LLColor4::black);
			light_state->setConstantAttenuation(0.f);
			if (sRenderDeferred)
			{
				F32 size = light_radius*1.5f;
				light_state->setLinearAttenuation(size*size);
				light_state->setQuadraticAttenuation(light->getLightFalloff()*0.5f+1.f);
			}
			else
			{
				light_state->setLinearAttenuation(linatten);
				light_state->setQuadraticAttenuation(0.f);
			}
			

			if (light->isLightSpotlight() // directional (spot-)light
			    && (LLPipeline::sRenderDeferred || RenderSpotLightsInNondeferred)) // these are only rendered as GL spotlights if we're in deferred rendering mode *or* the setting forces them on
			{
				LLVector3 spotparams = light->getSpotLightParams();
				LLQuaternion quat = light->getRenderRotation();
				LLVector3 at_axis(0,0,-1); // this matches deferred rendering's object light direction
				at_axis *= quat;

				light_state->setSpotDirection(at_axis);
				light_state->setSpotCutoff(90.f);
				light_state->setSpotExponent(2.f);
	
				const LLColor4 specular(0.f, 0.f, 0.f, 0.f);
				light_state->setSpecular(specular);
			}
			else // omnidirectional (point) light
			{
				light_state->setSpotExponent(0.f);
				light_state->setSpotCutoff(180.f);
				
				// we use specular.w = 1.0 as a cheap hack for the shaders to know that this is omnidirectional rather than a spotlight
				const LLColor4 specular(0.f, 0.f, 0.f, 1.f);
				light_state->setSpecular(specular);				
			}
			cur_light++;
			if (cur_light >= 8)
			{
				break; // safety
			}
		}
	}
	for ( ; cur_light < 8 ; cur_light++)
	{
		mHWLightColors[cur_light] = LLColor4::black;
		LLLightState* light = gGL.getLight(cur_light);

		light->setDiffuse(LLColor4::black);
		light->setAmbient(LLColor4::black);
		light->setSpecular(LLColor4::black);
	}
	if (gAgentAvatarp &&
		gAgentAvatarp->mSpecialRenderMode == 3)
	{
		LLColor4  light_color = LLColor4::white;
		light_color.mV[3] = 0.0f;

		LLVector3 light_pos(LLViewerCamera::getInstance()->getOrigin());
		LLVector4 light_pos_gl(light_pos, 1.0f);

		F32 light_radius = 16.f;

			F32 x = 3.f;
		float linatten = x / (light_radius); // % of brightness at radius

		mHWLightColors[2] = light_color;
		LLLightState* light = gGL.getLight(2);

		light->setPosition(light_pos_gl);
		light->setDiffuse(light_color);
		light->setAmbient(LLColor4::black);
		light->setSpecular(LLColor4::black);
		light->setQuadraticAttenuation(0.f);
		light->setConstantAttenuation(0.f);
		light->setLinearAttenuation(linatten);
		light->setSpotExponent(0.f);
		light->setSpotCutoff(180.f);
	}

	// Init GL state
	if (!LLGLSLShader::sNoFixedFunction)
	{
		glDisable(GL_LIGHTING);
	}

	for (S32 i = 0; i < 8; ++i)
	{
		gGL.getLight(i)->disable();
	}
	mLightMask = 0;
}

void LLPipeline::enableLights(U32 mask)
{
	assertInitialized();

	if (mLightingDetail == 0)
	{
		mask &= 0xf003; // sun and backlight only (and fullbright bit)
	}
	if (mLightMask != mask)
	{
		stop_glerror();
		if (!mLightMask)
		{
			if (!LLGLSLShader::sNoFixedFunction)
			{
				glEnable(GL_LIGHTING);
			}
		}
		if (mask)
		{
			stop_glerror();
			for (S32 i=0; i<8; i++)
			{
				LLLightState* light = gGL.getLight(i);
				if (mask & (1<<i))
				{
					light->enable();
					light->setDiffuse(mHWLightColors[i]);
				}
				else
				{
					light->disable();
					light->setDiffuse(LLColor4::black);
				}
			}
			stop_glerror();
		}
		else
		{
			if (!LLGLSLShader::sNoFixedFunction)
			{
				glDisable(GL_LIGHTING);
			}
		}
		mLightMask = mask;
		stop_glerror();

		LLColor4 ambient = gSky.getTotalAmbientColor();
		gGL.setAmbientLightColor(ambient);
	}
}

void LLPipeline::enableLightsStatic()
{
	assertInitialized();
	U32 mask = 0x01; // Sun
	if (mLightingDetail >= 2)
	{
		mask |= mLightMovingMask; // Hardware moving lights
	}
	else
	{
		mask |= 0xff & (~2); // Hardware local lights
	}
	enableLights(mask);
}

void LLPipeline::enableLightsDynamic()
{
	assertInitialized();
	U32 mask = 0xff & (~2); // Local lights
	enableLights(mask);
	
	if (isAgentAvatarValid() && getLightingDetail() <= 0)
	{
		if (gAgentAvatarp->mSpecialRenderMode == 0) // normal
		{
			gPipeline.enableLightsAvatar();
		}
		else if (gAgentAvatarp->mSpecialRenderMode >= 1)  // anim preview
		{
			gPipeline.enableLightsAvatarEdit(LLColor4(0.7f, 0.6f, 0.3f, 1.f));
		}
	}
}

void LLPipeline::enableLightsAvatar()
{
	U32 mask = 0xff; // All lights
	setupAvatarLights(FALSE);
	enableLights(mask);
}

void LLPipeline::enableLightsPreview()
{
	disableLights();

	if (!LLGLSLShader::sNoFixedFunction)
	{
		glEnable(GL_LIGHTING);
	}

	LLColor4 ambient = PreviewAmbientColor;
	gGL.setAmbientLightColor(ambient);

	LLColor4 diffuse0 = PreviewDiffuse0;
	LLColor4 specular0 = PreviewSpecular0;
	LLColor4 diffuse1 = PreviewDiffuse1;
	LLColor4 specular1 = PreviewSpecular1;
	LLColor4 diffuse2 = PreviewDiffuse2;
	LLColor4 specular2 = PreviewSpecular2;

	LLVector3 dir0 = PreviewDirection0;
	LLVector3 dir1 = PreviewDirection1;
	LLVector3 dir2 = PreviewDirection2;

	dir0.normVec();
	dir1.normVec();
	dir2.normVec();
	
	LLVector4 light_pos(dir0, 0.0f);

	LLLightState* light = gGL.getLight(1);

	light->enable();
	light->setPosition(light_pos);
	light->setDiffuse(diffuse0);
	light->setAmbient(LLColor4::black);
	light->setSpecular(specular0);
	light->setSpotExponent(0.f);
	light->setSpotCutoff(180.f);

	light_pos = LLVector4(dir1, 0.f);

	light = gGL.getLight(2);
	light->enable();
	light->setPosition(light_pos);
	light->setDiffuse(diffuse1);
	light->setAmbient(LLColor4::black);
	light->setSpecular(specular1);
	light->setSpotExponent(0.f);
	light->setSpotCutoff(180.f);

	light_pos = LLVector4(dir2, 0.f);
	light = gGL.getLight(3);
	light->enable();
	light->setPosition(light_pos);
	light->setDiffuse(diffuse2);
	light->setAmbient(LLColor4::black);
	light->setSpecular(specular2);
	light->setSpotExponent(0.f);
	light->setSpotCutoff(180.f);
}


void LLPipeline::enableLightsAvatarEdit(const LLColor4& color)
{
	U32 mask = 0x2002; // Avatar backlight only, set ambient
	setupAvatarLights(TRUE);
	enableLights(mask);

	gGL.setAmbientLightColor(color);
}

void LLPipeline::enableLightsFullbright(const LLColor4& color)
{
	assertInitialized();
	U32 mask = 0x1000; // Non-0 mask, set ambient
	enableLights(mask);

	gGL.setAmbientLightColor(color);
}

void LLPipeline::disableLights()
{
	enableLights(0); // no lighting (full bright)
}

//============================================================================

class LLMenuItemGL;
class LLInvFVBridge;
struct cat_folder_pair;
class LLVOBranch;
class LLVOLeaf;

void LLPipeline::findReferences(LLDrawable *drawablep)
{
	assertInitialized();
	if (mLights.find(drawablep) != mLights.end())
	{
		llinfos << "In mLights" << llendl;
	}
	if (std::find(mMovedList.begin(), mMovedList.end(), drawablep) != mMovedList.end())
	{
		llinfos << "In mMovedList" << llendl;
	}
	if (std::find(mShiftList.begin(), mShiftList.end(), drawablep) != mShiftList.end())
	{
		llinfos << "In mShiftList" << llendl;
	}
	if (mRetexturedList.find(drawablep) != mRetexturedList.end())
	{
		llinfos << "In mRetexturedList" << llendl;
	}
	
	if (std::find(mBuildQ1.begin(), mBuildQ1.end(), drawablep) != mBuildQ1.end())
	{
		llinfos << "In mBuildQ1" << llendl;
	}
	if (std::find(mBuildQ2.begin(), mBuildQ2.end(), drawablep) != mBuildQ2.end())
	{
		llinfos << "In mBuildQ2" << llendl;
	}

	S32 count;
	
	count = gObjectList.findReferences(drawablep);
	if (count)
	{
		llinfos << "In other drawables: " << count << " references" << llendl;
	}
}

BOOL LLPipeline::verify()
{
	BOOL ok = assertInitialized();
	if (ok) 
	{
		for (pool_set_t::iterator iter = mPools.begin(); iter != mPools.end(); ++iter)
		{
			LLDrawPool *poolp = *iter;
			if (!poolp->verify())
			{
				ok = FALSE;
			}
		}
	}

	if (!ok)
	{
		llwarns << "Pipeline verify failed!" << llendl;
	}
	return ok;
}

//////////////////////////////
//
// Collision detection
//
//

///////////////////////////////////////////////////////////////////////////////////////////////////////////////////////////////////////////////////////////////////////////////////////////////////////
/**
 *	A method to compute a ray-AABB intersection.
 *	Original code by Andrew Woo, from "Graphics Gems", Academic Press, 1990
 *	Optimized code by Pierre Terdiman, 2000 (~20-30% faster on my Celeron 500)
 *	Epsilon value added by Klaus Hartmann. (discarding it saves a few cycles only)
 *
 *	Hence this version is faster as well as more robust than the original one.
 *
 *	Should work provided:
 *	1) the integer representation of 0.0f is 0x00000000
 *	2) the sign bit of the float is the most significant one
 *
 *	Report bugs: p.terdiman@codercorner.com
 *
 *	\param		aabb		[in] the axis-aligned bounding box
 *	\param		origin		[in] ray origin
 *	\param		dir			[in] ray direction
 *	\param		coord		[out] impact coordinates
 *	\return		true if ray intersects AABB
 */
///////////////////////////////////////////////////////////////////////////////////////////////////////////////////////////////////////////////////////////////////////////////////////////////////////
//#define RAYAABB_EPSILON 0.00001f
#define IR(x)	((U32&)x)

bool LLRayAABB(const LLVector3 &center, const LLVector3 &size, const LLVector3& origin, const LLVector3& dir, LLVector3 &coord, F32 epsilon)
{
	BOOL Inside = TRUE;
	LLVector3 MinB = center - size;
	LLVector3 MaxB = center + size;
	LLVector3 MaxT;
	MaxT.mV[VX]=MaxT.mV[VY]=MaxT.mV[VZ]=-1.0f;

	// Find candidate planes.
	for(U32 i=0;i<3;i++)
	{
		if(origin.mV[i] < MinB.mV[i])
		{
			coord.mV[i]	= MinB.mV[i];
			Inside		= FALSE;

			// Calculate T distances to candidate planes
			if(IR(dir.mV[i]))	MaxT.mV[i] = (MinB.mV[i] - origin.mV[i]) / dir.mV[i];
		}
		else if(origin.mV[i] > MaxB.mV[i])
		{
			coord.mV[i]	= MaxB.mV[i];
			Inside		= FALSE;

			// Calculate T distances to candidate planes
			if(IR(dir.mV[i]))	MaxT.mV[i] = (MaxB.mV[i] - origin.mV[i]) / dir.mV[i];
		}
	}

	// Ray origin inside bounding box
	if(Inside)
	{
		coord = origin;
		return true;
	}

	// Get largest of the maxT's for final choice of intersection
	U32 WhichPlane = 0;
	if(MaxT.mV[1] > MaxT.mV[WhichPlane])	WhichPlane = 1;
	if(MaxT.mV[2] > MaxT.mV[WhichPlane])	WhichPlane = 2;

	// Check final candidate actually inside box
	if(IR(MaxT.mV[WhichPlane])&0x80000000) return false;

	for(U32 i=0;i<3;i++)
	{
		if(i!=WhichPlane)
		{
			coord.mV[i] = origin.mV[i] + MaxT.mV[WhichPlane] * dir.mV[i];
			if (epsilon > 0)
			{
				if(coord.mV[i] < MinB.mV[i] - epsilon || coord.mV[i] > MaxB.mV[i] + epsilon)	return false;
			}
			else
			{
				if(coord.mV[i] < MinB.mV[i] || coord.mV[i] > MaxB.mV[i])	return false;
			}
		}
	}
	return true;	// ray hits box
}

//////////////////////////////
//
// Macros, functions, and inline methods from other classes
//
//

void LLPipeline::setLight(LLDrawable *drawablep, BOOL is_light)
{
	if (drawablep && assertInitialized())
	{
		if (is_light)
		{
			mLights.insert(drawablep);
			drawablep->setState(LLDrawable::LIGHT);
		}
		else
		{
			drawablep->clearState(LLDrawable::LIGHT);
			mLights.erase(drawablep);
		}
	}
}

//static
void LLPipeline::toggleRenderType(U32 type)
{
	gPipeline.mRenderTypeEnabled[type] = !gPipeline.mRenderTypeEnabled[type];
	if (type == LLPipeline::RENDER_TYPE_WATER)
	{
		gPipeline.mRenderTypeEnabled[LLPipeline::RENDER_TYPE_VOIDWATER] = !gPipeline.mRenderTypeEnabled[LLPipeline::RENDER_TYPE_VOIDWATER];
	}
}

//static
void LLPipeline::toggleRenderTypeControl(void* data)
{
	U32 type = (U32)(intptr_t)data;
	U32 bit = (1<<type);
	if (gPipeline.hasRenderType(type))
	{
		llinfos << "Toggling render type mask " << std::hex << bit << " off" << std::dec << llendl;
	}
	else
	{
		llinfos << "Toggling render type mask " << std::hex << bit << " on" << std::dec << llendl;
	}
	gPipeline.toggleRenderType(type);
}

//static
BOOL LLPipeline::hasRenderTypeControl(void* data)
{
	U32 type = (U32)(intptr_t)data;
	return gPipeline.hasRenderType(type);
}

// Allows UI items labeled "Hide foo" instead of "Show foo"
//static
BOOL LLPipeline::toggleRenderTypeControlNegated(void* data)
{
	S32 type = (S32)(intptr_t)data;
	return !gPipeline.hasRenderType(type);
}

//static
void LLPipeline::toggleRenderDebug(void* data)
{
	U32 bit = (U32)(intptr_t)data;
	if (gPipeline.hasRenderDebugMask(bit))
	{
		llinfos << "Toggling render debug mask " << std::hex << bit << " off" << std::dec << llendl;
	}
	else
	{
		llinfos << "Toggling render debug mask " << std::hex << bit << " on" << std::dec << llendl;
	}
	gPipeline.mRenderDebugMask ^= bit;
}


//static
BOOL LLPipeline::toggleRenderDebugControl(void* data)
{
	U32 bit = (U32)(intptr_t)data;
	return gPipeline.hasRenderDebugMask(bit);
}

//static
void LLPipeline::toggleRenderDebugFeature(void* data)
{
	U32 bit = (U32)(intptr_t)data;
	gPipeline.mRenderDebugFeatureMask ^= bit;
}


//static
BOOL LLPipeline::toggleRenderDebugFeatureControl(void* data)
{
	U32 bit = (U32)(intptr_t)data;
	return gPipeline.hasRenderDebugFeatureMask(bit);
}

void LLPipeline::setRenderDebugFeatureControl(U32 bit, bool value)
{
	if (value)
	{
		gPipeline.mRenderDebugFeatureMask |= bit;
	}
	else
	{
		gPipeline.mRenderDebugFeatureMask &= !bit;
	}
}

// static
void LLPipeline::setRenderScriptedBeacons(BOOL val)
{
	sRenderScriptedBeacons = val;
}

// static
void LLPipeline::toggleRenderScriptedBeacons(void*)
{
	sRenderScriptedBeacons = !sRenderScriptedBeacons;
}

// static
BOOL LLPipeline::getRenderScriptedBeacons(void*)
{
	return sRenderScriptedBeacons;
}

// static
void LLPipeline::setRenderScriptedTouchBeacons(BOOL val)
{
	sRenderScriptedTouchBeacons = val;
}

// static
void LLPipeline::toggleRenderScriptedTouchBeacons(void*)
{
	sRenderScriptedTouchBeacons = !sRenderScriptedTouchBeacons;
}

// static
BOOL LLPipeline::getRenderScriptedTouchBeacons(void*)
{
	return sRenderScriptedTouchBeacons;
}

// static
void LLPipeline::setRenderMOAPBeacons(BOOL val)
{
	sRenderMOAPBeacons = val;
}

// static
void LLPipeline::toggleRenderMOAPBeacons(void*)
{
	sRenderMOAPBeacons = !sRenderMOAPBeacons;
}

// static
BOOL LLPipeline::getRenderMOAPBeacons(void*)
{
	return sRenderMOAPBeacons;
}

// static
void LLPipeline::setRenderPhysicalBeacons(BOOL val)
{
	sRenderPhysicalBeacons = val;
}

// static
void LLPipeline::toggleRenderPhysicalBeacons(void*)
{
	sRenderPhysicalBeacons = !sRenderPhysicalBeacons;
}

// static
BOOL LLPipeline::getRenderPhysicalBeacons(void*)
{
	return sRenderPhysicalBeacons;
}

// static
void LLPipeline::setRenderParticleBeacons(BOOL val)
{
	sRenderParticleBeacons = val;
}

// static
void LLPipeline::toggleRenderParticleBeacons(void*)
{
	sRenderParticleBeacons = !sRenderParticleBeacons;
}

// static
BOOL LLPipeline::getRenderParticleBeacons(void*)
{
	return sRenderParticleBeacons;
}

// static
void LLPipeline::setRenderSoundBeacons(BOOL val)
{
	sRenderSoundBeacons = val;
}

// static
void LLPipeline::toggleRenderSoundBeacons(void*)
{
	sRenderSoundBeacons = !sRenderSoundBeacons;
}

// static
BOOL LLPipeline::getRenderSoundBeacons(void*)
{
	return sRenderSoundBeacons;
}

// static
void LLPipeline::setRenderBeacons(BOOL val)
{
	sRenderBeacons = val;
}

// static
void LLPipeline::toggleRenderBeacons(void*)
{
	sRenderBeacons = !sRenderBeacons;
}

// static
BOOL LLPipeline::getRenderBeacons(void*)
{
	return sRenderBeacons;
}

// static
void LLPipeline::setRenderHighlights(BOOL val)
{
	sRenderHighlight = val;
}

// static
void LLPipeline::toggleRenderHighlights(void*)
{
	sRenderHighlight = !sRenderHighlight;
}

// static
BOOL LLPipeline::getRenderHighlights(void*)
{
	return sRenderHighlight;
}

LLViewerObject* LLPipeline::lineSegmentIntersectInWorld(const LLVector3& start, const LLVector3& end,
														BOOL pick_transparent,												
														S32* face_hit,
														LLVector3* intersection,         // return the intersection point
														LLVector2* tex_coord,            // return the texture coordinates of the intersection point
														LLVector3* normal,               // return the surface normal at the intersection point
														LLVector3* bi_normal             // return the surface bi-normal at the intersection point
	)
{
	LLDrawable* drawable = NULL;

	LLVector3 local_end = end;

	LLVector3 position;

	sPickAvatar = FALSE; //LLToolMgr::getInstance()->inBuildMode() ? FALSE : TRUE;
	
	for (LLWorld::region_list_t::const_iterator iter = LLWorld::getInstance()->getRegionList().begin(); 
			iter != LLWorld::getInstance()->getRegionList().end(); ++iter)
	{
		LLViewerRegion* region = *iter;

		for (U32 j = 0; j < LLViewerRegion::NUM_PARTITIONS; j++)
		{
			if ((j == LLViewerRegion::PARTITION_VOLUME) || 
				(j == LLViewerRegion::PARTITION_BRIDGE) || 
				(j == LLViewerRegion::PARTITION_TERRAIN) ||
				(j == LLViewerRegion::PARTITION_TREE) ||
				(j == LLViewerRegion::PARTITION_GRASS))  // only check these partitions for now
			{
				LLSpatialPartition* part = region->getSpatialPartition(j);
				if (part && hasRenderType(part->mDrawableType))
				{
					LLDrawable* hit = part->lineSegmentIntersect(start, local_end, pick_transparent, face_hit, &position, tex_coord, normal, bi_normal);
					if (hit)
					{
						drawable = hit;
						local_end = position;						
					}
				}
			}
		}
	}
	
	if (!sPickAvatar)
	{
		//save hit info in case we need to restore
		//due to attachment override
		LLVector3 local_normal;
		LLVector3 local_binormal;
		LLVector2 local_texcoord;
		S32 local_face_hit = -1;

		if (face_hit)
		{ 
			local_face_hit = *face_hit;
		}
		if (tex_coord)
		{
			local_texcoord = *tex_coord;
		}
		if (bi_normal)
		{
			local_binormal = *bi_normal;
		}
		if (normal)
		{
			local_normal = *normal;
		}
				
		const F32 ATTACHMENT_OVERRIDE_DIST = 0.1f;

		//check against avatars
		sPickAvatar = TRUE;
		for (LLWorld::region_list_t::const_iterator iter = LLWorld::getInstance()->getRegionList().begin(); 
				iter != LLWorld::getInstance()->getRegionList().end(); ++iter)
		{
			LLViewerRegion* region = *iter;

			LLSpatialPartition* part = region->getSpatialPartition(LLViewerRegion::PARTITION_BRIDGE);
			if (part && hasRenderType(part->mDrawableType))
			{
				LLDrawable* hit = part->lineSegmentIntersect(start, local_end, pick_transparent, face_hit, &position, tex_coord, normal, bi_normal);
				if (hit)
				{
					if (!drawable || 
						!drawable->getVObj()->isAttachment() ||
						(position-local_end).magVec() > ATTACHMENT_OVERRIDE_DIST)
					{ //avatar overrides if previously hit drawable is not an attachment or 
					  //attachment is far enough away from detected intersection
						drawable = hit;
						local_end = position;						
					}
					else
					{ //prioritize attachments over avatars
						position = local_end;

						if (face_hit)
						{
							*face_hit = local_face_hit;
						}
						if (tex_coord)
						{
							*tex_coord = local_texcoord;
						}
						if (bi_normal)
						{
							*bi_normal = local_binormal;
						}
						if (normal)
						{
							*normal = local_normal;
						}
					}
				}
			}
		}
	}

	//check all avatar nametags (silly, isn't it?)
	for (std::vector< LLCharacter* >::iterator iter = LLCharacter::sInstances.begin();
		iter != LLCharacter::sInstances.end();
		++iter)
	{
		LLVOAvatar* av = (LLVOAvatar*) *iter;
		if (av->mNameText.notNull()
			&& av->mNameText->lineSegmentIntersect(start, local_end, position))
		{
			drawable = av->mDrawable;
			local_end = position;
		}
	}

	if (intersection)
	{
		*intersection = position;
	}

	return drawable ? drawable->getVObj().get() : NULL;
}

LLViewerObject* LLPipeline::lineSegmentIntersectInHUD(const LLVector3& start, const LLVector3& end,
													  BOOL pick_transparent,													
													  S32* face_hit,
													  LLVector3* intersection,         // return the intersection point
													  LLVector2* tex_coord,            // return the texture coordinates of the intersection point
													  LLVector3* normal,               // return the surface normal at the intersection point
													  LLVector3* bi_normal             // return the surface bi-normal at the intersection point
	)
{
	LLDrawable* drawable = NULL;

	for (LLWorld::region_list_t::const_iterator iter = LLWorld::getInstance()->getRegionList().begin(); 
			iter != LLWorld::getInstance()->getRegionList().end(); ++iter)
	{
		LLViewerRegion* region = *iter;

		BOOL toggle = FALSE;
		if (!hasRenderType(LLPipeline::RENDER_TYPE_HUD))
		{
			toggleRenderType(LLPipeline::RENDER_TYPE_HUD);
			toggle = TRUE;
		}

		LLSpatialPartition* part = region->getSpatialPartition(LLViewerRegion::PARTITION_HUD);
		if (part)
		{
			LLDrawable* hit = part->lineSegmentIntersect(start, end, pick_transparent, face_hit, intersection, tex_coord, normal, bi_normal);
			if (hit)
			{
				drawable = hit;
			}
		}

		if (toggle)
		{
			toggleRenderType(LLPipeline::RENDER_TYPE_HUD);
		}
	}
	return drawable ? drawable->getVObj().get() : NULL;
}

LLSpatialPartition* LLPipeline::getSpatialPartition(LLViewerObject* vobj)
{
	if (vobj)
	{
		LLViewerRegion* region = vobj->getRegion();
		if (region)
		{
			return region->getSpatialPartition(vobj->getPartitionType());
		}
	}
	return NULL;
}

void LLPipeline::resetVertexBuffers(LLDrawable* drawable)
{
	if (!drawable)
	{
		return;
	}

	for (S32 i = 0; i < drawable->getNumFaces(); i++)
	{
		LLFace* facep = drawable->getFace(i);
		if (facep)
		{
			facep->clearVertexBuffer();
		}
	}
}

void LLPipeline::resetVertexBuffers()
{
	mResetVertexBuffers = true;
}

static LLFastTimer::DeclareTimer FTM_RESET_VB("Reset VB");

void LLPipeline::doResetVertexBuffers()
{
	if (!mResetVertexBuffers)
	{
		return;
	}

	LLFastTimer t(FTM_RESET_VB);
	mResetVertexBuffers = false;

	mCubeVB = NULL;

	for (LLWorld::region_list_t::const_iterator iter = LLWorld::getInstance()->getRegionList().begin(); 
			iter != LLWorld::getInstance()->getRegionList().end(); ++iter)
	{
		LLViewerRegion* region = *iter;
		for (U32 i = 0; i < LLViewerRegion::NUM_PARTITIONS; i++)
		{
			LLSpatialPartition* part = region->getSpatialPartition(i);
			if (part)
			{
				part->resetVertexBuffers();
			}
		}
	}

	resetDrawOrders();

	gSky.resetVertexBuffers();

	LLVOPartGroup::destroyGL();

	if ( LLPathingLib::getInstance() )
	{
		LLPathingLib::getInstance()->cleanupVBOManager();
	}
	LLVOPartGroup::destroyGL();

	LLVertexBuffer::cleanupClass();
	
	//delete all name pool caches
	LLGLNamePool::cleanupPools();

	

	if (LLVertexBuffer::sGLCount > 0)
	{
		llwarns << "VBO wipe failed -- " << LLVertexBuffer::sGLCount << " buffers remaining." << llendl;
	}

	LLVertexBuffer::unbind();	
	
	sRenderBump = gSavedSettings.getBOOL("RenderObjectBump");
	sUseTriStrips = gSavedSettings.getBOOL("RenderUseTriStrips");
	LLVertexBuffer::sUseStreamDraw = gSavedSettings.getBOOL("RenderUseStreamVBO");
	LLVertexBuffer::sUseVAO = gSavedSettings.getBOOL("RenderUseVAO");
	LLVertexBuffer::sPreferStreamDraw = gSavedSettings.getBOOL("RenderPreferStreamDraw");
	LLVertexBuffer::sEnableVBOs = gSavedSettings.getBOOL("RenderVBOEnable");
	LLVertexBuffer::sDisableVBOMapping = LLVertexBuffer::sEnableVBOs && gSavedSettings.getBOOL("RenderVBOMappingDisable") ;
	sBakeSunlight = gSavedSettings.getBOOL("RenderBakeSunlight");
	sNoAlpha = gSavedSettings.getBOOL("RenderNoAlpha");
	LLPipeline::sTextureBindTest = gSavedSettings.getBOOL("RenderDebugTextureBind");

	LLVertexBuffer::initClass(LLVertexBuffer::sEnableVBOs, LLVertexBuffer::sDisableVBOMapping);

	LLVOPartGroup::restoreGL();
}

void LLPipeline::renderObjects(U32 type, U32 mask, BOOL texture, BOOL batch_texture)
{
	assertInitialized();
	gGL.loadMatrix(gGLModelView);
	gGLLastMatrix = NULL;
	mSimplePool->pushBatches(type, mask, texture, batch_texture);
	gGL.loadMatrix(gGLModelView);
	gGLLastMatrix = NULL;		
}

void apply_cube_face_rotation(U32 face)
{
	switch (face)
	{
		case 0: 
			gGL.rotatef(90.f, 0, 1, 0);
			gGL.rotatef(180.f, 1, 0, 0);
		break;
		case 2: 
			gGL.rotatef(-90.f, 1, 0, 0);
		break;
		case 4:
			gGL.rotatef(180.f, 0, 1, 0);
			gGL.rotatef(180.f, 0, 0, 1);
		break;
		case 1: 
			gGL.rotatef(-90.f, 0, 1, 0);
			gGL.rotatef(180.f, 1, 0, 0);
		break;
		case 3:
			gGL.rotatef(90, 1, 0, 0);
		break;
		case 5: 
			gGL.rotatef(180, 0, 0, 1);
		break;
	}
}

void validate_framebuffer_object()
{                                                           
	GLenum status;                                            
	status = glCheckFramebufferStatus(GL_FRAMEBUFFER_EXT); 
	switch(status) 
	{                                          
		case GL_FRAMEBUFFER_COMPLETE:                       
			//framebuffer OK, no error.
			break;
		case GL_FRAMEBUFFER_INCOMPLETE_MISSING_ATTACHMENT:
			// frame buffer not OK: probably means unsupported depth buffer format
			llerrs << "Framebuffer Incomplete Missing Attachment." << llendl;
			break;
		case GL_FRAMEBUFFER_INCOMPLETE_ATTACHMENT:
			// frame buffer not OK: probably means unsupported depth buffer format
			llerrs << "Framebuffer Incomplete Attachment." << llendl;
			break; 
		case GL_FRAMEBUFFER_UNSUPPORTED:                    
			/* choose different formats */                        
			llerrs << "Framebuffer unsupported." << llendl;
			break;                                                
		default:                                                
			llerrs << "Unknown framebuffer status." << llendl;
			break;
	}
}

void LLPipeline::bindScreenToTexture() 
{
	
}

static LLFastTimer::DeclareTimer FTM_RENDER_BLOOM("Bloom");

void LLPipeline::renderBloom(BOOL for_snapshot, F32 zoom_factor, int subfield)
{
	if (!(gPipeline.canUseVertexShaders() &&
		sRenderGlow))
	{
		return;
	}

	LLVertexBuffer::unbind();
	LLGLState::checkStates();
	LLGLState::checkTextureChannels();

	assertInitialized();

	if (gUseWireframe)
	{
		glPolygonMode(GL_FRONT_AND_BACK, GL_FILL);
	}

	LLVector2 tc1(0,0);
	LLVector2 tc2((F32) mScreen.getWidth()*2,
				  (F32) mScreen.getHeight()*2);

	LLFastTimer ftm(FTM_RENDER_BLOOM);
	gGL.color4f(1,1,1,1);
	LLGLDepthTest depth(GL_FALSE);
	LLGLDisable blend(GL_BLEND);
	LLGLDisable cull(GL_CULL_FACE);
	
	enableLightsFullbright(LLColor4(1,1,1,1));

	gGL.matrixMode(LLRender::MM_PROJECTION);
	gGL.pushMatrix();
	gGL.loadIdentity();
	gGL.matrixMode(LLRender::MM_MODELVIEW);
	gGL.pushMatrix();
	gGL.loadIdentity();

	LLGLDisable test(GL_ALPHA_TEST);

	gGL.setColorMask(true, true);
	glClearColor(0,0,0,0);
		
	{
		{
			LLFastTimer ftm(FTM_RENDER_BLOOM_FBO);
			mGlow[2].bindTarget();
			mGlow[2].clear();
		}
		
		gGlowExtractProgram.bind();
		F32 minLum = llmax((F32) RenderGlowMinLuminance, 0.0f);
		F32 maxAlpha = RenderGlowMaxExtractAlpha;		
		F32 warmthAmount = RenderGlowWarmthAmount;	
		LLVector3 lumWeights = RenderGlowLumWeights;
		LLVector3 warmthWeights = RenderGlowWarmthWeights;


		gGlowExtractProgram.uniform1f(LLShaderMgr::GLOW_MIN_LUMINANCE, minLum);
		gGlowExtractProgram.uniform1f(LLShaderMgr::GLOW_MAX_EXTRACT_ALPHA, maxAlpha);
		gGlowExtractProgram.uniform3f(LLShaderMgr::GLOW_LUM_WEIGHTS, lumWeights.mV[0], lumWeights.mV[1], lumWeights.mV[2]);
		gGlowExtractProgram.uniform3f(LLShaderMgr::GLOW_WARMTH_WEIGHTS, warmthWeights.mV[0], warmthWeights.mV[1], warmthWeights.mV[2]);
		gGlowExtractProgram.uniform1f(LLShaderMgr::GLOW_WARMTH_AMOUNT, warmthAmount);
		LLGLEnable blend_on(GL_BLEND);
		LLGLEnable test(GL_ALPHA_TEST);
		
		gGL.setSceneBlendType(LLRender::BT_ADD_WITH_ALPHA);
		
		mScreen.bindTexture(0, 0);
		
		gGL.color4f(1,1,1,1);
		gPipeline.enableLightsFullbright(LLColor4(1,1,1,1));
		gGL.begin(LLRender::TRIANGLE_STRIP);
		gGL.texCoord2f(tc1.mV[0], tc1.mV[1]);
		gGL.vertex2f(-1,-1);
		
		gGL.texCoord2f(tc1.mV[0], tc2.mV[1]);
		gGL.vertex2f(-1,3);
		
		gGL.texCoord2f(tc2.mV[0], tc1.mV[1]);
		gGL.vertex2f(3,-1);
		
		gGL.end();
		
		gGL.getTexUnit(0)->unbind(mScreen.getUsage());

		mGlow[2].flush();
	}

	tc1.setVec(0,0);
	tc2.setVec(2,2);

	// power of two between 1 and 1024
	U32 glowResPow = RenderGlowResolutionPow;
	const U32 glow_res = llmax(1, 
		llmin(1024, 1 << glowResPow));

	S32 kernel = RenderGlowIterations*2;
	F32 delta = RenderGlowWidth / glow_res;
	// Use half the glow width if we have the res set to less than 9 so that it looks
	// almost the same in either case.
	if (glowResPow < 9)
	{
		delta *= 0.5f;
	}
	F32 strength = RenderGlowStrength;

	gGlowProgram.bind();
	gGlowProgram.uniform1f(LLShaderMgr::GLOW_STRENGTH, strength);

	for (S32 i = 0; i < kernel; i++)
	{
		{
			LLFastTimer ftm(FTM_RENDER_BLOOM_FBO);
			mGlow[i%2].bindTarget();
			mGlow[i%2].clear();
		}
			
		if (i == 0)
		{
			gGL.getTexUnit(0)->bind(&mGlow[2]);
		}
		else
		{
			gGL.getTexUnit(0)->bind(&mGlow[(i-1)%2]);
		}

		if (i%2 == 0)
		{
			gGlowProgram.uniform2f(LLShaderMgr::GLOW_DELTA, delta, 0);
		}
		else
		{
			gGlowProgram.uniform2f(LLShaderMgr::GLOW_DELTA, 0, delta);
		}

		gGL.begin(LLRender::TRIANGLE_STRIP);
		gGL.texCoord2f(tc1.mV[0], tc1.mV[1]);
		gGL.vertex2f(-1,-1);
		
		gGL.texCoord2f(tc1.mV[0], tc2.mV[1]);
		gGL.vertex2f(-1,3);
		
		gGL.texCoord2f(tc2.mV[0], tc1.mV[1]);
		gGL.vertex2f(3,-1);
		
		gGL.end();
		
		mGlow[i%2].flush();
	}

	gGlowProgram.unbind();

	/*if (LLRenderTarget::sUseFBO)
	{
		LLFastTimer ftm(FTM_RENDER_BLOOM_FBO);
		glBindFramebuffer(GL_FRAMEBUFFER, 0);
	}*/

	gGLViewport[0] = gViewerWindow->getWorldViewRectRaw().mLeft;
	gGLViewport[1] = gViewerWindow->getWorldViewRectRaw().mBottom;
	gGLViewport[2] = gViewerWindow->getWorldViewRectRaw().getWidth();
	gGLViewport[3] = gViewerWindow->getWorldViewRectRaw().getHeight();
	glViewport(gGLViewport[0], gGLViewport[1], gGLViewport[2], gGLViewport[3]);

	tc2.setVec((F32) mScreen.getWidth(),
			(F32) mScreen.getHeight());

	gGL.flush();
	
	LLVertexBuffer::unbind();

	if (LLPipeline::sRenderDeferred)
	{

		bool dof_enabled = !LLViewerCamera::getInstance()->cameraUnderWater() &&
							!LLToolMgr::getInstance()->inBuildMode() &&
							RenderDepthOfField;


		bool multisample = RenderFSAASamples > 1 && mFXAABuffer.isComplete();

		gViewerWindow->setup3DViewport();
				
		if (dof_enabled)
		{
			LLGLSLShader* shader = &gDeferredPostProgram;
			LLGLDisable blend(GL_BLEND);

			//depth of field focal plane calculations
			static F32 current_distance = 16.f;
			static F32 start_distance = 16.f;
			static F32 transition_time = 1.f;

			LLVector3 focus_point;

			LLViewerObject* obj = LLViewerMediaFocus::getInstance()->getFocusedObject();
			if (obj && obj->mDrawable && obj->isSelected())
			{ //focus on selected media object
				S32 face_idx = LLViewerMediaFocus::getInstance()->getFocusedFace();
				if (obj && obj->mDrawable)
				{
					LLFace* face = obj->mDrawable->getFace(face_idx);
					if (face)
					{
						focus_point = face->getPositionAgent();
					}
				}
			}
		
			if (focus_point.isExactlyZero())
			{
				if (LLViewerJoystick::getInstance()->getOverrideCamera())
				{ //focus on point under cursor
					focus_point = gDebugRaycastIntersection;
				}
				else if (gAgentCamera.cameraMouselook())
				{ //focus on point under mouselook crosshairs
					gViewerWindow->cursorIntersect(-1, -1, 512.f, NULL, -1, FALSE,
													NULL,
													&focus_point);
				}
				else
				{
					//focus on alt-zoom target
					focus_point = LLVector3(gAgentCamera.getFocusGlobal()-gAgent.getRegion()->getOriginGlobal());
				}
			}

			LLVector3 eye = LLViewerCamera::getInstance()->getOrigin();
			F32 target_distance = 16.f;
			if (!focus_point.isExactlyZero())
			{
				target_distance = LLViewerCamera::getInstance()->getAtAxis() * (focus_point-eye);
			}

			if (transition_time >= 1.f &&
				fabsf(current_distance-target_distance)/current_distance > 0.01f)
			{ //large shift happened, interpolate smoothly to new target distance
				transition_time = 0.f;
				start_distance = current_distance;
			}
			else if (transition_time < 1.f)
			{ //currently in a transition, continue interpolating
				transition_time += 1.f/CameraFocusTransitionTime*gFrameIntervalSeconds;
				transition_time = llmin(transition_time, 1.f);

				F32 t = cosf(transition_time*F_PI+F_PI)*0.5f+0.5f;
				current_distance = start_distance + (target_distance-start_distance)*t;
			}
			else
			{ //small or no change, just snap to target distance
				current_distance = target_distance;
			}

			//convert to mm
			F32 subject_distance = current_distance*1000.f;
			F32 fnumber = CameraFNumber;
			F32 default_focal_length = CameraFocalLength;

			F32 fov = LLViewerCamera::getInstance()->getView();
		
			const F32 default_fov = CameraFieldOfView * F_PI/180.f;
			//const F32 default_aspect_ratio = gSavedSettings.getF32("CameraAspectRatio");
		
			//F32 aspect_ratio = (F32) mScreen.getWidth()/(F32)mScreen.getHeight();
		
			F32 dv = 2.f*default_focal_length * tanf(default_fov/2.f);
			//F32 dh = 2.f*default_focal_length * tanf(default_fov*default_aspect_ratio/2.f);

			F32 focal_length = dv/(2*tanf(fov/2.f));
		 
			//F32 tan_pixel_angle = tanf(LLDrawable::sCurPixelAngle);
	
			// from wikipedia -- c = |s2-s1|/s2 * f^2/(N(S1-f))
			// where	 N = fnumber
			//			 s2 = dot distance
			//			 s1 = subject distance
			//			 f = focal length
			//	

			F32 blur_constant = focal_length*focal_length/(fnumber*(subject_distance-focal_length));
			blur_constant /= 1000.f; //convert to meters for shader
			F32 magnification = focal_length/(subject_distance-focal_length);

			{ //build diffuse+bloom+CoF
				mDeferredLight.bindTarget();
				shader = &gDeferredCoFProgram;

				bindDeferredShader(*shader);

				S32 channel = shader->enableTexture(LLShaderMgr::DEFERRED_DIFFUSE, mScreen.getUsage());
				if (channel > -1)
				{
					mScreen.bindTexture(0, channel);
				}

				shader->uniform1f(LLShaderMgr::DOF_FOCAL_DISTANCE, -subject_distance/1000.f);
				shader->uniform1f(LLShaderMgr::DOF_BLUR_CONSTANT, blur_constant);
				shader->uniform1f(LLShaderMgr::DOF_TAN_PIXEL_ANGLE, tanf(1.f/LLDrawable::sCurPixelAngle));
				shader->uniform1f(LLShaderMgr::DOF_MAGNIFICATION, magnification);
				shader->uniform1f(LLShaderMgr::DOF_MAX_COF, CameraMaxCoF);
				shader->uniform1f(LLShaderMgr::DOF_RES_SCALE, CameraDoFResScale);

				gGL.begin(LLRender::TRIANGLE_STRIP);
				gGL.texCoord2f(tc1.mV[0], tc1.mV[1]);
				gGL.vertex2f(-1,-1);
		
				gGL.texCoord2f(tc1.mV[0], tc2.mV[1]);
				gGL.vertex2f(-1,3);
		
				gGL.texCoord2f(tc2.mV[0], tc1.mV[1]);
				gGL.vertex2f(3,-1);
		
				gGL.end();

				unbindDeferredShader(*shader);
				mDeferredLight.flush();
			}

			U32 dof_width = (U32) (mScreen.getWidth()*CameraDoFResScale);
			U32 dof_height = (U32) (mScreen.getHeight()*CameraDoFResScale);
			
			{ //perform DoF sampling at half-res (preserve alpha channel)
				mScreen.bindTarget();
				glViewport(0,0, dof_width, dof_height);
				gGL.setColorMask(true, false);

				shader = &gDeferredPostProgram;
				bindDeferredShader(*shader);
				S32 channel = shader->enableTexture(LLShaderMgr::DEFERRED_DIFFUSE, mDeferredLight.getUsage());
				if (channel > -1)
				{
					mDeferredLight.bindTexture(0, channel);
				}

				shader->uniform1f(LLShaderMgr::DOF_MAX_COF, CameraMaxCoF);
				shader->uniform1f(LLShaderMgr::DOF_RES_SCALE, CameraDoFResScale);
				
				gGL.begin(LLRender::TRIANGLE_STRIP);
				gGL.texCoord2f(tc1.mV[0], tc1.mV[1]);
				gGL.vertex2f(-1,-1);
		
				gGL.texCoord2f(tc1.mV[0], tc2.mV[1]);
				gGL.vertex2f(-1,3);
		
				gGL.texCoord2f(tc2.mV[0], tc1.mV[1]);
				gGL.vertex2f(3,-1);
		
				gGL.end();

				unbindDeferredShader(*shader);
				mScreen.flush();
				gGL.setColorMask(true, true);
			}
	
			{ //combine result based on alpha
				if (multisample)
				{
					mDeferredLight.bindTarget();
					glViewport(0, 0, mDeferredScreen.getWidth(), mDeferredScreen.getHeight());
				}
				else
				{
					gGLViewport[0] = gViewerWindow->getWorldViewRectRaw().mLeft;
					gGLViewport[1] = gViewerWindow->getWorldViewRectRaw().mBottom;
					gGLViewport[2] = gViewerWindow->getWorldViewRectRaw().getWidth();
					gGLViewport[3] = gViewerWindow->getWorldViewRectRaw().getHeight();
					glViewport(gGLViewport[0], gGLViewport[1], gGLViewport[2], gGLViewport[3]);
				}

				shader = &gDeferredDoFCombineProgram;
				bindDeferredShader(*shader);
				
				S32 channel = shader->enableTexture(LLShaderMgr::DEFERRED_DIFFUSE, mScreen.getUsage());
				if (channel > -1)
				{
					mScreen.bindTexture(0, channel);
					gGL.getTexUnit(channel)->setTextureFilteringOption(LLTexUnit::TFO_BILINEAR);
				}

				shader->uniform1f(LLShaderMgr::DOF_MAX_COF, CameraMaxCoF);
				shader->uniform1f(LLShaderMgr::DOF_RES_SCALE, CameraDoFResScale);
				shader->uniform1f(LLShaderMgr::DOF_WIDTH, dof_width-1);
				shader->uniform1f(LLShaderMgr::DOF_HEIGHT, dof_height-1);

				gGL.begin(LLRender::TRIANGLE_STRIP);
				gGL.texCoord2f(tc1.mV[0], tc1.mV[1]);
				gGL.vertex2f(-1,-1);
		
				gGL.texCoord2f(tc1.mV[0], tc2.mV[1]);
				gGL.vertex2f(-1,3);
		
				gGL.texCoord2f(tc2.mV[0], tc1.mV[1]);
				gGL.vertex2f(3,-1);
		
				gGL.end();

				unbindDeferredShader(*shader);

				if (multisample)
				{
					mDeferredLight.flush();
				}
			}
		}
		else
		{
			if (multisample)
			{
				mDeferredLight.bindTarget();
			}
			LLGLSLShader* shader = &gDeferredPostNoDoFProgram;
			
			bindDeferredShader(*shader);
							
			S32 channel = shader->enableTexture(LLShaderMgr::DEFERRED_DIFFUSE, mScreen.getUsage());
			if (channel > -1)
			{
				mScreen.bindTexture(0, channel);
			}

			gGL.begin(LLRender::TRIANGLE_STRIP);
			gGL.texCoord2f(tc1.mV[0], tc1.mV[1]);
			gGL.vertex2f(-1,-1);
		
			gGL.texCoord2f(tc1.mV[0], tc2.mV[1]);
			gGL.vertex2f(-1,3);
		
			gGL.texCoord2f(tc2.mV[0], tc1.mV[1]);
			gGL.vertex2f(3,-1);
		
			gGL.end();

			unbindDeferredShader(*shader);

			if (multisample)
			{
				mDeferredLight.flush();
			}
		}

		if (multisample)
		{
			//bake out texture2D with RGBL for FXAA shader
			mFXAABuffer.bindTarget();
			
			S32 width = mScreen.getWidth();
			S32 height = mScreen.getHeight();
			glViewport(0, 0, width, height);

			LLGLSLShader* shader = &gGlowCombineFXAAProgram;

			shader->bind();
			shader->uniform2f(LLShaderMgr::DEFERRED_SCREEN_RES, width, height);

			S32 channel = shader->enableTexture(LLShaderMgr::DEFERRED_DIFFUSE, mDeferredLight.getUsage());
			if (channel > -1)
			{
				mDeferredLight.bindTexture(0, channel);
			}
						
			gGL.begin(LLRender::TRIANGLE_STRIP);
			gGL.vertex2f(-1,-1);
			gGL.vertex2f(-1,3);
			gGL.vertex2f(3,-1);
			gGL.end();

			gGL.flush();

			shader->disableTexture(LLShaderMgr::DEFERRED_DIFFUSE, mDeferredLight.getUsage());
			shader->unbind();
			
			mFXAABuffer.flush();

			shader = &gFXAAProgram;
			shader->bind();

			channel = shader->enableTexture(LLShaderMgr::DIFFUSE_MAP, mFXAABuffer.getUsage());
			if (channel > -1)
			{
				mFXAABuffer.bindTexture(0, channel);
				gGL.getTexUnit(channel)->setTextureFilteringOption(LLTexUnit::TFO_BILINEAR);
			}
			
			gGLViewport[0] = gViewerWindow->getWorldViewRectRaw().mLeft;
			gGLViewport[1] = gViewerWindow->getWorldViewRectRaw().mBottom;
			gGLViewport[2] = gViewerWindow->getWorldViewRectRaw().getWidth();
			gGLViewport[3] = gViewerWindow->getWorldViewRectRaw().getHeight();
			glViewport(gGLViewport[0], gGLViewport[1], gGLViewport[2], gGLViewport[3]);

			F32 scale_x = (F32) width/mFXAABuffer.getWidth();
			F32 scale_y = (F32) height/mFXAABuffer.getHeight();
			shader->uniform2f(LLShaderMgr::FXAA_TC_SCALE, scale_x, scale_y);
			shader->uniform2f(LLShaderMgr::FXAA_RCP_SCREEN_RES, 1.f/width*scale_x, 1.f/height*scale_y);
			shader->uniform4f(LLShaderMgr::FXAA_RCP_FRAME_OPT, -0.5f/width*scale_x, -0.5f/height*scale_y, 0.5f/width*scale_x, 0.5f/height*scale_y);
			shader->uniform4f(LLShaderMgr::FXAA_RCP_FRAME_OPT2, -2.f/width*scale_x, -2.f/height*scale_y, 2.f/width*scale_x, 2.f/height*scale_y);
			
			gGL.begin(LLRender::TRIANGLE_STRIP);
			gGL.vertex2f(-1,-1);
			gGL.vertex2f(-1,3);
			gGL.vertex2f(3,-1);
			gGL.end();

			gGL.flush();
			shader->unbind();
		}
	}
	else
	{
		U32 mask = LLVertexBuffer::MAP_VERTEX | LLVertexBuffer::MAP_TEXCOORD0 | LLVertexBuffer::MAP_TEXCOORD1;
		LLPointer<LLVertexBuffer> buff = new LLVertexBuffer(mask, 0);
		buff->allocateBuffer(3,0,TRUE);

		LLStrider<LLVector3> v;
		LLStrider<LLVector2> uv1;
		LLStrider<LLVector2> uv2;

		buff->getVertexStrider(v);
		buff->getTexCoord0Strider(uv1);
		buff->getTexCoord1Strider(uv2);
		
		uv1[0] = LLVector2(0, 0);
		uv1[1] = LLVector2(0, 2);
		uv1[2] = LLVector2(2, 0);
		
		uv2[0] = LLVector2(0, 0);
		uv2[1] = LLVector2(0, tc2.mV[1]*2.f);
		uv2[2] = LLVector2(tc2.mV[0]*2.f, 0);
		
		v[0] = LLVector3(-1,-1,0);
		v[1] = LLVector3(-1,3,0);
		v[2] = LLVector3(3,-1,0);
				
		buff->flush();

		LLGLDisable blend(GL_BLEND);

		if (LLGLSLShader::sNoFixedFunction)
		{
			gGlowCombineProgram.bind();
		}
		else
		{
			//tex unit 0
			gGL.getTexUnit(0)->setTextureColorBlend(LLTexUnit::TBO_REPLACE, LLTexUnit::TBS_TEX_COLOR);
			//tex unit 1
			gGL.getTexUnit(1)->setTextureColorBlend(LLTexUnit::TBO_ADD, LLTexUnit::TBS_TEX_COLOR, LLTexUnit::TBS_PREV_COLOR);
		}
		
		gGL.getTexUnit(0)->bind(&mGlow[1]);
		gGL.getTexUnit(1)->bind(&mScreen);
		
		LLGLEnable multisample(RenderFSAASamples > 0 ? GL_MULTISAMPLE_ARB : 0);
		
		buff->setBuffer(mask);
		buff->drawArrays(LLRender::TRIANGLE_STRIP, 0, 3);
		
		if (LLGLSLShader::sNoFixedFunction)
		{
			gGlowCombineProgram.unbind();
		}
		else
		{
			gGL.getTexUnit(1)->disable();
			gGL.getTexUnit(1)->setTextureBlendType(LLTexUnit::TB_MULT);

			gGL.getTexUnit(0)->activate();
			gGL.getTexUnit(0)->setTextureBlendType(LLTexUnit::TB_MULT);
		}
		
	}

	gGL.setSceneBlendType(LLRender::BT_ALPHA);

	if (hasRenderDebugMask(LLPipeline::RENDER_DEBUG_PHYSICS_SHAPES))
	{
		if (LLGLSLShader::sNoFixedFunction)
		{
			gSplatTextureRectProgram.bind();
		}

		gGL.setColorMask(true, false);

		LLVector2 tc1(0,0);
		LLVector2 tc2((F32) gViewerWindow->getWorldViewWidthRaw()*2,
				  (F32) gViewerWindow->getWorldViewHeightRaw()*2);

		LLGLEnable blend(GL_BLEND);
		gGL.color4f(1,1,1,0.75f);

		gGL.getTexUnit(0)->bind(&mPhysicsDisplay);

		gGL.begin(LLRender::TRIANGLES);
		gGL.texCoord2f(tc1.mV[0], tc1.mV[1]);
		gGL.vertex2f(-1,-1);
		
		gGL.texCoord2f(tc1.mV[0], tc2.mV[1]);
		gGL.vertex2f(-1,3);
		
		gGL.texCoord2f(tc2.mV[0], tc1.mV[1]);
		gGL.vertex2f(3,-1);
		
		gGL.end();
		gGL.flush();

		if (LLGLSLShader::sNoFixedFunction)
		{
			gSplatTextureRectProgram.unbind();
		}
	}

	
	if (LLRenderTarget::sUseFBO)
	{ //copy depth buffer from mScreen to framebuffer
		LLRenderTarget::copyContentsToFramebuffer(mScreen, 0, 0, mScreen.getWidth(), mScreen.getHeight(), 
			0, 0, mScreen.getWidth(), mScreen.getHeight(), GL_DEPTH_BUFFER_BIT, GL_NEAREST);
	}
	

	gGL.matrixMode(LLRender::MM_PROJECTION);
	gGL.popMatrix();
	gGL.matrixMode(LLRender::MM_MODELVIEW);
	gGL.popMatrix();

	LLVertexBuffer::unbind();

	LLGLState::checkStates();
	LLGLState::checkTextureChannels();

}

static LLFastTimer::DeclareTimer FTM_BIND_DEFERRED("Bind Deferred");

void LLPipeline::bindDeferredShader(LLGLSLShader& shader, U32 light_index, U32 noise_map)
{
	LLFastTimer t(FTM_BIND_DEFERRED);

	if (noise_map == 0xFFFFFFFF)
	{
		noise_map = mNoiseMap;
	}

	shader.bind();
	S32 channel = 0;
	channel = shader.enableTexture(LLShaderMgr::DEFERRED_DIFFUSE, mDeferredScreen.getUsage());
	if (channel > -1)
	{
		mDeferredScreen.bindTexture(0,channel);
		gGL.getTexUnit(channel)->setTextureFilteringOption(LLTexUnit::TFO_POINT);
	}

	channel = shader.enableTexture(LLShaderMgr::DEFERRED_SPECULAR, mDeferredScreen.getUsage());
	if (channel > -1)
	{
		mDeferredScreen.bindTexture(1, channel);
		gGL.getTexUnit(channel)->setTextureFilteringOption(LLTexUnit::TFO_POINT);
	}

	channel = shader.enableTexture(LLShaderMgr::DEFERRED_NORMAL, mDeferredScreen.getUsage());
	if (channel > -1)
	{
		mDeferredScreen.bindTexture(2, channel);
		gGL.getTexUnit(channel)->setTextureFilteringOption(LLTexUnit::TFO_POINT);
	}

	channel = shader.enableTexture(LLShaderMgr::DEFERRED_DEPTH, mDeferredDepth.getUsage());
	if (channel > -1)
	{
		gGL.getTexUnit(channel)->bind(&mDeferredDepth, TRUE);
		stop_glerror();
		
		//glTexParameteri(LLTexUnit::getInternalType(mDeferredDepth.getUsage()), GL_TEXTURE_COMPARE_MODE_ARB, GL_NONE);		
		//glTexParameteri(LLTexUnit::getInternalType(mDeferredDepth.getUsage()), GL_DEPTH_TEXTURE_MODE_ARB, GL_ALPHA);		

		stop_glerror();

		glh::matrix4f projection = glh_get_current_projection();
		glh::matrix4f inv_proj = projection.inverse();
		
		shader.uniformMatrix4fv(LLShaderMgr::INVERSE_PROJECTION_MATRIX, 1, FALSE, inv_proj.m);
		shader.uniform4f(LLShaderMgr::VIEWPORT, (F32) gGLViewport[0],
									(F32) gGLViewport[1],
									(F32) gGLViewport[2],
									(F32) gGLViewport[3]);
	}

	channel = shader.enableTexture(LLShaderMgr::DEFERRED_NOISE);
	if (channel > -1)
	{
		gGL.getTexUnit(channel)->bindManual(LLTexUnit::TT_TEXTURE, noise_map);
		gGL.getTexUnit(channel)->setTextureFilteringOption(LLTexUnit::TFO_POINT);
	}

	channel = shader.enableTexture(LLShaderMgr::DEFERRED_LIGHTFUNC);
	if (channel > -1)
	{
		gGL.getTexUnit(channel)->bindManual(LLTexUnit::TT_TEXTURE, mLightFunc);
	}

	stop_glerror();

	channel = shader.enableTexture(LLShaderMgr::DEFERRED_LIGHT, mDeferredLight.getUsage());
	if (channel > -1)
	{
		if (light_index > 0)
		{
			mScreen.bindTexture(0, channel);
		}
		else
		{
			mDeferredLight.bindTexture(0, channel);
		}
		gGL.getTexUnit(channel)->setTextureFilteringOption(LLTexUnit::TFO_POINT);
	}

	channel = shader.enableTexture(LLShaderMgr::DEFERRED_BLOOM);
	if (channel > -1)
	{
		mGlow[1].bindTexture(0, channel);
	}

	stop_glerror();

	for (U32 i = 0; i < 4; i++)
	{
		channel = shader.enableTexture(LLShaderMgr::DEFERRED_SHADOW0+i, LLTexUnit::TT_TEXTURE);
		stop_glerror();
		if (channel > -1)
		{
			stop_glerror();
			gGL.getTexUnit(channel)->bind(&mShadow[i], TRUE);
			gGL.getTexUnit(channel)->setTextureFilteringOption(LLTexUnit::TFO_BILINEAR);
			gGL.getTexUnit(channel)->setTextureAddressMode(LLTexUnit::TAM_CLAMP);
			stop_glerror();
			
			glTexParameteri(GL_TEXTURE_2D, GL_TEXTURE_COMPARE_MODE_ARB, GL_COMPARE_R_TO_TEXTURE_ARB);
			glTexParameteri(GL_TEXTURE_2D, GL_TEXTURE_COMPARE_FUNC_ARB, GL_LEQUAL);
			stop_glerror();
		}
	}

	for (U32 i = 4; i < 6; i++)
	{
		channel = shader.enableTexture(LLShaderMgr::DEFERRED_SHADOW0+i);
		stop_glerror();
		if (channel > -1)
		{
			stop_glerror();
			gGL.getTexUnit(channel)->bind(&mShadow[i], TRUE);
			gGL.getTexUnit(channel)->setTextureFilteringOption(LLTexUnit::TFO_BILINEAR);
			gGL.getTexUnit(channel)->setTextureAddressMode(LLTexUnit::TAM_CLAMP);
			stop_glerror();
			
			glTexParameteri(GL_TEXTURE_2D, GL_TEXTURE_COMPARE_MODE_ARB, GL_COMPARE_R_TO_TEXTURE_ARB);
			glTexParameteri(GL_TEXTURE_2D, GL_TEXTURE_COMPARE_FUNC_ARB, GL_LEQUAL);
			stop_glerror();
		}
	}

	stop_glerror();

	F32 mat[16*6];
	for (U32 i = 0; i < 16; i++)
	{
		mat[i] = mSunShadowMatrix[0].m[i];
		mat[i+16] = mSunShadowMatrix[1].m[i];
		mat[i+32] = mSunShadowMatrix[2].m[i];
		mat[i+48] = mSunShadowMatrix[3].m[i];
		mat[i+64] = mSunShadowMatrix[4].m[i];
		mat[i+80] = mSunShadowMatrix[5].m[i];
	}

	shader.uniformMatrix4fv(LLShaderMgr::DEFERRED_SHADOW_MATRIX, 6, FALSE, mat);

	stop_glerror();

	channel = shader.enableTexture(LLShaderMgr::ENVIRONMENT_MAP, LLTexUnit::TT_CUBE_MAP);
	if (channel > -1)
	{
		LLCubeMap* cube_map = gSky.mVOSkyp ? gSky.mVOSkyp->getCubeMap() : NULL;
		if (cube_map)
		{
			cube_map->enable(channel);
			cube_map->bind();
			F32* m = gGLModelView;
						
			F32 mat[] = { m[0], m[1], m[2],
						  m[4], m[5], m[6],
						  m[8], m[9], m[10] };
		
			shader.uniformMatrix3fv(LLShaderMgr::DEFERRED_ENV_MAT, 1, TRUE, mat);
		}
	}

	shader.uniform4fv(LLShaderMgr::DEFERRED_SHADOW_CLIP, 1, mSunClipPlanes.mV);
	shader.uniform1f(LLShaderMgr::DEFERRED_SUN_WASH, RenderDeferredSunWash);
	shader.uniform1f(LLShaderMgr::DEFERRED_SHADOW_NOISE, RenderShadowNoise);
	shader.uniform1f(LLShaderMgr::DEFERRED_BLUR_SIZE, RenderShadowBlurSize);

	shader.uniform1f(LLShaderMgr::DEFERRED_SSAO_RADIUS, RenderSSAOScale);
	shader.uniform1f(LLShaderMgr::DEFERRED_SSAO_MAX_RADIUS, RenderSSAOMaxScale);

	F32 ssao_factor = RenderSSAOFactor;
	shader.uniform1f(LLShaderMgr::DEFERRED_SSAO_FACTOR, ssao_factor);
	shader.uniform1f(LLShaderMgr::DEFERRED_SSAO_FACTOR_INV, 1.0/ssao_factor);

	LLVector3 ssao_effect = RenderSSAOEffect;
	F32 matrix_diag = (ssao_effect[0] + 2.0*ssao_effect[1])/3.0;
	F32 matrix_nondiag = (ssao_effect[0] - ssao_effect[1])/3.0;
	// This matrix scales (proj of color onto <1/rt(3),1/rt(3),1/rt(3)>) by
	// value factor, and scales remainder by saturation factor
	F32 ssao_effect_mat[] = {	matrix_diag, matrix_nondiag, matrix_nondiag,
								matrix_nondiag, matrix_diag, matrix_nondiag,
								matrix_nondiag, matrix_nondiag, matrix_diag};
	shader.uniformMatrix3fv(LLShaderMgr::DEFERRED_SSAO_EFFECT_MAT, 1, GL_FALSE, ssao_effect_mat);

	//F32 shadow_offset_error = 1.f + RenderShadowOffsetError * fabsf(LLViewerCamera::getInstance()->getOrigin().mV[2]);
	F32 shadow_bias_error = RenderShadowBiasError * fabsf(LLViewerCamera::getInstance()->getOrigin().mV[2])/3000.f;

	shader.uniform2f(LLShaderMgr::DEFERRED_SCREEN_RES, mDeferredScreen.getWidth(), mDeferredScreen.getHeight());
	shader.uniform1f(LLShaderMgr::DEFERRED_NEAR_CLIP, LLViewerCamera::getInstance()->getNear()*2.f);
	shader.uniform1f (LLShaderMgr::DEFERRED_SHADOW_OFFSET, RenderShadowOffset); //*shadow_offset_error);
	shader.uniform1f(LLShaderMgr::DEFERRED_SHADOW_BIAS, RenderShadowBias+shadow_bias_error);
	shader.uniform1f(LLShaderMgr::DEFERRED_SPOT_SHADOW_OFFSET, RenderSpotShadowOffset);
	shader.uniform1f(LLShaderMgr::DEFERRED_SPOT_SHADOW_BIAS, RenderSpotShadowBias);	

	shader.uniform3fv(LLShaderMgr::DEFERRED_SUN_DIR, 1, mTransformedSunDir.mV);
	shader.uniform2f(LLShaderMgr::DEFERRED_SHADOW_RES, mShadow[0].getWidth(), mShadow[0].getHeight());
	shader.uniform2f(LLShaderMgr::DEFERRED_PROJ_SHADOW_RES, mShadow[4].getWidth(), mShadow[4].getHeight());
	shader.uniform1f(LLShaderMgr::DEFERRED_DEPTH_CUTOFF, RenderEdgeDepthCutoff);
	shader.uniform1f(LLShaderMgr::DEFERRED_NORM_CUTOFF, RenderEdgeNormCutoff);
	

	if (shader.getUniformLocation("norm_mat") >= 0)
	{
		glh::matrix4f norm_mat = glh_get_current_modelview().inverse().transpose();
		shader.uniformMatrix4fv("norm_mat", 1, FALSE, norm_mat.m);
	}
}

static LLFastTimer::DeclareTimer FTM_GI_TRACE("Trace");
static LLFastTimer::DeclareTimer FTM_GI_GATHER("Gather");
static LLFastTimer::DeclareTimer FTM_SUN_SHADOW("Shadow Map");
static LLFastTimer::DeclareTimer FTM_SOFTEN_SHADOW("Shadow Soften");
static LLFastTimer::DeclareTimer FTM_EDGE_DETECTION("Find Edges");
static LLFastTimer::DeclareTimer FTM_LOCAL_LIGHTS("Local Lights");
static LLFastTimer::DeclareTimer FTM_ATMOSPHERICS("Atmospherics");
static LLFastTimer::DeclareTimer FTM_FULLSCREEN_LIGHTS("Fullscreen Lights");
static LLFastTimer::DeclareTimer FTM_PROJECTORS("Projectors");
static LLFastTimer::DeclareTimer FTM_POST("Post");


void LLPipeline::renderDeferredLighting()
{
	if (!sCull)
	{
		return;
	}

	{
		LLFastTimer ftm(FTM_RENDER_DEFERRED);

		LLViewerCamera* camera = LLViewerCamera::getInstance();
		{
			LLGLDepthTest depth(GL_TRUE);
			mDeferredDepth.copyContents(mDeferredScreen, 0, 0, mDeferredScreen.getWidth(), mDeferredScreen.getHeight(),
							0, 0, mDeferredDepth.getWidth(), mDeferredDepth.getHeight(), GL_DEPTH_BUFFER_BIT, GL_NEAREST);	
		}

		LLGLEnable multisample(RenderFSAASamples > 0 ? GL_MULTISAMPLE_ARB : 0);

		if (gPipeline.hasRenderType(LLPipeline::RENDER_TYPE_HUD))
		{
			gPipeline.toggleRenderType(LLPipeline::RENDER_TYPE_HUD);
		}

		//ati doesn't seem to love actually using the stencil buffer on FBO's
		LLGLDisable stencil(GL_STENCIL_TEST);
		//glStencilFunc(GL_EQUAL, 1, 0xFFFFFFFF);
		//glStencilOp(GL_KEEP, GL_KEEP, GL_KEEP);

		gGL.setColorMask(true, true);
		
		//draw a cube around every light
		LLVertexBuffer::unbind();

		LLGLEnable cull(GL_CULL_FACE);
		LLGLEnable blend(GL_BLEND);

		glh::matrix4f mat = glh_copy_matrix(gGLModelView);

		LLStrider<LLVector3> vert; 
		mDeferredVB->getVertexStrider(vert);
		LLStrider<LLVector2> tc0;
		LLStrider<LLVector2> tc1;
		mDeferredVB->getTexCoord0Strider(tc0);
		mDeferredVB->getTexCoord1Strider(tc1);

		vert[0].set(-1,1,0);
		vert[1].set(-1,-3,0);
		vert[2].set(3,1,0);
		
		{
			setupHWLights(NULL); //to set mSunDir;
			LLVector4 dir(mSunDir, 0.f);
			glh::vec4f tc(dir.mV);
			mat.mult_matrix_vec(tc);
			mTransformedSunDir.set(tc.v);
		}

		gGL.pushMatrix();
		gGL.loadIdentity();
		gGL.matrixMode(LLRender::MM_PROJECTION);
		gGL.pushMatrix();
		gGL.loadIdentity();

		if (RenderDeferredSSAO || RenderShadowDetail > 0)
		{
			mDeferredLight.bindTarget();
			{ //paint shadow/SSAO light map (direct lighting lightmap)
				LLFastTimer ftm(FTM_SUN_SHADOW);
				bindDeferredShader(gDeferredSunProgram, 0);
				mDeferredVB->setBuffer(LLVertexBuffer::MAP_VERTEX);
				glClearColor(1,1,1,1);
				mDeferredLight.clear(GL_COLOR_BUFFER_BIT);
				glClearColor(0,0,0,0);

				glh::matrix4f inv_trans = glh_get_current_modelview().inverse().transpose();

				const U32 slice = 32;
				F32 offset[slice*3];
				for (U32 i = 0; i < 4; i++)
				{
					for (U32 j = 0; j < 8; j++)
					{
						glh::vec3f v;
						v.set_value(sinf(6.284f/8*j), cosf(6.284f/8*j), -(F32) i);
						v.normalize();
						inv_trans.mult_matrix_vec(v);
						v.normalize();
						offset[(i*8+j)*3+0] = v.v[0];
						offset[(i*8+j)*3+1] = v.v[2];
						offset[(i*8+j)*3+2] = v.v[1];
					}
				}

				gDeferredSunProgram.uniform3fv("offset", slice, offset);
				gDeferredSunProgram.uniform2f("screenRes", mDeferredLight.getWidth(), mDeferredLight.getHeight());
				
				{
					LLGLDisable blend(GL_BLEND);
					LLGLDepthTest depth(GL_TRUE, GL_FALSE, GL_ALWAYS);
					stop_glerror();
					mDeferredVB->drawArrays(LLRender::TRIANGLES, 0, 3);
					stop_glerror();
				}
				
				unbindDeferredShader(gDeferredSunProgram);
			}
			mDeferredLight.flush();
		}
		
		if (RenderDeferredSSAO)
		{ //soften direct lighting lightmap
			LLFastTimer ftm(FTM_SOFTEN_SHADOW);
			//blur lightmap
			mScreen.bindTarget();
			glClearColor(1,1,1,1);
			mScreen.clear(GL_COLOR_BUFFER_BIT);
			glClearColor(0,0,0,0);
			
			bindDeferredShader(gDeferredBlurLightProgram);
			mDeferredVB->setBuffer(LLVertexBuffer::MAP_VERTEX);
			LLVector3 go = RenderShadowGaussian;
			const U32 kern_length = 4;
			F32 blur_size = RenderShadowBlurSize;
			F32 dist_factor = RenderShadowBlurDistFactor;

			// sample symmetrically with the middle sample falling exactly on 0.0
			F32 x = 0.f;

			LLVector3 gauss[32]; // xweight, yweight, offset

			for (U32 i = 0; i < kern_length; i++)
			{
				gauss[i].mV[0] = llgaussian(x, go.mV[0]);
				gauss[i].mV[1] = llgaussian(x, go.mV[1]);
				gauss[i].mV[2] = x;
				x += 1.f;
			}

			gDeferredBlurLightProgram.uniform2f("delta", 1.f, 0.f);
			gDeferredBlurLightProgram.uniform1f("dist_factor", dist_factor);
			gDeferredBlurLightProgram.uniform3fv("kern", kern_length, gauss[0].mV);
			gDeferredBlurLightProgram.uniform1f("kern_scale", blur_size * (kern_length/2.f - 0.5f));
		
			{
				LLGLDisable blend(GL_BLEND);
				LLGLDepthTest depth(GL_TRUE, GL_FALSE, GL_ALWAYS);
				stop_glerror();
				mDeferredVB->drawArrays(LLRender::TRIANGLES, 0, 3);
				stop_glerror();
			}
			
			mScreen.flush();
			unbindDeferredShader(gDeferredBlurLightProgram);

			bindDeferredShader(gDeferredBlurLightProgram, 1);
			mDeferredVB->setBuffer(LLVertexBuffer::MAP_VERTEX);
			mDeferredLight.bindTarget();

			gDeferredBlurLightProgram.uniform2f("delta", 0.f, 1.f);

			{
				LLGLDisable blend(GL_BLEND);
				LLGLDepthTest depth(GL_TRUE, GL_FALSE, GL_ALWAYS);
				stop_glerror();
				mDeferredVB->drawArrays(LLRender::TRIANGLES, 0, 3);
				stop_glerror();
			}
			mDeferredLight.flush();
			unbindDeferredShader(gDeferredBlurLightProgram);
		}

		stop_glerror();
		gGL.popMatrix();
		stop_glerror();
		gGL.matrixMode(LLRender::MM_MODELVIEW);
		stop_glerror();
		gGL.popMatrix();
		stop_glerror();

		mScreen.bindTarget();
		// clear color buffer here - zeroing alpha (glow) is important or it will accumulate against sky
		glClearColor(0,0,0,0);
		mScreen.clear(GL_COLOR_BUFFER_BIT);
		
		if (RenderDeferredAtmospheric)
		{ //apply sunlight contribution 
			LLFastTimer ftm(FTM_ATMOSPHERICS);
			bindDeferredShader(gDeferredSoftenProgram);	
			{
				LLGLDepthTest depth(GL_FALSE);
				LLGLDisable blend(GL_BLEND);
				LLGLDisable test(GL_ALPHA_TEST);

				//full screen blit
				gGL.pushMatrix();
				gGL.loadIdentity();
				gGL.matrixMode(LLRender::MM_PROJECTION);
				gGL.pushMatrix();
				gGL.loadIdentity();

				mDeferredVB->setBuffer(LLVertexBuffer::MAP_VERTEX);
				
				mDeferredVB->drawArrays(LLRender::TRIANGLES, 0, 3);

				gGL.popMatrix();
				gGL.matrixMode(LLRender::MM_MODELVIEW);
				gGL.popMatrix();
			}

			unbindDeferredShader(gDeferredSoftenProgram);
		}

		{ //render non-deferred geometry (fullbright, alpha, etc)
			LLGLDisable blend(GL_BLEND);
			LLGLDisable stencil(GL_STENCIL_TEST);
			gGL.setSceneBlendType(LLRender::BT_ALPHA);

			gPipeline.pushRenderTypeMask();
			
			gPipeline.andRenderTypeMask(LLPipeline::RENDER_TYPE_SKY,
										LLPipeline::RENDER_TYPE_CLOUDS,
										LLPipeline::RENDER_TYPE_WL_SKY,
										LLPipeline::END_RENDER_TYPES);
								
			
			renderGeomPostDeferred(*LLViewerCamera::getInstance());
			gPipeline.popRenderTypeMask();
		}

		BOOL render_local = RenderLocalLights;
				
		if (render_local)
		{
			gGL.setSceneBlendType(LLRender::BT_ADD);
			std::list<LLVector4> fullscreen_lights;
			LLDrawable::drawable_list_t spot_lights;
			LLDrawable::drawable_list_t fullscreen_spot_lights;

			for (U32 i = 0; i < 2; i++)
			{
				mTargetShadowSpotLight[i] = NULL;
			}

			std::list<LLVector4> light_colors;

			LLVertexBuffer::unbind();

			{
				bindDeferredShader(gDeferredLightProgram);
				
				if (mCubeVB.isNull())
				{
					mCubeVB = ll_create_cube_vb(LLVertexBuffer::MAP_VERTEX, GL_STATIC_DRAW_ARB);
				}

				mCubeVB->setBuffer(LLVertexBuffer::MAP_VERTEX);
				
				LLGLDepthTest depth(GL_TRUE, GL_FALSE);
				for (LLDrawable::drawable_set_t::iterator iter = mLights.begin(); iter != mLights.end(); ++iter)
				{
					LLDrawable* drawablep = *iter;
					
					LLVOVolume* volume = drawablep->getVOVolume();
					if (!volume)
					{
						continue;
					}

					if (volume->isAttachment())
					{
						if (!sRenderAttachedLights)
						{
							continue;
						}
					}


					LLVector4a center;
					center.load3(drawablep->getPositionAgent().mV);
					const F32* c = center.getF32ptr();
					F32 s = volume->getLightRadius()*1.5f;

					LLColor3 col = volume->getLightColor();
					
					if (col.magVecSquared() < 0.001f)
					{
						continue;
					}

					if (s <= 0.001f)
					{
						continue;
					}

					LLVector4a sa;
					sa.splat(s);
					if (camera->AABBInFrustumNoFarClip(center, sa) == 0)
					{
						continue;
					}

					sVisibleLightCount++;
										
					if (camera->getOrigin().mV[0] > c[0] + s + 0.2f ||
						camera->getOrigin().mV[0] < c[0] - s - 0.2f ||
						camera->getOrigin().mV[1] > c[1] + s + 0.2f ||
						camera->getOrigin().mV[1] < c[1] - s - 0.2f ||
						camera->getOrigin().mV[2] > c[2] + s + 0.2f ||
						camera->getOrigin().mV[2] < c[2] - s - 0.2f)
					{ //draw box if camera is outside box
						if (render_local)
						{
							if (volume->isLightSpotlight())
							{
								drawablep->getVOVolume()->updateSpotLightPriority();
								spot_lights.push_back(drawablep);
								continue;
							}
							
							LLFastTimer ftm(FTM_LOCAL_LIGHTS);
							gDeferredLightProgram.uniform3fv(LLShaderMgr::LIGHT_CENTER, 1, c);
							gDeferredLightProgram.uniform1f(LLShaderMgr::LIGHT_SIZE, s*s);
							gDeferredLightProgram.uniform3fv(LLShaderMgr::DIFFUSE_COLOR, 1, col.mV);
							gDeferredLightProgram.uniform1f(LLShaderMgr::LIGHT_FALLOFF, volume->getLightFalloff()*0.5f);
							gGL.syncMatrices();
							
							mCubeVB->drawRange(LLRender::TRIANGLE_FAN, 0, 7, 8, get_box_fan_indices(camera, center));
							stop_glerror();
						}
					}
					else
					{	
						if (volume->isLightSpotlight())
						{
							drawablep->getVOVolume()->updateSpotLightPriority();
							fullscreen_spot_lights.push_back(drawablep);
							continue;
						}

						glh::vec3f tc(c);
						mat.mult_matrix_vec(tc);
					
						fullscreen_lights.push_back(LLVector4(tc.v[0], tc.v[1], tc.v[2], s*s));
						light_colors.push_back(LLVector4(col.mV[0], col.mV[1], col.mV[2], volume->getLightFalloff()*0.5f));
					}
				}
				unbindDeferredShader(gDeferredLightProgram);
			}

			if (!spot_lights.empty())
			{
				LLGLDepthTest depth(GL_TRUE, GL_FALSE);
				bindDeferredShader(gDeferredSpotLightProgram);

				mCubeVB->setBuffer(LLVertexBuffer::MAP_VERTEX);

				gDeferredSpotLightProgram.enableTexture(LLShaderMgr::DEFERRED_PROJECTION);

				for (LLDrawable::drawable_list_t::iterator iter = spot_lights.begin(); iter != spot_lights.end(); ++iter)
				{
					LLFastTimer ftm(FTM_PROJECTORS);
					LLDrawable* drawablep = *iter;

					LLVOVolume* volume = drawablep->getVOVolume();

					LLVector4a center;
					center.load3(drawablep->getPositionAgent().mV);
					const F32* c = center.getF32ptr();
					F32 s = volume->getLightRadius()*1.5f;

					sVisibleLightCount++;

					setupSpotLight(gDeferredSpotLightProgram, drawablep);
					
					LLColor3 col = volume->getLightColor();
					
					gDeferredSpotLightProgram.uniform3fv(LLShaderMgr::LIGHT_CENTER, 1, c);
					gDeferredSpotLightProgram.uniform1f(LLShaderMgr::LIGHT_SIZE, s*s);
					gDeferredSpotLightProgram.uniform3fv(LLShaderMgr::DIFFUSE_COLOR, 1, col.mV);
					gDeferredSpotLightProgram.uniform1f(LLShaderMgr::LIGHT_FALLOFF, volume->getLightFalloff()*0.5f);
					gGL.syncMatrices();
										
					mCubeVB->drawRange(LLRender::TRIANGLE_FAN, 0, 7, 8, get_box_fan_indices(camera, center));
				}
				gDeferredSpotLightProgram.disableTexture(LLShaderMgr::DEFERRED_PROJECTION);
				unbindDeferredShader(gDeferredSpotLightProgram);
			}

			//reset mDeferredVB to fullscreen triangle
			mDeferredVB->getVertexStrider(vert);
			vert[0].set(-1,1,0);
			vert[1].set(-1,-3,0);
			vert[2].set(3,1,0);

			{
				bindDeferredShader(gDeferredMultiLightProgram);
			
				mDeferredVB->setBuffer(LLVertexBuffer::MAP_VERTEX);

				LLGLDepthTest depth(GL_FALSE);

				//full screen blit
				gGL.pushMatrix();
				gGL.loadIdentity();
				gGL.matrixMode(LLRender::MM_PROJECTION);
				gGL.pushMatrix();
				gGL.loadIdentity();

				U32 count = 0;

				const U32 max_count = 8;
				LLVector4 light[max_count];
				LLVector4 col[max_count];

				F32 far_z = 0.f;

				while (!fullscreen_lights.empty())
				{
					LLFastTimer ftm(FTM_FULLSCREEN_LIGHTS);
					light[count] = fullscreen_lights.front();
					fullscreen_lights.pop_front();
					col[count] = light_colors.front();
					light_colors.pop_front();

					far_z = llmin(light[count].mV[2]-sqrtf(light[count].mV[3]), far_z);

					count++;
					if (count == max_count || fullscreen_lights.empty())
					{
						gDeferredMultiLightProgram.uniform1i(LLShaderMgr::MULTI_LIGHT_COUNT, count);
						gDeferredMultiLightProgram.uniform4fv(LLShaderMgr::MULTI_LIGHT, count, (GLfloat*) light);
						gDeferredMultiLightProgram.uniform4fv(LLShaderMgr::MULTI_LIGHT_COL, count, (GLfloat*) col);
						gDeferredMultiLightProgram.uniform1f(LLShaderMgr::MULTI_LIGHT_FAR_Z, far_z);
						far_z = 0.f;
						count = 0; 
						mDeferredVB->drawArrays(LLRender::TRIANGLES, 0, 3);
					}
				}
				
				unbindDeferredShader(gDeferredMultiLightProgram);

				bindDeferredShader(gDeferredMultiSpotLightProgram);

				gDeferredMultiSpotLightProgram.enableTexture(LLShaderMgr::DEFERRED_PROJECTION);

				mDeferredVB->setBuffer(LLVertexBuffer::MAP_VERTEX);

				for (LLDrawable::drawable_list_t::iterator iter = fullscreen_spot_lights.begin(); iter != fullscreen_spot_lights.end(); ++iter)
				{
					LLFastTimer ftm(FTM_PROJECTORS);
					LLDrawable* drawablep = *iter;
					
					LLVOVolume* volume = drawablep->getVOVolume();

					LLVector3 center = drawablep->getPositionAgent();
					F32* c = center.mV;
					F32 s = volume->getLightRadius()*1.5f;

					sVisibleLightCount++;

					glh::vec3f tc(c);
					mat.mult_matrix_vec(tc);
					
					setupSpotLight(gDeferredMultiSpotLightProgram, drawablep);

					LLColor3 col = volume->getLightColor();
					
					gDeferredMultiSpotLightProgram.uniform3fv(LLShaderMgr::LIGHT_CENTER, 1, tc.v);
					gDeferredMultiSpotLightProgram.uniform1f(LLShaderMgr::LIGHT_SIZE, s*s);
					gDeferredMultiSpotLightProgram.uniform3fv(LLShaderMgr::DIFFUSE_COLOR, 1, col.mV);
					gDeferredMultiSpotLightProgram.uniform1f(LLShaderMgr::LIGHT_FALLOFF, volume->getLightFalloff()*0.5f);
					mDeferredVB->drawArrays(LLRender::TRIANGLES, 0, 3);
				}

				gDeferredMultiSpotLightProgram.disableTexture(LLShaderMgr::DEFERRED_PROJECTION);
				unbindDeferredShader(gDeferredMultiSpotLightProgram);

				gGL.popMatrix();
				gGL.matrixMode(LLRender::MM_MODELVIEW);
				gGL.popMatrix();
			}
		}

		gGL.setColorMask(true, true);
	}

	{ //render non-deferred geometry (alpha, fullbright, glow)
		LLGLDisable blend(GL_BLEND);
		LLGLDisable stencil(GL_STENCIL_TEST);

		pushRenderTypeMask();
		andRenderTypeMask(LLPipeline::RENDER_TYPE_ALPHA,
						 LLPipeline::RENDER_TYPE_FULLBRIGHT,
						 LLPipeline::RENDER_TYPE_VOLUME,
						 LLPipeline::RENDER_TYPE_GLOW,
						 LLPipeline::RENDER_TYPE_BUMP,
						 LLPipeline::RENDER_TYPE_PASS_SIMPLE,
						 LLPipeline::RENDER_TYPE_PASS_ALPHA,
						 LLPipeline::RENDER_TYPE_PASS_ALPHA_MASK,
						 LLPipeline::RENDER_TYPE_PASS_BUMP,
						 LLPipeline::RENDER_TYPE_PASS_POST_BUMP,
						 LLPipeline::RENDER_TYPE_PASS_FULLBRIGHT,
						 LLPipeline::RENDER_TYPE_PASS_FULLBRIGHT_ALPHA_MASK,
						 LLPipeline::RENDER_TYPE_PASS_FULLBRIGHT_SHINY,
						 LLPipeline::RENDER_TYPE_PASS_GLOW,
						 LLPipeline::RENDER_TYPE_PASS_GRASS,
						 LLPipeline::RENDER_TYPE_PASS_SHINY,
						 LLPipeline::RENDER_TYPE_PASS_INVISIBLE,
						 LLPipeline::RENDER_TYPE_PASS_INVISI_SHINY,
						 LLPipeline::RENDER_TYPE_AVATAR,
						 END_RENDER_TYPES);
		
		renderGeomPostDeferred(*LLViewerCamera::getInstance());
		popRenderTypeMask();
	}

	{
		//render highlights, etc.
		renderHighlights();
		mHighlightFaces.clear();

		renderDebug();

		LLVertexBuffer::unbind();

		if (gPipeline.hasRenderDebugFeatureMask(LLPipeline::RENDER_DEBUG_FEATURE_UI))
		{
			// Render debugging beacons.
			gObjectList.renderObjectBeacons();
			gObjectList.resetObjectBeacons();
		}
	}

	mScreen.flush();
						
}

void LLPipeline::setupSpotLight(LLGLSLShader& shader, LLDrawable* drawablep)
{
	//construct frustum
	LLVOVolume* volume = drawablep->getVOVolume();
	LLVector3 params = volume->getSpotLightParams();

	F32 fov = params.mV[0];
	F32 focus = params.mV[1];

	LLVector3 pos = drawablep->getPositionAgent();
	LLQuaternion quat = volume->getRenderRotation();
	LLVector3 scale = volume->getScale();
	
	//get near clip plane
	LLVector3 at_axis(0,0,-scale.mV[2]*0.5f);
	at_axis *= quat;

	LLVector3 np = pos+at_axis;
	at_axis.normVec();

	//get origin that has given fov for plane np, at_axis, and given scale
	F32 dist = (scale.mV[1]*0.5f)/tanf(fov*0.5f);

	LLVector3 origin = np - at_axis*dist;

	//matrix from volume space to agent space
	LLMatrix4 light_mat(quat, LLVector4(origin,1.f));

	glh::matrix4f light_to_agent((F32*) light_mat.mMatrix);
	glh::matrix4f light_to_screen = glh_get_current_modelview() * light_to_agent;

	glh::matrix4f screen_to_light = light_to_screen.inverse();

	F32 s = volume->getLightRadius()*1.5f;
	F32 near_clip = dist;
	F32 width = scale.mV[VX];
	F32 height = scale.mV[VY];
	F32 far_clip = s+dist-scale.mV[VZ];

	F32 fovy = fov * RAD_TO_DEG;
	F32 aspect = width/height;

	glh::matrix4f trans(0.5f, 0.f, 0.f, 0.5f,
				0.f, 0.5f, 0.f, 0.5f,
				0.f, 0.f, 0.5f, 0.5f,
				0.f, 0.f, 0.f, 1.f);

	glh::vec3f p1(0, 0, -(near_clip+0.01f));
	glh::vec3f p2(0, 0, -(near_clip+1.f));

	glh::vec3f screen_origin(0, 0, 0);

	light_to_screen.mult_matrix_vec(p1);
	light_to_screen.mult_matrix_vec(p2);
	light_to_screen.mult_matrix_vec(screen_origin);

	glh::vec3f n = p2-p1;
	n.normalize();
	
	F32 proj_range = far_clip - near_clip;
	glh::matrix4f light_proj = gl_perspective(fovy, aspect, near_clip, far_clip);
	screen_to_light = trans * light_proj * screen_to_light;
	shader.uniformMatrix4fv(LLShaderMgr::PROJECTOR_MATRIX, 1, FALSE, screen_to_light.m);
	shader.uniform1f(LLShaderMgr::PROJECTOR_NEAR, near_clip);
	shader.uniform3fv(LLShaderMgr::PROJECTOR_P, 1, p1.v);
	shader.uniform3fv(LLShaderMgr::PROJECTOR_N, 1, n.v);
	shader.uniform3fv(LLShaderMgr::PROJECTOR_ORIGIN, 1, screen_origin.v);
	shader.uniform1f(LLShaderMgr::PROJECTOR_RANGE, proj_range);
	shader.uniform1f(LLShaderMgr::PROJECTOR_AMBIANCE, params.mV[2]);
	S32 s_idx = -1;

	for (U32 i = 0; i < 2; i++)
	{
		if (mShadowSpotLight[i] == drawablep)
		{
			s_idx = i;
		}
	}

	shader.uniform1i(LLShaderMgr::PROJECTOR_SHADOW_INDEX, s_idx);

	if (s_idx >= 0)
	{
		shader.uniform1f(LLShaderMgr::PROJECTOR_SHADOW_FADE, 1.f-mSpotLightFade[s_idx]);
	}
	else
	{
		shader.uniform1f(LLShaderMgr::PROJECTOR_SHADOW_FADE, 1.f);
	}

	{
		LLDrawable* potential = drawablep;
		//determine if this is a good light for casting shadows
		F32 m_pri = volume->getSpotLightPriority();

		for (U32 i = 0; i < 2; i++)
		{
			F32 pri = 0.f;

			if (mTargetShadowSpotLight[i].notNull())
			{
				pri = mTargetShadowSpotLight[i]->getVOVolume()->getSpotLightPriority();			
			}

			if (m_pri > pri)
			{
				LLDrawable* temp = mTargetShadowSpotLight[i];
				mTargetShadowSpotLight[i] = potential;
				potential = temp;
				m_pri = pri;
			}
		}
	}

	LLViewerTexture* img = volume->getLightTexture();

	if (img == NULL)
	{
		img = LLViewerFetchedTexture::sWhiteImagep;
	}

	S32 channel = shader.enableTexture(LLShaderMgr::DEFERRED_PROJECTION);

	if (channel > -1)
	{
		if (img)
		{
			gGL.getTexUnit(channel)->bind(img);

			F32 lod_range = logf(img->getWidth())/logf(2.f);

			shader.uniform1f(LLShaderMgr::PROJECTOR_FOCUS, focus);
			shader.uniform1f(LLShaderMgr::PROJECTOR_LOD, lod_range);
			shader.uniform1f(LLShaderMgr::PROJECTOR_AMBIENT_LOD, llclamp((proj_range-focus)/proj_range*lod_range, 0.f, 1.f));
		}
	}
		
}

void LLPipeline::unbindDeferredShader(LLGLSLShader &shader)
{
	stop_glerror();
	shader.disableTexture(LLShaderMgr::DEFERRED_NORMAL, mDeferredScreen.getUsage());
	shader.disableTexture(LLShaderMgr::DEFERRED_DIFFUSE, mDeferredScreen.getUsage());
	shader.disableTexture(LLShaderMgr::DEFERRED_SPECULAR, mDeferredScreen.getUsage());
	shader.disableTexture(LLShaderMgr::DEFERRED_DEPTH, mDeferredScreen.getUsage());
	shader.disableTexture(LLShaderMgr::DEFERRED_LIGHT, mDeferredLight.getUsage());
	shader.disableTexture(LLShaderMgr::DIFFUSE_MAP);
	shader.disableTexture(LLShaderMgr::DEFERRED_BLOOM);

	for (U32 i = 0; i < 4; i++)
	{
		if (shader.disableTexture(LLShaderMgr::DEFERRED_SHADOW0+i) > -1)
		{
			glTexParameteri(GL_TEXTURE_2D, GL_TEXTURE_COMPARE_MODE_ARB, GL_NONE);
		}
	}

	for (U32 i = 4; i < 6; i++)
	{
		if (shader.disableTexture(LLShaderMgr::DEFERRED_SHADOW0+i) > -1)
		{
			glTexParameteri(GL_TEXTURE_2D, GL_TEXTURE_COMPARE_MODE_ARB, GL_NONE);
		}
	}

	shader.disableTexture(LLShaderMgr::DEFERRED_NOISE);
	shader.disableTexture(LLShaderMgr::DEFERRED_LIGHTFUNC);

	S32 channel = shader.disableTexture(LLShaderMgr::ENVIRONMENT_MAP, LLTexUnit::TT_CUBE_MAP);
	if (channel > -1)
	{
		LLCubeMap* cube_map = gSky.mVOSkyp ? gSky.mVOSkyp->getCubeMap() : NULL;
		if (cube_map)
		{
			cube_map->disable();
		}
	}
	gGL.getTexUnit(0)->unbind(LLTexUnit::TT_TEXTURE);
	gGL.getTexUnit(0)->activate();
	shader.unbind();
}

inline float sgn(float a)
{
    if (a > 0.0F) return (1.0F);
    if (a < 0.0F) return (-1.0F);
    return (0.0F);
}

void LLPipeline::generateWaterReflection(LLCamera& camera_in)
{	
	if (LLPipeline::sWaterReflections && assertInitialized() && LLDrawPoolWater::sNeedsReflectionUpdate)
	{
		BOOL skip_avatar_update = FALSE;
		if (!isAgentAvatarValid() || gAgentCamera.getCameraAnimating() || gAgentCamera.getCameraMode() != CAMERA_MODE_MOUSELOOK || !LLVOAvatar::sVisibleInFirstPerson)
		{
			skip_avatar_update = TRUE;
		}
		
		if (!skip_avatar_update)
		{
			gAgentAvatarp->updateAttachmentVisibility(CAMERA_MODE_THIRD_PERSON);
		}
		LLVertexBuffer::unbind();

		LLGLState::checkStates();
		LLGLState::checkTextureChannels();
		LLGLState::checkClientArrays();

		LLCamera camera = camera_in;
		camera.setFar(camera.getFar()*0.87654321f);
		LLPipeline::sReflectionRender = TRUE;
		
		gPipeline.pushRenderTypeMask();

		glh::matrix4f projection = glh_get_current_projection();
		glh::matrix4f mat;

		stop_glerror();
		LLPlane plane;

		F32 height = gAgent.getRegion()->getWaterHeight(); 
		F32 to_clip = fabsf(camera.getOrigin().mV[2]-height);
		F32 pad = -to_clip*0.05f; //amount to "pad" clip plane by

		//plane params
		LLVector3 pnorm;
		F32 pd;

		S32 water_clip = 0;
		if (!LLViewerCamera::getInstance()->cameraUnderWater())
		{ //camera is above water, clip plane points up
			pnorm.setVec(0,0,1);
			pd = -height;
			plane.setVec(pnorm, pd);
			water_clip = -1;
		}
		else
		{	//camera is below water, clip plane points down
			pnorm = LLVector3(0,0,-1);
			pd = height;
			plane.setVec(pnorm, pd);
			water_clip = 1;
		}

		if (!LLViewerCamera::getInstance()->cameraUnderWater())
		{	//generate planar reflection map

			//disable occlusion culling for reflection map for now
			S32 occlusion = LLPipeline::sUseOcclusion;
			LLPipeline::sUseOcclusion = 0;
			gGL.getTexUnit(0)->unbind(LLTexUnit::TT_TEXTURE);
			glClearColor(0,0,0,0);
			mWaterRef.bindTarget();
			LLViewerCamera::sCurCameraID = LLViewerCamera::CAMERA_WATER0;
			gGL.setColorMask(true, true);
			mWaterRef.clear();
			gGL.setColorMask(true, false);

			mWaterRef.getViewport(gGLViewport);

			stop_glerror();

			gGL.pushMatrix();

			mat.set_scale(glh::vec3f(1,1,-1));
			mat.set_translate(glh::vec3f(0,0,height*2.f));

			glh::matrix4f current = glh_get_current_modelview();

			mat = current * mat;

			glh_set_current_modelview(mat);
			gGL.loadMatrix(mat.m);

			LLViewerCamera::updateFrustumPlanes(camera, FALSE, TRUE);

			glh::matrix4f inv_mat = mat.inverse();

			glh::vec3f origin(0,0,0);
			inv_mat.mult_matrix_vec(origin);

			camera.setOrigin(origin.v);

			glCullFace(GL_FRONT);

			static LLCullResult ref_result;

			if (LLDrawPoolWater::sNeedsReflectionUpdate)
			{
				//initial sky pass (no user clip plane)
				{ //mask out everything but the sky
					gPipeline.pushRenderTypeMask();
					gPipeline.andRenderTypeMask(LLPipeline::RENDER_TYPE_SKY,
						LLPipeline::RENDER_TYPE_WL_SKY,
						LLPipeline::RENDER_TYPE_CLOUDS,
						LLPipeline::END_RENDER_TYPES);

					static LLCullResult result;
					updateCull(camera, result);
					stateSort(camera, result);

					renderGeom(camera, TRUE);

					gPipeline.popRenderTypeMask();
				}

				gPipeline.pushRenderTypeMask();

				clearRenderTypeMask(LLPipeline::RENDER_TYPE_WATER,
					LLPipeline::RENDER_TYPE_VOIDWATER,
					LLPipeline::RENDER_TYPE_GROUND,
					LLPipeline::RENDER_TYPE_SKY,
					LLPipeline::RENDER_TYPE_CLOUDS,
					LLPipeline::END_RENDER_TYPES);	

				S32 detail = RenderReflectionDetail;
				if (detail > 0)
				{ //mask out selected geometry based on reflection detail
					if (detail < 4)
					{
						clearRenderTypeMask(LLPipeline::RENDER_TYPE_PARTICLES, END_RENDER_TYPES);
						if (detail < 3)
						{
							clearRenderTypeMask(LLPipeline::RENDER_TYPE_AVATAR, END_RENDER_TYPES);
							if (detail < 2)
							{
								clearRenderTypeMask(LLPipeline::RENDER_TYPE_VOLUME, END_RENDER_TYPES);
							}
						}
					}

					LLGLUserClipPlane clip_plane(plane, mat, projection);
					LLGLDisable cull(GL_CULL_FACE);
					updateCull(camera, ref_result, -water_clip, &plane);
					stateSort(camera, ref_result);
				}	

				if (LLDrawPoolWater::sNeedsDistortionUpdate)
				{
					if (RenderReflectionDetail > 0)
					{
						gPipeline.grabReferences(ref_result);
						LLGLUserClipPlane clip_plane(plane, mat, projection);
						renderGeom(camera);
					}
				}	

				gPipeline.popRenderTypeMask();
			}	
			glCullFace(GL_BACK);
			gGL.popMatrix();
			mWaterRef.flush();
			glh_set_current_modelview(current);
			LLPipeline::sUseOcclusion = occlusion;
		}

		camera.setOrigin(camera_in.getOrigin());
		//render distortion map
		static BOOL last_update = TRUE;
		if (last_update)
		{
			camera.setFar(camera_in.getFar());
			clearRenderTypeMask(LLPipeline::RENDER_TYPE_WATER,
								LLPipeline::RENDER_TYPE_VOIDWATER,
								LLPipeline::RENDER_TYPE_GROUND,
								END_RENDER_TYPES);	
			stop_glerror();

			LLPipeline::sUnderWaterRender = LLViewerCamera::getInstance()->cameraUnderWater() ? FALSE : TRUE;

			if (LLPipeline::sUnderWaterRender)
			{
				clearRenderTypeMask(LLPipeline::RENDER_TYPE_GROUND,
									LLPipeline::RENDER_TYPE_SKY,
									LLPipeline::RENDER_TYPE_CLOUDS,
									LLPipeline::RENDER_TYPE_WL_SKY,
									END_RENDER_TYPES);		
			}
			LLViewerCamera::updateFrustumPlanes(camera);

			gGL.getTexUnit(0)->unbind(LLTexUnit::TT_TEXTURE);
			LLColor4& col = LLDrawPoolWater::sWaterFogColor;
			glClearColor(col.mV[0], col.mV[1], col.mV[2], 0.f);
			mWaterDis.bindTarget();
			LLViewerCamera::sCurCameraID = LLViewerCamera::CAMERA_WATER1;
			mWaterDis.getViewport(gGLViewport);
			
			if (!LLPipeline::sUnderWaterRender || LLDrawPoolWater::sNeedsReflectionUpdate)
			{
				//clip out geometry on the same side of water as the camera
				mat = glh_get_current_modelview();
				LLPlane plane(-pnorm, -(pd+pad));

				LLGLUserClipPlane clip_plane(plane, mat, projection);
				static LLCullResult result;
				updateCull(camera, result, water_clip, &plane);
				stateSort(camera, result);

				gGL.setColorMask(true, true);
				mWaterDis.clear();
				gGL.setColorMask(true, false);

				renderGeom(camera);

			}

			LLPipeline::sUnderWaterRender = FALSE;
			mWaterDis.flush();
		}
		last_update = LLDrawPoolWater::sNeedsReflectionUpdate && LLDrawPoolWater::sNeedsDistortionUpdate;

		LLPipeline::sReflectionRender = FALSE;

		if (!LLRenderTarget::sUseFBO)
		{
			glClear(GL_DEPTH_BUFFER_BIT);
		}
		glClearColor(0.f, 0.f, 0.f, 0.f);
		gViewerWindow->setup3DViewport();
		gPipeline.popRenderTypeMask();
		LLDrawPoolWater::sNeedsReflectionUpdate = FALSE;
		LLDrawPoolWater::sNeedsDistortionUpdate = FALSE;
		LLPlane npnorm(-pnorm, -pd);
		LLViewerCamera::getInstance()->setUserClipPlane(npnorm);
		
		LLGLState::checkStates();

		if (!skip_avatar_update)
		{
			gAgentAvatarp->updateAttachmentVisibility(gAgentCamera.getCameraMode());
		}

		LLViewerCamera::sCurCameraID = LLViewerCamera::CAMERA_WORLD;
	}
}

glh::matrix4f look(const LLVector3 pos, const LLVector3 dir, const LLVector3 up)
{
	glh::matrix4f ret;

	LLVector3 dirN;
	LLVector3 upN;
	LLVector3 lftN;

	lftN = dir % up;
	lftN.normVec();
	
	upN = lftN % dir;
	upN.normVec();
	
	dirN = dir;
	dirN.normVec();

	ret.m[ 0] = lftN[0];
	ret.m[ 1] = upN[0];
	ret.m[ 2] = -dirN[0];
	ret.m[ 3] = 0.f;

	ret.m[ 4] = lftN[1];
	ret.m[ 5] = upN[1];
	ret.m[ 6] = -dirN[1];
	ret.m[ 7] = 0.f;

	ret.m[ 8] = lftN[2];
	ret.m[ 9] = upN[2];
	ret.m[10] = -dirN[2];
	ret.m[11] = 0.f;

	ret.m[12] = -(lftN*pos);
	ret.m[13] = -(upN*pos);
	ret.m[14] = dirN*pos;
	ret.m[15] = 1.f;

	return ret;
}

glh::matrix4f scale_translate_to_fit(const LLVector3 min, const LLVector3 max)
{
	glh::matrix4f ret;
	ret.m[ 0] = 2/(max[0]-min[0]);
	ret.m[ 4] = 0;
	ret.m[ 8] = 0;
	ret.m[12] = -(max[0]+min[0])/(max[0]-min[0]);

	ret.m[ 1] = 0;
	ret.m[ 5] = 2/(max[1]-min[1]);
	ret.m[ 9] = 0;
	ret.m[13] = -(max[1]+min[1])/(max[1]-min[1]);

	ret.m[ 2] = 0;
	ret.m[ 6] = 0;
	ret.m[10] = 2/(max[2]-min[2]);
	ret.m[14] = -(max[2]+min[2])/(max[2]-min[2]);

	ret.m[ 3] = 0;
	ret.m[ 7] = 0;
	ret.m[11] = 0;
	ret.m[15] = 1;

	return ret;
}

static LLFastTimer::DeclareTimer FTM_SHADOW_RENDER("Render Shadows");
static LLFastTimer::DeclareTimer FTM_SHADOW_ALPHA("Alpha Shadow");
static LLFastTimer::DeclareTimer FTM_SHADOW_SIMPLE("Simple Shadow");

void LLPipeline::renderShadow(glh::matrix4f& view, glh::matrix4f& proj, LLCamera& shadow_cam, LLCullResult &result, BOOL use_shader, BOOL use_occlusion, U32 target_width)
{
	LLFastTimer t(FTM_SHADOW_RENDER);

	//clip out geometry on the same side of water as the camera
	S32 occlude = LLPipeline::sUseOcclusion;
	if (!use_occlusion)
	{
		LLPipeline::sUseOcclusion = 0;
	}
	LLPipeline::sShadowRender = TRUE;
	
	U32 types[] = { 
		LLRenderPass::PASS_SIMPLE, 
		LLRenderPass::PASS_FULLBRIGHT, 
		LLRenderPass::PASS_SHINY, 
		LLRenderPass::PASS_BUMP, 
		LLRenderPass::PASS_FULLBRIGHT_SHINY 
	};

	LLGLEnable cull(GL_CULL_FACE);

	if (use_shader)
	{
		gDeferredShadowCubeProgram.bind();
	}

	updateCull(shadow_cam, result);
	stateSort(shadow_cam, result);
	
	//generate shadow map
	gGL.matrixMode(LLRender::MM_PROJECTION);
	gGL.pushMatrix();
	gGL.loadMatrix(proj.m);
	gGL.matrixMode(LLRender::MM_MODELVIEW);
	gGL.pushMatrix();
	gGL.loadMatrix(gGLModelView);

	stop_glerror();
	gGLLastMatrix = NULL;

	gGL.getTexUnit(0)->unbind(LLTexUnit::TT_TEXTURE);
	
	stop_glerror();
	
	LLVertexBuffer::unbind();

	{
		if (!use_shader)
		{ //occlusion program is general purpose depth-only no-textures
			gOcclusionProgram.bind();
		}
		else
		{
			gDeferredShadowProgram.bind();
		}

		gGL.diffuseColor4f(1,1,1,1);
		gGL.setColorMask(false, false);
	
		LLFastTimer ftm(FTM_SHADOW_SIMPLE);
		
		gGL.getTexUnit(0)->disable();
		for (U32 i = 0; i < sizeof(types)/sizeof(U32); ++i)
		{
			renderObjects(types[i], LLVertexBuffer::MAP_VERTEX, FALSE);
		}
		gGL.getTexUnit(0)->enable(LLTexUnit::TT_TEXTURE);
		if (!use_shader)
		{
			gOcclusionProgram.unbind();
		}
	}
	
	if (use_shader)
	{
		gDeferredShadowProgram.unbind();
		renderGeomShadow(shadow_cam);
		gDeferredShadowProgram.bind();
	}
	else
	{
		renderGeomShadow(shadow_cam);
	}

	{
		LLFastTimer ftm(FTM_SHADOW_ALPHA);
		gDeferredShadowAlphaMaskProgram.bind();
		gDeferredShadowAlphaMaskProgram.setMinimumAlpha(0.598f);
		gDeferredShadowAlphaMaskProgram.uniform1f(LLShaderMgr::DEFERRED_SHADOW_TARGET_WIDTH, (float)target_width);

		U32 mask =	LLVertexBuffer::MAP_VERTEX | 
					LLVertexBuffer::MAP_TEXCOORD0 | 
					LLVertexBuffer::MAP_COLOR | 
					LLVertexBuffer::MAP_TEXTURE_INDEX;

		renderObjects(LLRenderPass::PASS_ALPHA_MASK, mask, TRUE, TRUE);
		renderObjects(LLRenderPass::PASS_FULLBRIGHT_ALPHA_MASK, mask, TRUE, TRUE);
		renderObjects(LLRenderPass::PASS_ALPHA, mask, TRUE, TRUE);
		gDeferredTreeShadowProgram.bind();
		gDeferredTreeShadowProgram.setMinimumAlpha(0.598f);
		renderObjects(LLRenderPass::PASS_GRASS, LLVertexBuffer::MAP_VERTEX | LLVertexBuffer::MAP_TEXCOORD0, TRUE);
	}

	//glCullFace(GL_BACK);

	gDeferredShadowCubeProgram.bind();
	gGLLastMatrix = NULL;
	gGL.loadMatrix(gGLModelView);
	doOcclusion(shadow_cam);

	if (use_shader)
	{
		gDeferredShadowProgram.unbind();
	}
	
	gGL.setColorMask(true, true);
			
	gGL.matrixMode(LLRender::MM_PROJECTION);
	gGL.popMatrix();
	gGL.matrixMode(LLRender::MM_MODELVIEW);
	gGL.popMatrix();
	gGLLastMatrix = NULL;

	LLPipeline::sUseOcclusion = occlude;
	LLPipeline::sShadowRender = FALSE;
}

static LLFastTimer::DeclareTimer FTM_VISIBLE_CLOUD("Visible Cloud");
BOOL LLPipeline::getVisiblePointCloud(LLCamera& camera, LLVector3& min, LLVector3& max, std::vector<LLVector3>& fp, LLVector3 light_dir)
{
	LLFastTimer t(FTM_VISIBLE_CLOUD);
	//get point cloud of intersection of frust and min, max

	if (getVisibleExtents(camera, min, max))
	{
		return FALSE;
	}

	//get set of planes on bounding box
	LLPlane bp[] = { 
		LLPlane(min, LLVector3(-1,0,0)),
		LLPlane(min, LLVector3(0,-1,0)),
		LLPlane(min, LLVector3(0,0,-1)),
		LLPlane(max, LLVector3(1,0,0)),
		LLPlane(max, LLVector3(0,1,0)),
		LLPlane(max, LLVector3(0,0,1))};
	
	//potential points
	std::vector<LLVector3> pp;

	//add corners of AABB
	pp.push_back(LLVector3(min.mV[0], min.mV[1], min.mV[2]));
	pp.push_back(LLVector3(max.mV[0], min.mV[1], min.mV[2]));
	pp.push_back(LLVector3(min.mV[0], max.mV[1], min.mV[2]));
	pp.push_back(LLVector3(max.mV[0], max.mV[1], min.mV[2]));
	pp.push_back(LLVector3(min.mV[0], min.mV[1], max.mV[2]));
	pp.push_back(LLVector3(max.mV[0], min.mV[1], max.mV[2]));
	pp.push_back(LLVector3(min.mV[0], max.mV[1], max.mV[2]));
	pp.push_back(LLVector3(max.mV[0], max.mV[1], max.mV[2]));

	//add corners of camera frustum
	for (U32 i = 0; i < 8; i++)
	{
		pp.push_back(camera.mAgentFrustum[i]);
	}


	//bounding box line segments
	U32 bs[] = 
			{
		0,1,
		1,3,
		3,2,
		2,0,

		4,5,
		5,7,
		7,6,
		6,4,

		0,4,
		1,5,
		3,7,
		2,6
	};

	for (U32 i = 0; i < 12; i++)
	{ //for each line segment in bounding box
		for (U32 j = 0; j < 6; j++) 
		{ //for each plane in camera frustum
			const LLPlane& cp = camera.getAgentPlane(j);
			const LLVector3& v1 = pp[bs[i*2+0]];
			const LLVector3& v2 = pp[bs[i*2+1]];
			LLVector3 n;
			cp.getVector3(n);

			LLVector3 line = v1-v2;

			F32 d1 = line*n;
			F32 d2 = -cp.dist(v2);

			F32 t = d2/d1;

			if (t > 0.f && t < 1.f)
			{
				LLVector3 intersect = v2+line*t;
				pp.push_back(intersect);
			}
		}
	}
			
	//camera frustum line segments
	const U32 fs[] =
	{
		0,1,
		1,2,
		2,3,
		3,0,

		4,5,
		5,6,
		6,7,
		7,4,
	
		0,4,
		1,5,
		2,6,
		3,7	
	};

	LLVector3 center = (max+min)*0.5f;
	LLVector3 size = (max-min)*0.5f;
	
	for (U32 i = 0; i < 12; i++)
	{
		for (U32 j = 0; j < 6; ++j)
		{
			const LLVector3& v1 = pp[fs[i*2+0]+8];
			const LLVector3& v2 = pp[fs[i*2+1]+8];
			const LLPlane& cp = bp[j];
			LLVector3 n;
			cp.getVector3(n);

			LLVector3 line = v1-v2;

			F32 d1 = line*n;
			F32 d2 = -cp.dist(v2);

			F32 t = d2/d1;

			if (t > 0.f && t < 1.f)
			{
				LLVector3 intersect = v2+line*t;
				pp.push_back(intersect);
			}	
		}
	}

	LLVector3 ext[] = { min-LLVector3(0.05f,0.05f,0.05f),
		max+LLVector3(0.05f,0.05f,0.05f) };

	for (U32 i = 0; i < pp.size(); ++i)
	{
		bool found = true;

		const F32* p = pp[i].mV;
			
		for (U32 j = 0; j < 3; ++j)
		{
			if (p[j] < ext[0].mV[j] ||
				p[j] > ext[1].mV[j])
			{
				found = false;
				break;
			}
		}
				
		for (U32 j = 0; j < 6; ++j)
		{
			const LLPlane& cp = camera.getAgentPlane(j);
			F32 dist = cp.dist(pp[i]);
			if (dist > 0.05f) //point is above some plane, not contained
					{
				found = false;
				break;
						}
					}

					if (found)
					{
			fp.push_back(pp[i]);
		}
	}
	
	if (fp.empty())
	{
		return FALSE;
	}
	
	return TRUE;
}

void LLPipeline::renderHighlight(const LLViewerObject* obj, F32 fade)
{
	if (obj && obj->getVolume())
	{
		for (LLViewerObject::child_list_t::const_iterator iter = obj->getChildren().begin(); iter != obj->getChildren().end(); ++iter)
		{
			renderHighlight(*iter, fade);
		}

		LLDrawable* drawable = obj->mDrawable;
		if (drawable)
		{
			for (S32 i = 0; i < drawable->getNumFaces(); ++i)
			{
				LLFace* face = drawable->getFace(i);
				if (face)
				{
					face->renderSelected(LLViewerTexture::sNullImagep, LLColor4(1,1,1,fade));
				}
			}
		}
	}
}

void LLPipeline::generateHighlight(LLCamera& camera)
{
	//render highlighted object as white into offscreen render target
	if (mHighlightObject.notNull())
	{
		mHighlightSet.insert(HighlightItem(mHighlightObject));
	}
	
	if (!mHighlightSet.empty())
	{
		F32 transition = gFrameIntervalSeconds/RenderHighlightFadeTime;

		LLGLDisable test(GL_ALPHA_TEST);
		LLGLDepthTest depth(GL_FALSE);
		mHighlight.bindTarget();
		disableLights();
		gGL.setColorMask(true, true);
		mHighlight.clear();

		gGL.getTexUnit(0)->bind(LLViewerFetchedTexture::sWhiteImagep);
		for (std::set<HighlightItem>::iterator iter = mHighlightSet.begin(); iter != mHighlightSet.end(); )
		{
			std::set<HighlightItem>::iterator cur_iter = iter++;

			if (cur_iter->mItem.isNull())
			{
				mHighlightSet.erase(cur_iter);
				continue;
			}

			if (cur_iter->mItem == mHighlightObject)
			{
				cur_iter->incrFade(transition); 
			}
			else
			{
				cur_iter->incrFade(-transition);
				if (cur_iter->mFade <= 0.f)
				{
					mHighlightSet.erase(cur_iter);
					continue;
				}
			}

			renderHighlight(cur_iter->mItem->getVObj(), cur_iter->mFade);
		}

		mHighlight.flush();
		gGL.setColorMask(true, false);
		gViewerWindow->setup3DViewport();
	}
}


static LLFastTimer::DeclareTimer FTM_GEN_SUN_SHADOW("Gen Sun Shadow");

void LLPipeline::generateSunShadow(LLCamera& camera)
{
	if (!sRenderDeferred || RenderShadowDetail <= 0)
	{
		return;
	}

	LLFastTimer t(FTM_GEN_SUN_SHADOW);

	BOOL skip_avatar_update = FALSE;
	if (!isAgentAvatarValid() || gAgentCamera.getCameraAnimating() || gAgentCamera.getCameraMode() != CAMERA_MODE_MOUSELOOK || !LLVOAvatar::sVisibleInFirstPerson)
	{

		skip_avatar_update = TRUE;
	}

	if (!skip_avatar_update)
	{
		gAgentAvatarp->updateAttachmentVisibility(CAMERA_MODE_THIRD_PERSON);
	}

	F64 last_modelview[16];
	F64 last_projection[16];
	for (U32 i = 0; i < 16; i++)
	{ //store last_modelview of world camera
		last_modelview[i] = gGLLastModelView[i];
		last_projection[i] = gGLLastProjection[i];
	}

	pushRenderTypeMask();
	andRenderTypeMask(LLPipeline::RENDER_TYPE_SIMPLE,
					LLPipeline::RENDER_TYPE_ALPHA,
					LLPipeline::RENDER_TYPE_GRASS,
					LLPipeline::RENDER_TYPE_FULLBRIGHT,
					LLPipeline::RENDER_TYPE_BUMP,
					LLPipeline::RENDER_TYPE_VOLUME,
					LLPipeline::RENDER_TYPE_AVATAR,
					LLPipeline::RENDER_TYPE_TREE, 
					LLPipeline::RENDER_TYPE_TERRAIN,
					LLPipeline::RENDER_TYPE_WATER,
					LLPipeline::RENDER_TYPE_VOIDWATER,
					LLPipeline::RENDER_TYPE_PASS_ALPHA,
					LLPipeline::RENDER_TYPE_PASS_ALPHA_MASK,
					LLPipeline::RENDER_TYPE_PASS_FULLBRIGHT_ALPHA_MASK,
					LLPipeline::RENDER_TYPE_PASS_GRASS,
					LLPipeline::RENDER_TYPE_PASS_SIMPLE,
					LLPipeline::RENDER_TYPE_PASS_BUMP,
					LLPipeline::RENDER_TYPE_PASS_FULLBRIGHT,
					LLPipeline::RENDER_TYPE_PASS_SHINY,
					LLPipeline::RENDER_TYPE_PASS_FULLBRIGHT_SHINY,
					END_RENDER_TYPES);

	gGL.setColorMask(false, false);

	//get sun view matrix
	
	//store current projection/modelview matrix
	glh::matrix4f saved_proj = glh_get_current_projection();
	glh::matrix4f saved_view = glh_get_current_modelview();
	glh::matrix4f inv_view = saved_view.inverse();

	glh::matrix4f view[6];
	glh::matrix4f proj[6];
	
	//clip contains parallel split distances for 3 splits
	LLVector3 clip = RenderShadowClipPlanes;

	//F32 slope_threshold = gSavedSettings.getF32("RenderShadowSlopeThreshold");

	//far clip on last split is minimum of camera view distance and 128
	mSunClipPlanes = LLVector4(clip, clip.mV[2] * clip.mV[2]/clip.mV[1]);

	clip = RenderShadowOrthoClipPlanes;
	mSunOrthoClipPlanes = LLVector4(clip, clip.mV[2]*clip.mV[2]/clip.mV[1]);

	//currently used for amount to extrude frusta corners for constructing shadow frusta
	LLVector3 n = RenderShadowNearDist;
	//F32 nearDist[] = { n.mV[0], n.mV[1], n.mV[2], n.mV[2] };

	//put together a universal "near clip" plane for shadow frusta
	LLPlane shadow_near_clip;
	{
		LLVector3 p = gAgent.getPositionAgent();
		p += mSunDir * RenderFarClip*2.f;
		shadow_near_clip.setVec(p, mSunDir);
	}

	LLVector3 lightDir = -mSunDir;
	lightDir.normVec();

	glh::vec3f light_dir(lightDir.mV);

	//create light space camera matrix
	
	LLVector3 at = lightDir;

	LLVector3 up = camera.getAtAxis();

	if (fabsf(up*lightDir) > 0.75f)
	{
		up = camera.getUpAxis();
	}

	/*LLVector3 left = up%at;
	up = at%left;*/

	up.normVec();
	at.normVec();
	
	
	LLCamera main_camera = camera;
	
	F32 near_clip = 0.f;
	{
		//get visible point cloud
		std::vector<LLVector3> fp;

		main_camera.calcAgentFrustumPlanes(main_camera.mAgentFrustum);
		
		LLVector3 min,max;
		getVisiblePointCloud(main_camera,min,max,fp);

		if (fp.empty())
		{
			if (!hasRenderDebugMask(RENDER_DEBUG_SHADOW_FRUSTA))
			{
				mShadowCamera[0] = main_camera;
				mShadowExtents[0][0] = min;
				mShadowExtents[0][1] = max;

				mShadowFrustPoints[0].clear();
				mShadowFrustPoints[1].clear();
				mShadowFrustPoints[2].clear();
				mShadowFrustPoints[3].clear();
			}
			popRenderTypeMask();

			if (!skip_avatar_update)
			{
				gAgentAvatarp->updateAttachmentVisibility(gAgentCamera.getCameraMode());
			}

			return;
		}

		//get good split distances for frustum
		for (U32 i = 0; i < fp.size(); ++i)
		{
			glh::vec3f v(fp[i].mV);
			saved_view.mult_matrix_vec(v);
			fp[i].setVec(v.v);
		}

		min = fp[0];
		max = fp[0];

		//get camera space bounding box
		for (U32 i = 1; i < fp.size(); ++i)
		{
			update_min_max(min, max, fp[i]);
		}

		near_clip = -max.mV[2];
		F32 far_clip = -min.mV[2]*2.f;

		//far_clip = llmin(far_clip, 128.f);
		far_clip = llmin(far_clip, camera.getFar());

		F32 range = far_clip-near_clip;

		LLVector3 split_exp = RenderShadowSplitExponent;

		F32 da = 1.f-llmax( fabsf(lightDir*up), fabsf(lightDir*camera.getLeftAxis()) );
		
		da = powf(da, split_exp.mV[2]);

		F32 sxp = split_exp.mV[1] + (split_exp.mV[0]-split_exp.mV[1])*da;
		
		for (U32 i = 0; i < 4; ++i)
		{
			F32 x = (F32)(i+1)/4.f;
			x = powf(x, sxp);
			mSunClipPlanes.mV[i] = near_clip+range*x;
		}

		mSunClipPlanes.mV[0] *= 1.25f; //bump back first split for transition padding
	}

	// convenience array of 4 near clip plane distances
	F32 dist[] = { near_clip, mSunClipPlanes.mV[0], mSunClipPlanes.mV[1], mSunClipPlanes.mV[2], mSunClipPlanes.mV[3] };
	

	if (mSunDiffuse == LLColor4::black)
	{ //sun diffuse is totally black, shadows don't matter
		LLGLDepthTest depth(GL_TRUE);

		for (S32 j = 0; j < 4; j++)
		{
			mShadow[j].bindTarget();
			mShadow[j].clear();
			mShadow[j].flush();
		}
	}
	else
	{
		for (S32 j = 0; j < 4; j++)
		{
			if (!hasRenderDebugMask(RENDER_DEBUG_SHADOW_FRUSTA))
			{
				mShadowFrustPoints[j].clear();
			}

			LLViewerCamera::sCurCameraID = LLViewerCamera::CAMERA_SHADOW0+j;

			//restore render matrices
			glh_set_current_modelview(saved_view);
			glh_set_current_projection(saved_proj);

			LLVector3 eye = camera.getOrigin();

			//camera used for shadow cull/render
			LLCamera shadow_cam;
		
			//create world space camera frustum for this split
			shadow_cam = camera;
			shadow_cam.setFar(16.f);
	
			LLViewerCamera::updateFrustumPlanes(shadow_cam, FALSE, FALSE, TRUE);

			LLVector3* frust = shadow_cam.mAgentFrustum;

			LLVector3 pn = shadow_cam.getAtAxis();
		
			LLVector3 min, max;

			//construct 8 corners of split frustum section
			for (U32 i = 0; i < 4; i++)
			{
				LLVector3 delta = frust[i+4]-eye;
				delta += (frust[i+4]-frust[(i+2)%4+4])*0.05f;
				delta.normVec();
				F32 dp = delta*pn;
				frust[i] = eye + (delta*dist[j]*0.75f)/dp;
				frust[i+4] = eye + (delta*dist[j+1]*1.25f)/dp;
			}
						
			shadow_cam.calcAgentFrustumPlanes(frust);
			shadow_cam.mFrustumCornerDist = 0.f;
		
			if (!gPipeline.hasRenderDebugMask(LLPipeline::RENDER_DEBUG_SHADOW_FRUSTA))
			{
				mShadowCamera[j] = shadow_cam;
			}

			std::vector<LLVector3> fp;

			if (!gPipeline.getVisiblePointCloud(shadow_cam, min, max, fp, lightDir))
			{
				//no possible shadow receivers
				if (!gPipeline.hasRenderDebugMask(LLPipeline::RENDER_DEBUG_SHADOW_FRUSTA))
				{
					mShadowExtents[j][0] = LLVector3();
					mShadowExtents[j][1] = LLVector3();
					mShadowCamera[j+4] = shadow_cam;
				}

				mShadow[j].bindTarget();
				{
					LLGLDepthTest depth(GL_TRUE);
					mShadow[j].clear();
				}
				mShadow[j].flush();

				mShadowError.mV[j] = 0.f;
				mShadowFOV.mV[j] = 0.f;

				continue;
			}

			if (!gPipeline.hasRenderDebugMask(LLPipeline::RENDER_DEBUG_SHADOW_FRUSTA))
			{
				mShadowExtents[j][0] = min;
				mShadowExtents[j][1] = max;
				mShadowFrustPoints[j] = fp;
			}
				

			//find a good origin for shadow projection
			LLVector3 origin;

			//get a temporary view projection
			view[j] = look(camera.getOrigin(), lightDir, -up);

			std::vector<LLVector3> wpf;

			for (U32 i = 0; i < fp.size(); i++)
			{
				glh::vec3f p = glh::vec3f(fp[i].mV);
				view[j].mult_matrix_vec(p);
				wpf.push_back(LLVector3(p.v));
			}

			min = wpf[0];
			max = wpf[0];

			for (U32 i = 0; i < fp.size(); ++i)
			{ //get AABB in camera space
				update_min_max(min, max, wpf[i]);
			}

			// Construct a perspective transform with perspective along y-axis that contains
			// points in wpf
			//Known:
			// - far clip plane
			// - near clip plane
			// - points in frustum
			//Find:
			// - origin

			//get some "interesting" points of reference
			LLVector3 center = (min+max)*0.5f;
			LLVector3 size = (max-min)*0.5f;
			LLVector3 near_center = center;
			near_center.mV[1] += size.mV[1]*2.f;
		
		
			//put all points in wpf in quadrant 0, reletive to center of min/max
			//get the best fit line using least squares
			F32 bfm = 0.f;
			F32 bfb = 0.f;

			for (U32 i = 0; i < wpf.size(); ++i)
			{
				wpf[i] -= center;
				wpf[i].mV[0] = fabsf(wpf[i].mV[0]);
				wpf[i].mV[2] = fabsf(wpf[i].mV[2]);
			}

			if (!wpf.empty())
			{ 
				F32 sx = 0.f;
				F32 sx2 = 0.f;
				F32 sy = 0.f;
				F32 sxy = 0.f;
			
				for (U32 i = 0; i < wpf.size(); ++i)
				{		
					sx += wpf[i].mV[0];
					sx2 += wpf[i].mV[0]*wpf[i].mV[0];
					sy += wpf[i].mV[1];
					sxy += wpf[i].mV[0]*wpf[i].mV[1]; 
				}

				bfm = (sy*sx-wpf.size()*sxy)/(sx*sx-wpf.size()*sx2);
				bfb = (sx*sxy-sy*sx2)/(sx*sx-bfm*sx2);
			}
		
			{
				// best fit line is y=bfm*x+bfb
		
				//find point that is furthest to the right of line
				F32 off_x = -1.f;
				LLVector3 lp;

				for (U32 i = 0; i < wpf.size(); ++i)
				{
					//y = bfm*x+bfb
					//x = (y-bfb)/bfm
					F32 lx = (wpf[i].mV[1]-bfb)/bfm;

					lx = wpf[i].mV[0]-lx;
				
					if (off_x < lx)
					{
						off_x = lx;
						lp = wpf[i];
					}
				}

				//get line with slope bfm through lp
				// bfb = y-bfm*x
				bfb = lp.mV[1]-bfm*lp.mV[0];

				//calculate error
				mShadowError.mV[j] = 0.f;

				for (U32 i = 0; i < wpf.size(); ++i)
				{
					F32 lx = (wpf[i].mV[1]-bfb)/bfm;
					mShadowError.mV[j] += fabsf(wpf[i].mV[0]-lx);
				}

				mShadowError.mV[j] /= wpf.size();
				mShadowError.mV[j] /= size.mV[0];

				if (mShadowError.mV[j] > RenderShadowErrorCutoff)
				{ //just use ortho projection
					mShadowFOV.mV[j] = -1.f;
					origin.clearVec();
					proj[j] = gl_ortho(min.mV[0], max.mV[0],
										min.mV[1], max.mV[1],
										-max.mV[2], -min.mV[2]);
				}
				else
				{
					//origin is where line x = 0;
					origin.setVec(0,bfb,0);

					F32 fovz = 1.f;
					F32 fovx = 1.f;
				
					LLVector3 zp;
					LLVector3 xp;

					for (U32 i = 0; i < wpf.size(); ++i)
					{
						LLVector3 atz = wpf[i]-origin;
						atz.mV[0] = 0.f;
						atz.normVec();
						if (fovz > -atz.mV[1])
						{
							zp = wpf[i];
							fovz = -atz.mV[1];
						}
					
						LLVector3 atx = wpf[i]-origin;
						atx.mV[2] = 0.f;
						atx.normVec();
						if (fovx > -atx.mV[1])
						{
							fovx = -atx.mV[1];
							xp = wpf[i];
						}
					}

					fovx = acos(fovx);
					fovz = acos(fovz);

					F32 cutoff = llmin((F32) RenderShadowFOVCutoff, 1.4f);
				
					mShadowFOV.mV[j] = fovx;
				
					if (fovx < cutoff && fovz > cutoff)
					{
						//x is a good fit, but z is too big, move away from zp enough so that fovz matches cutoff
						F32 d = zp.mV[2]/tan(cutoff);
						F32 ny = zp.mV[1] + fabsf(d);

						origin.mV[1] = ny;

						fovz = 1.f;
						fovx = 1.f;

						for (U32 i = 0; i < wpf.size(); ++i)
						{
							LLVector3 atz = wpf[i]-origin;
							atz.mV[0] = 0.f;
							atz.normVec();
							fovz = llmin(fovz, -atz.mV[1]);

							LLVector3 atx = wpf[i]-origin;
							atx.mV[2] = 0.f;
							atx.normVec();
							fovx = llmin(fovx, -atx.mV[1]);
						}

						fovx = acos(fovx);
						fovz = acos(fovz);

						mShadowFOV.mV[j] = cutoff;
					}

				
					origin += center;
			
					F32 ynear = -(max.mV[1]-origin.mV[1]);
					F32 yfar = -(min.mV[1]-origin.mV[1]);
				
					if (ynear < 0.1f) //keep a sensible near clip plane
					{
						F32 diff = 0.1f-ynear;
						origin.mV[1] += diff;
						ynear += diff;
						yfar += diff;
					}
								
					if (fovx > cutoff)
					{ //just use ortho projection
						origin.clearVec();
						mShadowError.mV[j] = -1.f;
						proj[j] = gl_ortho(min.mV[0], max.mV[0],
								min.mV[1], max.mV[1],
								-max.mV[2], -min.mV[2]);
					}
					else
					{
						//get perspective projection
						view[j] = view[j].inverse();

						glh::vec3f origin_agent(origin.mV);
					
						//translate view to origin
						view[j].mult_matrix_vec(origin_agent);

						eye = LLVector3(origin_agent.v);

						if (!hasRenderDebugMask(LLPipeline::RENDER_DEBUG_SHADOW_FRUSTA))
						{
							mShadowFrustOrigin[j] = eye;
						}
				
						view[j] = look(LLVector3(origin_agent.v), lightDir, -up);

						F32 fx = 1.f/tanf(fovx);
						F32 fz = 1.f/tanf(fovz);

						proj[j] = glh::matrix4f(-fx, 0, 0, 0,
												0, (yfar+ynear)/(ynear-yfar), 0, (2.f*yfar*ynear)/(ynear-yfar),
												0, 0, -fz, 0,
												0, -1.f, 0, 0);
					}
				}
			}

			//shadow_cam.setFar(128.f);
			shadow_cam.setOriginAndLookAt(eye, up, center);

			shadow_cam.setOrigin(0,0,0);

			glh_set_current_modelview(view[j]);
			glh_set_current_projection(proj[j]);

			LLViewerCamera::updateFrustumPlanes(shadow_cam, FALSE, FALSE, TRUE);

			//shadow_cam.ignoreAgentFrustumPlane(LLCamera::AGENT_PLANE_NEAR);
			shadow_cam.getAgentPlane(LLCamera::AGENT_PLANE_NEAR).set(shadow_near_clip);

			//translate and scale to from [-1, 1] to [0, 1]
			glh::matrix4f trans(0.5f, 0.f, 0.f, 0.5f,
							0.f, 0.5f, 0.f, 0.5f,
							0.f, 0.f, 0.5f, 0.5f,
							0.f, 0.f, 0.f, 1.f);

			glh_set_current_modelview(view[j]);
			glh_set_current_projection(proj[j]);

			for (U32 i = 0; i < 16; i++)
			{
				gGLLastModelView[i] = mShadowModelview[j].m[i];
				gGLLastProjection[i] = mShadowProjection[j].m[i];
			}

			mShadowModelview[j] = view[j];
			mShadowProjection[j] = proj[j];

	
			mSunShadowMatrix[j] = trans*proj[j]*view[j]*inv_view;
		
			stop_glerror();

			mShadow[j].bindTarget();
			mShadow[j].getViewport(gGLViewport);
			mShadow[j].clear();
		
			U32 target_width = mShadow[j].getWidth();

			{
				static LLCullResult result[4];

				//LLGLEnable enable(GL_DEPTH_CLAMP_NV);
				renderShadow(view[j], proj[j], shadow_cam, result[j], TRUE, TRUE, target_width);
			}

			mShadow[j].flush();
 
			if (!gPipeline.hasRenderDebugMask(LLPipeline::RENDER_DEBUG_SHADOW_FRUSTA))
			{
				LLViewerCamera::updateFrustumPlanes(shadow_cam, FALSE, FALSE, TRUE);
				mShadowCamera[j+4] = shadow_cam;
			}
		}
	}

	
	//hack to disable projector shadows 
	bool gen_shadow = RenderShadowDetail > 1;

	if (gen_shadow)
	{
		F32 fade_amt = gFrameIntervalSeconds * llmax(LLViewerCamera::getInstance()->getVelocityStat()->getCurrentPerSec(), 1.f);

		//update shadow targets
		for (U32 i = 0; i < 2; i++)
		{ //for each current shadow
			LLViewerCamera::sCurCameraID = LLViewerCamera::CAMERA_SHADOW4+i;

			if (mShadowSpotLight[i].notNull() && 
				(mShadowSpotLight[i] == mTargetShadowSpotLight[0] ||
				mShadowSpotLight[i] == mTargetShadowSpotLight[1]))
			{ //keep this spotlight
				mSpotLightFade[i] = llmin(mSpotLightFade[i]+fade_amt, 1.f);
			}
			else
			{ //fade out this light
				mSpotLightFade[i] = llmax(mSpotLightFade[i]-fade_amt, 0.f);
				
				if (mSpotLightFade[i] == 0.f || mShadowSpotLight[i].isNull())
				{ //faded out, grab one of the pending spots (whichever one isn't already taken)
					if (mTargetShadowSpotLight[0] != mShadowSpotLight[(i+1)%2])
					{
						mShadowSpotLight[i] = mTargetShadowSpotLight[0];
					}
					else
					{
						mShadowSpotLight[i] = mTargetShadowSpotLight[1];
					}
				}
			}
		}

		for (S32 i = 0; i < 2; i++)
		{
			glh_set_current_modelview(saved_view);
			glh_set_current_projection(saved_proj);

			if (mShadowSpotLight[i].isNull())
			{
				continue;
			}

			LLVOVolume* volume = mShadowSpotLight[i]->getVOVolume();

			if (!volume)
			{
				mShadowSpotLight[i] = NULL;
				continue;
			}

			LLDrawable* drawable = mShadowSpotLight[i];

			LLVector3 params = volume->getSpotLightParams();
			F32 fov = params.mV[0];

			//get agent->light space matrix (modelview)
			LLVector3 center = drawable->getPositionAgent();
			LLQuaternion quat = volume->getRenderRotation();

			//get near clip plane
			LLVector3 scale = volume->getScale();
			LLVector3 at_axis(0,0,-scale.mV[2]*0.5f);
			at_axis *= quat;

			LLVector3 np = center+at_axis;
			at_axis.normVec();

			//get origin that has given fov for plane np, at_axis, and given scale
			F32 dist = (scale.mV[1]*0.5f)/tanf(fov*0.5f);

			LLVector3 origin = np - at_axis*dist;

			LLMatrix4 mat(quat, LLVector4(origin, 1.f));

			view[i+4] = glh::matrix4f((F32*) mat.mMatrix);

			view[i+4] = view[i+4].inverse();

			//get perspective matrix
			F32 near_clip = dist+0.01f;
			F32 width = scale.mV[VX];
			F32 height = scale.mV[VY];
			F32 far_clip = dist+volume->getLightRadius()*1.5f;

			F32 fovy = fov * RAD_TO_DEG;
			F32 aspect = width/height;
			
			proj[i+4] = gl_perspective(fovy, aspect, near_clip, far_clip);

			//translate and scale to from [-1, 1] to [0, 1]
			glh::matrix4f trans(0.5f, 0.f, 0.f, 0.5f,
							0.f, 0.5f, 0.f, 0.5f,
							0.f, 0.f, 0.5f, 0.5f,
							0.f, 0.f, 0.f, 1.f);

			glh_set_current_modelview(view[i+4]);
			glh_set_current_projection(proj[i+4]);

			mSunShadowMatrix[i+4] = trans*proj[i+4]*view[i+4]*inv_view;
			
			for (U32 j = 0; j < 16; j++)
			{
				gGLLastModelView[j] = mShadowModelview[i+4].m[j];
				gGLLastProjection[j] = mShadowProjection[i+4].m[j];
			}

			mShadowModelview[i+4] = view[i+4];
			mShadowProjection[i+4] = proj[i+4];

			LLCamera shadow_cam = camera;
			shadow_cam.setFar(far_clip);
			shadow_cam.setOrigin(origin);

			LLViewerCamera::updateFrustumPlanes(shadow_cam, FALSE, FALSE, TRUE);

			stop_glerror();

			mShadow[i+4].bindTarget();
			mShadow[i+4].getViewport(gGLViewport);
			mShadow[i+4].clear();

			U32 target_width = mShadow[i+4].getWidth();

			static LLCullResult result[2];

			LLViewerCamera::sCurCameraID = LLViewerCamera::CAMERA_SHADOW0+i+4;

			renderShadow(view[i+4], proj[i+4], shadow_cam, result[i], FALSE, FALSE, target_width);

			mShadow[i+4].flush();
 		}
	}
	else
	{ //no spotlight shadows
		mShadowSpotLight[0] = mShadowSpotLight[1] = NULL;
	}


	if (!CameraOffset)
	{
		glh_set_current_modelview(saved_view);
		glh_set_current_projection(saved_proj);
	}
	else
	{
		glh_set_current_modelview(view[1]);
		glh_set_current_projection(proj[1]);
		gGL.loadMatrix(view[1].m);
		gGL.matrixMode(LLRender::MM_PROJECTION);
		gGL.loadMatrix(proj[1].m);
		gGL.matrixMode(LLRender::MM_MODELVIEW);
	}
	gGL.setColorMask(true, false);

	for (U32 i = 0; i < 16; i++)
	{
		gGLLastModelView[i] = last_modelview[i];
		gGLLastProjection[i] = last_projection[i];
	}

	popRenderTypeMask();

	if (!skip_avatar_update)
	{
		gAgentAvatarp->updateAttachmentVisibility(gAgentCamera.getCameraMode());
	}
}

void LLPipeline::renderGroups(LLRenderPass* pass, U32 type, U32 mask, BOOL texture)
{
	for (LLCullResult::sg_iterator i = sCull->beginVisibleGroups(); i != sCull->endVisibleGroups(); ++i)
	{
		LLSpatialGroup* group = *i;
		if (!group->isDead() &&
			(!sUseOcclusion || !group->isOcclusionState(LLSpatialGroup::OCCLUDED)) &&
			gPipeline.hasRenderType(group->mSpatialPartition->mDrawableType) &&
			group->mDrawMap.find(type) != group->mDrawMap.end())
		{
			pass->renderGroup(group,type,mask,texture);
		}
	}
}

static LLFastTimer::DeclareTimer FTM_IMPOSTOR_MARK_VISIBLE("Impostor Mark Visible");
static LLFastTimer::DeclareTimer FTM_IMPOSTOR_SETUP("Impostor Setup");
static LLFastTimer::DeclareTimer FTM_IMPOSTOR_BACKGROUND("Impostor Background");
static LLFastTimer::DeclareTimer FTM_IMPOSTOR_ALLOCATE("Impostor Allocate");
static LLFastTimer::DeclareTimer FTM_IMPOSTOR_RESIZE("Impostor Resize");

void LLPipeline::generateImpostor(LLVOAvatar* avatar)
{
	LLGLState::checkStates();
	LLGLState::checkTextureChannels();
	LLGLState::checkClientArrays();

	static LLCullResult result;
	result.clear();
	grabReferences(result);
	
	if (!avatar || !avatar->mDrawable)
	{
		return;
	}

	assertInitialized();

	bool muted = avatar->isVisuallyMuted();		

	pushRenderTypeMask();
	
	if (muted)
	{
		andRenderTypeMask(LLPipeline::RENDER_TYPE_AVATAR, END_RENDER_TYPES);
	}
	else
	{
		andRenderTypeMask(LLPipeline::RENDER_TYPE_VOLUME,
						LLPipeline::RENDER_TYPE_AVATAR,
						LLPipeline::RENDER_TYPE_BUMP,
						LLPipeline::RENDER_TYPE_GRASS,
						LLPipeline::RENDER_TYPE_SIMPLE,
						LLPipeline::RENDER_TYPE_FULLBRIGHT,
						LLPipeline::RENDER_TYPE_ALPHA, 
						LLPipeline::RENDER_TYPE_INVISIBLE,
						LLPipeline::RENDER_TYPE_PASS_SIMPLE,
						LLPipeline::RENDER_TYPE_PASS_ALPHA,
						LLPipeline::RENDER_TYPE_PASS_ALPHA_MASK,
						LLPipeline::RENDER_TYPE_PASS_FULLBRIGHT,
						LLPipeline::RENDER_TYPE_PASS_FULLBRIGHT_ALPHA_MASK,
						LLPipeline::RENDER_TYPE_PASS_FULLBRIGHT_SHINY,
						LLPipeline::RENDER_TYPE_PASS_SHINY,
						LLPipeline::RENDER_TYPE_PASS_INVISIBLE,
						LLPipeline::RENDER_TYPE_PASS_INVISI_SHINY,
						END_RENDER_TYPES);
	}
	
	S32 occlusion = sUseOcclusion;
	sUseOcclusion = 0;
	sReflectionRender = sRenderDeferred ? FALSE : TRUE;
	sShadowRender = TRUE;
	sImpostorRender = TRUE;

	LLViewerCamera* viewer_camera = LLViewerCamera::getInstance();

	{
		LLFastTimer t(FTM_IMPOSTOR_MARK_VISIBLE);
		markVisible(avatar->mDrawable, *viewer_camera);
		LLVOAvatar::sUseImpostors = FALSE;

		LLVOAvatar::attachment_map_t::iterator iter;
		for (iter = avatar->mAttachmentPoints.begin();
			iter != avatar->mAttachmentPoints.end();
			++iter)
		{
			LLViewerJointAttachment *attachment = iter->second;
			for (LLViewerJointAttachment::attachedobjs_vec_t::iterator attachment_iter = attachment->mAttachedObjects.begin();
				 attachment_iter != attachment->mAttachedObjects.end();
				 ++attachment_iter)
			{
				if (LLViewerObject* attached_object = (*attachment_iter))
				{
					markVisible(attached_object->mDrawable->getSpatialBridge(), *viewer_camera);
				}
			}
		}
	}

	stateSort(*LLViewerCamera::getInstance(), result);
	
	LLCamera camera = *viewer_camera;
	LLVector2 tdim;
	U32 resY = 0;
	U32 resX = 0;

	{
		LLFastTimer t(FTM_IMPOSTOR_SETUP);
		const LLVector4a* ext = avatar->mDrawable->getSpatialExtents();
		LLVector3 pos(avatar->getRenderPosition()+avatar->getImpostorOffset());

		camera.lookAt(viewer_camera->getOrigin(), pos, viewer_camera->getUpAxis());
	
		LLVector4a half_height;
		half_height.setSub(ext[1], ext[0]);
		half_height.mul(0.5f);

		LLVector4a left;
		left.load3(camera.getLeftAxis().mV);
		left.mul(left);
		left.normalize3fast();

		LLVector4a up;
		up.load3(camera.getUpAxis().mV);
		up.mul(up);
		up.normalize3fast();

		tdim.mV[0] = fabsf(half_height.dot3(left).getF32());
		tdim.mV[1] = fabsf(half_height.dot3(up).getF32());

		gGL.matrixMode(LLRender::MM_PROJECTION);
		gGL.pushMatrix();
	
		F32 distance = (pos-camera.getOrigin()).length();
		F32 fov = atanf(tdim.mV[1]/distance)*2.f*RAD_TO_DEG;
		F32 aspect = tdim.mV[0]/tdim.mV[1];
		glh::matrix4f persp = gl_perspective(fov, aspect, 1.f, 256.f);
		glh_set_current_projection(persp);
		gGL.loadMatrix(persp.m);

		gGL.matrixMode(LLRender::MM_MODELVIEW);
		gGL.pushMatrix();
		glh::matrix4f mat;
		camera.getOpenGLTransform(mat.m);

		mat = glh::matrix4f((GLfloat*) OGL_TO_CFR_ROTATION) * mat;

		gGL.loadMatrix(mat.m);
		glh_set_current_modelview(mat);

		glClearColor(0.0f,0.0f,0.0f,0.0f);
		gGL.setColorMask(true, true);
	
		// get the number of pixels per angle
		F32 pa = gViewerWindow->getWindowHeightRaw() / (RAD_TO_DEG * viewer_camera->getView());

		//get resolution based on angle width and height of impostor (double desired resolution to prevent aliasing)
		resY = llmin(nhpo2((U32) (fov*pa)), (U32) 512);
		resX = llmin(nhpo2((U32) (atanf(tdim.mV[0]/distance)*2.f*RAD_TO_DEG*pa)), (U32) 512);

		if (!avatar->mImpostor.isComplete())
		{
			LLFastTimer t(FTM_IMPOSTOR_ALLOCATE);
			avatar->mImpostor.allocate(resX,resY,GL_RGBA,TRUE,FALSE);

			if (LLPipeline::sRenderDeferred)
			{
				addDeferredAttachments(avatar->mImpostor);
			}
		
			gGL.getTexUnit(0)->bind(&avatar->mImpostor);
			gGL.getTexUnit(0)->setTextureFilteringOption(LLTexUnit::TFO_POINT);
			gGL.getTexUnit(0)->unbind(LLTexUnit::TT_TEXTURE);
		}
		else if(resX != avatar->mImpostor.getWidth() ||
			resY != avatar->mImpostor.getHeight())
		{
			LLFastTimer t(FTM_IMPOSTOR_RESIZE);
			avatar->mImpostor.resize(resX,resY,GL_RGBA);
		}

		avatar->mImpostor.bindTarget();
	}

	if (LLPipeline::sRenderDeferred)
	{
		avatar->mImpostor.clear();
		renderGeomDeferred(camera);
		renderGeomPostDeferred(camera);
	}
	else
	{
		LLGLEnable scissor(GL_SCISSOR_TEST);
		glScissor(0, 0, resX, resY);
		avatar->mImpostor.clear();
		renderGeom(camera);
	}
	
	{ //create alpha mask based on depth buffer (grey out if muted)
		LLFastTimer t(FTM_IMPOSTOR_BACKGROUND);
		if (LLPipeline::sRenderDeferred)
		{
			GLuint buff = GL_COLOR_ATTACHMENT0;
			glDrawBuffersARB(1, &buff);
		}

		LLGLDisable blend(GL_BLEND);

		if (muted)
		{
			gGL.setColorMask(true, true);
		}
		else
		{
			gGL.setColorMask(false, true);
		}
		
		gGL.getTexUnit(0)->unbind(LLTexUnit::TT_TEXTURE);

		LLGLDepthTest depth(GL_TRUE, GL_FALSE, GL_GREATER);

		gGL.flush();

		gGL.pushMatrix();
		gGL.loadIdentity();
		gGL.matrixMode(LLRender::MM_PROJECTION);
		gGL.pushMatrix();
		gGL.loadIdentity();

		static const F32 clip_plane = 0.99999f;

		if (LLGLSLShader::sNoFixedFunction)
		{
			gUIProgram.bind();
		}

		gGL.color4ub(64,64,64,255);
		gGL.begin(LLRender::QUADS);
		gGL.vertex3f(-1, -1, clip_plane);
		gGL.vertex3f(1, -1, clip_plane);
		gGL.vertex3f(1, 1, clip_plane);
		gGL.vertex3f(-1, 1, clip_plane);
		gGL.end();
		gGL.flush();

		if (LLGLSLShader::sNoFixedFunction)
		{
			gUIProgram.unbind();
		}

		gGL.popMatrix();
		gGL.matrixMode(LLRender::MM_MODELVIEW);
		gGL.popMatrix();
	}

	avatar->mImpostor.flush();

	avatar->setImpostorDim(tdim);

	LLVOAvatar::sUseImpostors = TRUE;
	sUseOcclusion = occlusion;
	sReflectionRender = FALSE;
	sImpostorRender = FALSE;
	sShadowRender = FALSE;
	popRenderTypeMask();

	gGL.matrixMode(LLRender::MM_PROJECTION);
	gGL.popMatrix();
	gGL.matrixMode(LLRender::MM_MODELVIEW);
	gGL.popMatrix();

	avatar->mNeedsImpostorUpdate = FALSE;
	avatar->cacheImpostorValues();

	LLVertexBuffer::unbind();
	LLGLState::checkStates();
	LLGLState::checkTextureChannels();
	LLGLState::checkClientArrays();
}

BOOL LLPipeline::hasRenderBatches(const U32 type) const
{
	return sCull->getRenderMapSize(type) > 0;
}

LLCullResult::drawinfo_iterator LLPipeline::beginRenderMap(U32 type)
{
	return sCull->beginRenderMap(type);
}

LLCullResult::drawinfo_iterator LLPipeline::endRenderMap(U32 type)
{
	return sCull->endRenderMap(type);
}

LLCullResult::sg_iterator LLPipeline::beginAlphaGroups()
{
	return sCull->beginAlphaGroups();
}

LLCullResult::sg_iterator LLPipeline::endAlphaGroups()
{
	return sCull->endAlphaGroups();
}

BOOL LLPipeline::hasRenderType(const U32 type) const
{
    // STORM-365 : LLViewerJointAttachment::setAttachmentVisibility() is setting type to 0 to actually mean "do not render"
    // We then need to test that value here and return FALSE to prevent attachment to render (in mouselook for instance)
    // TODO: reintroduce RENDER_TYPE_NONE in LLRenderTypeMask and initialize its mRenderTypeEnabled[RENDER_TYPE_NONE] to FALSE explicitely
	return (type == 0 ? FALSE : mRenderTypeEnabled[type]);
}

void LLPipeline::setRenderTypeMask(U32 type, ...)
{
	va_list args;

	va_start(args, type);
	while (type < END_RENDER_TYPES)
	{
		mRenderTypeEnabled[type] = TRUE;
		type = va_arg(args, U32);
	}
	va_end(args);

	if (type > END_RENDER_TYPES)
	{
		llerrs << "Invalid render type." << llendl;
	}
}

BOOL LLPipeline::hasAnyRenderType(U32 type, ...) const
{
	va_list args;

	va_start(args, type);
	while (type < END_RENDER_TYPES)
	{
		if (mRenderTypeEnabled[type])
		{
			return TRUE;
		}
		type = va_arg(args, U32);
	}
	va_end(args);

	if (type > END_RENDER_TYPES)
	{
		llerrs << "Invalid render type." << llendl;
	}

	return FALSE;
}

void LLPipeline::pushRenderTypeMask()
{
	std::string cur_mask;
	cur_mask.assign((const char*) mRenderTypeEnabled, sizeof(mRenderTypeEnabled));
	mRenderTypeEnableStack.push(cur_mask);
}

void LLPipeline::popRenderTypeMask()
{
	if (mRenderTypeEnableStack.empty())
	{
		llerrs << "Depleted render type stack." << llendl;
	}

	memcpy(mRenderTypeEnabled, mRenderTypeEnableStack.top().data(), sizeof(mRenderTypeEnabled));
	mRenderTypeEnableStack.pop();
}

void LLPipeline::andRenderTypeMask(U32 type, ...)
{
	va_list args;

	BOOL tmp[NUM_RENDER_TYPES];
	for (U32 i = 0; i < NUM_RENDER_TYPES; ++i)
	{
		tmp[i] = FALSE;
	}

	va_start(args, type);
	while (type < END_RENDER_TYPES)
	{
		if (mRenderTypeEnabled[type]) 
		{
			tmp[type] = TRUE;
		}

		type = va_arg(args, U32);
	}
	va_end(args);

	if (type > END_RENDER_TYPES)
	{
		llerrs << "Invalid render type." << llendl;
	}

	for (U32 i = 0; i < LLPipeline::NUM_RENDER_TYPES; ++i)
	{
		mRenderTypeEnabled[i] = tmp[i];
	}

}

void LLPipeline::clearRenderTypeMask(U32 type, ...)
{
	va_list args;

	va_start(args, type);
	while (type < END_RENDER_TYPES)
	{
		mRenderTypeEnabled[type] = FALSE;
		
		type = va_arg(args, U32);
	}
	va_end(args);

	if (type > END_RENDER_TYPES)
	{
		llerrs << "Invalid render type." << llendl;
	}
}

void LLPipeline::addDebugBlip(const LLVector3& position, const LLColor4& color)
{
	DebugBlip blip(position, color);
	mDebugBlips.push_back(blip);
}

void LLPipeline::hidePermanentObjects( std::vector<U32>& restoreList )
{
	//This method is used to hide any vo's from the object list that may have
	//the permanent flag set.
	
	U32 objCnt = gObjectList.getNumObjects();
	for (U32 i = 0; i < objCnt; ++i)
	{
		LLViewerObject* pObject = gObjectList.getObject(i);
		if ( pObject && pObject->flagObjectPermanent() )
		{
			LLDrawable *pDrawable = pObject->mDrawable;
		
			if ( pDrawable )
			{
				restoreList.push_back( i );
				hideDrawable( pDrawable );			
			}
		}
	}

	skipRenderingOfTerrain( true );
}

void LLPipeline::restorePermanentObjects( const std::vector<U32>& restoreList )
{
	//This method is used to restore(unhide) any vo's from the object list that may have
	//been hidden because their permanency flag was set.

	std::vector<U32>::const_iterator itCurrent	= restoreList.begin();
	std::vector<U32>::const_iterator itEnd		= restoreList.end();
	
	U32 objCnt = gObjectList.getNumObjects();

	while ( itCurrent != itEnd )
	{
		U32 index = *itCurrent;
		LLViewerObject* pObject = NULL;
		if ( index < objCnt ) 
		{
			pObject = gObjectList.getObject( index );
		}
		if ( pObject )
		{
			LLDrawable *pDrawable = pObject->mDrawable;
			if ( pDrawable )
			{
				pDrawable->clearState( LLDrawable::FORCE_INVISIBLE );
				unhideDrawable( pDrawable );				
			}
		}
		++itCurrent;
	}
	
	skipRenderingOfTerrain( false );
}

void LLPipeline::skipRenderingOfTerrain( BOOL flag )
{
	pool_set_t::iterator iter = mPools.begin();
	while ( iter != mPools.end() )
	{
		LLDrawPool* pPool = *iter;		
		U32 poolType = pPool->getType();					
		if ( hasRenderType( pPool->getType() ) && poolType == LLDrawPool::POOL_TERRAIN )
		{
			pPool->setSkipRenderFlag( flag );			
		}
		++iter;
	}
}

void LLPipeline::hideObject( const LLUUID& id )
{
	LLViewerObject *pVO = gObjectList.findObject( id );
	
	if ( pVO )
	{
		LLDrawable *pDrawable = pVO->mDrawable;
		
		if ( pDrawable )
		{
			hideDrawable( pDrawable );		
		}		
	}
}

void LLPipeline::hideDrawable( LLDrawable *pDrawable )
{
	pDrawable->setState( LLDrawable::FORCE_INVISIBLE );
	markRebuild( pDrawable, LLDrawable::REBUILD_ALL, TRUE );
	//hide the children
	LLViewerObject::const_child_list_t& child_list = pDrawable->getVObj()->getChildren();
	for ( LLViewerObject::child_list_t::const_iterator iter = child_list.begin();
		  iter != child_list.end(); iter++ )
	{
		LLViewerObject* child = *iter;
		LLDrawable* drawable = child->mDrawable;					
		if ( drawable )
		{
			drawable->setState( LLDrawable::FORCE_INVISIBLE );
			markRebuild( drawable, LLDrawable::REBUILD_ALL, TRUE );
		}
	}
}
void LLPipeline::unhideDrawable( LLDrawable *pDrawable )
{
	pDrawable->clearState( LLDrawable::FORCE_INVISIBLE );
	markRebuild( pDrawable, LLDrawable::REBUILD_ALL, TRUE );
	//restore children
	LLViewerObject::const_child_list_t& child_list = pDrawable->getVObj()->getChildren();
	for ( LLViewerObject::child_list_t::const_iterator iter = child_list.begin();
		  iter != child_list.end(); iter++)
	{
		LLViewerObject* child = *iter;
		LLDrawable* drawable = child->mDrawable;					
		if ( drawable )
		{
			drawable->clearState( LLDrawable::FORCE_INVISIBLE );
			markRebuild( drawable, LLDrawable::REBUILD_ALL, TRUE );
		}
	}
}
void LLPipeline::restoreHiddenObject( const LLUUID& id )
{
	LLViewerObject *pVO = gObjectList.findObject( id );
	
	if ( pVO )
	{
		LLDrawable *pDrawable = pVO->mDrawable;
		if ( pDrawable )
		{
			unhideDrawable( pDrawable );			
		}
	}
}



<|MERGE_RESOLUTION|>--- conflicted
+++ resolved
@@ -797,11 +797,7 @@
 		gSavedSettings.saveToFile( gSavedSettings.getString("ClientSettingsFile"), TRUE );
 	}
 
-<<<<<<< HEAD
-	bool ret = doAllocateScreenBuffer(resX, resY);
-=======
 	eFBOStatus ret = doAllocateScreenBuffer(resX, resY);
->>>>>>> edcdce22
 
 	if (save_settings)
 	{
@@ -810,15 +806,6 @@
 		gSavedSettings.saveToFile( gSavedSettings.getString("ClientSettingsFile"), TRUE );
 	}
 	
-<<<<<<< HEAD
-	return ret;
-}
-
-
-bool LLPipeline::doAllocateScreenBuffer(U32 resX, U32 resY)
-{
-	//try to allocate screen buffers at requested resolution and samples
-=======
 	if (ret == FBO_FAILURE)
 	{ //FAILSAFE: screen buffer allocation failed, disable deferred rendering if it's enabled
 		//NOTE: if the session closes successfully after this call, deferred rendering will be 
@@ -837,26 +824,17 @@
 LLPipeline::eFBOStatus LLPipeline::doAllocateScreenBuffer(U32 resX, U32 resY)
 {
 	// try to allocate screen buffers at requested resolution and samples
->>>>>>> edcdce22
 	// - on failure, shrink number of samples and try again
 	// - if not multisampled, shrink resolution and try again (favor X resolution over Y)
 	// Make sure to call "releaseScreenBuffers" after each failure to cleanup the partially loaded state
 
 	U32 samples = RenderFSAASamples;
 
-<<<<<<< HEAD
-	bool ret = true;
-	if (!allocateScreenBuffer(resX, resY, samples))
-	{
-		//failed to allocate at requested specification, return false
-		ret = false;
-=======
 	eFBOStatus ret = FBO_SUCCESS_FULLRES;
 	if (!allocateScreenBuffer(resX, resY, samples))
 	{
 		//failed to allocate at requested specification, return false
 		ret = FBO_FAILURE;
->>>>>>> edcdce22
 
 		releaseScreenBuffers();
 		//reduce number of samples 
@@ -865,11 +843,7 @@
 			samples /= 2;
 			if (allocateScreenBuffer(resX, resY, samples))
 			{ //success
-<<<<<<< HEAD
-				return ret;
-=======
 				return FBO_SUCCESS_LOWRES;
->>>>>>> edcdce22
 			}
 			releaseScreenBuffers();
 		}
@@ -882,22 +856,14 @@
 			resY /= 2;
 			if (allocateScreenBuffer(resX, resY, samples))
 			{
-<<<<<<< HEAD
-				return ret;
-=======
 				return FBO_SUCCESS_LOWRES;
->>>>>>> edcdce22
 			}
 			releaseScreenBuffers();
 
 			resX /= 2;
 			if (allocateScreenBuffer(resX, resY, samples))
 			{
-<<<<<<< HEAD
-				return ret;
-=======
 				return FBO_SUCCESS_LOWRES;
->>>>>>> edcdce22
 			}
 			releaseScreenBuffers();
 		}
@@ -979,11 +945,7 @@
 			}
 		}
 
-<<<<<<< HEAD
-		U32 width = (U32)(resX*scale);
-=======
 		U32 width = (U32) (resX*scale);
->>>>>>> edcdce22
 		U32 height = width;
 
 		if (shadow_detail > 1)
