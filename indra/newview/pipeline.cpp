--- conflicted
+++ resolved
@@ -657,16 +657,12 @@
 			mDeferredLight[2].allocate(resX, resY, GL_RGBA, FALSE, FALSE, LLTexUnit::TT_RECT_TEXTURE);
 			for (U32 i = 0; i < 2; i++)
 			{
-<<<<<<< HEAD
-				mGIMapPost[i].allocate(resX,resY, GL_RGB, FALSE, FALSE, LLTexUnit::TT_RECT_TEXTURE);
-=======
 #if LL_DARWIN
 				// As of OS X 10.6.7, Apple doesn't support multiple color formats in a single FBO
 				mGIMapPost[i].allocate(resX,resY, GL_RGBA, FALSE, FALSE, LLTexUnit::TT_RECT_TEXTURE);
 #else
 				mGIMapPost[i].allocate(resX,resY, GL_RGB, FALSE, FALSE, LLTexUnit::TT_RECT_TEXTURE);
 #endif
->>>>>>> eef9016c
 			}
 		}
 		else
@@ -2000,7 +1996,6 @@
 	if (planep)
 	{
 		plane = *planep;
-<<<<<<< HEAD
 	}
 	else 
 	{
@@ -2020,27 +2015,6 @@
 			}
 		}
 	}
-=======
-	}
-	else 
-	{
-		if (region)
-		{
-			LLVector3 pnorm;
-			F32 height = region->getWaterHeight();
-			if (water_clip < 0)
-			{ //camera is above water, clip plane points up
-				pnorm.setVec(0,0,1);
-				plane.setVec(pnorm, -height);
-			}
-			else if (water_clip > 0)
-			{	//camera is below water, clip plane points down
-				pnorm = LLVector3(0,0,-1);
-				plane.setVec(pnorm, height);
-			}
-		}
-	}
->>>>>>> eef9016c
 	
 	glh::matrix4f modelview = glh_get_last_modelview();
 	glh::matrix4f proj = glh_get_last_projection();
