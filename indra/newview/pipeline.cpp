/** 
 * @file pipeline.cpp
 * @brief Rendering pipeline.
 *
 * $LicenseInfo:firstyear=2005&license=viewergpl$
 * 
 * Copyright (c) 2005-2009, Linden Research, Inc.
 * 
 * Second Life Viewer Source Code
 * The source code in this file ("Source Code") is provided by Linden Lab
 * to you under the terms of the GNU General Public License, version 2.0
 * ("GPL"), unless you have obtained a separate licensing agreement
 * ("Other License"), formally executed by you and Linden Lab.  Terms of
 * the GPL can be found in doc/GPL-license.txt in this distribution, or
 * online at http://secondlifegrid.net/programs/open_source/licensing/gplv2
 * 
 * There are special exceptions to the terms and conditions of the GPL as
 * it is applied to this Source Code. View the full text of the exception
 * in the file doc/FLOSS-exception.txt in this software distribution, or
 * online at
 * http://secondlifegrid.net/programs/open_source/licensing/flossexception
 * 
 * By copying, modifying or distributing this software, you acknowledge
 * that you have read and understood your obligations described above,
 * and agree to abide by those obligations.
 * 
 * ALL LINDEN LAB SOURCE CODE IS PROVIDED "AS IS." LINDEN LAB MAKES NO
 * WARRANTIES, EXPRESS, IMPLIED OR OTHERWISE, REGARDING ITS ACCURACY,
 * COMPLETENESS OR PERFORMANCE.
 * $/LicenseInfo$
 */

#include "llviewerprecompiledheaders.h"

#include "pipeline.h"

// library includes
#include "llaudioengine.h" // For debugging.
#include "imageids.h"
#include "llerror.h"
#include "llviewercontrol.h"
#include "llfasttimer.h"
#include "llfontgl.h"
#include "llmemtype.h"
#include "llnamevalue.h"
#include "llpointer.h"
#include "llprimitive.h"
#include "llvolume.h"
#include "material_codes.h"
#include "timing.h"
#include "v3color.h"
#include "llui.h" 
#include "llglheaders.h"
#include "llrender.h"
#include "llwindow.h"	// swapBuffers()

// newview includes
#include "llagent.h"
#include "lldrawable.h"
#include "lldrawpoolalpha.h"
#include "lldrawpoolavatar.h"
#include "lldrawpoolground.h"
#include "lldrawpoolbump.h"
#include "lldrawpooltree.h"
#include "lldrawpoolwater.h"
#include "llface.h"
#include "llfeaturemanager.h"
#include "llfloatertelehub.h"
#include "llfloaterreg.h"
#include "llgldbg.h"
#include "llhudmanager.h"
#include "lllightconstants.h"
#include "llresmgr.h"
#include "llselectmgr.h"
#include "llsky.h"
#include "lltracker.h"
#include "lltool.h"
#include "lltoolmgr.h"
#include "llviewercamera.h"
#include "llviewertexturelist.h"
#include "llviewerobject.h"
#include "llviewerobjectlist.h"
#include "llviewerparcelmgr.h"
#include "llviewerregion.h" // for audio debugging.
#include "llviewerwindow.h" // For getSpinAxis
#include "llvoavatarself.h"
#include "llvoground.h"
#include "llvosky.h"
#include "llvotree.h"
#include "llvovolume.h"
#include "llvosurfacepatch.h"
#include "llvowater.h"
#include "llvotree.h"
#include "llvopartgroup.h"
#include "llworld.h"
#include "llcubemap.h"
#include "llviewershadermgr.h"
#include "llviewerstats.h"
#include "llviewerjoystick.h"
#include "llviewerdisplay.h"
#include "llwlparammanager.h"
#include "llwaterparammanager.h"
#include "llspatialpartition.h"
#include "llmutelist.h"
#include "lltoolpie.h"


#ifdef _DEBUG
// Debug indices is disabled for now for debug performance - djs 4/24/02
//#define DEBUG_INDICES
#else
//#define DEBUG_INDICES
#endif

const F32 BACKLIGHT_DAY_MAGNITUDE_AVATAR = 0.2f;
const F32 BACKLIGHT_NIGHT_MAGNITUDE_AVATAR = 0.1f;
const F32 BACKLIGHT_DAY_MAGNITUDE_OBJECT = 0.1f;
const F32 BACKLIGHT_NIGHT_MAGNITUDE_OBJECT = 0.08f;
const S32 MAX_ACTIVE_OBJECT_QUIET_FRAMES = 40;
const S32 MAX_OFFSCREEN_GEOMETRY_CHANGES_PER_FRAME = 10;
const U32 REFLECTION_MAP_RES = 128;

// Max number of occluders to search for. JC
const S32 MAX_OCCLUDER_COUNT = 2;

extern S32 gBoxFrame;
//extern BOOL gHideSelectedObjects;
extern BOOL gDisplaySwapBuffers;
extern BOOL gDebugGL;

// hack counter for rendering a fixed number of frames after toggling
// fullscreen to work around DEV-5361
static S32 sDelayedVBOEnable = 0;

BOOL	gAvatarBacklight = FALSE;

BOOL	gRenderForSelect = FALSE;

BOOL	gDebugPipeline = FALSE;
LLPipeline gPipeline;
const LLMatrix4* gGLLastMatrix = NULL;

LLFastTimer::DeclareTimer FTM_RENDER_GEOMETRY("Geometry");
LLFastTimer::DeclareTimer FTM_RENDER_GRASS("Grass");
LLFastTimer::DeclareTimer FTM_RENDER_INVISIBLE("Invisible");
LLFastTimer::DeclareTimer FTM_RENDER_OCCLUSION("Occlusion");
LLFastTimer::DeclareTimer FTM_RENDER_SHINY("Shiny");
LLFastTimer::DeclareTimer FTM_RENDER_SIMPLE("Simple");
LLFastTimer::DeclareTimer FTM_RENDER_TERRAIN("Terrain");
LLFastTimer::DeclareTimer FTM_RENDER_TREES("Trees");
LLFastTimer::DeclareTimer FTM_RENDER_UI("UI");
LLFastTimer::DeclareTimer FTM_RENDER_WATER("Water");
LLFastTimer::DeclareTimer FTM_RENDER_WL_SKY("Windlight Sky");
LLFastTimer::DeclareTimer FTM_RENDER_ALPHA("Alpha Objects");
LLFastTimer::DeclareTimer FTM_RENDER_CHARACTERS("Avatars");
LLFastTimer::DeclareTimer FTM_RENDER_BUMP("Bump");
LLFastTimer::DeclareTimer FTM_RENDER_FULLBRIGHT("Fullbright");
LLFastTimer::DeclareTimer FTM_RENDER_GLOW("Glow");
LLFastTimer::DeclareTimer FTM_GEO_UPDATE("Geo Update");
LLFastTimer::DeclareTimer FTM_POOLRENDER("RenderPool");
LLFastTimer::DeclareTimer FTM_POOLS("Pools");
LLFastTimer::DeclareTimer FTM_RENDER_BLOOM_FBO("First FBO");
LLFastTimer::DeclareTimer FTM_STATESORT("Sort Draw State");
LLFastTimer::DeclareTimer FTM_PIPELINE("Pipeline");
LLFastTimer::DeclareTimer FTM_CLIENT_COPY("Client Copy");
LLFastTimer::DeclareTimer FTM_RENDER_DEFERRED("Deferred Shading");


static LLFastTimer::DeclareTimer FTM_STATESORT_DRAWABLE("Sort Drawables");
static LLFastTimer::DeclareTimer FTM_STATESORT_POSTSORT("Post Sort");

//----------------------------------------
std::string gPoolNames[] = 
{
	// Correspond to LLDrawpool enum render type
	"NONE",
	"POOL_SIMPLE",
	"POOL_TERRAIN",
	"POOL_BUMP",
	"POOL_TREE",
	"POOL_SKY",
	"POOL_WL_SKY",
	"POOL_GROUND",
	"POOL_INVISIBLE",
	"POOL_AVATAR",
	"POOL_WATER",
	"POOL_GRASS",
	"POOL_FULLBRIGHT",
	"POOL_GLOW",
	"POOL_ALPHA",
};

void drawBox(const LLVector3& c, const LLVector3& r);

U32 nhpo2(U32 v) 
{
	U32 r = 1;
	while (r < v) {
		r *= 2;
	}
	return r;
}

glh::matrix4f glh_copy_matrix(GLdouble* src)
{
	glh::matrix4f ret;
	for (U32 i = 0; i < 16; i++)
	{
		ret.m[i] = (F32) src[i];
	}
	return ret;
}

glh::matrix4f glh_get_current_modelview()
{
	return glh_copy_matrix(gGLModelView);
}

glh::matrix4f glh_get_current_projection()
{
	return glh_copy_matrix(gGLProjection);
}

void glh_copy_matrix(const glh::matrix4f& src, GLdouble* dst)
{
	for (U32 i = 0; i < 16; i++)
	{
		dst[i] = src.m[i];
	}
}

void glh_set_current_modelview(const glh::matrix4f& mat)
{
	glh_copy_matrix(mat, gGLModelView);
}

void glh_set_current_projection(glh::matrix4f& mat)
{
	glh_copy_matrix(mat, gGLProjection);
}

glh::matrix4f gl_ortho(GLfloat left, GLfloat right, GLfloat bottom, GLfloat top, GLfloat znear, GLfloat zfar)
{
	glh::matrix4f ret(
		2.f/(right-left), 0.f, 0.f, -(right+left)/(right-left),
		0.f, 2.f/(top-bottom), 0.f, -(top+bottom)/(top-bottom),
		0.f, 0.f, -2.f/(zfar-znear),  -(zfar+znear)/(zfar-znear),
		0.f, 0.f, 0.f, 1.f);

	return ret;
}

void display_update_camera();
//----------------------------------------

S32		LLPipeline::sCompiles = 0;

BOOL	LLPipeline::sPickAvatar = TRUE;
BOOL	LLPipeline::sDynamicLOD = TRUE;
BOOL	LLPipeline::sShowHUDAttachments = TRUE;
BOOL	LLPipeline::sRenderPhysicalBeacons = TRUE;
BOOL	LLPipeline::sRenderScriptedBeacons = FALSE;
BOOL	LLPipeline::sRenderScriptedTouchBeacons = TRUE;
BOOL	LLPipeline::sRenderParticleBeacons = FALSE;
BOOL	LLPipeline::sRenderSoundBeacons = FALSE;
BOOL	LLPipeline::sRenderBeacons = FALSE;
BOOL	LLPipeline::sRenderHighlight = TRUE;
BOOL	LLPipeline::sForceOldBakedUpload = FALSE;
S32		LLPipeline::sUseOcclusion = 0;
BOOL	LLPipeline::sDelayVBUpdate = TRUE;
BOOL	LLPipeline::sFastAlpha = TRUE;
BOOL	LLPipeline::sDisableShaders = FALSE;
BOOL	LLPipeline::sRenderBump = TRUE;
BOOL	LLPipeline::sUseFarClip = TRUE;
BOOL	LLPipeline::sShadowRender = FALSE;
BOOL	LLPipeline::sWaterReflections = FALSE;
BOOL	LLPipeline::sRenderGlow = FALSE;
BOOL	LLPipeline::sReflectionRender = FALSE;
BOOL	LLPipeline::sImpostorRender = FALSE;
BOOL	LLPipeline::sUnderWaterRender = FALSE;
BOOL	LLPipeline::sTextureBindTest = FALSE;
BOOL	LLPipeline::sRenderFrameTest = FALSE;
BOOL	LLPipeline::sRenderAttachedLights = TRUE;
BOOL	LLPipeline::sRenderAttachedParticles = TRUE;
BOOL	LLPipeline::sRenderDeferred = FALSE;
S32		LLPipeline::sVisibleLightCount = 0;
F32		LLPipeline::sMinRenderSize = 0.f;


static LLCullResult* sCull = NULL;

static const U32 gl_cube_face[] = 
{
	GL_TEXTURE_CUBE_MAP_POSITIVE_X_ARB,
	GL_TEXTURE_CUBE_MAP_NEGATIVE_X_ARB,
	GL_TEXTURE_CUBE_MAP_POSITIVE_Y_ARB,
	GL_TEXTURE_CUBE_MAP_NEGATIVE_Y_ARB,
	GL_TEXTURE_CUBE_MAP_POSITIVE_Z_ARB,
	GL_TEXTURE_CUBE_MAP_NEGATIVE_Z_ARB,
};

void validate_framebuffer_object();


void addDeferredAttachments(LLRenderTarget& target)
{
	target.addColorAttachment(GL_RGBA); //specular
	target.addColorAttachment(GL_RGBA); //normal+z	
}

LLPipeline::LLPipeline() :
	mBackfaceCull(FALSE),
	mBatchCount(0),
	mMatrixOpCount(0),
	mTextureMatrixOps(0),
	mMaxBatchSize(0),
	mMinBatchSize(0),
	mMeanBatchSize(0),
	mTrianglesDrawn(0),
	mNumVisibleNodes(0),
	mVerticesRelit(0),
	mLightingChanges(0),
	mGeometryChanges(0),
	mNumVisibleFaces(0),

	mInitialized(FALSE),
	mVertexShadersEnabled(FALSE),
	mVertexShadersLoaded(0),
	mRenderTypeMask(0),
	mRenderDebugFeatureMask(0),
	mRenderDebugMask(0),
	mOldRenderDebugMask(0),
	mLastRebuildPool(NULL),
	mAlphaPool(NULL),
	mSkyPool(NULL),
	mTerrainPool(NULL),
	mWaterPool(NULL),
	mGroundPool(NULL),
	mSimplePool(NULL),
	mFullbrightPool(NULL),
	mInvisiblePool(NULL),
	mGlowPool(NULL),
	mBumpPool(NULL),
	mWLSkyPool(NULL),
	mLightMask(0),
	mLightMovingMask(0),
	mLightingDetail(0),
	mScreenWidth(0),
	mScreenHeight(0),
	mViewportWidth(0),
	mViewportHeight(0)

{
	mNoiseMap = 0;
	mTrueNoiseMap = 0;
	mLightFunc = 0;
}

void LLPipeline::init()
{
	LLMemType mt(LLMemType::MTYPE_PIPELINE_INIT);

	sDynamicLOD = gSavedSettings.getBOOL("RenderDynamicLOD");
	sRenderBump = gSavedSettings.getBOOL("RenderObjectBump");
	sRenderAttachedLights = gSavedSettings.getBOOL("RenderAttachedLights");
	sRenderAttachedParticles = gSavedSettings.getBOOL("RenderAttachedParticles");

	mInitialized = TRUE;
	
	stop_glerror();

	//create render pass pools
	getPool(LLDrawPool::POOL_ALPHA);
	getPool(LLDrawPool::POOL_SIMPLE);
	getPool(LLDrawPool::POOL_GRASS);
	getPool(LLDrawPool::POOL_FULLBRIGHT);
	getPool(LLDrawPool::POOL_INVISIBLE);
	getPool(LLDrawPool::POOL_BUMP);
	getPool(LLDrawPool::POOL_GLOW);

	LLViewerStats::getInstance()->mTrianglesDrawnStat.reset();
	resetFrameStats();

	mRenderTypeMask = 0xffffffff;	// All render types start on
	mRenderDebugFeatureMask = 0xffffffff; // All debugging features on
	mRenderDebugMask = 0;	// All debug starts off

	// Don't turn on ground when this is set
	// Mac Books with intel 950s need this
	if(!gSavedSettings.getBOOL("RenderGround"))
	{
		toggleRenderType(RENDER_TYPE_GROUND);
	}

	mOldRenderDebugMask = mRenderDebugMask;

	mBackfaceCull = TRUE;

	stop_glerror();
	
	// Enable features
		
	LLViewerShaderMgr::instance()->setShaders();

	stop_glerror();

	for (U32 i = 0; i < 2; ++i)
	{
		mSpotLightFade[i] = 1.f;
	}
}

LLPipeline::~LLPipeline()
{

}

void LLPipeline::cleanup()
{
	assertInitialized();

	mGroupQ1.clear() ;
	mGroupQ2.clear() ;

	for(pool_set_t::iterator iter = mPools.begin();
		iter != mPools.end(); )
	{
		pool_set_t::iterator curiter = iter++;
		LLDrawPool* poolp = *curiter;
		if (poolp->isFacePool())
		{
			LLFacePool* face_pool = (LLFacePool*) poolp;
			if (face_pool->mReferences.empty())
			{
				mPools.erase(curiter);
				removeFromQuickLookup( poolp );
				delete poolp;
			}
		}
		else
		{
			mPools.erase(curiter);
			removeFromQuickLookup( poolp );
			delete poolp;
		}
	}
	
	if (!mTerrainPools.empty())
	{
		llwarns << "Terrain Pools not cleaned up" << llendl;
	}
	if (!mTreePools.empty())
	{
		llwarns << "Tree Pools not cleaned up" << llendl;
	}
		
	delete mAlphaPool;
	mAlphaPool = NULL;
	delete mSkyPool;
	mSkyPool = NULL;
	delete mTerrainPool;
	mTerrainPool = NULL;
	delete mWaterPool;
	mWaterPool = NULL;
	delete mGroundPool;
	mGroundPool = NULL;
	delete mSimplePool;
	mSimplePool = NULL;
	delete mFullbrightPool;
	mFullbrightPool = NULL;
	delete mInvisiblePool;
	mInvisiblePool = NULL;
	delete mGlowPool;
	mGlowPool = NULL;
	delete mBumpPool;
	mBumpPool = NULL;
	// don't delete wl sky pool it was handled above in the for loop
	//delete mWLSkyPool;
	mWLSkyPool = NULL;

	releaseGLBuffers();

	mBloomImagep = NULL;
	mBloomImage2p = NULL;
	mFaceSelectImagep = NULL;

	mMovedBridge.clear();

	mInitialized = FALSE;
}

//============================================================================

void LLPipeline::destroyGL() 
{
	stop_glerror();
	unloadShaders();
	mHighlightFaces.clear();
	
	resetDrawOrders();

	resetVertexBuffers();

	releaseGLBuffers();

	if (LLVertexBuffer::sEnableVBOs)
	{
		// render 30 frames after switching to work around DEV-5361
		sDelayedVBOEnable = 30;
		LLVertexBuffer::sEnableVBOs = FALSE;
	}
}

static LLFastTimer::DeclareTimer FTM_RESIZE_SCREEN_TEXTURE("Resize Screen Texture");
void LLPipeline::resizeScreenTexture()
{
	LLFastTimer ft(FTM_RESIZE_SCREEN_TEXTURE);
	if (gPipeline.canUseVertexShaders() && assertInitialized())
	{
<<<<<<< HEAD
		GLuint resX = gViewerWindow->getWorldViewWidth();
		GLuint resY = gViewerWindow->getWorldViewHeight();
	
		allocateScreenBuffer(resX,resY);
=======
		GLuint resX = gViewerWindow->getWindowWidthRaw();
		GLuint resY = gViewerWindow->getWindowHeightRaw();
		GLuint view_width = gViewerWindow->getWorldViewWidthRaw();
		GLuint view_height = gViewerWindow->getWorldViewHeightRaw();
	
		allocateScreenBuffer(resX, resY, view_width, view_height);
>>>>>>> 5b5354c9
	}
}

void LLPipeline::allocateScreenBuffer(U32 resX, U32 resY)
{
	bool screen_size_changed = resX != mScreenWidth || resY != mScreenHeight;
	bool viewport_size_changed = viewport_width != mViewportWidth || viewport_height != mViewportHeight;

	if (!screen_size_changed
		&& !viewport_size_changed)
	{
		// nothing to do
		return;
	}

	// remember these dimensions
	mScreenWidth = resX;
	mScreenHeight = resY;
	mViewportWidth = viewport_width;
	mViewportHeight = viewport_height;

	llinfos << "RESIZED SCREEN TEXTURE: " << resX << "x" << resY << llendl;

	U32 samples = gSavedSettings.getU32("RenderFSAASamples");

	U32 res_mod = gSavedSettings.getU32("RenderResolutionDivisor");
	if (res_mod > 1 && res_mod < resX && res_mod < resY)
	{
		resX /= res_mod;
		resY /= res_mod;
	}

	if (gSavedSettings.getBOOL("RenderUIBuffer") 
		&& screen_size_changed)
	{
		mUIScreen.allocate(resX,resY, GL_RGBA, FALSE, FALSE, LLTexUnit::TT_RECT_TEXTURE, FALSE);
	}	

	if (LLPipeline::sRenderDeferred)
	{
		//allocate deferred rendering color buffers
<<<<<<< HEAD
		mDeferredScreen.allocate(resX, resY, GL_RGBA, TRUE, TRUE, LLTexUnit::TT_RECT_TEXTURE, FALSE);
		mDeferredDepth.allocate(resX, resY, 0, TRUE, FALSE, LLTexUnit::TT_RECT_TEXTURE, FALSE);
		addDeferredAttachments(mDeferredScreen);
		mScreen.allocate(resX, resY, GL_RGBA, FALSE, FALSE, LLTexUnit::TT_RECT_TEXTURE, FALSE);		
		mEdgeMap.allocate(resX, resY, GL_ALPHA, FALSE, FALSE, LLTexUnit::TT_RECT_TEXTURE, FALSE);

		for (U32 i = 0; i < 3; i++)
		{
			mDeferredLight[i].allocate(resX, resY, GL_RGBA, FALSE, FALSE, LLTexUnit::TT_RECT_TEXTURE);
=======
		if (screen_size_changed)
		{
			mDeferredScreen.allocate(resX, resY, GL_RGBA, TRUE, TRUE, LLTexUnit::TT_RECT_TEXTURE, FALSE);
			mDeferredDepth.allocate(resX, resY, 0, TRUE, FALSE, LLTexUnit::TT_RECT_TEXTURE, FALSE);
			addDeferredAttachments(mDeferredScreen);
		}
		// always set viewport to desired size, since allocate resets the viewport
		mDeferredScreen.setViewport(viewport_width, viewport_height);
		mDeferredDepth.setViewport(viewport_width, viewport_height);

		if (screen_size_changed)
		{
			mScreen.allocate(resX, resY, GL_RGBA, FALSE, FALSE, LLTexUnit::TT_RECT_TEXTURE, FALSE);		
			mEdgeMap.allocate(resX, resY, GL_ALPHA, FALSE, FALSE, LLTexUnit::TT_RECT_TEXTURE, FALSE);
		}
		mScreen.setViewport(viewport_width, viewport_height);
		mEdgeMap.setViewport(viewport_width, viewport_height);

		for (U32 i = 0; i < 3; i++)
		{
			if (screen_size_changed)
			{
				mDeferredLight[i].allocate(resX, resY, GL_RGBA, FALSE, FALSE, LLTexUnit::TT_RECT_TEXTURE);
			}
			mDeferredLight[i].setViewport(viewport_width, viewport_height);
>>>>>>> 5b5354c9
		}

		for (U32 i = 0; i < 2; i++)
		{
<<<<<<< HEAD
			mGIMapPost[i].allocate(resX,resY, GL_RGB, FALSE, FALSE, LLTexUnit::TT_RECT_TEXTURE);
=======
			if (screen_size_changed)
			{
				mGIMapPost[i].allocate(resX,resY, GL_RGB, FALSE, FALSE, LLTexUnit::TT_RECT_TEXTURE);
			}
			mGIMapPost[i].setViewport(viewport_width, viewport_height);
>>>>>>> 5b5354c9
		}

		F32 scale = gSavedSettings.getF32("RenderShadowResolutionScale");

		for (U32 i = 0; i < 4; i++)
		{
<<<<<<< HEAD
			mShadow[i].allocate(U32(resX*scale),U32(resY*scale), 0, TRUE, FALSE, LLTexUnit::TT_RECT_TEXTURE);
=======
			if (screen_size_changed)
			{
				mShadow[i].allocate(U32(resX*scale),U32(resY*scale), 0, TRUE, FALSE, LLTexUnit::TT_RECT_TEXTURE);
			}
			mShadow[i].setViewport(viewport_width, viewport_height);
>>>>>>> 5b5354c9
		}


		U32 width = nhpo2(U32(resX*scale))/2;
		U32 height = width;

		for (U32 i = 4; i < 6; i++)
		{
<<<<<<< HEAD
			mShadow[i].allocate(width, height, 0, TRUE, FALSE);
=======
			if (screen_size_changed)
			{
				mShadow[i].allocate(width, height, 0, TRUE, FALSE);
			}
			mShadow[i].setViewport(viewport_width, viewport_height);
>>>>>>> 5b5354c9
		}



		width = nhpo2(resX)/2;
		height = nhpo2(resY)/2;
<<<<<<< HEAD
		mLuminanceMap.allocate(width,height, GL_RGBA, FALSE, FALSE);
	}
	else
	{
		mScreen.allocate(resX, resY, GL_RGBA, TRUE, TRUE, LLTexUnit::TT_RECT_TEXTURE, FALSE);		
=======
		if (screen_size_changed)
		{
			mLuminanceMap.allocate(width,height, GL_RGBA, FALSE, FALSE);
		}
		mLuminanceMap.setViewport(viewport_width, viewport_height);
	}
	else
	{
		if (screen_size_changed)
		{
			mScreen.allocate(resX, resY, GL_RGBA, TRUE, TRUE, LLTexUnit::TT_RECT_TEXTURE, FALSE);		
		}
		mScreen.setViewport(viewport_width, viewport_height);
>>>>>>> 5b5354c9
	}
	

	if (gGLManager.mHasFramebufferMultisample && samples > 1)
	{
<<<<<<< HEAD
		mSampleBuffer.allocate(resX,resY,GL_RGBA,TRUE,TRUE,LLTexUnit::TT_RECT_TEXTURE,FALSE,samples);
		mScreen.setSampleBuffer(&mSampleBuffer);

		if (LLPipeline::sRenderDeferred)
=======
		if (screen_size_changed)
>>>>>>> 5b5354c9
		{
			mSampleBuffer.allocate(resX,resY,GL_RGBA,TRUE,TRUE,LLTexUnit::TT_RECT_TEXTURE,FALSE,samples);
			if (LLPipeline::sRenderDeferred)
			{
				addDeferredAttachments(mSampleBuffer);
				mDeferredScreen.setSampleBuffer(&mSampleBuffer);
			}
		}
		mSampleBuffer.setViewport(viewport_width, viewport_height);
		mScreen.setSampleBuffer(&mSampleBuffer);

		stop_glerror();
	}
	
	if (LLPipeline::sRenderDeferred 
		&& screen_size_changed)
	{ //share depth buffer between deferred targets
		mDeferredScreen.shareDepthBuffer(mScreen);
		for (U32 i = 0; i < 3; i++)
		{ //share stencil buffer with screen space lightmap to stencil out sky
			mDeferredScreen.shareDepthBuffer(mDeferredLight[i]);
		}
	}

	gGL.getTexUnit(0)->disable();

	stop_glerror();

}

//static
void LLPipeline::updateRenderDeferred()
{
	BOOL deferred = (gSavedSettings.getBOOL("RenderDeferred") && 
		LLRenderTarget::sUseFBO &&
		gSavedSettings.getBOOL("VertexShaderEnable") && 
		gSavedSettings.getBOOL("RenderAvatarVP") &&
		gSavedSettings.getBOOL("WindLightUseAtmosShaders")) ? TRUE : FALSE;
	
	sRenderDeferred = deferred;			
}

void LLPipeline::releaseGLBuffers()
{
	assertInitialized();
	
	if (mNoiseMap)
	{
		LLImageGL::deleteTextures(1, &mNoiseMap);
		mNoiseMap = 0;
	}

	if (mTrueNoiseMap)
	{
		LLImageGL::deleteTextures(1, &mTrueNoiseMap);
		mTrueNoiseMap = 0;
	}

	if (mLightFunc)
	{
		LLImageGL::deleteTextures(1, &mLightFunc);
		mLightFunc = 0;
	}

	mWaterRef.release();
	mWaterDis.release();
	mScreen.release();
	mUIScreen.release();
	mSampleBuffer.releaseSampleBuffer();
	mDeferredScreen.release();
	mDeferredDepth.release();
	for (U32 i = 0; i < 3; i++)
	{
		mDeferredLight[i].release();
	}

	mEdgeMap.release();
	mGIMap.release();
	mGIMapPost[0].release();
	mGIMapPost[1].release();
	mHighlight.release();
	mLuminanceMap.release();
	
	for (U32 i = 0; i < 6; i++)
	{
		mShadow[i].release();
	}

	for (U32 i = 0; i < 3; i++)
	{
		mGlow[i].release();
	}

	LLVOAvatar::resetImpostors();
}

void LLPipeline::createGLBuffers()
{
	LLMemType mt_cb(LLMemType::MTYPE_PIPELINE_CREATE_BUFFERS);
	assertInitialized();

	updateRenderDeferred();

	if (LLPipeline::sWaterReflections)
	{ //water reflection texture
		U32 res = (U32) gSavedSettings.getS32("RenderWaterRefResolution");
			
		mWaterRef.allocate(res,res,GL_RGBA,TRUE,FALSE);
		mWaterDis.allocate(res,res,GL_RGBA,TRUE,FALSE);
	}

	mHighlight.allocate(256,256,GL_RGBA, FALSE, FALSE);

	stop_glerror();

<<<<<<< HEAD
	GLuint resX = gViewerWindow->getWorldViewWidth();
	GLuint resY = gViewerWindow->getWorldViewHeight();
=======
	GLuint resX = gViewerWindow->getWindowWidthRaw();
	GLuint resY = gViewerWindow->getWindowHeightRaw();
	GLuint viewport_width = gViewerWindow->getWorldViewWidthRaw();
	GLuint viewport_height = gViewerWindow->getWorldViewHeightRaw();
>>>>>>> 5b5354c9
	
	if (LLPipeline::sRenderGlow)
	{ //screen space glow buffers
		const U32 glow_res = llmax(1, 
			llmin(512, 1 << gSavedSettings.getS32("RenderGlowResolutionPow")));

		for (U32 i = 0; i < 3; i++)
		{
			mGlow[i].allocate(512,glow_res,GL_RGBA,FALSE,FALSE);
		}

<<<<<<< HEAD
		allocateScreenBuffer(resX,resY);
=======
		// force reallocation of buffers by clearing known dimensions
		mScreenWidth = 0;
		mScreenHeight = 0;

		allocateScreenBuffer(resX,resY, viewport_width, viewport_height);
>>>>>>> 5b5354c9
	}
	
	if (sRenderDeferred)
	{
		if (!mNoiseMap)
		{
			const U32 noiseRes = 128;
			LLVector3 noise[noiseRes*noiseRes];

			F32 scaler = gSavedSettings.getF32("RenderDeferredNoise")/100.f;
			for (U32 i = 0; i < noiseRes*noiseRes; ++i)
			{
				noise[i] = LLVector3(ll_frand()-0.5f, ll_frand()-0.5f, 0.f);
				noise[i].normVec();
				noise[i].mV[2] = ll_frand()*scaler+1.f-scaler/2.f;
			}

			LLImageGL::generateTextures(1, &mNoiseMap);
			
			gGL.getTexUnit(0)->bindManual(LLTexUnit::TT_TEXTURE, mNoiseMap);
			LLImageGL::setManualImage(LLTexUnit::getInternalType(LLTexUnit::TT_TEXTURE), 0, GL_RGB16F_ARB, noiseRes, noiseRes, GL_RGB, GL_FLOAT, noise);
			gGL.getTexUnit(0)->setTextureFilteringOption(LLTexUnit::TFO_POINT);
		}

		if (!mTrueNoiseMap)
		{
			const U32 noiseRes = 128;
			F32 noise[noiseRes*noiseRes*3];
			for (U32 i = 0; i < noiseRes*noiseRes*3; i++)
			{
				noise[i] = ll_frand()*2.0-1.0;
			}

			LLImageGL::generateTextures(1, &mTrueNoiseMap);
			gGL.getTexUnit(0)->bindManual(LLTexUnit::TT_TEXTURE, mTrueNoiseMap);
			LLImageGL::setManualImage(LLTexUnit::getInternalType(LLTexUnit::TT_TEXTURE), 0, GL_RGB16F_ARB, noiseRes, noiseRes, GL_RGB,GL_FLOAT, noise);
			gGL.getTexUnit(0)->setTextureFilteringOption(LLTexUnit::TFO_POINT);
		}

		if (!mLightFunc)
		{
			U32 lightResX = gSavedSettings.getU32("RenderSpecularResX");
			U32 lightResY = gSavedSettings.getU32("RenderSpecularResY");
			U8* lg = new U8[lightResX*lightResY];

			for (U32 y = 0; y < lightResY; ++y)
			{
				for (U32 x = 0; x < lightResX; ++x)
				{
					//spec func
					F32 sa = (F32) x/(lightResX-1);
					F32 spec = (F32) y/(lightResY-1);
					//lg[y*lightResX+x] = (U8) (powf(sa, 128.f*spec*spec)*255);

					//F32 sp = acosf(sa)/(1.f-spec);

					sa = powf(sa, gSavedSettings.getF32("RenderSpecularExponent"));
					F32 a = acosf(sa*0.25f+0.75f);
					F32 m = llmax(0.5f-spec*0.5f, 0.001f);
					F32 t2 = tanf(a)/m;
					t2 *= t2;

					F32 c4a = (3.f+4.f*cosf(2.f*a)+cosf(4.f*a))/8.f;
					F32 bd = 1.f/(4.f*m*m*c4a)*powf(F_E, -t2);

					lg[y*lightResX+x] = (U8) (llclamp(bd, 0.f, 1.f)*255);
				}
			}

			LLImageGL::generateTextures(1, &mLightFunc);
			gGL.getTexUnit(0)->bindManual(LLTexUnit::TT_TEXTURE, mLightFunc);
			LLImageGL::setManualImage(LLTexUnit::getInternalType(LLTexUnit::TT_TEXTURE), 0, GL_ALPHA, lightResX, lightResY, GL_ALPHA, GL_UNSIGNED_BYTE, lg);
			gGL.getTexUnit(0)->setTextureAddressMode(LLTexUnit::TAM_CLAMP);
			gGL.getTexUnit(0)->setTextureFilteringOption(LLTexUnit::TFO_TRILINEAR);

			delete [] lg;
		}

		if (gSavedSettings.getBOOL("RenderDeferredGI"))
		{
			mGIMap.allocate(512,512,GL_RGBA, TRUE, FALSE);
			addDeferredAttachments(mGIMap);
		}
	}
}

void LLPipeline::restoreGL() 
{
	LLMemType mt_cb(LLMemType::MTYPE_PIPELINE_RESTORE_GL);
	assertInitialized();

	if (mVertexShadersEnabled)
	{
		LLViewerShaderMgr::instance()->setShaders();
	}

	for (LLWorld::region_list_t::const_iterator iter = LLWorld::getInstance()->getRegionList().begin(); 
			iter != LLWorld::getInstance()->getRegionList().end(); ++iter)
	{
		LLViewerRegion* region = *iter;
		for (U32 i = 0; i < LLViewerRegion::NUM_PARTITIONS; i++)
		{
			LLSpatialPartition* part = region->getSpatialPartition(i);
			if (part)
			{
				part->restoreGL();
			}
		}
	}
}


BOOL LLPipeline::canUseVertexShaders()
{
	if (sDisableShaders ||
		!gGLManager.mHasVertexShader ||
		!gGLManager.mHasFragmentShader ||
		!LLFeatureManager::getInstance()->isFeatureAvailable("VertexShaderEnable") ||
		(assertInitialized() && mVertexShadersLoaded != 1) )
	{
		return FALSE;
	}
	else
	{
		return TRUE;
	}
}

BOOL LLPipeline::canUseWindLightShaders() const
{
	return (!LLPipeline::sDisableShaders &&
			gWLSkyProgram.mProgramObject != 0 &&
			LLViewerShaderMgr::instance()->getVertexShaderLevel(LLViewerShaderMgr::SHADER_WINDLIGHT) > 1);
}

BOOL LLPipeline::canUseWindLightShadersOnObjects() const
{
	return (canUseWindLightShaders() 
		&& LLViewerShaderMgr::instance()->getVertexShaderLevel(LLViewerShaderMgr::SHADER_OBJECT) > 0);
}

void LLPipeline::unloadShaders()
{
	LLMemType mt_us(LLMemType::MTYPE_PIPELINE_UNLOAD_SHADERS);
	LLViewerShaderMgr::instance()->unloadShaders();

	mVertexShadersLoaded = 0;
}

void LLPipeline::assertInitializedDoError()
{
	llerrs << "LLPipeline used when uninitialized." << llendl;
}

//============================================================================

void LLPipeline::enableShadows(const BOOL enable_shadows)
{
	//should probably do something here to wrangle shadows....	
}

S32 LLPipeline::getMaxLightingDetail() const
{
	/*if (mVertexShaderLevel[SHADER_OBJECT] >= LLDrawPoolSimple::SHADER_LEVEL_LOCAL_LIGHTS)
	{
		return 3;
	}
	else*/
	{
		return 1;
	}
}

S32 LLPipeline::setLightingDetail(S32 level)
{
	LLMemType mt_ld(LLMemType::MTYPE_PIPELINE_LIGHTING_DETAIL);
	assertInitialized();

	if (level < 0)
	{
		level = gSavedSettings.getS32("RenderLightingDetail");
	}
	level = llclamp(level, 0, getMaxLightingDetail());
	if (level != mLightingDetail)
	{
		gSavedSettings.setS32("RenderLightingDetail", level);
		
		mLightingDetail = level;

		if (mVertexShadersLoaded == 1)
		{
			LLViewerShaderMgr::instance()->setShaders();
		}
	}
	return mLightingDetail;
}

class LLOctreeDirtyTexture : public LLOctreeTraveler<LLDrawable>
{
public:
	const std::set<LLViewerFetchedTexture*>& mTextures;

	LLOctreeDirtyTexture(const std::set<LLViewerFetchedTexture*>& textures) : mTextures(textures) { }

	virtual void visit(const LLOctreeNode<LLDrawable>* node)
	{
		LLSpatialGroup* group = (LLSpatialGroup*) node->getListener(0);

		if (!group->isState(LLSpatialGroup::GEOM_DIRTY) && !group->getData().empty())
		{
			for (LLSpatialGroup::draw_map_t::iterator i = group->mDrawMap.begin(); i != group->mDrawMap.end(); ++i)
			{
				for (LLSpatialGroup::drawmap_elem_t::iterator j = i->second.begin(); j != i->second.end(); ++j) 
				{
					LLDrawInfo* params = *j;
					LLViewerFetchedTexture* tex = LLViewerTextureManager::staticCastToFetchedTexture(params->mTexture);
					if (tex && mTextures.find(tex) != mTextures.end())
					{ 
						group->setState(LLSpatialGroup::GEOM_DIRTY);
					}
				}
			}
		}

		for (LLSpatialGroup::bridge_list_t::iterator i = group->mBridgeList.begin(); i != group->mBridgeList.end(); ++i)
		{
			LLSpatialBridge* bridge = *i;
			traverse(bridge->mOctree);
		}
	}
};

// Called when a texture changes # of channels (causes faces to move to alpha pool)
void LLPipeline::dirtyPoolObjectTextures(const std::set<LLViewerFetchedTexture*>& textures)
{
	assertInitialized();

	// *TODO: This is inefficient and causes frame spikes; need a better way to do this
	//        Most of the time is spent in dirty.traverse.

	for (pool_set_t::iterator iter = mPools.begin(); iter != mPools.end(); ++iter)
	{
		LLDrawPool *poolp = *iter;
		if (poolp->isFacePool())
		{
			((LLFacePool*) poolp)->dirtyTextures(textures);
		}
	}
	
	LLOctreeDirtyTexture dirty(textures);
	for (LLWorld::region_list_t::const_iterator iter = LLWorld::getInstance()->getRegionList().begin(); 
			iter != LLWorld::getInstance()->getRegionList().end(); ++iter)
	{
		LLViewerRegion* region = *iter;
		for (U32 i = 0; i < LLViewerRegion::NUM_PARTITIONS; i++)
		{
			LLSpatialPartition* part = region->getSpatialPartition(i);
			if (part)
			{
				dirty.traverse(part->mOctree);
			}
		}
	}
}

LLDrawPool *LLPipeline::findPool(const U32 type, LLViewerTexture *tex0)
{
	assertInitialized();

	LLDrawPool *poolp = NULL;
	switch( type )
	{
	case LLDrawPool::POOL_SIMPLE:
		poolp = mSimplePool;
		break;

	case LLDrawPool::POOL_GRASS:
		poolp = mGrassPool;
		break;

	case LLDrawPool::POOL_FULLBRIGHT:
		poolp = mFullbrightPool;
		break;

	case LLDrawPool::POOL_INVISIBLE:
		poolp = mInvisiblePool;
		break;

	case LLDrawPool::POOL_GLOW:
		poolp = mGlowPool;
		break;

	case LLDrawPool::POOL_TREE:
		poolp = get_if_there(mTreePools, (uintptr_t)tex0, (LLDrawPool*)0 );
		break;

	case LLDrawPool::POOL_TERRAIN:
		poolp = get_if_there(mTerrainPools, (uintptr_t)tex0, (LLDrawPool*)0 );
		break;

	case LLDrawPool::POOL_BUMP:
		poolp = mBumpPool;
		break;

	case LLDrawPool::POOL_ALPHA:
		poolp = mAlphaPool;
		break;

	case LLDrawPool::POOL_AVATAR:
		break; // Do nothing

	case LLDrawPool::POOL_SKY:
		poolp = mSkyPool;
		break;

	case LLDrawPool::POOL_WATER:
		poolp = mWaterPool;
		break;

	case LLDrawPool::POOL_GROUND:
		poolp = mGroundPool;
		break;

	case LLDrawPool::POOL_WL_SKY:
		poolp = mWLSkyPool;
		break;

	default:
		llassert(0);
		llerrs << "Invalid Pool Type in  LLPipeline::findPool() type=" << type << llendl;
		break;
	}

	return poolp;
}


LLDrawPool *LLPipeline::getPool(const U32 type,	LLViewerTexture *tex0)
{
	LLMemType mt(LLMemType::MTYPE_PIPELINE);
	LLDrawPool *poolp = findPool(type, tex0);
	if (poolp)
	{
		return poolp;
	}

	LLDrawPool *new_poolp = LLDrawPool::createPool(type, tex0);
	addPool( new_poolp );

	return new_poolp;
}


// static
LLDrawPool* LLPipeline::getPoolFromTE(const LLTextureEntry* te, LLViewerTexture* imagep)
{
	LLMemType mt(LLMemType::MTYPE_PIPELINE);
	U32 type = getPoolTypeFromTE(te, imagep);
	return gPipeline.getPool(type, imagep);
}

//static 
U32 LLPipeline::getPoolTypeFromTE(const LLTextureEntry* te, LLViewerTexture* imagep)
{
	LLMemType mt_gpt(LLMemType::MTYPE_PIPELINE_GET_POOL_TYPE);
	
	if (!te || !imagep)
	{
		return 0;
	}
		
	bool alpha = te->getColor().mV[3] < 0.999f;
	if (imagep)
	{
		alpha = alpha || (imagep->getComponents() == 4 && imagep->getType() != LLViewerTexture::MEDIA_TEXTURE) || (imagep->getComponents() == 2);
	}

	if (alpha)
	{
		return LLDrawPool::POOL_ALPHA;
	}
	else if ((te->getBumpmap() || te->getShiny()))
	{
		return LLDrawPool::POOL_BUMP;
	}
	else
	{
		return LLDrawPool::POOL_SIMPLE;
	}
}


void LLPipeline::addPool(LLDrawPool *new_poolp)
{
	LLMemType mt_a(LLMemType::MTYPE_PIPELINE_ADD_POOL);
	assertInitialized();
	mPools.insert(new_poolp);
	addToQuickLookup( new_poolp );
}

void LLPipeline::allocDrawable(LLViewerObject *vobj)
{
	LLMemType mt_ad(LLMemType::MTYPE_PIPELINE_ALLOCATE_DRAWABLE);
	LLDrawable *drawable = new LLDrawable();
	vobj->mDrawable = drawable;
	
	drawable->mVObjp     = vobj;
	
	//encompass completely sheared objects by taking 
	//the most extreme point possible (<1,1,0.5>)
	drawable->setRadius(LLVector3(1,1,0.5f).scaleVec(vobj->getScale()).length());
	if (vobj->isOrphaned())
	{
		drawable->setState(LLDrawable::FORCE_INVISIBLE);
	}
	drawable->updateXform(TRUE);
}


void LLPipeline::unlinkDrawable(LLDrawable *drawable)
{
	LLFastTimer t(FTM_PIPELINE);

	assertInitialized();

	LLPointer<LLDrawable> drawablep = drawable; // make sure this doesn't get deleted before we are done
	
	// Based on flags, remove the drawable from the queues that it's on.
	if (drawablep->isState(LLDrawable::ON_MOVE_LIST))
	{
		LLDrawable::drawable_vector_t::iterator iter = std::find(mMovedList.begin(), mMovedList.end(), drawablep);
		if (iter != mMovedList.end())
		{
			mMovedList.erase(iter);
		}
	}

	if (drawablep->getSpatialGroup())
	{
		if (!drawablep->getSpatialGroup()->mSpatialPartition->remove(drawablep, drawablep->getSpatialGroup()))
		{
#ifdef LL_RELEASE_FOR_DOWNLOAD
			llwarns << "Couldn't remove object from spatial group!" << llendl;
#else
			llerrs << "Couldn't remove object from spatial group!" << llendl;
#endif
		}
	}

	mLights.erase(drawablep);
	for (light_set_t::iterator iter = mNearbyLights.begin();
				iter != mNearbyLights.end(); iter++)
	{
		if (iter->drawable == drawablep)
		{
			mNearbyLights.erase(iter);
			break;
		}
	}

	{
		HighlightItem item(drawablep);
		mHighlightSet.erase(item);

		if (mHighlightObject == drawablep)
		{
			mHighlightObject = NULL;
		}
	}

	for (U32 i = 0; i < 2; ++i)
	{
		if (mShadowSpotLight[i] == drawablep)
		{
			mShadowSpotLight[i] = NULL;
		}

		if (mTargetShadowSpotLight[i] == drawablep)
		{
			mTargetShadowSpotLight[i] = NULL;
		}
	}


}

U32 LLPipeline::addObject(LLViewerObject *vobj)
{
	LLMemType mt_ao(LLMemType::MTYPE_PIPELINE_ADD_OBJECT);
	if (gNoRender)
	{
		return 0;
	}

	if (gSavedSettings.getBOOL("RenderDelayCreation"))
	{
		mCreateQ.push_back(vobj);
	}
	else
	{
		createObject(vobj);
	}

	return 1;
}

void LLPipeline::createObjects(F32 max_dtime)
{
	LLFastTimer ftm(FTM_GEO_UPDATE);
	LLMemType mt(LLMemType::MTYPE_PIPELINE_CREATE_OBJECTS);

	LLTimer update_timer;

	while (!mCreateQ.empty() && update_timer.getElapsedTimeF32() < max_dtime)
	{
		LLViewerObject* vobj = mCreateQ.front();
		if (!vobj->isDead())
		{
			createObject(vobj);
		}
		mCreateQ.pop_front();
	}
	
	//for (LLViewerObject::vobj_list_t::iterator iter = mCreateQ.begin(); iter != mCreateQ.end(); ++iter)
	//{
	//	createObject(*iter);
	//}

	//mCreateQ.clear();
}

void LLPipeline::createObject(LLViewerObject* vobj)
{
	LLDrawable* drawablep = vobj->mDrawable;

	if (!drawablep)
	{
		drawablep = vobj->createDrawable(this);
	}
	else
	{
		llerrs << "Redundant drawable creation!" << llendl;
	}
		
	llassert(drawablep);

	if (vobj->getParent())
	{
		vobj->setDrawableParent(((LLViewerObject*)vobj->getParent())->mDrawable); // LLPipeline::addObject 1
	}
	else
	{
		vobj->setDrawableParent(NULL); // LLPipeline::addObject 2
	}

	markRebuild(drawablep, LLDrawable::REBUILD_ALL, TRUE);

	if (drawablep->getVOVolume() && gSavedSettings.getBOOL("RenderAnimateRes"))
	{
		// fun animated res
		drawablep->updateXform(TRUE);
		drawablep->clearState(LLDrawable::MOVE_UNDAMPED);
		drawablep->setScale(LLVector3(0,0,0));
		drawablep->makeActive();
	}
}


void LLPipeline::resetFrameStats()
{
	assertInitialized();

	LLViewerStats::getInstance()->mTrianglesDrawnStat.addValue(mTrianglesDrawn/1000.f);

	if (mBatchCount > 0)
	{
		mMeanBatchSize = gPipeline.mTrianglesDrawn/gPipeline.mBatchCount;
	}
	mTrianglesDrawn = 0;
	sCompiles        = 0;
	mVerticesRelit   = 0;
	mLightingChanges = 0;
	mGeometryChanges = 0;
	mNumVisibleFaces = 0;

	if (mOldRenderDebugMask != mRenderDebugMask)
	{
		gObjectList.clearDebugText();
		mOldRenderDebugMask = mRenderDebugMask;
	}
		
}

//external functions for asynchronous updating
void LLPipeline::updateMoveDampedAsync(LLDrawable* drawablep)
{
	if (gSavedSettings.getBOOL("FreezeTime"))
	{
		return;
	}
	if (!drawablep)
	{
		llerrs << "updateMove called with NULL drawablep" << llendl;
		return;
	}
	if (drawablep->isState(LLDrawable::EARLY_MOVE))
	{
		return;
	}

	assertInitialized();

	// update drawable now
	drawablep->clearState(LLDrawable::MOVE_UNDAMPED); // force to DAMPED
	drawablep->updateMove(); // returns done
	drawablep->setState(LLDrawable::EARLY_MOVE); // flag says we already did an undamped move this frame
	// Put on move list so that EARLY_MOVE gets cleared
	if (!drawablep->isState(LLDrawable::ON_MOVE_LIST))
	{
		mMovedList.push_back(drawablep);
		drawablep->setState(LLDrawable::ON_MOVE_LIST);
	}
}

void LLPipeline::updateMoveNormalAsync(LLDrawable* drawablep)
{
	if (gSavedSettings.getBOOL("FreezeTime"))
	{
		return;
	}
	if (!drawablep)
	{
		llerrs << "updateMove called with NULL drawablep" << llendl;
	}
	if (drawablep->isState(LLDrawable::EARLY_MOVE))
	{
		return;
	}

	assertInitialized();

	// update drawable now
	drawablep->setState(LLDrawable::MOVE_UNDAMPED); // force to UNDAMPED
	drawablep->updateMove();
	drawablep->setState(LLDrawable::EARLY_MOVE); // flag says we already did an undamped move this frame
	// Put on move list so that EARLY_MOVE gets cleared
	if (!drawablep->isState(LLDrawable::ON_MOVE_LIST))
	{
		mMovedList.push_back(drawablep);
		drawablep->setState(LLDrawable::ON_MOVE_LIST);
	}
}

void LLPipeline::updateMovedList(LLDrawable::drawable_vector_t& moved_list)
{
	for (LLDrawable::drawable_vector_t::iterator iter = moved_list.begin();
		 iter != moved_list.end(); )
	{
		LLDrawable::drawable_vector_t::iterator curiter = iter++;
		LLDrawable *drawablep = *curiter;
		BOOL done = TRUE;
		if (!drawablep->isDead() && (!drawablep->isState(LLDrawable::EARLY_MOVE)))
		{
			done = drawablep->updateMove();
		}
		drawablep->clearState(LLDrawable::EARLY_MOVE | LLDrawable::MOVE_UNDAMPED);
		if (done)
		{
			drawablep->clearState(LLDrawable::ON_MOVE_LIST);
			iter = moved_list.erase(curiter);
		}
	}
}

static LLFastTimer::DeclareTimer FTM_OCTREE_BALANCE("Balance Octree");
static LLFastTimer::DeclareTimer FTM_UPDATE_MOVE("Update Move");

void LLPipeline::updateMove()
{
	LLFastTimer t(FTM_UPDATE_MOVE);
	LLMemType mt_um(LLMemType::MTYPE_PIPELINE_UPDATE_MOVE);

	if (gSavedSettings.getBOOL("FreezeTime"))
	{
		return;
	}

	assertInitialized();

	for (LLDrawable::drawable_set_t::iterator iter = mRetexturedList.begin();
		 iter != mRetexturedList.end(); ++iter)
	{
		LLDrawable* drawablep = *iter;
		if (drawablep && !drawablep->isDead())
		{
			drawablep->updateTexture();
		}
	}
	mRetexturedList.clear();

	updateMovedList(mMovedList);

	for (LLDrawable::drawable_set_t::iterator iter = mActiveQ.begin();
		 iter != mActiveQ.end(); )
	{
		LLDrawable::drawable_set_t::iterator curiter = iter++;
		LLDrawable* drawablep = *curiter;
		if (drawablep && !drawablep->isDead()) 
		{
			if (drawablep->isRoot() && 
				drawablep->mQuietCount++ > MAX_ACTIVE_OBJECT_QUIET_FRAMES && 
				(!drawablep->getParent() || !drawablep->getParent()->isActive()))
			{
				drawablep->makeStatic(); // removes drawable and its children from mActiveQ
				iter = mActiveQ.upper_bound(drawablep); // next valid entry
			}
		}
		else
		{
			mActiveQ.erase(curiter);
		}
	}

	//balance octrees
	{
 		LLFastTimer ot(FTM_OCTREE_BALANCE);

		for (LLWorld::region_list_t::const_iterator iter = LLWorld::getInstance()->getRegionList().begin(); 
			iter != LLWorld::getInstance()->getRegionList().end(); ++iter)
		{
			LLViewerRegion* region = *iter;
			for (U32 i = 0; i < LLViewerRegion::NUM_PARTITIONS; i++)
			{
				LLSpatialPartition* part = region->getSpatialPartition(i);
				if (part)
				{
					part->mOctree->balance();
				}
			}
		}
	}
}

/////////////////////////////////////////////////////////////////////////////
// Culling and occlusion testing
/////////////////////////////////////////////////////////////////////////////

//static
F32 LLPipeline::calcPixelArea(LLVector3 center, LLVector3 size, LLCamera &camera)
{
	LLVector3 lookAt = center - camera.getOrigin();
	F32 dist = lookAt.length();

	//ramp down distance for nearby objects
	//shrink dist by dist/16.
	if (dist < 16.f)
	{
		dist /= 16.f;
		dist *= dist;
		dist *= 16.f;
	}

	//get area of circle around node
	F32 app_angle = atanf(size.length()/dist);
	F32 radius = app_angle*LLDrawable::sCurPixelAngle;
	return radius*radius * F_PI;
}

void LLPipeline::grabReferences(LLCullResult& result)
{
	sCull = &result;
}

BOOL LLPipeline::visibleObjectsInFrustum(LLCamera& camera)
{
	for (LLWorld::region_list_t::const_iterator iter = LLWorld::getInstance()->getRegionList().begin(); 
			iter != LLWorld::getInstance()->getRegionList().end(); ++iter)
	{
		LLViewerRegion* region = *iter;

		for (U32 i = 0; i < LLViewerRegion::NUM_PARTITIONS; i++)
		{
			LLSpatialPartition* part = region->getSpatialPartition(i);
			if (part)
			{
				if (hasRenderType(part->mDrawableType))
				{
					if (part->visibleObjectsInFrustum(camera))
					{
						return TRUE;
					}
				}
			}
		}
	}

	return FALSE;
}

BOOL LLPipeline::getVisibleExtents(LLCamera& camera, LLVector3& min, LLVector3& max)
{
	min = LLVector3(F32_MAX, F32_MAX, F32_MAX);
	max = LLVector3(-F32_MAX, -F32_MAX, -F32_MAX);

	U32 saved_camera_id = LLViewerCamera::sCurCameraID;
	LLViewerCamera::sCurCameraID = LLViewerCamera::CAMERA_WORLD;

	BOOL res = TRUE;

	for (LLWorld::region_list_t::const_iterator iter = LLWorld::getInstance()->getRegionList().begin(); 
			iter != LLWorld::getInstance()->getRegionList().end(); ++iter)
	{
		LLViewerRegion* region = *iter;

		for (U32 i = 0; i < LLViewerRegion::NUM_PARTITIONS; i++)
		{
			LLSpatialPartition* part = region->getSpatialPartition(i);
			if (part)
			{
				if (hasRenderType(part->mDrawableType))
				{
					if (!part->getVisibleExtents(camera, min, max))
					{
						res = FALSE;
					}
				}
			}
		}
	}

	LLViewerCamera::sCurCameraID = saved_camera_id;

	return res;
}

static LLFastTimer::DeclareTimer FTM_CULL("Object Culling");

void LLPipeline::updateCull(LLCamera& camera, LLCullResult& result, S32 water_clip)
{
	LLFastTimer t(FTM_CULL);
	LLMemType mt_uc(LLMemType::MTYPE_PIPELINE_UPDATE_CULL);

	grabReferences(result);

	sCull->clear();

	BOOL to_texture =	LLPipeline::sUseOcclusion > 1 &&
						!hasRenderType(LLPipeline::RENDER_TYPE_HUD) && 
						LLViewerCamera::sCurCameraID == LLViewerCamera::CAMERA_WORLD &&
						gPipeline.canUseVertexShaders() &&
						sRenderGlow;

	if (to_texture)
	{
		mScreen.bindTarget();
	}

	glMatrixMode(GL_PROJECTION);
	glPushMatrix();
	glLoadMatrixd(gGLLastProjection);
	glMatrixMode(GL_MODELVIEW);
	glPushMatrix();
	gGLLastMatrix = NULL;
	glLoadMatrixd(gGLLastModelView);


	LLVertexBuffer::unbind();
	LLGLDisable blend(GL_BLEND);
	LLGLDisable test(GL_ALPHA_TEST);
	gGL.getTexUnit(0)->unbind(LLTexUnit::TT_TEXTURE);

	if (sUseOcclusion > 1)
	{
		gGL.setColorMask(false, false);
	}

	LLGLDepthTest depth(GL_TRUE, GL_FALSE);

	for (LLWorld::region_list_t::const_iterator iter = LLWorld::getInstance()->getRegionList().begin(); 
			iter != LLWorld::getInstance()->getRegionList().end(); ++iter)
	{
		LLViewerRegion* region = *iter;
		if (water_clip != 0)
		{
			LLPlane plane(LLVector3(0,0, (F32) -water_clip), (F32) water_clip*region->getWaterHeight());
			camera.setUserClipPlane(plane);
		}
		else
		{
			camera.disableUserClipPlane();
		}

		for (U32 i = 0; i < LLViewerRegion::NUM_PARTITIONS; i++)
		{
			LLSpatialPartition* part = region->getSpatialPartition(i);
			if (part)
			{
				if (hasRenderType(part->mDrawableType))
				{
					part->cull(camera);
				}
			}
		}
	}

	camera.disableUserClipPlane();

	if (gSky.mVOSkyp.notNull() && gSky.mVOSkyp->mDrawable.notNull())
	{
		// Hack for sky - always visible.
		if (hasRenderType(LLPipeline::RENDER_TYPE_SKY)) 
		{
			gSky.mVOSkyp->mDrawable->setVisible(camera);
			sCull->pushDrawable(gSky.mVOSkyp->mDrawable);
			gSky.updateCull();
			stop_glerror();
		}
	}
	else
	{
		llinfos << "No sky drawable!" << llendl;
	}

	if (hasRenderType(LLPipeline::RENDER_TYPE_GROUND) && 
		!gPipeline.canUseWindLightShaders() &&
		gSky.mVOGroundp.notNull() && 
		gSky.mVOGroundp->mDrawable.notNull() &&
		!LLPipeline::sWaterReflections)
	{
		gSky.mVOGroundp->mDrawable->setVisible(camera);
		sCull->pushDrawable(gSky.mVOGroundp->mDrawable);
	}
	
	
	glMatrixMode(GL_PROJECTION);
	glPopMatrix();
	glMatrixMode(GL_MODELVIEW);
	glPopMatrix();

	if (sUseOcclusion > 1)
	{
		gGL.setColorMask(true, false);
	}

	if (to_texture)
	{
		mScreen.flush();
	}
}

void LLPipeline::markNotCulled(LLSpatialGroup* group, LLCamera& camera)
{
	if (group->getData().empty())
	{ 
		return;
	}
	
	group->setVisible();

	if (LLViewerCamera::sCurCameraID == LLViewerCamera::CAMERA_WORLD)
	{
		group->updateDistance(camera);
	}
	
	const F32 MINIMUM_PIXEL_AREA = 16.f;

	if (group->mPixelArea < MINIMUM_PIXEL_AREA)
	{
		return;
	}

	if (sMinRenderSize > 0.f && 
			llmax(llmax(group->mBounds[1].mV[0], group->mBounds[1].mV[1]), group->mBounds[1].mV[2]) < sMinRenderSize)
	{
		return;
	}

	assertInitialized();
	
	if (!group->mSpatialPartition->mRenderByGroup)
	{ //render by drawable
		sCull->pushDrawableGroup(group);
	}
	else
	{   //render by group
		sCull->pushVisibleGroup(group);
	}

	mNumVisibleNodes++;
}

void LLPipeline::markOccluder(LLSpatialGroup* group)
{
	if (sUseOcclusion > 1 && group && !group->isOcclusionState(LLSpatialGroup::ACTIVE_OCCLUSION))
	{
		LLSpatialGroup* parent = group->getParent();

		if (!parent || !parent->isOcclusionState(LLSpatialGroup::OCCLUDED))
		{ //only mark top most occluders as active occlusion
			sCull->pushOcclusionGroup(group);
			group->setOcclusionState(LLSpatialGroup::ACTIVE_OCCLUSION);
				
			if (parent && 
				!parent->isOcclusionState(LLSpatialGroup::ACTIVE_OCCLUSION) &&
				parent->getElementCount() == 0 &&
				parent->needsUpdate())
			{
				sCull->pushOcclusionGroup(group);
				parent->setOcclusionState(LLSpatialGroup::ACTIVE_OCCLUSION);
			}
		}
	}
}

void LLPipeline::doOcclusion(LLCamera& camera)
{
	LLVertexBuffer::unbind();

	if (hasRenderDebugMask(LLPipeline::RENDER_DEBUG_OCCLUSION))
	{
		gGL.setColorMask(true, false, false, false);
	}
	else
	{
		gGL.setColorMask(false, false);
	}
	LLGLDisable blend(GL_BLEND);
	LLGLDisable test(GL_ALPHA_TEST);
	gGL.getTexUnit(0)->unbind(LLTexUnit::TT_TEXTURE);
	LLGLDepthTest depth(GL_TRUE, GL_FALSE);

	LLGLDisable cull(GL_CULL_FACE);
	if (LLPipeline::sUseOcclusion > 1)
	{
		for (LLCullResult::sg_list_t::iterator iter = sCull->beginOcclusionGroups(); iter != sCull->endOcclusionGroups(); ++iter)
		{
			LLSpatialGroup* group = *iter;
			group->doOcclusion(&camera);
			group->clearOcclusionState(LLSpatialGroup::ACTIVE_OCCLUSION);
		}
	}

	gGL.setColorMask(true, false);
}
	
BOOL LLPipeline::updateDrawableGeom(LLDrawable* drawablep, BOOL priority)
{
	BOOL update_complete = drawablep->updateGeometry(priority);
	if (update_complete && assertInitialized())
	{
		drawablep->setState(LLDrawable::BUILT);
		mGeometryChanges++;
	}
	return update_complete;
}

void LLPipeline::updateGL()
{
	while (!LLGLUpdate::sGLQ.empty())
	{
		LLGLUpdate* glu = LLGLUpdate::sGLQ.front();
		glu->updateGL();
		glu->mInQ = FALSE;
		LLGLUpdate::sGLQ.pop_front();
	}
}

void LLPipeline::rebuildPriorityGroups()
{
	LLTimer update_timer;
	LLMemType mt(LLMemType::MTYPE_PIPELINE);
	
	assertInitialized();

	// Iterate through all drawables on the priority build queue,
	for (LLSpatialGroup::sg_list_t::iterator iter = mGroupQ1.begin();
		 iter != mGroupQ1.end(); ++iter)
	{
		LLSpatialGroup* group = *iter;
		group->rebuildGeom();
		group->clearState(LLSpatialGroup::IN_BUILD_Q1);
	}

	mGroupQ1.clear();
}
		
void LLPipeline::rebuildGroups()
{
	llpushcallstacks ;
	// Iterate through some drawables on the non-priority build queue
	S32 size = (S32) mGroupQ2.size();
	S32 min_count = llclamp((S32) ((F32) (size * size)/4096*0.25f), 1, size);
			
	S32 count = 0;
	
	std::sort(mGroupQ2.begin(), mGroupQ2.end(), LLSpatialGroup::CompareUpdateUrgency());

	LLSpatialGroup::sg_vector_t::iterator iter;
	for (iter = mGroupQ2.begin();
		 iter != mGroupQ2.end(); ++iter)
	{
		LLSpatialGroup* group = *iter;

		if (group->isDead())
		{
			continue;
		}

		group->rebuildGeom();
		
		if (group->mSpatialPartition->mRenderByGroup)
		{
			count++;
		}
			
		group->clearState(LLSpatialGroup::IN_BUILD_Q2);

		if (count > min_count)
		{
			++iter;
			break;
		}
	}	

	mGroupQ2.erase(mGroupQ2.begin(), iter);

	updateMovedList(mMovedBridge);
}

void LLPipeline::updateGeom(F32 max_dtime)
{
	LLTimer update_timer;
	LLMemType mt(LLMemType::MTYPE_PIPELINE_UPDATE_GEOM);
	LLPointer<LLDrawable> drawablep;

	LLFastTimer t(FTM_GEO_UPDATE);

	assertInitialized();

	if (sDelayedVBOEnable > 0)
	{
		if (--sDelayedVBOEnable <= 0)
		{
			resetVertexBuffers();
			LLVertexBuffer::sEnableVBOs = TRUE;
		}
	}

	// notify various object types to reset internal cost metrics, etc.
	// for now, only LLVOVolume does this to throttle LOD changes
	LLVOVolume::preUpdateGeom();

	// Iterate through all drawables on the priority build queue,
	for (LLDrawable::drawable_list_t::iterator iter = mBuildQ1.begin();
		 iter != mBuildQ1.end();)
	{
		LLDrawable::drawable_list_t::iterator curiter = iter++;
		LLDrawable* drawablep = *curiter;
		if (drawablep && !drawablep->isDead())
		{
			if (drawablep->isState(LLDrawable::IN_REBUILD_Q2))
			{
				drawablep->clearState(LLDrawable::IN_REBUILD_Q2);
				LLDrawable::drawable_list_t::iterator find = std::find(mBuildQ2.begin(), mBuildQ2.end(), drawablep);
				if (find != mBuildQ2.end())
				{
					mBuildQ2.erase(find);
				}
			}

			if (updateDrawableGeom(drawablep, TRUE))
			{
				drawablep->clearState(LLDrawable::IN_REBUILD_Q1);
				mBuildQ1.erase(curiter);
			}
		}
		else
		{
			mBuildQ1.erase(curiter);
		}
	}
		
	// Iterate through some drawables on the non-priority build queue
	S32 min_count = 16;
	S32 size = (S32) mBuildQ2.size();
	if (size > 1024)
	{
		min_count = llclamp((S32) (size * (F32) size/4096), 16, size);
	}
		
	S32 count = 0;
	
	max_dtime = llmax(update_timer.getElapsedTimeF32()+0.001f, max_dtime);
	LLSpatialGroup* last_group = NULL;
	LLSpatialBridge* last_bridge = NULL;

	for (LLDrawable::drawable_list_t::iterator iter = mBuildQ2.begin();
		 iter != mBuildQ2.end(); )
	{
		LLDrawable::drawable_list_t::iterator curiter = iter++;
		LLDrawable* drawablep = *curiter;

		LLSpatialBridge* bridge = drawablep->isRoot() ? drawablep->getSpatialBridge() :
									drawablep->getParent()->getSpatialBridge();

		if (drawablep->getSpatialGroup() != last_group && 
			(!last_bridge || bridge != last_bridge) &&
			(update_timer.getElapsedTimeF32() >= max_dtime) && count > min_count)
		{
			break;
		}

		//make sure updates don't stop in the middle of a spatial group
		//to avoid thrashing (objects are enqueued by group)
		last_group = drawablep->getSpatialGroup();
		last_bridge = bridge;

		BOOL update_complete = TRUE;
		if (!drawablep->isDead())
		{
			update_complete = updateDrawableGeom(drawablep, FALSE);
			count++;
		}
		if (update_complete)
		{
			drawablep->clearState(LLDrawable::IN_REBUILD_Q2);
			mBuildQ2.erase(curiter);
		}
	}	

	updateMovedList(mMovedBridge);
}

void LLPipeline::markVisible(LLDrawable *drawablep, LLCamera& camera)
{
	LLMemType mt(LLMemType::MTYPE_PIPELINE_MARK_VISIBLE);
	if(!drawablep || drawablep->isDead())
	{
		return;
	}
	
	if (drawablep->isSpatialBridge())
	{
		LLDrawable* root = ((LLSpatialBridge*) drawablep)->mDrawable;

		if (root && root->getParent() && root->getVObj() && root->getVObj()->isAttachment())
		{
			LLVOAvatar* av = root->getParent()->getVObj()->asAvatar();
			if (av->isImpostor())
			{
				return;
			}
		}
		sCull->pushBridge((LLSpatialBridge*) drawablep);
	}
	else
	{
		sCull->pushDrawable(drawablep);
	}

	drawablep->setVisible(camera);
}

void LLPipeline::markMoved(LLDrawable *drawablep, BOOL damped_motion)
{
	LLMemType mt_mm(LLMemType::MTYPE_PIPELINE_MARK_MOVED);

	if (!drawablep)
	{
		//llerrs << "Sending null drawable to moved list!" << llendl;
		return;
	}
	
	if (drawablep->isDead())
	{
		llwarns << "Marking NULL or dead drawable moved!" << llendl;
		return;
	}
	
	if (drawablep->getParent()) 
	{
		//ensure that parent drawables are moved first
		markMoved(drawablep->getParent(), damped_motion);
	}

	assertInitialized();

	if (!drawablep->isState(LLDrawable::ON_MOVE_LIST))
	{
		if (drawablep->isSpatialBridge())
		{
			mMovedBridge.push_back(drawablep);
		}
		else
		{
			mMovedList.push_back(drawablep);
		}
		drawablep->setState(LLDrawable::ON_MOVE_LIST);
	}
	if (damped_motion == FALSE)
	{
		drawablep->setState(LLDrawable::MOVE_UNDAMPED); // UNDAMPED trumps DAMPED
	}
	else if (drawablep->isState(LLDrawable::MOVE_UNDAMPED))
	{
		drawablep->clearState(LLDrawable::MOVE_UNDAMPED);
	}
}

void LLPipeline::markShift(LLDrawable *drawablep)
{
	LLMemType mt(LLMemType::MTYPE_PIPELINE_MARK_SHIFT);

	if (!drawablep || drawablep->isDead())
	{
		return;
	}

	assertInitialized();

	if (!drawablep->isState(LLDrawable::ON_SHIFT_LIST))
	{
		drawablep->getVObj()->setChanged(LLXform::SHIFTED | LLXform::SILHOUETTE);
		if (drawablep->getParent()) 
		{
			markShift(drawablep->getParent());
		}
		mShiftList.push_back(drawablep);
		drawablep->setState(LLDrawable::ON_SHIFT_LIST);
	}
}

void LLPipeline::shiftObjects(const LLVector3 &offset)
{
	LLMemType mt(LLMemType::MTYPE_PIPELINE_SHIFT_OBJECTS);

	assertInitialized();

	glClear(GL_DEPTH_BUFFER_BIT);
	gDepthDirty = TRUE;
		
	for (LLDrawable::drawable_vector_t::iterator iter = mShiftList.begin();
		 iter != mShiftList.end(); iter++)
	{
		LLDrawable *drawablep = *iter;
		if (drawablep->isDead())
		{
			continue;
		}	
		drawablep->shiftPos(offset);	
		drawablep->clearState(LLDrawable::ON_SHIFT_LIST);
	}
	mShiftList.resize(0);

	for (LLWorld::region_list_t::const_iterator iter = LLWorld::getInstance()->getRegionList().begin(); 
			iter != LLWorld::getInstance()->getRegionList().end(); ++iter)
	{
		LLViewerRegion* region = *iter;
		for (U32 i = 0; i < LLViewerRegion::NUM_PARTITIONS; i++)
		{
			LLSpatialPartition* part = region->getSpatialPartition(i);
			if (part)
			{
				part->shift(offset);
			}
		}
	}

	LLHUDText::shiftAll(offset);
	display_update_camera();
}

void LLPipeline::markTextured(LLDrawable *drawablep)
{
	LLMemType mt(LLMemType::MTYPE_PIPELINE_MARK_TEXTURED);

	if (drawablep && !drawablep->isDead() && assertInitialized())
	{
		mRetexturedList.insert(drawablep);
	}
}

void LLPipeline::markGLRebuild(LLGLUpdate* glu)
{
	if (glu && !glu->mInQ)
	{
		LLGLUpdate::sGLQ.push_back(glu);
		glu->mInQ = TRUE;
	}
}

void LLPipeline::markRebuild(LLSpatialGroup* group, BOOL priority)
{
	LLMemType mt(LLMemType::MTYPE_PIPELINE);
	//assert_main_thread();

	if (group && !group->isDead() && group->mSpatialPartition)
	{
		if (group->mSpatialPartition->mPartitionType == LLViewerRegion::PARTITION_HUD)
		{
			priority = TRUE;
		}

		if (priority)
		{
			if (!group->isState(LLSpatialGroup::IN_BUILD_Q1))
			{
				mGroupQ1.push_back(group);
				group->setState(LLSpatialGroup::IN_BUILD_Q1);

				if (group->isState(LLSpatialGroup::IN_BUILD_Q2))
				{
					LLSpatialGroup::sg_vector_t::iterator iter = std::find(mGroupQ2.begin(), mGroupQ2.end(), group);
					if (iter != mGroupQ2.end())
					{
						mGroupQ2.erase(iter);
					}
					group->clearState(LLSpatialGroup::IN_BUILD_Q2);
				}
			}
		}
		else if (!group->isState(LLSpatialGroup::IN_BUILD_Q2 | LLSpatialGroup::IN_BUILD_Q1))
		{
			//llerrs << "Non-priority updates not yet supported!" << llendl;
			if (std::find(mGroupQ2.begin(), mGroupQ2.end(), group) != mGroupQ2.end())
			{
				llerrs << "WTF?" << llendl;
			}
			mGroupQ2.push_back(group);
			group->setState(LLSpatialGroup::IN_BUILD_Q2);

		}
	}
}

void LLPipeline::markRebuild(LLDrawable *drawablep, LLDrawable::EDrawableFlags flag, BOOL priority)
{
	LLMemType mt(LLMemType::MTYPE_PIPELINE_MARK_REBUILD);

	if (drawablep && !drawablep->isDead() && assertInitialized())
	{
		if (!drawablep->isState(LLDrawable::BUILT))
		{
			priority = TRUE;
		}
		if (priority)
		{
			if (!drawablep->isState(LLDrawable::IN_REBUILD_Q1))
			{
				mBuildQ1.push_back(drawablep);
				drawablep->setState(LLDrawable::IN_REBUILD_Q1); // mark drawable as being in priority queue
			}
		}
		else if (!drawablep->isState(LLDrawable::IN_REBUILD_Q2))
		{
			mBuildQ2.push_back(drawablep);
			drawablep->setState(LLDrawable::IN_REBUILD_Q2); // need flag here because it is just a list
		}
		if (flag & (LLDrawable::REBUILD_VOLUME | LLDrawable::REBUILD_POSITION))
		{
			drawablep->getVObj()->setChanged(LLXform::SILHOUETTE);
		}
		drawablep->setState(flag);
	}
}

static LLFastTimer::DeclareTimer FTM_RESET_DRAWORDER("Reset Draw Order");

void LLPipeline::stateSort(LLCamera& camera, LLCullResult &result)
{
	const U32 face_mask = (1 << LLPipeline::RENDER_TYPE_AVATAR) |
						  (1 << LLPipeline::RENDER_TYPE_GROUND) |
						  (1 << LLPipeline::RENDER_TYPE_TERRAIN) |
						  (1 << LLPipeline::RENDER_TYPE_TREE) |
						  (1 << LLPipeline::RENDER_TYPE_SKY) |
						  (1 << LLPipeline::RENDER_TYPE_WATER);

	if (mRenderTypeMask & face_mask)
	{
		//clear faces from face pools
		LLFastTimer t(FTM_RESET_DRAWORDER);
		gPipeline.resetDrawOrders();
	}

	LLFastTimer ftm(FTM_STATESORT);
	LLMemType mt(LLMemType::MTYPE_PIPELINE_STATE_SORT);

	//LLVertexBuffer::unbind();

	grabReferences(result);

	for (LLCullResult::sg_list_t::iterator iter = sCull->beginDrawableGroups(); iter != sCull->endDrawableGroups(); ++iter)
	{
		LLSpatialGroup* group = *iter;
		group->checkOcclusion();
		if (sUseOcclusion > 1 && group->isOcclusionState(LLSpatialGroup::OCCLUDED))
		{
			markOccluder(group);
		}
		else
		{
			group->setVisible();
			for (LLSpatialGroup::element_iter i = group->getData().begin(); i != group->getData().end(); ++i)
			{
				markVisible(*i, camera);
			}
		}
	}

	for (LLCullResult::sg_list_t::iterator iter = sCull->beginVisibleGroups(); iter != sCull->endVisibleGroups(); ++iter)
	{
		LLSpatialGroup* group = *iter;
		group->checkOcclusion();
		if (sUseOcclusion > 1 && group->isOcclusionState(LLSpatialGroup::OCCLUDED))
		{
			markOccluder(group);
		}
		else
		{
			group->setVisible();
			stateSort(group, camera);
		}
	}
	

	if (LLViewerCamera::sCurCameraID == LLViewerCamera::CAMERA_WORLD)
	{
		for (LLCullResult::bridge_list_t::iterator i = sCull->beginVisibleBridge(); i != sCull->endVisibleBridge(); ++i)
		{
			LLCullResult::bridge_list_t::iterator cur_iter = i;
			LLSpatialBridge* bridge = *cur_iter;
			LLSpatialGroup* group = bridge->getSpatialGroup();
			if (!bridge->isDead() && group && !group->isOcclusionState(LLSpatialGroup::OCCLUDED))
			{
				stateSort(bridge, camera);
			}
		}
	}

	{
		LLFastTimer ftm(FTM_STATESORT_DRAWABLE);
		for (LLCullResult::drawable_list_t::iterator iter = sCull->beginVisibleList();
			 iter != sCull->endVisibleList(); ++iter)
		{
			LLDrawable *drawablep = *iter;
			if (!drawablep->isDead())
			{
				stateSort(drawablep, camera);
			}
		}
	}

	{
		LLFastTimer ftm(FTM_CLIENT_COPY);
		LLVertexBuffer::clientCopy();
	}

	postSort(camera);
}

void LLPipeline::stateSort(LLSpatialGroup* group, LLCamera& camera)
{
	LLMemType mt(LLMemType::MTYPE_PIPELINE_STATE_SORT);
	if (group->changeLOD())
	{
		for (LLSpatialGroup::element_iter i = group->getData().begin(); i != group->getData().end(); ++i)
		{
			LLDrawable* drawablep = *i;
			stateSort(drawablep, camera);
		}
	}

}

void LLPipeline::stateSort(LLSpatialBridge* bridge, LLCamera& camera)
{
	LLMemType mt(LLMemType::MTYPE_PIPELINE_STATE_SORT);
	if (!sShadowRender && bridge->getSpatialGroup()->changeLOD())
	{
		bool force_update = false;
		bridge->updateDistance(camera, force_update);
	}
}

void LLPipeline::stateSort(LLDrawable* drawablep, LLCamera& camera)
{
	LLMemType mt(LLMemType::MTYPE_PIPELINE_STATE_SORT);
		
	if (!drawablep
		|| drawablep->isDead() 
		|| !hasRenderType(drawablep->getRenderType()))
	{
		return;
	}
	
	if (LLSelectMgr::getInstance()->mHideSelectedObjects)
	{
		if (drawablep->getVObj().notNull() &&
			drawablep->getVObj()->isSelected())
		{
			return;
		}
	}

	if (drawablep->isAvatar())
	{ //don't draw avatars beyond render distance or if we don't have a spatial group.
		if ((drawablep->getSpatialGroup() == NULL) || 
			(drawablep->getSpatialGroup()->mDistance > LLVOAvatar::sRenderDistance))
		{
			return;
		}

		LLVOAvatar* avatarp = (LLVOAvatar*) drawablep->getVObj().get();
		if (!avatarp->isVisible())
		{
			return;
		}
	}

	assertInitialized();

	if (hasRenderType(drawablep->mRenderType))
	{
		if (!drawablep->isState(LLDrawable::INVISIBLE|LLDrawable::FORCE_INVISIBLE))
		{
			drawablep->setVisible(camera, NULL, FALSE);
		}
		else if (drawablep->isState(LLDrawable::CLEAR_INVISIBLE))
		{
			// clear invisible flag here to avoid single frame glitch
			drawablep->clearState(LLDrawable::FORCE_INVISIBLE|LLDrawable::CLEAR_INVISIBLE);
		}
	}

	if (LLViewerCamera::sCurCameraID == LLViewerCamera::CAMERA_WORLD)
	{
		LLSpatialGroup* group = drawablep->getSpatialGroup();
		if (!group || group->changeLOD())
		{
			if (drawablep->isVisible())
			{
				if (!drawablep->isActive())
				{
					bool force_update = false;
					drawablep->updateDistance(camera, force_update);
				}
				else if (drawablep->isAvatar())
				{
					bool force_update = false;
					drawablep->updateDistance(camera, force_update); // calls vobj->updateLOD() which calls LLVOAvatar::updateVisibility()
				}
			}
		}
	}

	if (!drawablep->getVOVolume())
	{
		for (LLDrawable::face_list_t::iterator iter = drawablep->mFaces.begin();
				iter != drawablep->mFaces.end(); iter++)
		{
			LLFace* facep = *iter;

			if (facep->hasGeometry())
			{
				if (facep->getPool())
				{
					facep->getPool()->enqueue(facep);
				}
				else
				{
					break;
				}
			}
		}
	}
	

	mNumVisibleFaces += drawablep->getNumFaces();
}


void forAllDrawables(LLCullResult::sg_list_t::iterator begin, 
					 LLCullResult::sg_list_t::iterator end,
					 void (*func)(LLDrawable*))
{
	for (LLCullResult::sg_list_t::iterator i = begin; i != end; ++i)
	{
		for (LLSpatialGroup::element_iter j = (*i)->getData().begin(); j != (*i)->getData().end(); ++j)
		{
			func(*j);	
		}
	}
}

void LLPipeline::forAllVisibleDrawables(void (*func)(LLDrawable*))
{
	forAllDrawables(sCull->beginDrawableGroups(), sCull->endDrawableGroups(), func);
	forAllDrawables(sCull->beginVisibleGroups(), sCull->endVisibleGroups(), func);
}

//function for creating scripted beacons
void renderScriptedBeacons(LLDrawable* drawablep)
{
	LLViewerObject *vobj = drawablep->getVObj();
	if (vobj 
		&& !vobj->isAvatar() 
		&& !vobj->getParent()
		&& vobj->flagScripted())
	{
		if (gPipeline.sRenderBeacons)
		{
			gObjectList.addDebugBeacon(vobj->getPositionAgent(), "", LLColor4(1.f, 0.f, 0.f, 0.5f), LLColor4(1.f, 1.f, 1.f, 0.5f), gSavedSettings.getS32("DebugBeaconLineWidth"));
		}

		if (gPipeline.sRenderHighlight)
		{
			S32 face_id;
			S32 count = drawablep->getNumFaces();
			for (face_id = 0; face_id < count; face_id++)
			{
				gPipeline.mHighlightFaces.push_back(drawablep->getFace(face_id) );
			}
		}
	}
}

void renderScriptedTouchBeacons(LLDrawable* drawablep)
{
	LLViewerObject *vobj = drawablep->getVObj();
	if (vobj 
		&& !vobj->isAvatar() 
		&& !vobj->getParent()
		&& vobj->flagScripted()
		&& vobj->flagHandleTouch())
	{
		if (gPipeline.sRenderBeacons)
		{
			gObjectList.addDebugBeacon(vobj->getPositionAgent(), "", LLColor4(1.f, 0.f, 0.f, 0.5f), LLColor4(1.f, 1.f, 1.f, 0.5f), gSavedSettings.getS32("DebugBeaconLineWidth"));
		}

		if (gPipeline.sRenderHighlight)
		{
			S32 face_id;
			S32 count = drawablep->getNumFaces();
			for (face_id = 0; face_id < count; face_id++)
			{
				gPipeline.mHighlightFaces.push_back(drawablep->getFace(face_id) );
			}
		}
	}
}

void renderPhysicalBeacons(LLDrawable* drawablep)
{
	LLViewerObject *vobj = drawablep->getVObj();
	if (vobj 
		&& !vobj->isAvatar() 
		//&& !vobj->getParent()
		&& vobj->usePhysics())
	{
		if (gPipeline.sRenderBeacons)
		{
			gObjectList.addDebugBeacon(vobj->getPositionAgent(), "", LLColor4(0.f, 1.f, 0.f, 0.5f), LLColor4(1.f, 1.f, 1.f, 0.5f), gSavedSettings.getS32("DebugBeaconLineWidth"));
		}

		if (gPipeline.sRenderHighlight)
		{
			S32 face_id;
			S32 count = drawablep->getNumFaces();
			for (face_id = 0; face_id < count; face_id++)
			{
				gPipeline.mHighlightFaces.push_back(drawablep->getFace(face_id) );
			}
		}
	}
}

void renderParticleBeacons(LLDrawable* drawablep)
{
	// Look for attachments, objects, etc.
	LLViewerObject *vobj = drawablep->getVObj();
	if (vobj 
		&& vobj->isParticleSource())
	{
		if (gPipeline.sRenderBeacons)
		{
			LLColor4 light_blue(0.5f, 0.5f, 1.f, 0.5f);
			gObjectList.addDebugBeacon(vobj->getPositionAgent(), "", light_blue, LLColor4(1.f, 1.f, 1.f, 0.5f), gSavedSettings.getS32("DebugBeaconLineWidth"));
		}

		if (gPipeline.sRenderHighlight)
		{
			S32 face_id;
			S32 count = drawablep->getNumFaces();
			for (face_id = 0; face_id < count; face_id++)
			{
				gPipeline.mHighlightFaces.push_back(drawablep->getFace(face_id) );
			}
		}
	}
}

void renderSoundHighlights(LLDrawable* drawablep)
{
	// Look for attachments, objects, etc.
	LLViewerObject *vobj = drawablep->getVObj();
	if (vobj && vobj->isAudioSource())
	{
		if (gPipeline.sRenderHighlight)
		{
			S32 face_id;
			S32 count = drawablep->getNumFaces();
			for (face_id = 0; face_id < count; face_id++)
			{
				gPipeline.mHighlightFaces.push_back(drawablep->getFace(face_id) );
			}
		}
	}
}

void LLPipeline::postSort(LLCamera& camera)
{
	LLMemType mt(LLMemType::MTYPE_PIPELINE_POST_SORT);
	LLFastTimer ftm(FTM_STATESORT_POSTSORT);

	assertInitialized();

	//rebuild drawable geometry
	for (LLCullResult::sg_list_t::iterator i = sCull->beginDrawableGroups(); i != sCull->endDrawableGroups(); ++i)
	{
		LLSpatialGroup* group = *i;
		if (!sUseOcclusion || 
			!group->isOcclusionState(LLSpatialGroup::OCCLUDED))
		{
			group->rebuildGeom();
		}
	}

	//rebuild groups
	sCull->assertDrawMapsEmpty();

	/*LLSpatialGroup::sNoDelete = FALSE;
	for (LLCullResult::sg_list_t::iterator i = sCull->beginVisibleGroups(); i != sCull->endVisibleGroups(); ++i)
	{
		LLSpatialGroup* group = *i;
		if (sUseOcclusion && 
			group->isState(LLSpatialGroup::OCCLUDED))
		{
			continue;
		}
		
		group->rebuildGeom();
	}
	LLSpatialGroup::sNoDelete = TRUE;*/


	rebuildPriorityGroups();

	const S32 bin_count = 1024*8;
		
	static LLCullResult::drawinfo_list_t alpha_bins[bin_count];
	static U32 bin_size[bin_count];

	//clear one bin per frame to avoid memory bloat
	static S32 clear_idx = 0;
	clear_idx = (1+clear_idx)%bin_count;
	alpha_bins[clear_idx].clear();

	for (U32 j = 0; j < bin_count; j++)
	{
		bin_size[j] = 0;
	}

	//build render map
	for (LLCullResult::sg_list_t::iterator i = sCull->beginVisibleGroups(); i != sCull->endVisibleGroups(); ++i)
	{
		LLSpatialGroup* group = *i;
		if (sUseOcclusion && 
			group->isOcclusionState(LLSpatialGroup::OCCLUDED))
		{
			continue;
		}

		if (group->isState(LLSpatialGroup::NEW_DRAWINFO) && group->isState(LLSpatialGroup::GEOM_DIRTY))
		{ //no way this group is going to be drawable without a rebuild
			group->rebuildGeom();
		}

		for (LLSpatialGroup::draw_map_t::iterator j = group->mDrawMap.begin(); j != group->mDrawMap.end(); ++j)
		{
			LLSpatialGroup::drawmap_elem_t& src_vec = j->second;	
			if (!hasRenderType(j->first))
			{
				continue;
			}
			
			for (LLSpatialGroup::drawmap_elem_t::iterator k = src_vec.begin(); k != src_vec.end(); ++k)
			{
				if (sMinRenderSize > 0.f)
				{
					LLVector3 bounds = (*k)->mExtents[1]-(*k)->mExtents[0];
					if (llmax(llmax(bounds.mV[0], bounds.mV[1]), bounds.mV[2]) > sMinRenderSize)
					{
						sCull->pushDrawInfo(j->first, *k);
					}
				}
				else
				{
					sCull->pushDrawInfo(j->first, *k);
				}
			}
		}

		if (hasRenderType(LLPipeline::RENDER_TYPE_PASS_ALPHA))
		{
			LLSpatialGroup::draw_map_t::iterator alpha = group->mDrawMap.find(LLRenderPass::PASS_ALPHA);
			
			if (alpha != group->mDrawMap.end())
			{ //store alpha groups for sorting
				LLSpatialBridge* bridge = group->mSpatialPartition->asBridge();
				if (LLViewerCamera::sCurCameraID == LLViewerCamera::CAMERA_WORLD)
				{
					if (bridge)
					{
						LLCamera trans_camera = bridge->transformCamera(camera);
						group->updateDistance(trans_camera);
					}
					else
					{
						group->updateDistance(camera);
					}
				}
							
				if (hasRenderType(LLDrawPool::POOL_ALPHA))
				{
					sCull->pushAlphaGroup(group);
				}
			}
		}
	}
		
	if (!sShadowRender)
	{
		//sort by texture or bump map
		for (U32 i = 0; i < LLRenderPass::NUM_RENDER_TYPES; ++i)
		{
			if (i == LLRenderPass::PASS_BUMP)
			{
				std::sort(sCull->beginRenderMap(i), sCull->endRenderMap(i), LLDrawInfo::CompareBump());
			}
			else 
			{
				std::sort(sCull->beginRenderMap(i), sCull->endRenderMap(i), LLDrawInfo::CompareTexturePtrMatrix());
			}	
		}

		std::sort(sCull->beginAlphaGroups(), sCull->endAlphaGroups(), LLSpatialGroup::CompareDepthGreater());
	}
	
	// only render if the flag is set. The flag is only set if we are in edit mode or the toggle is set in the menus
	if (LLFloaterReg::instanceVisible("beacons") && !sShadowRender)
	{
		if (sRenderScriptedTouchBeacons)
		{
			// Only show the beacon on the root object.
			forAllVisibleDrawables(renderScriptedTouchBeacons);
		}
		else
		if (sRenderScriptedBeacons)
		{
			// Only show the beacon on the root object.
			forAllVisibleDrawables(renderScriptedBeacons);
		}

		if (sRenderPhysicalBeacons)
		{
			// Only show the beacon on the root object.
			forAllVisibleDrawables(renderPhysicalBeacons);
		}

		if (sRenderParticleBeacons)
		{
			forAllVisibleDrawables(renderParticleBeacons);
		}

		// If god mode, also show audio cues
		if (sRenderSoundBeacons && gAudiop)
		{
			// Walk all sound sources and render out beacons for them. Note, this isn't done in the ForAllVisibleDrawables function, because some are not visible.
			LLAudioEngine::source_map::iterator iter;
			for (iter = gAudiop->mAllSources.begin(); iter != gAudiop->mAllSources.end(); ++iter)
			{
				LLAudioSource *sourcep = iter->second;

				LLVector3d pos_global = sourcep->getPositionGlobal();
				LLVector3 pos = gAgent.getPosAgentFromGlobal(pos_global);
				if (gPipeline.sRenderBeacons)
				{
					//pos += LLVector3(0.f, 0.f, 0.2f);
					gObjectList.addDebugBeacon(pos, "", LLColor4(1.f, 1.f, 0.f, 0.5f), LLColor4(1.f, 1.f, 1.f, 0.5f), gSavedSettings.getS32("DebugBeaconLineWidth"));
				}
			}
			// now deal with highlights for all those seeable sound sources
			forAllVisibleDrawables(renderSoundHighlights);
		}
	}

	// If managing your telehub, draw beacons at telehub and currently selected spawnpoint.
	if (LLFloaterTelehub::renderBeacons())
	{
		LLFloaterTelehub::addBeacons();
	}

	if (!sShadowRender)
	{
		mSelectedFaces.clear();
		
		// Draw face highlights for selected faces.
		if (LLSelectMgr::getInstance()->getTEMode())
		{
			struct f : public LLSelectedTEFunctor
			{
				virtual bool apply(LLViewerObject* object, S32 te)
				{
					if (object->mDrawable)
					{
						gPipeline.mSelectedFaces.push_back(object->mDrawable->getFace(te));
					}
					return true;
				}
			} func;
			LLSelectMgr::getInstance()->getSelection()->applyToTEs(&func);
		}
	}

	//LLSpatialGroup::sNoDelete = FALSE;
}


void render_hud_elements()
{
	LLMemType mt_rhe(LLMemType::MTYPE_PIPELINE_RENDER_HUD_ELS);
	LLFastTimer t(FTM_RENDER_UI);
	gPipeline.disableLights();		
	
	LLGLDisable fog(GL_FOG);
	LLGLSUIDefault gls_ui;

	LLGLEnable stencil(GL_STENCIL_TEST);
	glStencilFunc(GL_ALWAYS, 255, 0xFFFFFFFF);
	glStencilMask(0xFFFFFFFF);
	glStencilOp(GL_KEEP, GL_KEEP, GL_REPLACE);
	
	gGL.color4f(1,1,1,1);
	if (!LLPipeline::sReflectionRender && gPipeline.hasRenderDebugFeatureMask(LLPipeline::RENDER_DEBUG_FEATURE_UI))
	{
		LLGLEnable multisample(GL_MULTISAMPLE_ARB);
		gViewerWindow->renderSelections(FALSE, FALSE, FALSE); // For HUD version in render_ui_3d()
	
		// Draw the tracking overlays
		LLTracker::render3D();
		
		// Show the property lines
		LLWorld::getInstance()->renderPropertyLines();
		LLViewerParcelMgr::getInstance()->render();
		LLViewerParcelMgr::getInstance()->renderParcelCollision();
	
		// Render debugging beacons.
		//gObjectList.renderObjectBeacons();
		//LLHUDObject::renderAll();
		//gObjectList.resetObjectBeacons();
	}
	else if (gForceRenderLandFence)
	{
		// This is only set when not rendering the UI, for parcel snapshots
		LLViewerParcelMgr::getInstance()->render();
	}
	else if (gPipeline.hasRenderType(LLPipeline::RENDER_TYPE_HUD))
	{
		LLHUDText::renderAllHUD();
	}
	gGL.flush();
}

void LLPipeline::renderHighlights()
{
	LLMemType mt(LLMemType::MTYPE_PIPELINE_RENDER_HL);

	assertInitialized();

	// Draw 3D UI elements here (before we clear the Z buffer in POOL_HUD)
	// Render highlighted faces.
	LLGLSPipelineAlpha gls_pipeline_alpha;
	LLColor4 color(1.f, 1.f, 1.f, 0.5f);
	LLGLEnable color_mat(GL_COLOR_MATERIAL);
	disableLights();

	if (!hasRenderType(LLPipeline::RENDER_TYPE_HUD) && !mHighlightSet.empty())
	{ //draw blurry highlight image over screen
		LLGLEnable blend(GL_BLEND);
		LLGLDepthTest depth(GL_TRUE, GL_FALSE, GL_ALWAYS);
		LLGLDisable test(GL_ALPHA_TEST);

		LLGLEnable stencil(GL_STENCIL_TEST);
		gGL.flush();
		glStencilMask(0xFFFFFFFF);
		glClearStencil(1);
		glClear(GL_STENCIL_BUFFER_BIT);

		glStencilFunc(GL_ALWAYS, 0, 0xFFFFFFFF);
		glStencilOp(GL_REPLACE, GL_REPLACE, GL_REPLACE);
				
		gGL.setColorMask(false, false);
		for (std::set<HighlightItem>::iterator iter = mHighlightSet.begin(); iter != mHighlightSet.end(); ++iter)
		{
			renderHighlight(iter->mItem->getVObj(), 1.f);
		}
		gGL.setColorMask(true, false);

		glStencilOp(GL_KEEP, GL_KEEP, GL_KEEP);
		glStencilFunc(GL_NOTEQUAL, 0, 0xFFFFFFFF);
		
		//gGL.setSceneBlendType(LLRender::BT_ADD_WITH_ALPHA);

		gGL.pushMatrix();
		glLoadIdentity();
		glMatrixMode(GL_PROJECTION);
		gGL.pushMatrix();
		glLoadIdentity();

		gGL.getTexUnit(0)->bind(&mHighlight);

		LLVector2 tc1;
		LLVector2 tc2;

		tc1.setVec(0,0);
		tc2.setVec(2,2);

		gGL.begin(LLRender::TRIANGLES);
				
		F32 scale = gSavedSettings.getF32("RenderHighlightBrightness");
		LLColor4 color = gSavedSettings.getColor4("RenderHighlightColor");
		F32 thickness = gSavedSettings.getF32("RenderHighlightThickness");

		for (S32 pass = 0; pass < 2; ++pass)
		{
			if (pass == 0)
			{
				gGL.setSceneBlendType(LLRender::BT_ADD_WITH_ALPHA);
			}
			else
			{
				gGL.setSceneBlendType(LLRender::BT_ALPHA);
			}

			for (S32 i = 0; i < 8; ++i)
			{
				for (S32 j = 0; j < 8; ++j)
				{
					LLVector2 tc(i-4+0.5f, j-4+0.5f);

					F32 dist = 1.f-(tc.length()/sqrtf(32.f));
					dist *= scale/64.f;

					tc *= thickness;
					tc.mV[0] = (tc.mV[0])/mHighlight.getWidth();
					tc.mV[1] = (tc.mV[1])/mHighlight.getHeight();

					gGL.color4f(color.mV[0],
								color.mV[1],
								color.mV[2],
								color.mV[3]*dist);
					
					gGL.texCoord2f(tc.mV[0]+tc1.mV[0], tc.mV[1]+tc2.mV[1]);
					gGL.vertex2f(-1,3);
					
					gGL.texCoord2f(tc.mV[0]+tc1.mV[0], tc.mV[1]+tc1.mV[1]);
					gGL.vertex2f(-1,-1);
					
					gGL.texCoord2f(tc.mV[0]+tc2.mV[0], tc.mV[1]+tc1.mV[1]);
					gGL.vertex2f(3,-1);
				}
			}
		}

		gGL.end();

		gGL.popMatrix();
		glMatrixMode(GL_MODELVIEW);
		gGL.popMatrix();
		
		//gGL.setSceneBlendType(LLRender::BT_ALPHA);
	}

	if ((LLViewerShaderMgr::instance()->getVertexShaderLevel(LLViewerShaderMgr::SHADER_INTERFACE) > 0))
	{
		gHighlightProgram.bind();
		gHighlightProgram.vertexAttrib4f(LLViewerShaderMgr::MATERIAL_COLOR,1,1,1,0.5f);
	}
	
	if (hasRenderDebugFeatureMask(RENDER_DEBUG_FEATURE_SELECTED))
	{
		// Make sure the selection image gets downloaded and decoded
		if (!mFaceSelectImagep)
		{
			mFaceSelectImagep = LLViewerTextureManager::getFetchedTexture(IMG_FACE_SELECT);
		}
		mFaceSelectImagep->addTextureStats((F32)MAX_IMAGE_AREA);

		U32 count = mSelectedFaces.size();
		for (U32 i = 0; i < count; i++)
		{
			LLFace *facep = mSelectedFaces[i];
			if (!facep || facep->getDrawable()->isDead())
			{
				llerrs << "Bad face on selection" << llendl;
				return;
			}
			
			facep->renderSelected(mFaceSelectImagep, color);
		}
	}

	if (hasRenderDebugFeatureMask(RENDER_DEBUG_FEATURE_SELECTED))
	{
		// Paint 'em red!
		color.setVec(1.f, 0.f, 0.f, 0.5f);
		if ((LLViewerShaderMgr::instance()->getVertexShaderLevel(LLViewerShaderMgr::SHADER_INTERFACE) > 0))
		{
			gHighlightProgram.vertexAttrib4f(LLViewerShaderMgr::MATERIAL_COLOR,1,0,0,0.5f);
		}
		int count = mHighlightFaces.size();
		for (S32 i = 0; i < count; i++)
		{
			LLFace* facep = mHighlightFaces[i];
			facep->renderSelected(LLViewerTexture::sNullImagep, color);
		}
	}

	// Contains a list of the faces of objects that are physical or
	// have touch-handlers.
	mHighlightFaces.clear();

	if (LLViewerShaderMgr::instance()->getVertexShaderLevel(LLViewerShaderMgr::SHADER_INTERFACE) > 0)
	{
		gHighlightProgram.unbind();
	}
}

void LLPipeline::renderGeom(LLCamera& camera, BOOL forceVBOUpdate)
{
	LLMemType mt(LLMemType::MTYPE_PIPELINE_RENDER_GEOM);
	LLFastTimer t(FTM_RENDER_GEOMETRY);

	assertInitialized();

	F64 saved_modelview[16];
	F64 saved_projection[16];

	//HACK: preserve/restore matrices around HUD render
	if (gPipeline.hasRenderType(LLPipeline::RENDER_TYPE_HUD))
	{
		for (U32 i = 0; i < 16; i++)
		{
			saved_modelview[i] = gGLModelView[i];
			saved_projection[i] = gGLProjection[i];
		}
	}

	///////////////////////////////////////////
	//
	// Sync and verify GL state
	//
	//

	stop_glerror();

	LLVertexBuffer::unbind();

	// Do verification of GL state
	LLGLState::checkStates();
	LLGLState::checkTextureChannels();
	LLGLState::checkClientArrays();
	if (mRenderDebugMask & RENDER_DEBUG_VERIFY)
	{
		if (!verify())
		{
			llerrs << "Pipeline verification failed!" << llendl;
		}
	}

	LLAppViewer::instance()->pingMainloopTimeout("Pipeline:ForceVBO");
	
	// Initialize lots of GL state to "safe" values
	glMatrixMode(GL_TEXTURE);
	glLoadIdentity();
	glMatrixMode(GL_MODELVIEW);

	LLGLSPipeline gls_pipeline;
	LLGLEnable multisample(GL_MULTISAMPLE_ARB);

	LLGLState gls_color_material(GL_COLOR_MATERIAL, mLightingDetail < 2);
				
	// Toggle backface culling for debugging
	LLGLEnable cull_face(mBackfaceCull ? GL_CULL_FACE : 0);
	// Set fog
	BOOL use_fog = hasRenderDebugFeatureMask(LLPipeline::RENDER_DEBUG_FEATURE_FOG);
	LLGLEnable fog_enable(use_fog &&
						  !gPipeline.canUseWindLightShadersOnObjects() ? GL_FOG : 0);
	gSky.updateFog(camera.getFar());
	if (!use_fog)
	{
		sUnderWaterRender = FALSE;
	}

	gGL.getTexUnit(0)->bind(LLViewerFetchedTexture::sDefaultImagep);
	LLViewerFetchedTexture::sDefaultImagep->setAddressMode(LLTexUnit::TAM_WRAP);
	
	//////////////////////////////////////////////
	//
	// Actually render all of the geometry
	//
	//	
	stop_glerror();
	
	LLAppViewer::instance()->pingMainloopTimeout("Pipeline:RenderDrawPools");

	for (pool_set_t::iterator iter = mPools.begin(); iter != mPools.end(); ++iter)
	{
		LLDrawPool *poolp = *iter;
		if (hasRenderType(poolp->getType()))
		{
			poolp->prerender();
		}
	}

	if (gPipeline.hasRenderDebugMask(LLPipeline::RENDER_DEBUG_PICKING))
	{
		LLAppViewer::instance()->pingMainloopTimeout("Pipeline:RenderForSelect");
		gObjectList.renderObjectsForSelect(camera, gViewerWindow->getWindowRectScaled());
	}
	else
	{
		LLFastTimer t(FTM_POOLS);
		
		// HACK: don't calculate local lights if we're rendering the HUD!
		//    Removing this check will cause bad flickering when there are 
		//    HUD elements being rendered AND the user is in flycam mode  -nyx
		if (!gPipeline.hasRenderType(LLPipeline::RENDER_TYPE_HUD))
		{
			calcNearbyLights(camera);
			setupHWLights(NULL);
		}

		BOOL occlude = sUseOcclusion > 1;
		U32 cur_type = 0;

		pool_set_t::iterator iter1 = mPools.begin();
		while ( iter1 != mPools.end() )
		{
			LLDrawPool *poolp = *iter1;
			
			cur_type = poolp->getType();

			if (occlude && cur_type >= LLDrawPool::POOL_GRASS)
			{
				occlude = FALSE;
				gGLLastMatrix = NULL;
				glLoadMatrixd(gGLModelView);
				doOcclusion(camera);
			}

			pool_set_t::iterator iter2 = iter1;
			if (hasRenderType(poolp->getType()) && poolp->getNumPasses() > 0)
			{
				LLFastTimer t(FTM_POOLRENDER);

				gGLLastMatrix = NULL;
				glLoadMatrixd(gGLModelView);
			
				for( S32 i = 0; i < poolp->getNumPasses(); i++ )
				{
					LLVertexBuffer::unbind();
					poolp->beginRenderPass(i);
					for (iter2 = iter1; iter2 != mPools.end(); iter2++)
					{
						LLDrawPool *p = *iter2;
						if (p->getType() != cur_type)
						{
							break;
						}
						
						p->render(i);
					}
					poolp->endRenderPass(i);
					LLVertexBuffer::unbind();
					if (gDebugGL || gDebugPipeline)
					{
						GLint depth;
						glGetIntegerv(GL_MODELVIEW_STACK_DEPTH, &depth);
						if (depth > 3)
						{
							if (gDebugSession)
							{
								ll_fail("GL matrix stack corrupted.");
							}
							llerrs << "GL matrix stack corrupted!" << llendl;
						}
						std::string msg = llformat("%s pass %d", gPoolNames[cur_type].c_str(), i);
						LLGLState::checkStates(msg);
						LLGLState::checkTextureChannels(msg);
						LLGLState::checkClientArrays(msg);
					}
				}
			}
			else
			{
				// Skip all pools of this type
				for (iter2 = iter1; iter2 != mPools.end(); iter2++)
				{
					LLDrawPool *p = *iter2;
					if (p->getType() != cur_type)
					{
						break;
					}
				}
			}
			iter1 = iter2;
			stop_glerror();
		}
	
	LLAppViewer::instance()->pingMainloopTimeout("Pipeline:RenderDrawPoolsEnd");

	LLVertexBuffer::unbind();
		
		gGLLastMatrix = NULL;
		glLoadMatrixd(gGLModelView);

		if (occlude)
		{
			occlude = FALSE;
			gGLLastMatrix = NULL;
			glLoadMatrixd(gGLModelView);
			doOcclusion(camera);
		}
	}

	LLVertexBuffer::unbind();
	LLGLState::checkStates();
	LLGLState::checkTextureChannels();
	LLGLState::checkClientArrays();

	

	stop_glerror();
		
	LLGLState::checkStates();
	LLGLState::checkTextureChannels();
	LLGLState::checkClientArrays();

	LLAppViewer::instance()->pingMainloopTimeout("Pipeline:RenderHighlights");

	if (!sReflectionRender)
	{
		renderHighlights();
	}

	// Contains a list of the faces of objects that are physical or
	// have touch-handlers.
	mHighlightFaces.clear();

	LLAppViewer::instance()->pingMainloopTimeout("Pipeline:RenderDebug");
	
	renderDebug();

	LLVertexBuffer::unbind();
	
	if (!LLPipeline::sReflectionRender && !LLPipeline::sRenderDeferred && gPipeline.hasRenderDebugFeatureMask(LLPipeline::RENDER_DEBUG_FEATURE_UI))
	{
		// Render debugging beacons.
		gObjectList.renderObjectBeacons();
		LLHUDObject::renderAll();
		gObjectList.resetObjectBeacons();
	}

	LLAppViewer::instance()->pingMainloopTimeout("Pipeline:RenderGeomEnd");

	//HACK: preserve/restore matrices around HUD render
	if (gPipeline.hasRenderType(LLPipeline::RENDER_TYPE_HUD))
	{
		for (U32 i = 0; i < 16; i++)
		{
			gGLModelView[i] = saved_modelview[i];
			gGLProjection[i] = saved_projection[i];
		}
	}

	LLVertexBuffer::unbind();

	LLGLState::checkStates();
	LLGLState::checkTextureChannels();
	LLGLState::checkClientArrays();
}

void LLPipeline::renderGeomDeferred(LLCamera& camera)
{
	LLAppViewer::instance()->pingMainloopTimeout("Pipeline:RenderGeomDeferred");

	LLMemType mt_rgd(LLMemType::MTYPE_PIPELINE_RENDER_GEOM_DEFFERRED);
	LLFastTimer t(FTM_RENDER_GEOMETRY);

	LLFastTimer t2(FTM_POOLS);

	LLGLEnable cull(GL_CULL_FACE);

	LLGLEnable stencil(GL_STENCIL_TEST);
	glStencilFunc(GL_ALWAYS, 1, 0xFFFFFFFF);
	stop_glerror();
	glStencilOp(GL_KEEP, GL_KEEP, GL_REPLACE);
	stop_glerror();

	for (pool_set_t::iterator iter = mPools.begin(); iter != mPools.end(); ++iter)
	{
		LLDrawPool *poolp = *iter;
		if (hasRenderType(poolp->getType()))
		{
			poolp->prerender();
		}
	}

	LLGLEnable multisample(GL_MULTISAMPLE_ARB);

	LLVertexBuffer::unbind();

	LLGLState::checkStates();
	LLGLState::checkTextureChannels();
	LLGLState::checkClientArrays();

	U32 cur_type = 0;

	gGL.setColorMask(true, true);
	
	pool_set_t::iterator iter1 = mPools.begin();

	while ( iter1 != mPools.end() )
	{
		LLDrawPool *poolp = *iter1;
		
		cur_type = poolp->getType();

		pool_set_t::iterator iter2 = iter1;
		if (hasRenderType(poolp->getType()) && poolp->getNumDeferredPasses() > 0)
		{
			LLFastTimer t(FTM_POOLRENDER);

			gGLLastMatrix = NULL;
			glLoadMatrixd(gGLModelView);
		
			for( S32 i = 0; i < poolp->getNumDeferredPasses(); i++ )
			{
				LLVertexBuffer::unbind();
				poolp->beginDeferredPass(i);
				for (iter2 = iter1; iter2 != mPools.end(); iter2++)
				{
					LLDrawPool *p = *iter2;
					if (p->getType() != cur_type)
					{
						break;
					}
										
					p->renderDeferred(i);
				}
				poolp->endDeferredPass(i);
				LLVertexBuffer::unbind();

				if (gDebugGL || gDebugPipeline)
				{
					GLint depth;
					glGetIntegerv(GL_MODELVIEW_STACK_DEPTH, &depth);
					if (depth > 3)
					{
						llerrs << "GL matrix stack corrupted!" << llendl;
					}
					LLGLState::checkStates();
					LLGLState::checkTextureChannels();
					LLGLState::checkClientArrays();
				}
			}
		}
		else
		{
			// Skip all pools of this type
			for (iter2 = iter1; iter2 != mPools.end(); iter2++)
			{
				LLDrawPool *p = *iter2;
				if (p->getType() != cur_type)
				{
					break;
				}
			}
		}
		iter1 = iter2;
		stop_glerror();
	}

	gGLLastMatrix = NULL;
	glLoadMatrixd(gGLModelView);

	gGL.setColorMask(true, false);
}

void LLPipeline::renderGeomPostDeferred(LLCamera& camera)
{
	LLMemType mt_rgpd(LLMemType::MTYPE_PIPELINE_RENDER_GEOM_POST_DEF);
	LLFastTimer t(FTM_POOLS);
	U32 cur_type = 0;

	LLGLEnable cull(GL_CULL_FACE);

	LLGLEnable multisample(GL_MULTISAMPLE_ARB);

	calcNearbyLights(camera);
	setupHWLights(NULL);

	gGL.setColorMask(true, false);

	pool_set_t::iterator iter1 = mPools.begin();
	BOOL occlude = LLPipeline::sUseOcclusion > 1;

	while ( iter1 != mPools.end() )
	{
		LLDrawPool *poolp = *iter1;
		
		cur_type = poolp->getType();

		if (occlude && cur_type >= LLDrawPool::POOL_GRASS)
		{
			occlude = FALSE;
			gGLLastMatrix = NULL;
			glLoadMatrixd(gGLModelView);
			doOcclusion(camera);
			gGL.setColorMask(true, false);
		}

		pool_set_t::iterator iter2 = iter1;
		if (hasRenderType(poolp->getType()) && poolp->getNumPostDeferredPasses() > 0)
		{
			LLFastTimer t(FTM_POOLRENDER);

			gGLLastMatrix = NULL;
			glLoadMatrixd(gGLModelView);
		
			for( S32 i = 0; i < poolp->getNumPostDeferredPasses(); i++ )
			{
				LLVertexBuffer::unbind();
				poolp->beginPostDeferredPass(i);
				for (iter2 = iter1; iter2 != mPools.end(); iter2++)
				{
					LLDrawPool *p = *iter2;
					if (p->getType() != cur_type)
					{
						break;
					}
										
					p->renderPostDeferred(i);
				}
				poolp->endPostDeferredPass(i);
				LLVertexBuffer::unbind();

				if (gDebugGL || gDebugPipeline)
				{
					GLint depth;
					glGetIntegerv(GL_MODELVIEW_STACK_DEPTH, &depth);
					if (depth > 3)
					{
						llerrs << "GL matrix stack corrupted!" << llendl;
					}
					LLGLState::checkStates();
					LLGLState::checkTextureChannels();
					LLGLState::checkClientArrays();
				}
			}
		}
		else
		{
			// Skip all pools of this type
			for (iter2 = iter1; iter2 != mPools.end(); iter2++)
			{
				LLDrawPool *p = *iter2;
				if (p->getType() != cur_type)
				{
					break;
				}
			}
		}
		iter1 = iter2;
		stop_glerror();
	}

	gGLLastMatrix = NULL;
	glLoadMatrixd(gGLModelView);

	renderHighlights();
	mHighlightFaces.clear();

	renderDebug();

	LLVertexBuffer::unbind();

	if (gPipeline.hasRenderDebugFeatureMask(LLPipeline::RENDER_DEBUG_FEATURE_UI))
	{
		// Render debugging beacons.
		gObjectList.renderObjectBeacons();
		LLHUDObject::renderAll();
		gObjectList.resetObjectBeacons();
	}

	if (occlude)
	{
		occlude = FALSE;
		gGLLastMatrix = NULL;
		glLoadMatrixd(gGLModelView);
		doOcclusion(camera);
	}
}

void LLPipeline::renderGeomShadow(LLCamera& camera)
{
	LLMemType mt_rgs(LLMemType::MTYPE_PIPELINE_RENDER_GEOM_SHADOW);
	U32 cur_type = 0;
	
	LLGLEnable cull(GL_CULL_FACE);

	LLVertexBuffer::unbind();

	pool_set_t::iterator iter1 = mPools.begin();
	
	while ( iter1 != mPools.end() )
	{
		LLDrawPool *poolp = *iter1;
		
		cur_type = poolp->getType();

		pool_set_t::iterator iter2 = iter1;
		if (hasRenderType(poolp->getType()) && poolp->getNumShadowPasses() > 0)
		{
			gGLLastMatrix = NULL;
			glLoadMatrixd(gGLModelView);
		
			for( S32 i = 0; i < poolp->getNumShadowPasses(); i++ )
			{
				LLVertexBuffer::unbind();
				poolp->beginShadowPass(i);
				for (iter2 = iter1; iter2 != mPools.end(); iter2++)
				{
					LLDrawPool *p = *iter2;
					if (p->getType() != cur_type)
					{
						break;
					}
										
					p->renderShadow(i);
				}
				poolp->endShadowPass(i);
				LLVertexBuffer::unbind();

				LLGLState::checkStates();
				LLGLState::checkTextureChannels();
				LLGLState::checkClientArrays();
			}
		}
		else
		{
			// Skip all pools of this type
			for (iter2 = iter1; iter2 != mPools.end(); iter2++)
			{
				LLDrawPool *p = *iter2;
				if (p->getType() != cur_type)
				{
					break;
				}
			}
		}
		iter1 = iter2;
		stop_glerror();
	}

	gGLLastMatrix = NULL;
	glLoadMatrixd(gGLModelView);
}


void LLPipeline::addTrianglesDrawn(S32 count)
{
	assertInitialized();
	mTrianglesDrawn += count;
	mBatchCount++;
	mMaxBatchSize = llmax(mMaxBatchSize, count);
	mMinBatchSize = llmin(mMinBatchSize, count);

	if (LLPipeline::sRenderFrameTest)
	{
		gViewerWindow->getWindow()->swapBuffers();
		ms_sleep(16);
	}
}

void LLPipeline::renderDebug()
{
	LLMemType mt(LLMemType::MTYPE_PIPELINE);

	assertInitialized();

	gGL.color4f(1,1,1,1);

	gGLLastMatrix = NULL;
	glLoadMatrixd(gGLModelView);
	gGL.setColorMask(true, false);

	// Debug stuff.
	for (LLWorld::region_list_t::const_iterator iter = LLWorld::getInstance()->getRegionList().begin(); 
			iter != LLWorld::getInstance()->getRegionList().end(); ++iter)
	{
		LLViewerRegion* region = *iter;
		for (U32 i = 0; i < LLViewerRegion::NUM_PARTITIONS; i++)
		{
			LLSpatialPartition* part = region->getSpatialPartition(i);
			if (part)
			{
				if (hasRenderType(part->mDrawableType))
				{
					part->renderDebug();
				}
			}
		}
	}

	for (LLCullResult::bridge_list_t::const_iterator i = sCull->beginVisibleBridge(); i != sCull->endVisibleBridge(); ++i)
	{
		LLSpatialBridge* bridge = *i;
		if (!bridge->isDead() && hasRenderType(bridge->mDrawableType))
		{
			glPushMatrix();
			glMultMatrixf((F32*)bridge->mDrawable->getRenderMatrix().mMatrix);
			bridge->renderDebug();
			glPopMatrix();
		}
	}

	if (hasRenderDebugMask(LLPipeline::RENDER_DEBUG_SHADOW_FRUSTA))
	{
		LLGLEnable blend(GL_BLEND);
		LLGLDepthTest depth(TRUE, FALSE);
		LLGLDisable cull(GL_CULL_FACE);

		gGL.color4f(1,1,1,1);
		gGL.getTexUnit(0)->unbind(LLTexUnit::TT_TEXTURE);
				
		F32 a = 0.1f;

		F32 col[] =
		{
			1,0,0,a,
			0,1,0,a,
			0,0,1,a,
			1,0,1,a,
			
			1,1,0,a,
			0,1,1,a,
			1,1,1,a,
			1,0,1,a,
		};

		for (U32 i = 0; i < 8; i++)
		{
			if (i > 3)
			{
				gGL.color4fv(col+(i-4)*4);	
			
				LLVector3* frust = mShadowCamera[i].mAgentFrustum;

				gGL.begin(LLRender::TRIANGLE_STRIP);
				gGL.vertex3fv(frust[0].mV); gGL.vertex3fv(frust[4].mV);
				gGL.vertex3fv(frust[1].mV); gGL.vertex3fv(frust[5].mV);
				gGL.vertex3fv(frust[2].mV); gGL.vertex3fv(frust[6].mV);
				gGL.vertex3fv(frust[3].mV); gGL.vertex3fv(frust[7].mV);
				gGL.vertex3fv(frust[0].mV); gGL.vertex3fv(frust[4].mV);
				gGL.end();
				
				
				gGL.begin(LLRender::TRIANGLE_STRIP);
				gGL.vertex3fv(frust[0].mV);
				gGL.vertex3fv(frust[1].mV);
				gGL.vertex3fv(frust[3].mV);
				gGL.vertex3fv(frust[2].mV);
				gGL.end();
				
				gGL.begin(LLRender::TRIANGLE_STRIP);
				gGL.vertex3fv(frust[4].mV);
				gGL.vertex3fv(frust[5].mV);
				gGL.vertex3fv(frust[7].mV);
				gGL.vertex3fv(frust[6].mV);
				gGL.end();		
			}

	
			if (i < 4)
			{
				gGL.begin(LLRender::LINES);
				
				F32* c = col+i*4;
				for (U32 j = 0; j < mShadowFrustPoints[i].size(); ++j)
				{
					
					gGL.color3fv(c);

					for (U32 k = 0; k < mShadowFrustPoints[i].size(); ++k)
					{
						if (j != k)
						{
							gGL.vertex3fv(mShadowFrustPoints[i][j].mV);
							gGL.vertex3fv(mShadowFrustPoints[i][k].mV);
						}
					}

					if (!mShadowFrustOrigin[i].isExactlyZero())
					{
						gGL.vertex3fv(mShadowFrustPoints[i][j].mV);
						gGL.color4f(1,1,1,1);
						gGL.vertex3fv(mShadowFrustOrigin[i].mV);
					}
				}
				gGL.end();
			}

			/*for (LLWorld::region_list_t::const_iterator iter = LLWorld::getInstance()->getRegionList().begin(); 
					iter != LLWorld::getInstance()->getRegionList().end(); ++iter)
			{
				LLViewerRegion* region = *iter;
				for (U32 j = 0; j < LLViewerRegion::NUM_PARTITIONS; j++)
				{
					LLSpatialPartition* part = region->getSpatialPartition(j);
					if (part)
					{
						if (hasRenderType(part->mDrawableType))
						{
							part->renderIntersectingBBoxes(&mShadowCamera[i]);
						}
					}
				}
			}*/
		}
	}

	if (mRenderDebugMask & RENDER_DEBUG_COMPOSITION)
	{
		// Debug composition layers
		F32 x, y;

		gGL.getTexUnit(0)->unbind(LLTexUnit::TT_TEXTURE);

		if (gAgent.getRegion())
		{
			gGL.begin(LLRender::POINTS);
			// Draw the composition layer for the region that I'm in.
			for (x = 0; x <= 260; x++)
			{
				for (y = 0; y <= 260; y++)
				{
					if ((x > 255) || (y > 255))
					{
						gGL.color4f(1.f, 0.f, 0.f, 1.f);
					}
					else
					{
						gGL.color4f(0.f, 0.f, 1.f, 1.f);
					}
					F32 z = gAgent.getRegion()->getCompositionXY((S32)x, (S32)y);
					z *= 5.f;
					z += 50.f;
					gGL.vertex3f(x, y, z);
				}
			}
			gGL.end();
		}
	}

	if (mRenderDebugMask & LLPipeline::RENDER_DEBUG_BUILD_QUEUE)
	{
		U32 count = 0;
		U32 size = mBuildQ2.size();
		LLColor4 col;

		LLGLEnable blend(GL_BLEND);
		LLGLDepthTest depth(GL_TRUE, GL_FALSE);
		gGL.getTexUnit(0)->bind(LLViewerFetchedTexture::sWhiteImagep);
		
		for (LLSpatialGroup::sg_vector_t::iterator iter = mGroupQ2.begin(); iter != mGroupQ2.end(); ++iter)
		{
			LLSpatialGroup* group = *iter;
			if (group->isDead())
			{
				continue;
			}

			LLSpatialBridge* bridge = group->mSpatialPartition->asBridge();

			if (bridge && (!bridge->mDrawable || bridge->mDrawable->isDead()))
			{
				continue;
			}

			if (bridge)
			{
				gGL.pushMatrix();
				glMultMatrixf((F32*)bridge->mDrawable->getRenderMatrix().mMatrix);
			}

			F32 alpha = (F32) (size-count)/size;

			
			LLVector2 c(1.f-alpha, alpha);
			c.normVec();

			
			++count;
			col.set(c.mV[0], c.mV[1], 0, alpha*0.5f+0.1f);
			group->drawObjectBox(col);

			if (bridge)
			{
				gGL.popMatrix();
			}
		}
	}

	gGL.flush();
}

void LLPipeline::renderForSelect(std::set<LLViewerObject*>& objects, BOOL render_transparent, const LLRect& screen_rect)
{
	assertInitialized();

	gGL.setColorMask(true, false);
	gPipeline.resetDrawOrders();

	for (std::set<LLViewerObject*>::iterator iter = objects.begin(); iter != objects.end(); ++iter)
	{
		stateSort((*iter)->mDrawable, *LLViewerCamera::getInstance());
	}

	LLMemType mt(LLMemType::MTYPE_PIPELINE_RENDER_SELECT);
	
	
	
	glMatrixMode(GL_MODELVIEW);

	LLGLSDefault gls_default;
	LLGLSObjectSelect gls_object_select;
	gGL.getTexUnit(0)->unbind(LLTexUnit::TT_TEXTURE);
	LLGLDepthTest gls_depth(GL_TRUE,GL_TRUE);
	disableLights();
	
	LLVertexBuffer::unbind();

	//for each drawpool
	LLGLState::checkStates();
	LLGLState::checkTextureChannels();
	LLGLState::checkClientArrays();
	U32 last_type = 0;
	
	// If we don't do this, we crash something on changing graphics settings
	// from Medium -> Low, because we unload all the shaders and the 
	// draw pools aren't aware.  I don't know if this has to be a separate
	// loop before actual rendering. JC
	for (pool_set_t::iterator iter = mPools.begin(); iter != mPools.end(); ++iter)
	{
		LLDrawPool *poolp = *iter;
		if (poolp->isFacePool() && hasRenderType(poolp->getType()))
		{
			poolp->prerender();
		}
	}
	for (pool_set_t::iterator iter = mPools.begin(); iter != mPools.end(); ++iter)
	{
		LLDrawPool *poolp = *iter;
		if (poolp->isFacePool() && hasRenderType(poolp->getType()))
		{
			LLFacePool* face_pool = (LLFacePool*) poolp;
			face_pool->renderForSelect();
			LLVertexBuffer::unbind();
			gGLLastMatrix = NULL;
			glLoadMatrixd(gGLModelView);

			if (poolp->getType() != last_type)
			{
				last_type = poolp->getType();
				LLGLState::checkStates();
				LLGLState::checkTextureChannels();
				LLGLState::checkClientArrays();
			}
		}
	}	

	LLGLEnable alpha_test(GL_ALPHA_TEST);
	if (render_transparent)
	{
		gGL.setAlphaRejectSettings(LLRender::CF_GREATER_EQUAL, 0.f);
	}
	else
	{
		gGL.setAlphaRejectSettings(LLRender::CF_GREATER, 0.2f);
	}

	gGL.getTexUnit(0)->setTextureColorBlend(LLTexUnit::TBO_REPLACE, LLTexUnit::TBS_VERT_COLOR);
	gGL.getTexUnit(0)->setTextureAlphaBlend(LLTexUnit::TBO_MULT, LLTexUnit::TBS_TEX_ALPHA, LLTexUnit::TBS_VERT_ALPHA);

	U32 prim_mask = LLVertexBuffer::MAP_VERTEX | 
					LLVertexBuffer::MAP_TEXCOORD0;

	for (std::set<LLViewerObject*>::iterator i = objects.begin(); i != objects.end(); ++i)
	{
		LLViewerObject* vobj = *i;
		LLDrawable* drawable = vobj->mDrawable;
		if (vobj->isDead() || 
			vobj->isHUDAttachment() ||
			(LLSelectMgr::getInstance()->mHideSelectedObjects && vobj->isSelected()) ||
			drawable->isDead() || 
			!hasRenderType(drawable->getRenderType()))
		{
			continue;
		}

		for (S32 j = 0; j < drawable->getNumFaces(); ++j)
		{
			LLFace* facep = drawable->getFace(j);
			if (!facep->getPool())
			{
				facep->renderForSelect(prim_mask);
			}
		}
	}

	// pick HUD objects
	LLVOAvatar* avatarp = gAgent.getAvatarObject();
	if (avatarp && sShowHUDAttachments)
	{
		glh::matrix4f save_proj(glh_get_current_projection());
		glh::matrix4f save_model(glh_get_current_modelview());

		setup_hud_matrices(screen_rect);
		for (LLVOAvatar::attachment_map_t::iterator iter = avatarp->mAttachmentPoints.begin(); 
			 iter != avatarp->mAttachmentPoints.end(); )
		{
			LLVOAvatar::attachment_map_t::iterator curiter = iter++;
			LLViewerJointAttachment* attachment = curiter->second;
			if (attachment->getIsHUDAttachment())
			{
				for (LLViewerJointAttachment::attachedobjs_vec_t::iterator attachment_iter = attachment->mAttachedObjects.begin();
					 attachment_iter != attachment->mAttachedObjects.end();
					 ++attachment_iter)
				{
					if (LLViewerObject* attached_object = (*attachment_iter))
					{
						LLDrawable* drawable = attached_object->mDrawable;
						if (drawable->isDead())
						{
							continue;
						}
							
						for (S32 j = 0; j < drawable->getNumFaces(); ++j)
						{
							LLFace* facep = drawable->getFace(j);
							if (!facep->getPool())
							{
								facep->renderForSelect(prim_mask);
							}
						}
							
						//render child faces
						LLViewerObject::const_child_list_t& child_list = attached_object->getChildren();
						for (LLViewerObject::child_list_t::const_iterator iter = child_list.begin();
							 iter != child_list.end(); iter++)
						{
							LLViewerObject* child = *iter;
							LLDrawable* child_drawable = child->mDrawable;
							for (S32 l = 0; l < child_drawable->getNumFaces(); ++l)
							{
								LLFace* facep = child_drawable->getFace(l);
								if (!facep->getPool())
								{
									facep->renderForSelect(prim_mask);
								}
							}
						}
					}
				}
			}
		}

		glMatrixMode(GL_PROJECTION);
		glLoadMatrixf(save_proj.m);
		glh_set_current_projection(save_proj);

		glMatrixMode(GL_MODELVIEW);
		glLoadMatrixf(save_model.m);
		glh_set_current_modelview(save_model);

	
	}

	gGL.getTexUnit(0)->setTextureBlendType(LLTexUnit::TB_MULT);
	
	LLVertexBuffer::unbind();
	
	gGL.setColorMask(true, true);
}

void LLPipeline::rebuildPools()
{
	LLMemType mt(LLMemType::MTYPE_PIPELINE_REBUILD_POOLS);

	assertInitialized();

	S32 max_count = mPools.size();
	pool_set_t::iterator iter1 = mPools.upper_bound(mLastRebuildPool);
	while(max_count > 0 && mPools.size() > 0) // && num_rebuilds < MAX_REBUILDS)
	{
		if (iter1 == mPools.end())
		{
			iter1 = mPools.begin();
		}
		LLDrawPool* poolp = *iter1;

		if (poolp->isDead())
		{
			mPools.erase(iter1++);
			removeFromQuickLookup( poolp );
			if (poolp == mLastRebuildPool)
			{
				mLastRebuildPool = NULL;
			}
			delete poolp;
		}
		else
		{
			mLastRebuildPool = poolp;
			iter1++;
		}
		max_count--;
	}

	if (gAgent.getAvatarObject())
	{
		gAgent.getAvatarObject()->rebuildHUD();
	}
}

void LLPipeline::addToQuickLookup( LLDrawPool* new_poolp )
{
	LLMemType mt(LLMemType::MTYPE_PIPELINE_QUICK_LOOKUP);

	assertInitialized();

	switch( new_poolp->getType() )
	{
	case LLDrawPool::POOL_SIMPLE:
		if (mSimplePool)
		{
			llassert(0);
			llwarns << "Ignoring duplicate simple pool." << llendl;
		}
		else
		{
			mSimplePool = (LLRenderPass*) new_poolp;
		}
		break;

	case LLDrawPool::POOL_GRASS:
		if (mGrassPool)
		{
			llassert(0);
			llwarns << "Ignoring duplicate grass pool." << llendl;
		}
		else
		{
			mGrassPool = (LLRenderPass*) new_poolp;
		}
		break;

	case LLDrawPool::POOL_FULLBRIGHT:
		if (mFullbrightPool)
		{
			llassert(0);
			llwarns << "Ignoring duplicate simple pool." << llendl;
		}
		else
		{
			mFullbrightPool = (LLRenderPass*) new_poolp;
		}
		break;

	case LLDrawPool::POOL_INVISIBLE:
		if (mInvisiblePool)
		{
			llassert(0);
			llwarns << "Ignoring duplicate simple pool." << llendl;
		}
		else
		{
			mInvisiblePool = (LLRenderPass*) new_poolp;
		}
		break;

	case LLDrawPool::POOL_GLOW:
		if (mGlowPool)
		{
			llassert(0);
			llwarns << "Ignoring duplicate glow pool." << llendl;
		}
		else
		{
			mGlowPool = (LLRenderPass*) new_poolp;
		}
		break;

	case LLDrawPool::POOL_TREE:
		mTreePools[ uintptr_t(new_poolp->getTexture()) ] = new_poolp ;
		break;
 
	case LLDrawPool::POOL_TERRAIN:
		mTerrainPools[ uintptr_t(new_poolp->getTexture()) ] = new_poolp ;
		break;

	case LLDrawPool::POOL_BUMP:
		if (mBumpPool)
		{
			llassert(0);
			llwarns << "Ignoring duplicate bump pool." << llendl;
		}
		else
		{
			mBumpPool = new_poolp;
		}
		break;

	case LLDrawPool::POOL_ALPHA:
		if( mAlphaPool )
		{
			llassert(0);
			llwarns << "LLPipeline::addPool(): Ignoring duplicate Alpha pool" << llendl;
		}
		else
		{
			mAlphaPool = new_poolp;
		}
		break;

	case LLDrawPool::POOL_AVATAR:
		break; // Do nothing

	case LLDrawPool::POOL_SKY:
		if( mSkyPool )
		{
			llassert(0);
			llwarns << "LLPipeline::addPool(): Ignoring duplicate Sky pool" << llendl;
		}
		else
		{
			mSkyPool = new_poolp;
		}
		break;
	
	case LLDrawPool::POOL_WATER:
		if( mWaterPool )
		{
			llassert(0);
			llwarns << "LLPipeline::addPool(): Ignoring duplicate Water pool" << llendl;
		}
		else
		{
			mWaterPool = new_poolp;
		}
		break;

	case LLDrawPool::POOL_GROUND:
		if( mGroundPool )
		{
			llassert(0);
			llwarns << "LLPipeline::addPool(): Ignoring duplicate Ground Pool" << llendl;
		}
		else
		{ 
			mGroundPool = new_poolp;
		}
		break;

	case LLDrawPool::POOL_WL_SKY:
		if( mWLSkyPool )
		{
			llassert(0);
			llwarns << "LLPipeline::addPool(): Ignoring duplicate WLSky Pool" << llendl;
		}
		else
		{ 
			mWLSkyPool = new_poolp;
		}
		break;

	default:
		llassert(0);
		llwarns << "Invalid Pool Type in  LLPipeline::addPool()" << llendl;
		break;
	}
}

void LLPipeline::removePool( LLDrawPool* poolp )
{
	assertInitialized();
	removeFromQuickLookup(poolp);
	mPools.erase(poolp);
	delete poolp;
}

void LLPipeline::removeFromQuickLookup( LLDrawPool* poolp )
{
	assertInitialized();
	LLMemType mt(LLMemType::MTYPE_PIPELINE);
	switch( poolp->getType() )
	{
	case LLDrawPool::POOL_SIMPLE:
		llassert(mSimplePool == poolp);
		mSimplePool = NULL;
		break;

	case LLDrawPool::POOL_GRASS:
		llassert(mGrassPool == poolp);
		mGrassPool = NULL;
		break;

	case LLDrawPool::POOL_FULLBRIGHT:
		llassert(mFullbrightPool == poolp);
		mFullbrightPool = NULL;
		break;

	case LLDrawPool::POOL_INVISIBLE:
		llassert(mInvisiblePool == poolp);
		mInvisiblePool = NULL;
		break;

	case LLDrawPool::POOL_WL_SKY:
		llassert(mWLSkyPool == poolp);
		mWLSkyPool = NULL;
		break;

	case LLDrawPool::POOL_GLOW:
		llassert(mGlowPool == poolp);
		mGlowPool = NULL;
		break;

	case LLDrawPool::POOL_TREE:
		#ifdef _DEBUG
			{
				BOOL found = mTreePools.erase( (uintptr_t)poolp->getTexture() );
				llassert( found );
			}
		#else
			mTreePools.erase( (uintptr_t)poolp->getTexture() );
		#endif
		break;

	case LLDrawPool::POOL_TERRAIN:
		#ifdef _DEBUG
			{
				BOOL found = mTerrainPools.erase( (uintptr_t)poolp->getTexture() );
				llassert( found );
			}
		#else
			mTerrainPools.erase( (uintptr_t)poolp->getTexture() );
		#endif
		break;

	case LLDrawPool::POOL_BUMP:
		llassert( poolp == mBumpPool );
		mBumpPool = NULL;
		break;
	
	case LLDrawPool::POOL_ALPHA:
		llassert( poolp == mAlphaPool );
		mAlphaPool = NULL;
		break;

	case LLDrawPool::POOL_AVATAR:
		break; // Do nothing

	case LLDrawPool::POOL_SKY:
		llassert( poolp == mSkyPool );
		mSkyPool = NULL;
		break;

	case LLDrawPool::POOL_WATER:
		llassert( poolp == mWaterPool );
		mWaterPool = NULL;
		break;

	case LLDrawPool::POOL_GROUND:
		llassert( poolp == mGroundPool );
		mGroundPool = NULL;
		break;

	default:
		llassert(0);
		llwarns << "Invalid Pool Type in  LLPipeline::removeFromQuickLookup() type=" << poolp->getType() << llendl;
		break;
	}
}

void LLPipeline::resetDrawOrders()
{
	assertInitialized();
	// Iterate through all of the draw pools and rebuild them.
	for (pool_set_t::iterator iter = mPools.begin(); iter != mPools.end(); ++iter)
	{
		LLDrawPool *poolp = *iter;
		poolp->resetDrawOrders();
	}
}

//============================================================================
// Once-per-frame setup of hardware lights,
// including sun/moon, avatar backlight, and up to 6 local lights

void LLPipeline::setupAvatarLights(BOOL for_edit)
{
	assertInitialized();

	if (for_edit)
	{
		LLColor4 diffuse(1.f, 1.f, 1.f, 0.f);
		LLVector4 light_pos_cam(-8.f, 0.25f, 10.f, 0.f);  // w==0 => directional light
		LLMatrix4 camera_mat = LLViewerCamera::getInstance()->getModelview();
		LLMatrix4 camera_rot(camera_mat.getMat3());
		camera_rot.invert();
		LLVector4 light_pos = light_pos_cam * camera_rot;
		
		light_pos.normalize();

		mHWLightColors[1] = diffuse;
		glLightfv(GL_LIGHT1, GL_DIFFUSE,  diffuse.mV);
		glLightfv(GL_LIGHT1, GL_AMBIENT,  LLColor4::black.mV);
		glLightfv(GL_LIGHT1, GL_SPECULAR, LLColor4::black.mV);
		glLightfv(GL_LIGHT1, GL_POSITION, light_pos.mV); 
		glLightf (GL_LIGHT1, GL_CONSTANT_ATTENUATION,  1.0f);
		glLightf (GL_LIGHT1, GL_LINEAR_ATTENUATION, 	 0.0f);
		glLightf (GL_LIGHT1, GL_QUADRATIC_ATTENUATION, 0.0f);
		glLightf (GL_LIGHT1, GL_SPOT_EXPONENT, 		 0.0f);
		glLightf (GL_LIGHT1, GL_SPOT_CUTOFF, 			 180.0f);
	}
	else if (gAvatarBacklight) // Always true (unless overridden in a devs .ini)
	{
		LLVector3 opposite_pos = -1.f * mSunDir;
		LLVector3 orthog_light_pos = mSunDir % LLVector3::z_axis;
		LLVector4 backlight_pos = LLVector4(lerp(opposite_pos, orthog_light_pos, 0.3f), 0.0f);
		backlight_pos.normalize();
			
		LLColor4 light_diffuse = mSunDiffuse;
		LLColor4 backlight_diffuse(1.f - light_diffuse.mV[VRED], 1.f - light_diffuse.mV[VGREEN], 1.f - light_diffuse.mV[VBLUE], 1.f);
		F32 max_component = 0.001f;
		for (S32 i = 0; i < 3; i++)
		{
			if (backlight_diffuse.mV[i] > max_component)
			{
				max_component = backlight_diffuse.mV[i];
			}
		}
		F32 backlight_mag;
		if (gSky.getSunDirection().mV[2] >= LLSky::NIGHTTIME_ELEVATION_COS)
		{
			backlight_mag = BACKLIGHT_DAY_MAGNITUDE_OBJECT;
		}
		else
		{
			backlight_mag = BACKLIGHT_NIGHT_MAGNITUDE_OBJECT;
		}
		backlight_diffuse *= backlight_mag / max_component;

		mHWLightColors[1] = backlight_diffuse;
		glLightfv(GL_LIGHT1, GL_POSITION, backlight_pos.mV); // this is just sun/moon direction
		glLightfv(GL_LIGHT1, GL_DIFFUSE,  backlight_diffuse.mV);
		glLightfv(GL_LIGHT1, GL_AMBIENT,  LLColor4::black.mV);
		glLightfv(GL_LIGHT1, GL_SPECULAR, LLColor4::black.mV);
		glLightf (GL_LIGHT1, GL_CONSTANT_ATTENUATION,  1.0f);
		glLightf (GL_LIGHT1, GL_LINEAR_ATTENUATION,    0.0f);
		glLightf (GL_LIGHT1, GL_QUADRATIC_ATTENUATION, 0.0f);
		glLightf (GL_LIGHT1, GL_SPOT_EXPONENT,         0.0f);
		glLightf (GL_LIGHT1, GL_SPOT_CUTOFF,           180.0f);
	}
	else
	{
		mHWLightColors[1] = LLColor4::black;
		glLightfv(GL_LIGHT1, GL_DIFFUSE,  LLColor4::black.mV);
		glLightfv(GL_LIGHT1, GL_AMBIENT,  LLColor4::black.mV);
		glLightfv(GL_LIGHT1, GL_SPECULAR, LLColor4::black.mV);
	}
}

static F32 calc_light_dist(LLVOVolume* light, const LLVector3& cam_pos, F32 max_dist)
{
	F32 inten = light->getLightIntensity();
	if (inten < .001f)
	{
		return max_dist;
	}
	F32 radius = light->getLightRadius();
	BOOL selected = light->isSelected();
	LLVector3 dpos = light->getRenderPosition() - cam_pos;
	F32 dist2 = dpos.lengthSquared();
	if (!selected && dist2 > (max_dist + radius)*(max_dist + radius))
	{
		return max_dist;
	}
	F32 dist = fsqrtf(dist2);
	dist *= 1.f / inten;
	dist -= radius;
	if (selected)
	{
		dist -= 10000.f; // selected lights get highest priority
	}
	if (light->mDrawable.notNull() && light->mDrawable->isState(LLDrawable::ACTIVE))
	{
		// moving lights get a little higher priority (too much causes artifacts)
		dist -= light->getLightRadius()*0.25f;
	}
	return dist;
}

void LLPipeline::calcNearbyLights(LLCamera& camera)
{
	assertInitialized();

	if (LLPipeline::sReflectionRender)
	{
		return;
	}

	if (mLightingDetail >= 1)
	{
		// mNearbyLight (and all light_set_t's) are sorted such that
		// begin() == the closest light and rbegin() == the farthest light
		const S32 MAX_LOCAL_LIGHTS = 6;
// 		LLVector3 cam_pos = gAgent.getCameraPositionAgent();
		LLVector3 cam_pos = LLViewerJoystick::getInstance()->getOverrideCamera() ?
						camera.getOrigin() : 
						gAgent.getPositionAgent();

		F32 max_dist = LIGHT_MAX_RADIUS * 4.f; // ignore enitrely lights > 4 * max light rad
		
		// UPDATE THE EXISTING NEARBY LIGHTS
		light_set_t cur_nearby_lights;
		for (light_set_t::iterator iter = mNearbyLights.begin();
			iter != mNearbyLights.end(); iter++)
		{
			const Light* light = &(*iter);
			LLDrawable* drawable = light->drawable;
			LLVOVolume* volight = drawable->getVOVolume();
			if (!volight || !drawable->isState(LLDrawable::LIGHT))
			{
				drawable->clearState(LLDrawable::NEARBY_LIGHT);
				continue;
			}
			if (light->fade <= -LIGHT_FADE_TIME)
			{
				drawable->clearState(LLDrawable::NEARBY_LIGHT);
				continue;
			}
			if (!sRenderAttachedLights && volight && volight->isAttachment())
			{
				drawable->clearState(LLDrawable::NEARBY_LIGHT);
				continue;
			}

			F32 dist = calc_light_dist(volight, cam_pos, max_dist);
			cur_nearby_lights.insert(Light(drawable, dist, light->fade));
		}
		mNearbyLights = cur_nearby_lights;
				
		// FIND NEW LIGHTS THAT ARE IN RANGE
		light_set_t new_nearby_lights;
		for (LLDrawable::drawable_set_t::iterator iter = mLights.begin();
			 iter != mLights.end(); ++iter)
		{
			LLDrawable* drawable = *iter;
			LLVOVolume* light = drawable->getVOVolume();
			if (!light || drawable->isState(LLDrawable::NEARBY_LIGHT))
			{
				continue;
			}
			if (light->isHUDAttachment())
			{
				continue; // no lighting from HUD objects
			}
			F32 dist = calc_light_dist(light, cam_pos, max_dist);
			if (dist >= max_dist)
			{
				continue;
			}
			if (!sRenderAttachedLights && light && light->isAttachment())
			{
				continue;
			}
			new_nearby_lights.insert(Light(drawable, dist, 0.f));
			if (new_nearby_lights.size() > (U32)MAX_LOCAL_LIGHTS)
			{
				new_nearby_lights.erase(--new_nearby_lights.end());
				const Light& last = *new_nearby_lights.rbegin();
				max_dist = last.dist;
			}
		}

		// INSERT ANY NEW LIGHTS
		for (light_set_t::iterator iter = new_nearby_lights.begin();
			 iter != new_nearby_lights.end(); iter++)
		{
			const Light* light = &(*iter);
			if (mNearbyLights.size() < (U32)MAX_LOCAL_LIGHTS)
			{
				mNearbyLights.insert(*light);
				((LLDrawable*) light->drawable)->setState(LLDrawable::NEARBY_LIGHT);
			}
			else
			{
				// crazy cast so that we can overwrite the fade value
				// even though gcc enforces sets as const
				// (fade value doesn't affect sort so this is safe)
				Light* farthest_light = ((Light*) (&(*(mNearbyLights.rbegin()))));
				if (light->dist < farthest_light->dist)
				{
					if (farthest_light->fade >= 0.f)
					{
						farthest_light->fade = -gFrameIntervalSeconds;
					}
				}
				else
				{
					break; // none of the other lights are closer
				}
			}
		}
		
	}
}

void LLPipeline::setupHWLights(LLDrawPool* pool)
{
	assertInitialized();

	// Ambient
	LLColor4 ambient = gSky.getTotalAmbientColor();
	glLightModelfv(GL_LIGHT_MODEL_AMBIENT,ambient.mV);

	// Light 0 = Sun or Moon (All objects)
	{
		if (gSky.getSunDirection().mV[2] >= LLSky::NIGHTTIME_ELEVATION_COS)
		{
			mSunDir.setVec(gSky.getSunDirection());
			mSunDiffuse.setVec(gSky.getSunDiffuseColor());
		}
		else
		{
			mSunDir.setVec(gSky.getMoonDirection());
			mSunDiffuse.setVec(gSky.getMoonDiffuseColor());
		}

		F32 max_color = llmax(mSunDiffuse.mV[0], mSunDiffuse.mV[1], mSunDiffuse.mV[2]);
		if (max_color > 1.f)
		{
			mSunDiffuse *= 1.f/max_color;
		}
		mSunDiffuse.clamp();

		LLVector4 light_pos(mSunDir, 0.0f);
		LLColor4 light_diffuse = mSunDiffuse;
		mHWLightColors[0] = light_diffuse;
		glLightfv(GL_LIGHT0, GL_POSITION, light_pos.mV); // this is just sun/moon direction
		glLightfv(GL_LIGHT0, GL_DIFFUSE,  light_diffuse.mV);
		glLightfv(GL_LIGHT0, GL_AMBIENT,  LLColor4::black.mV);
		glLightfv(GL_LIGHT0, GL_SPECULAR, LLColor4::black.mV);
		glLightf (GL_LIGHT0, GL_CONSTANT_ATTENUATION,  1.0f);
		glLightf (GL_LIGHT0, GL_LINEAR_ATTENUATION,    0.0f);
		glLightf (GL_LIGHT0, GL_QUADRATIC_ATTENUATION, 0.0f);
		glLightf (GL_LIGHT0, GL_SPOT_EXPONENT,         0.0f);
		glLightf (GL_LIGHT0, GL_SPOT_CUTOFF,           180.0f);
	}
	
	// Light 1 = Backlight (for avatars)
	// (set by enableLightsAvatar)
	
	S32 cur_light = 2;
	
	// Nearby lights = LIGHT 2-7

	mLightMovingMask = 0;
	
	if (mLightingDetail >= 1)
	{
		for (light_set_t::iterator iter = mNearbyLights.begin();
			 iter != mNearbyLights.end(); ++iter)
		{
			LLDrawable* drawable = iter->drawable;
			LLVOVolume* light = drawable->getVOVolume();
			if (!light)
			{
				continue;
			}
			if (drawable->isState(LLDrawable::ACTIVE))
			{
				mLightMovingMask |= (1<<cur_light);
			}
			
			LLColor4  light_color = light->getLightColor();
			light_color.mV[3] = 0.0f;

			F32 fade = iter->fade;
			if (fade < LIGHT_FADE_TIME)
			{
				// fade in/out light
				if (fade >= 0.f)
				{
					fade = fade / LIGHT_FADE_TIME;
					((Light*) (&(*iter)))->fade += gFrameIntervalSeconds;
				}
				else
				{
					fade = 1.f + fade / LIGHT_FADE_TIME;
					((Light*) (&(*iter)))->fade -= gFrameIntervalSeconds;
				}
				fade = llclamp(fade,0.f,1.f);
				light_color *= fade;
			}

			LLVector3 light_pos(light->getRenderPosition());
			LLVector4 light_pos_gl(light_pos, 1.0f);
	
			F32 light_radius = llmax(light->getLightRadius(), 0.001f);
			F32 atten, quad;

#if 0 //1.9.1
			if (pool->getVertexShaderLevel() > 0)
			{
				atten = light_radius;
				quad = llmax(light->getLightFalloff(), 0.0001f);
			}
			else
#endif
			{
				F32 x = (3.f * (1.f + light->getLightFalloff()));
				atten = x / (light_radius); // % of brightness at radius
				quad = 0.0f;
			}
			mHWLightColors[cur_light] = light_color;
			S32 gllight = GL_LIGHT0+cur_light;
			glLightfv(gllight, GL_POSITION, light_pos_gl.mV);
			glLightfv(gllight, GL_DIFFUSE,  light_color.mV);
			glLightfv(gllight, GL_AMBIENT,  LLColor4::black.mV);
			glLightfv(gllight, GL_SPECULAR, LLColor4::black.mV);
			glLightf (gllight, GL_CONSTANT_ATTENUATION,   0.0f);
			glLightf (gllight, GL_LINEAR_ATTENUATION,     atten);
			glLightf (gllight, GL_QUADRATIC_ATTENUATION,  quad);
			glLightf (gllight, GL_SPOT_EXPONENT,          0.0f);
			glLightf (gllight, GL_SPOT_CUTOFF,            180.0f);
			cur_light++;
			if (cur_light >= 8)
			{
				break; // safety
			}
		}
	}
	for ( ; cur_light < 8 ; cur_light++)
	{
		mHWLightColors[cur_light] = LLColor4::black;
		S32 gllight = GL_LIGHT0+cur_light;
		glLightfv(gllight, GL_DIFFUSE,  LLColor4::black.mV);
		glLightfv(gllight, GL_AMBIENT,  LLColor4::black.mV);
		glLightfv(gllight, GL_SPECULAR, LLColor4::black.mV);
	}

	if (gAgent.getAvatarObject() &&
		gAgent.getAvatarObject()->mSpecialRenderMode == 3)
	{
		LLColor4  light_color = LLColor4::white;
		light_color.mV[3] = 0.0f;

		LLVector3 light_pos(LLViewerCamera::getInstance()->getOrigin());
		LLVector4 light_pos_gl(light_pos, 1.0f);

		F32 light_radius = 16.f;
		F32 atten, quad;

		{
			F32 x = 3.f;
			atten = x / (light_radius); // % of brightness at radius
			quad = 0.0f;
		}
		mHWLightColors[2] = light_color;
		S32 gllight = GL_LIGHT2;
		glLightfv(gllight, GL_POSITION, light_pos_gl.mV);
		glLightfv(gllight, GL_DIFFUSE,  light_color.mV);
		glLightfv(gllight, GL_AMBIENT,  LLColor4::black.mV);
		glLightfv(gllight, GL_SPECULAR, LLColor4::black.mV);
		glLightf (gllight, GL_CONSTANT_ATTENUATION,   0.0f);
		glLightf (gllight, GL_LINEAR_ATTENUATION,     atten);
		glLightf (gllight, GL_QUADRATIC_ATTENUATION,  quad);
		glLightf (gllight, GL_SPOT_EXPONENT,          0.0f);
		glLightf (gllight, GL_SPOT_CUTOFF,            180.0f);
	}

	// Init GL state
	glDisable(GL_LIGHTING);
	for (S32 gllight=GL_LIGHT0; gllight<=GL_LIGHT7; gllight++)
	{
		glDisable(gllight);
	}
	mLightMask = 0;
}

void LLPipeline::enableLights(U32 mask)
{
	assertInitialized();

	if (mLightingDetail == 0)
	{
		mask &= 0xf003; // sun and backlight only (and fullbright bit)
	}
	if (mLightMask != mask)
	{
		stop_glerror();
		if (!mLightMask)
		{
			glEnable(GL_LIGHTING);
		}
		if (mask)
		{
			stop_glerror();
			for (S32 i=0; i<8; i++)
			{
				if (mask & (1<<i))
				{
					glEnable(GL_LIGHT0 + i);
					glLightfv(GL_LIGHT0 + i, GL_DIFFUSE,  mHWLightColors[i].mV);
				}
				else
				{
					glDisable(GL_LIGHT0 + i);
					glLightfv(GL_LIGHT0 + i, GL_DIFFUSE,  LLColor4::black.mV);
				}
			}
			stop_glerror();
		}
		else
		{
			glDisable(GL_LIGHTING);
		}
		stop_glerror();
		mLightMask = mask;
		LLColor4 ambient = gSky.getTotalAmbientColor();
		glLightModelfv(GL_LIGHT_MODEL_AMBIENT,ambient.mV);
		stop_glerror();
	}
}

void LLPipeline::enableLightsStatic()
{
	assertInitialized();
	U32 mask = 0x01; // Sun
	if (mLightingDetail >= 2)
	{
		mask |= mLightMovingMask; // Hardware moving lights
		glColor4f(0.f, 0.f, 0.f, 1.0f); // no local lighting by default
	}
	else
	{
		mask |= 0xff & (~2); // Hardware local lights
	}
	enableLights(mask);
}

void LLPipeline::enableLightsDynamic()
{
	assertInitialized();
	U32 mask = 0xff & (~2); // Local lights
	enableLights(mask);
	if (mLightingDetail >= 2)
	{
		glColor4f(0.f, 0.f, 0.f, 1.f); // no local lighting by default
	}

	LLVOAvatar* avatarp = gAgent.getAvatarObject();

	if (avatarp && getLightingDetail() <= 0)
	{
		if (avatarp->mSpecialRenderMode == 0) // normal
		{
			gPipeline.enableLightsAvatar();
		}
		else if (avatarp->mSpecialRenderMode >= 1)  // anim preview
		{
			gPipeline.enableLightsAvatarEdit(LLColor4(0.7f, 0.6f, 0.3f, 1.f));
		}
	}
}

void LLPipeline::enableLightsAvatar()
{
	U32 mask = 0xff; // All lights
	setupAvatarLights(FALSE);
	enableLights(mask);
}

void LLPipeline::enableLightsAvatarEdit(const LLColor4& color)
{
	U32 mask = 0x2002; // Avatar backlight only, set ambient
	setupAvatarLights(TRUE);
	enableLights(mask);

	glLightModelfv(GL_LIGHT_MODEL_AMBIENT,color.mV);
}

void LLPipeline::enableLightsFullbright(const LLColor4& color)
{
	assertInitialized();
	U32 mask = 0x1000; // Non-0 mask, set ambient
	enableLights(mask);

	glLightModelfv(GL_LIGHT_MODEL_AMBIENT,color.mV);
	if (mLightingDetail >= 2)
	{
		glColor4f(0.f, 0.f, 0.f, 1.f); // no local lighting by default
	}
}

void LLPipeline::disableLights()
{
	enableLights(0); // no lighting (full bright)
	glColor4f(1.f, 1.f, 1.f, 1.f); // lighting color = white by default
}

//============================================================================

class LLMenuItemGL;
class LLInvFVBridge;
struct cat_folder_pair;
class LLVOBranch;
class LLVOLeaf;

void LLPipeline::findReferences(LLDrawable *drawablep)
{
	assertInitialized();
	if (mLights.find(drawablep) != mLights.end())
	{
		llinfos << "In mLights" << llendl;
	}
	if (std::find(mMovedList.begin(), mMovedList.end(), drawablep) != mMovedList.end())
	{
		llinfos << "In mMovedList" << llendl;
	}
	if (std::find(mShiftList.begin(), mShiftList.end(), drawablep) != mShiftList.end())
	{
		llinfos << "In mShiftList" << llendl;
	}
	if (mRetexturedList.find(drawablep) != mRetexturedList.end())
	{
		llinfos << "In mRetexturedList" << llendl;
	}
	
	if (mActiveQ.find(drawablep) != mActiveQ.end())
	{
		llinfos << "In mActiveQ" << llendl;
	}
	if (std::find(mBuildQ1.begin(), mBuildQ1.end(), drawablep) != mBuildQ1.end())
	{
		llinfos << "In mBuildQ1" << llendl;
	}
	if (std::find(mBuildQ2.begin(), mBuildQ2.end(), drawablep) != mBuildQ2.end())
	{
		llinfos << "In mBuildQ2" << llendl;
	}

	S32 count;
	
	count = gObjectList.findReferences(drawablep);
	if (count)
	{
		llinfos << "In other drawables: " << count << " references" << llendl;
	}
}

BOOL LLPipeline::verify()
{
	BOOL ok = assertInitialized();
	if (ok) 
	{
		for (pool_set_t::iterator iter = mPools.begin(); iter != mPools.end(); ++iter)
		{
			LLDrawPool *poolp = *iter;
			if (!poolp->verify())
			{
				ok = FALSE;
			}
		}
	}

	if (!ok)
	{
		llwarns << "Pipeline verify failed!" << llendl;
	}
	return ok;
}

//////////////////////////////
//
// Collision detection
//
//

///////////////////////////////////////////////////////////////////////////////////////////////////////////////////////////////////////////////////////////////////////////////////////////////////////
/**
 *	A method to compute a ray-AABB intersection.
 *	Original code by Andrew Woo, from "Graphics Gems", Academic Press, 1990
 *	Optimized code by Pierre Terdiman, 2000 (~20-30% faster on my Celeron 500)
 *	Epsilon value added by Klaus Hartmann. (discarding it saves a few cycles only)
 *
 *	Hence this version is faster as well as more robust than the original one.
 *
 *	Should work provided:
 *	1) the integer representation of 0.0f is 0x00000000
 *	2) the sign bit of the float is the most significant one
 *
 *	Report bugs: p.terdiman@codercorner.com
 *
 *	\param		aabb		[in] the axis-aligned bounding box
 *	\param		origin		[in] ray origin
 *	\param		dir			[in] ray direction
 *	\param		coord		[out] impact coordinates
 *	\return		true if ray intersects AABB
 */
///////////////////////////////////////////////////////////////////////////////////////////////////////////////////////////////////////////////////////////////////////////////////////////////////////
//#define RAYAABB_EPSILON 0.00001f
#define IR(x)	((U32&)x)

bool LLRayAABB(const LLVector3 &center, const LLVector3 &size, const LLVector3& origin, const LLVector3& dir, LLVector3 &coord, F32 epsilon)
{
	BOOL Inside = TRUE;
	LLVector3 MinB = center - size;
	LLVector3 MaxB = center + size;
	LLVector3 MaxT;
	MaxT.mV[VX]=MaxT.mV[VY]=MaxT.mV[VZ]=-1.0f;

	// Find candidate planes.
	for(U32 i=0;i<3;i++)
	{
		if(origin.mV[i] < MinB.mV[i])
		{
			coord.mV[i]	= MinB.mV[i];
			Inside		= FALSE;

			// Calculate T distances to candidate planes
			if(IR(dir.mV[i]))	MaxT.mV[i] = (MinB.mV[i] - origin.mV[i]) / dir.mV[i];
		}
		else if(origin.mV[i] > MaxB.mV[i])
		{
			coord.mV[i]	= MaxB.mV[i];
			Inside		= FALSE;

			// Calculate T distances to candidate planes
			if(IR(dir.mV[i]))	MaxT.mV[i] = (MaxB.mV[i] - origin.mV[i]) / dir.mV[i];
		}
	}

	// Ray origin inside bounding box
	if(Inside)
	{
		coord = origin;
		return true;
	}

	// Get largest of the maxT's for final choice of intersection
	U32 WhichPlane = 0;
	if(MaxT.mV[1] > MaxT.mV[WhichPlane])	WhichPlane = 1;
	if(MaxT.mV[2] > MaxT.mV[WhichPlane])	WhichPlane = 2;

	// Check final candidate actually inside box
	if(IR(MaxT.mV[WhichPlane])&0x80000000) return false;

	for(U32 i=0;i<3;i++)
	{
		if(i!=WhichPlane)
		{
			coord.mV[i] = origin.mV[i] + MaxT.mV[WhichPlane] * dir.mV[i];
			if (epsilon > 0)
			{
				if(coord.mV[i] < MinB.mV[i] - epsilon || coord.mV[i] > MaxB.mV[i] + epsilon)	return false;
			}
			else
			{
				if(coord.mV[i] < MinB.mV[i] || coord.mV[i] > MaxB.mV[i])	return false;
			}
		}
	}
	return true;	// ray hits box
}

//////////////////////////////
//
// Macros, functions, and inline methods from other classes
//
//

void LLPipeline::setLight(LLDrawable *drawablep, BOOL is_light)
{
	if (drawablep && assertInitialized())
	{
		if (is_light)
		{
			mLights.insert(drawablep);
			drawablep->setState(LLDrawable::LIGHT);
		}
		else
		{
			drawablep->clearState(LLDrawable::LIGHT);
			mLights.erase(drawablep);
		}
	}
}

void LLPipeline::setActive(LLDrawable *drawablep, BOOL active)
{
	assertInitialized();
	if (active)
	{
		mActiveQ.insert(drawablep);
	}
	else
	{
		mActiveQ.erase(drawablep);
	}
}

//static
void LLPipeline::toggleRenderType(U32 type)
{
	U32 bit = (1<<type);
	gPipeline.mRenderTypeMask ^= bit;
}

//static
void LLPipeline::toggleRenderTypeControl(void* data)
{
	U32 type = (U32)(intptr_t)data;
	U32 bit = (1<<type);
	if (gPipeline.hasRenderType(type))
	{
		llinfos << "Toggling render type mask " << std::hex << bit << " off" << std::dec << llendl;
	}
	else
	{
		llinfos << "Toggling render type mask " << std::hex << bit << " on" << std::dec << llendl;
	}
	gPipeline.toggleRenderType(type);
}

//static
BOOL LLPipeline::hasRenderTypeControl(void* data)
{
	U32 type = (U32)(intptr_t)data;
	return gPipeline.hasRenderType(type);
}

// Allows UI items labeled "Hide foo" instead of "Show foo"
//static
BOOL LLPipeline::toggleRenderTypeControlNegated(void* data)
{
	S32 type = (S32)(intptr_t)data;
	return !gPipeline.hasRenderType(type);
}

//static
void LLPipeline::toggleRenderDebug(void* data)
{
	U32 bit = (U32)(intptr_t)data;
	if (gPipeline.hasRenderDebugMask(bit))
	{
		llinfos << "Toggling render debug mask " << std::hex << bit << " off" << std::dec << llendl;
	}
	else
	{
		llinfos << "Toggling render debug mask " << std::hex << bit << " on" << std::dec << llendl;
	}
	gPipeline.mRenderDebugMask ^= bit;
}


//static
BOOL LLPipeline::toggleRenderDebugControl(void* data)
{
	U32 bit = (U32)(intptr_t)data;
	return gPipeline.hasRenderDebugMask(bit);
}

//static
void LLPipeline::toggleRenderDebugFeature(void* data)
{
	U32 bit = (U32)(intptr_t)data;
	gPipeline.mRenderDebugFeatureMask ^= bit;
}


//static
BOOL LLPipeline::toggleRenderDebugFeatureControl(void* data)
{
	U32 bit = (U32)(intptr_t)data;
	return gPipeline.hasRenderDebugFeatureMask(bit);
}

// static
void LLPipeline::setRenderScriptedBeacons(BOOL val)
{
	sRenderScriptedBeacons = val;
}

// static
void LLPipeline::toggleRenderScriptedBeacons(void*)
{
	sRenderScriptedBeacons = !sRenderScriptedBeacons;
}

// static
BOOL LLPipeline::getRenderScriptedBeacons(void*)
{
	return sRenderScriptedBeacons;
}

// static
void LLPipeline::setRenderScriptedTouchBeacons(BOOL val)
{
	sRenderScriptedTouchBeacons = val;
}

// static
void LLPipeline::toggleRenderScriptedTouchBeacons(void*)
{
	sRenderScriptedTouchBeacons = !sRenderScriptedTouchBeacons;
}

// static
BOOL LLPipeline::getRenderScriptedTouchBeacons(void*)
{
	return sRenderScriptedTouchBeacons;
}

// static
void LLPipeline::setRenderPhysicalBeacons(BOOL val)
{
	sRenderPhysicalBeacons = val;
}

// static
void LLPipeline::toggleRenderPhysicalBeacons(void*)
{
	sRenderPhysicalBeacons = !sRenderPhysicalBeacons;
}

// static
BOOL LLPipeline::getRenderPhysicalBeacons(void*)
{
	return sRenderPhysicalBeacons;
}

// static
void LLPipeline::setRenderParticleBeacons(BOOL val)
{
	sRenderParticleBeacons = val;
}

// static
void LLPipeline::toggleRenderParticleBeacons(void*)
{
	sRenderParticleBeacons = !sRenderParticleBeacons;
}

// static
BOOL LLPipeline::getRenderParticleBeacons(void*)
{
	return sRenderParticleBeacons;
}

// static
void LLPipeline::setRenderSoundBeacons(BOOL val)
{
	sRenderSoundBeacons = val;
}

// static
void LLPipeline::toggleRenderSoundBeacons(void*)
{
	sRenderSoundBeacons = !sRenderSoundBeacons;
}

// static
BOOL LLPipeline::getRenderSoundBeacons(void*)
{
	return sRenderSoundBeacons;
}

// static
void LLPipeline::setRenderBeacons(BOOL val)
{
	sRenderBeacons = val;
}

// static
void LLPipeline::toggleRenderBeacons(void*)
{
	sRenderBeacons = !sRenderBeacons;
}

// static
BOOL LLPipeline::getRenderBeacons(void*)
{
	return sRenderBeacons;
}

// static
void LLPipeline::setRenderHighlights(BOOL val)
{
	sRenderHighlight = val;
}

// static
void LLPipeline::toggleRenderHighlights(void*)
{
	sRenderHighlight = !sRenderHighlight;
}

// static
BOOL LLPipeline::getRenderHighlights(void*)
{
	return sRenderHighlight;
}

LLViewerObject* LLPipeline::lineSegmentIntersectInWorld(const LLVector3& start, const LLVector3& end,
														BOOL pick_transparent,												
														S32* face_hit,
														LLVector3* intersection,         // return the intersection point
														LLVector2* tex_coord,            // return the texture coordinates of the intersection point
														LLVector3* normal,               // return the surface normal at the intersection point
														LLVector3* bi_normal             // return the surface bi-normal at the intersection point
	)
{
	LLDrawable* drawable = NULL;

	LLVector3 local_end = end;

	LLVector3 position;

	sPickAvatar = FALSE; //LLToolMgr::getInstance()->inBuildMode() ? FALSE : TRUE;
	
	for (LLWorld::region_list_t::const_iterator iter = LLWorld::getInstance()->getRegionList().begin(); 
			iter != LLWorld::getInstance()->getRegionList().end(); ++iter)
	{
		LLViewerRegion* region = *iter;

		for (U32 j = 0; j < LLViewerRegion::NUM_PARTITIONS; j++)
		{
			if ((j == LLViewerRegion::PARTITION_VOLUME) || 
				(j == LLViewerRegion::PARTITION_BRIDGE) || 
				(j == LLViewerRegion::PARTITION_TERRAIN) ||
				(j == LLViewerRegion::PARTITION_TREE) ||
				(j == LLViewerRegion::PARTITION_GRASS))  // only check these partitions for now
			{
				LLSpatialPartition* part = region->getSpatialPartition(j);
				if (part && hasRenderType(part->mDrawableType))
				{
					LLDrawable* hit = part->lineSegmentIntersect(start, local_end, pick_transparent, face_hit, &position, tex_coord, normal, bi_normal);
					if (hit)
					{
						drawable = hit;
						local_end = position;						
					}
				}
			}
		}
	}
	
	if (!sPickAvatar)
	{
		//save hit info in case we need to restore
		//due to attachment override
		LLVector3 local_normal;
		LLVector3 local_binormal;
		LLVector2 local_texcoord;
		S32 local_face_hit = -1;

		if (face_hit)
		{ 
			local_face_hit = *face_hit;
		}
		if (tex_coord)
		{
			local_texcoord = *tex_coord;
		}
		if (bi_normal)
		{
			local_binormal = *bi_normal;
		}
		if (normal)
		{
			local_normal = *normal;
		}
				
		const F32 ATTACHMENT_OVERRIDE_DIST = 0.1f;

		//check against avatars
		sPickAvatar = TRUE;
		for (LLWorld::region_list_t::const_iterator iter = LLWorld::getInstance()->getRegionList().begin(); 
				iter != LLWorld::getInstance()->getRegionList().end(); ++iter)
		{
			LLViewerRegion* region = *iter;

			LLSpatialPartition* part = region->getSpatialPartition(LLViewerRegion::PARTITION_BRIDGE);
			if (part && hasRenderType(part->mDrawableType))
			{
				LLDrawable* hit = part->lineSegmentIntersect(start, local_end, pick_transparent, face_hit, &position, tex_coord, normal, bi_normal);
				if (hit)
				{
					if (!drawable || 
						!drawable->getVObj()->isAttachment() ||
						(position-local_end).magVec() > ATTACHMENT_OVERRIDE_DIST)
					{ //avatar overrides if previously hit drawable is not an attachment or 
					  //attachment is far enough away from detected intersection
						drawable = hit;
						local_end = position;						
					}
					else
					{ //prioritize attachments over avatars
						position = local_end;

						if (face_hit)
						{
							*face_hit = local_face_hit;
						}
						if (tex_coord)
						{
							*tex_coord = local_texcoord;
						}
						if (bi_normal)
						{
							*bi_normal = local_binormal;
						}
						if (normal)
						{
							*normal = local_normal;
						}
					}
				}
			}
		}
	}

	//check all avatar nametags (silly, isn't it?)
	for (std::vector< LLCharacter* >::iterator iter = LLCharacter::sInstances.begin();
		iter != LLCharacter::sInstances.end();
		++iter)
	{
		LLVOAvatar* av = (LLVOAvatar*) *iter;
		if (av->mNameText.notNull() && av->mNameText->lineSegmentIntersect(start, local_end, position))
		{
			drawable = av->mDrawable;
			local_end = position;
		}
	}

	if (intersection)
	{
		*intersection = position;
	}

	return drawable ? drawable->getVObj().get() : NULL;
}

LLViewerObject* LLPipeline::lineSegmentIntersectInHUD(const LLVector3& start, const LLVector3& end,
													  BOOL pick_transparent,													
													  S32* face_hit,
													  LLVector3* intersection,         // return the intersection point
													  LLVector2* tex_coord,            // return the texture coordinates of the intersection point
													  LLVector3* normal,               // return the surface normal at the intersection point
													  LLVector3* bi_normal             // return the surface bi-normal at the intersection point
	)
{
	LLDrawable* drawable = NULL;

	for (LLWorld::region_list_t::const_iterator iter = LLWorld::getInstance()->getRegionList().begin(); 
			iter != LLWorld::getInstance()->getRegionList().end(); ++iter)
	{
		LLViewerRegion* region = *iter;

		BOOL toggle = FALSE;
		if (!hasRenderType(LLPipeline::RENDER_TYPE_HUD))
		{
			toggleRenderType(LLPipeline::RENDER_TYPE_HUD);
			toggle = TRUE;
		}

		LLSpatialPartition* part = region->getSpatialPartition(LLViewerRegion::PARTITION_HUD);
		if (part)
		{
			LLDrawable* hit = part->lineSegmentIntersect(start, end, pick_transparent, face_hit, intersection, tex_coord, normal, bi_normal);
			if (hit)
			{
				drawable = hit;
			}
		}

		if (toggle)
		{
			toggleRenderType(LLPipeline::RENDER_TYPE_HUD);
		}
	}
	return drawable ? drawable->getVObj().get() : NULL;
}

LLSpatialPartition* LLPipeline::getSpatialPartition(LLViewerObject* vobj)
{
	if (vobj)
	{
		LLViewerRegion* region = vobj->getRegion();
		if (region)
		{
			return region->getSpatialPartition(vobj->getPartitionType());
		}
	}
	return NULL;
}


void LLPipeline::resetVertexBuffers(LLDrawable* drawable)
{
	if (!drawable || drawable->isDead())
	{
		return;
	}

	for (S32 i = 0; i < drawable->getNumFaces(); i++)
	{
		LLFace* facep = drawable->getFace(i);
		facep->mVertexBuffer = NULL;
		facep->mLastVertexBuffer = NULL;
	}
}

void LLPipeline::resetVertexBuffers()
{
	sRenderBump = gSavedSettings.getBOOL("RenderObjectBump");

	for (LLWorld::region_list_t::const_iterator iter = LLWorld::getInstance()->getRegionList().begin(); 
			iter != LLWorld::getInstance()->getRegionList().end(); ++iter)
	{
		LLViewerRegion* region = *iter;
		for (U32 i = 0; i < LLViewerRegion::NUM_PARTITIONS; i++)
		{
			LLSpatialPartition* part = region->getSpatialPartition(i);
			if (part)
			{
				part->resetVertexBuffers();
			}
		}
	}

	resetDrawOrders();

	gSky.resetVertexBuffers();

	if (LLVertexBuffer::sGLCount > 0)
	{
		LLVertexBuffer::cleanupClass();
	}

	//delete all name pool caches
	LLGLNamePool::cleanupPools();

	if (LLVertexBuffer::sGLCount > 0)
	{
		llwarns << "VBO wipe failed." << llendl;
	}

	if (!LLVertexBuffer::sStreamIBOPool.mNameList.empty() ||
		!LLVertexBuffer::sStreamVBOPool.mNameList.empty() ||
		!LLVertexBuffer::sDynamicIBOPool.mNameList.empty() ||
		!LLVertexBuffer::sDynamicVBOPool.mNameList.empty())
	{
		llwarns << "VBO name pool cleanup failed." << llendl;
	}

	LLVertexBuffer::unbind();

	LLPipeline::sTextureBindTest = gSavedSettings.getBOOL("RenderDebugTextureBind");
}

void LLPipeline::renderObjects(U32 type, U32 mask, BOOL texture)
{
	LLMemType mt_ro(LLMemType::MTYPE_PIPELINE_RENDER_OBJECTS);
	assertInitialized();
	glLoadMatrixd(gGLModelView);
	gGLLastMatrix = NULL;
	mSimplePool->pushBatches(type, mask);
	glLoadMatrixd(gGLModelView);
	gGLLastMatrix = NULL;		
}

void LLPipeline::setUseVBO(BOOL use_vbo)
{
	if (use_vbo != LLVertexBuffer::sEnableVBOs)
	{
		if (use_vbo)
		{
			llinfos << "Enabling VBO." << llendl;
		}
		else
		{ 
			llinfos << "Disabling VBO." << llendl;
		}
		
		resetVertexBuffers();
		LLVertexBuffer::initClass(use_vbo);
	}
}

void apply_cube_face_rotation(U32 face)
{
	switch (face)
	{
		case 0: 
			glRotatef(90.f, 0, 1, 0);
			glRotatef(180.f, 1, 0, 0);
		break;
		case 2: 
			glRotatef(-90.f, 1, 0, 0);
		break;
		case 4:
			glRotatef(180.f, 0, 1, 0);
			glRotatef(180.f, 0, 0, 1);
		break;
		case 1: 
			glRotatef(-90.f, 0, 1, 0);
			glRotatef(180.f, 1, 0, 0);
		break;
		case 3:
			glRotatef(90, 1, 0, 0);
		break;
		case 5: 
			glRotatef(180, 0, 0, 1);
		break;
	}
}

void validate_framebuffer_object()
{                                                           
	GLenum status;                                            
	status = glCheckFramebufferStatusEXT(GL_FRAMEBUFFER_EXT); 
	switch(status) 
	{                                          
		case GL_FRAMEBUFFER_COMPLETE_EXT:                       
			//framebuffer OK, no error.
			break;
		case GL_FRAMEBUFFER_INCOMPLETE_DIMENSIONS_EXT:
			// frame buffer not OK: probably means unsupported depth buffer format
			llerrs << "Framebuffer Incomplete Dimensions." << llendl;
			break;
		case GL_FRAMEBUFFER_INCOMPLETE_ATTACHMENT_EXT:
			// frame buffer not OK: probably means unsupported depth buffer format
			llerrs << "Framebuffer Incomplete Attachment." << llendl;
			break; 
		case GL_FRAMEBUFFER_UNSUPPORTED_EXT:                    
			/* choose different formats */                        
			llerrs << "Framebuffer unsupported." << llendl;
			break;                                                
		default:                                                
			llerrs << "Unknown framebuffer status." << llendl;
			break;
	}
}

void LLPipeline::bindScreenToTexture() 
{
	
}

static LLFastTimer::DeclareTimer FTM_RENDER_BLOOM("Bloom");
void LLPipeline::renderBloom(BOOL for_snapshot, F32 zoom_factor, int subfield)
{
	LLMemType mt_ru(LLMemType::MTYPE_PIPELINE_RENDER_BLOOM);
	if (!(gPipeline.canUseVertexShaders() &&
		sRenderGlow))
	{
		return;
	}

	LLVertexBuffer::unbind();
	LLGLState::checkStates();
	LLGLState::checkTextureChannels();

	assertInitialized();

	if (gUseWireframe)
	{
		glPolygonMode(GL_FRONT_AND_BACK, GL_FILL);
	}

	U32 res_mod = gSavedSettings.getU32("RenderResolutionDivisor");

	LLVector2 tc1(0,0);
	LLVector2 tc2((F32) gViewerWindow->getWorldViewWidthRaw()*2,
				  (F32) gViewerWindow->getWorldViewHeightRaw()*2);

	if (res_mod > 1)
	{
		tc2 /= (F32) res_mod;
	}

	gGL.setColorMask(true, true);
		
	LLFastTimer ftm(FTM_RENDER_BLOOM);
	gGL.color4f(1,1,1,1);
	LLGLDepthTest depth(GL_FALSE);
	LLGLDisable blend(GL_BLEND);
	LLGLDisable cull(GL_CULL_FACE);
	
	enableLightsFullbright(LLColor4(1,1,1,1));

	glMatrixMode(GL_PROJECTION);
	glPushMatrix();
	glLoadIdentity();
	glMatrixMode(GL_MODELVIEW);
	glPushMatrix();
	glLoadIdentity();

	LLGLDisable test(GL_ALPHA_TEST);

	gGL.setColorMask(true, true);
	glClearColor(0,0,0,0);

	if (for_snapshot)
	{
		gGL.getTexUnit(0)->bind(&mGlow[1]);
		{
			//LLGLEnable stencil(GL_STENCIL_TEST);
			//glStencilFunc(GL_NOTEQUAL, 255, 0xFFFFFFFF);
			//glStencilOp(GL_KEEP, GL_KEEP, GL_KEEP);
			//LLGLDisable blend(GL_BLEND);

			// If the snapshot is constructed from tiles, calculate which
			// tile we're in.
			const S32 num_horizontal_tiles = llceil(zoom_factor);
			const LLVector2 tile(subfield % num_horizontal_tiles,
								 (S32)(subfield / num_horizontal_tiles));
			llassert(zoom_factor > 0.0); // Non-zero, non-negative.
			const F32 tile_size = 1.0/zoom_factor;
			
			tc1 = tile*tile_size; // Top left texture coordinates
			tc2 = (tile+LLVector2(1,1))*tile_size; // Bottom right texture coordinates
			
			LLGLEnable blend(GL_BLEND);
			gGL.setSceneBlendType(LLRender::BT_ADD);
			
				
			gGL.begin(LLRender::TRIANGLE_STRIP);
			gGL.color4f(1,1,1,1);
			gGL.texCoord2f(tc1.mV[0], tc1.mV[1]);
			gGL.vertex2f(-1,-1);
			
			gGL.texCoord2f(tc1.mV[0], tc2.mV[1]);
			gGL.vertex2f(-1,1);
			
			gGL.texCoord2f(tc2.mV[0], tc1.mV[1]);
			gGL.vertex2f(1,-1);
			
			gGL.texCoord2f(tc2.mV[0], tc2.mV[1]);
			gGL.vertex2f(1,1);

			gGL.end();

			gGL.flush();
			gGL.setSceneBlendType(LLRender::BT_ALPHA);
		}

		gGL.flush();
		glMatrixMode(GL_PROJECTION);
		glPopMatrix();
		glMatrixMode(GL_MODELVIEW);
		glPopMatrix();

		return;
	}
	
	{
		{
			LLFastTimer ftm(FTM_RENDER_BLOOM_FBO);
			mGlow[2].bindTarget();
			mGlow[2].clear();
		}
		
		gGlowExtractProgram.bind();
		F32 minLum = llmax(gSavedSettings.getF32("RenderGlowMinLuminance"), 0.0f);
		F32 maxAlpha = gSavedSettings.getF32("RenderGlowMaxExtractAlpha");		
		F32 warmthAmount = gSavedSettings.getF32("RenderGlowWarmthAmount");	
		LLVector3 lumWeights = gSavedSettings.getVector3("RenderGlowLumWeights");
		LLVector3 warmthWeights = gSavedSettings.getVector3("RenderGlowWarmthWeights");
		gGlowExtractProgram.uniform1f("minLuminance", minLum);
		gGlowExtractProgram.uniform1f("maxExtractAlpha", maxAlpha);
		gGlowExtractProgram.uniform3f("lumWeights", lumWeights.mV[0], lumWeights.mV[1], lumWeights.mV[2]);
		gGlowExtractProgram.uniform3f("warmthWeights", warmthWeights.mV[0], warmthWeights.mV[1], warmthWeights.mV[2]);
		gGlowExtractProgram.uniform1f("warmthAmount", warmthAmount);
		LLGLEnable blend_on(GL_BLEND);
		LLGLEnable test(GL_ALPHA_TEST);
		gGL.setAlphaRejectSettings(LLRender::CF_DEFAULT);
		gGL.setSceneBlendType(LLRender::BT_ADD_WITH_ALPHA);
		
		gGL.getTexUnit(0)->unbind(LLTexUnit::TT_TEXTURE);		
		gGL.getTexUnit(0)->disable();
		gGL.getTexUnit(0)->enable(LLTexUnit::TT_RECT_TEXTURE);
		gGL.getTexUnit(0)->bind(&mScreen);

		gGL.color4f(1,1,1,1);
		gPipeline.enableLightsFullbright(LLColor4(1,1,1,1));
		gGL.begin(LLRender::TRIANGLE_STRIP);
		gGL.texCoord2f(tc1.mV[0], tc1.mV[1]);
		gGL.vertex2f(-1,-1);
		
		gGL.texCoord2f(tc1.mV[0], tc2.mV[1]);
		gGL.vertex2f(-1,3);
		
		gGL.texCoord2f(tc2.mV[0], tc1.mV[1]);
		gGL.vertex2f(3,-1);
		
		gGL.end();
		
		gGL.getTexUnit(0)->enable(LLTexUnit::TT_TEXTURE);

		mGlow[2].flush();
	}

	tc1.setVec(0,0);
	tc2.setVec(2,2);

	// power of two between 1 and 1024
	U32 glowResPow = gSavedSettings.getS32("RenderGlowResolutionPow");
	const U32 glow_res = llmax(1, 
		llmin(1024, 1 << glowResPow));

	S32 kernel = gSavedSettings.getS32("RenderGlowIterations")*2;
	F32 delta = gSavedSettings.getF32("RenderGlowWidth") / glow_res;
	// Use half the glow width if we have the res set to less than 9 so that it looks
	// almost the same in either case.
	if (glowResPow < 9)
	{
		delta *= 0.5f;
	}
	F32 strength = gSavedSettings.getF32("RenderGlowStrength");

	gGlowProgram.bind();
	gGlowProgram.uniform1f("glowStrength", strength);

	for (S32 i = 0; i < kernel; i++)
	{
		gGL.getTexUnit(0)->unbind(LLTexUnit::TT_TEXTURE);
		{
			LLFastTimer ftm(FTM_RENDER_BLOOM_FBO);
			mGlow[i%2].bindTarget();
			mGlow[i%2].clear();
		}
			
		if (i == 0)
		{
			gGL.getTexUnit(0)->bind(&mGlow[2]);
		}
		else
		{
			gGL.getTexUnit(0)->bind(&mGlow[(i-1)%2]);
		}

		if (i%2 == 0)
		{
			gGlowProgram.uniform2f("glowDelta", delta, 0);
		}
		else
		{
			gGlowProgram.uniform2f("glowDelta", 0, delta);
		}

		gGL.begin(LLRender::TRIANGLE_STRIP);
		gGL.texCoord2f(tc1.mV[0], tc1.mV[1]);
		gGL.vertex2f(-1,-1);
		
		gGL.texCoord2f(tc1.mV[0], tc2.mV[1]);
		gGL.vertex2f(-1,3);
		
		gGL.texCoord2f(tc2.mV[0], tc1.mV[1]);
		gGL.vertex2f(3,-1);
		
		gGL.end();
		
		mGlow[i%2].flush();
	}

	gGlowProgram.unbind();

	if (LLRenderTarget::sUseFBO)
	{
		LLFastTimer ftm(FTM_RENDER_BLOOM_FBO);
		glBindFramebufferEXT(GL_FRAMEBUFFER_EXT, 0);
	}

	gGLViewport[0] = gViewerWindow->getWorldViewRectRaw().mLeft;
	gGLViewport[1] = gViewerWindow->getWorldViewRectRaw().mBottom;
	gGLViewport[2] = gViewerWindow->getWorldViewRectRaw().getWidth();
	gGLViewport[3] = gViewerWindow->getWorldViewRectRaw().getHeight();
	glViewport(gGLViewport[0], gGLViewport[1], gGLViewport[2], gGLViewport[3]);

	tc2.setVec((F32) gViewerWindow->getWorldViewWidthRaw(),
			(F32) gViewerWindow->getWorldViewHeightRaw());

	gGL.flush();
	
	LLVertexBuffer::unbind();

	if (LLPipeline::sRenderDeferred && LLViewerShaderMgr::instance()->getVertexShaderLevel(LLViewerShaderMgr::SHADER_DEFERRED) > 2)
	{
		LLGLDisable blend(GL_BLEND);
		bindDeferredShader(gDeferredGIFinalProgram);

		S32 channel = gDeferredGIFinalProgram.enableTexture(LLViewerShaderMgr::DEFERRED_DIFFUSE, LLTexUnit::TT_RECT_TEXTURE);
		if (channel > -1)
		{
			mScreen.bindTexture(0, channel);
		}

		gGL.begin(LLRender::TRIANGLE_STRIP);
		gGL.texCoord2f(tc1.mV[0], tc1.mV[1]);
		gGL.vertex2f(-1,-1);
		
		gGL.texCoord2f(tc1.mV[0], tc2.mV[1]);
		gGL.vertex2f(-1,3);
		
		gGL.texCoord2f(tc2.mV[0], tc1.mV[1]);
		gGL.vertex2f(3,-1);
		
		gGL.end();

		unbindDeferredShader(gDeferredGIFinalProgram);
	}
	else
	{

		if (res_mod > 1)
		{
			tc2 /= (F32) res_mod;
		}

		U32 mask = LLVertexBuffer::MAP_VERTEX | LLVertexBuffer::MAP_TEXCOORD0 | LLVertexBuffer::MAP_TEXCOORD1;
		LLPointer<LLVertexBuffer> buff = new LLVertexBuffer(mask, 0);
		buff->allocateBuffer(3,0,TRUE);

		LLStrider<LLVector3> v;
		LLStrider<LLVector2> uv1;
		LLStrider<LLVector2> uv2;

		buff->getVertexStrider(v);
		buff->getTexCoord0Strider(uv1);
		buff->getTexCoord1Strider(uv2);
		
		uv1[0] = LLVector2(0, 0);
		uv1[1] = LLVector2(0, 2);
		uv1[2] = LLVector2(2, 0);
		
		uv2[0] = LLVector2(0, 0);
		uv2[1] = LLVector2(0, tc2.mV[1]*2.f);
		uv2[2] = LLVector2(tc2.mV[0]*2.f, 0);
		
		v[0] = LLVector3(-1,-1,0);
		v[1] = LLVector3(-1,3,0);
		v[2] = LLVector3(3,-1,0);
				
		buff->setBuffer(0);

		LLGLDisable blend(GL_BLEND);

		//tex unit 0
		gGL.getTexUnit(0)->setTextureColorBlend(LLTexUnit::TBO_REPLACE, LLTexUnit::TBS_TEX_COLOR);
	
		gGL.getTexUnit(0)->bind(&mGlow[1]);
		gGL.getTexUnit(1)->activate();
		gGL.getTexUnit(1)->enable(LLTexUnit::TT_RECT_TEXTURE);


		//tex unit 1
		gGL.getTexUnit(1)->setTextureColorBlend(LLTexUnit::TBO_ADD, LLTexUnit::TBS_TEX_COLOR, LLTexUnit::TBS_PREV_COLOR);
		
		gGL.getTexUnit(1)->bind(&mScreen);
		gGL.getTexUnit(1)->activate();
		
		LLGLEnable multisample(GL_MULTISAMPLE_ARB);
		
		buff->setBuffer(mask);
		buff->drawArrays(LLRender::TRIANGLE_STRIP, 0, 3);
		
		gGL.getTexUnit(1)->disable();
		gGL.getTexUnit(1)->setTextureBlendType(LLTexUnit::TB_MULT);

		gGL.getTexUnit(0)->activate();
		gGL.getTexUnit(0)->setTextureBlendType(LLTexUnit::TB_MULT);
	}
	

	gGL.setSceneBlendType(LLRender::BT_ALPHA);
	glMatrixMode(GL_PROJECTION);
	glPopMatrix();
	glMatrixMode(GL_MODELVIEW);
	glPopMatrix();

	LLVertexBuffer::unbind();

	LLGLState::checkStates();
	LLGLState::checkTextureChannels();

}

void LLPipeline::bindDeferredShader(LLGLSLShader& shader, U32 light_index, LLRenderTarget* gi_source, LLRenderTarget* last_gi_post, U32 noise_map)
{
	if (noise_map == 0xFFFFFFFF)
	{
		noise_map = mNoiseMap;
	}

	LLGLState::checkTextureChannels();

	shader.bind();
	S32 channel = 0;
	channel = shader.enableTexture(LLViewerShaderMgr::DEFERRED_DIFFUSE, LLTexUnit::TT_RECT_TEXTURE);
	if (channel > -1)
	{
		mDeferredScreen.bindTexture(0,channel);
		gGL.getTexUnit(channel)->setTextureFilteringOption(LLTexUnit::TFO_POINT);
	}

	channel = shader.enableTexture(LLViewerShaderMgr::DEFERRED_SPECULAR, LLTexUnit::TT_RECT_TEXTURE);
	if (channel > -1)
	{
		mDeferredScreen.bindTexture(1, channel);
		gGL.getTexUnit(channel)->setTextureFilteringOption(LLTexUnit::TFO_POINT);
	}

	channel = shader.enableTexture(LLViewerShaderMgr::DEFERRED_NORMAL, LLTexUnit::TT_RECT_TEXTURE);
	if (channel > -1)
	{
		mDeferredScreen.bindTexture(2, channel);
		gGL.getTexUnit(channel)->setTextureFilteringOption(LLTexUnit::TFO_POINT);
	}

	if (gi_source)
	{
		BOOL has_gi = FALSE;
		channel = shader.enableTexture(LLViewerShaderMgr::DEFERRED_GI_DIFFUSE);
		if (channel > -1)
		{
			has_gi = TRUE;
			gi_source->bindTexture(0, channel);
			gGL.getTexUnit(channel)->setTextureFilteringOption(LLTexUnit::TFO_BILINEAR);
		}
		
		channel = shader.enableTexture(LLViewerShaderMgr::DEFERRED_GI_SPECULAR);
		if (channel > -1)
		{
			has_gi = TRUE;
			gi_source->bindTexture(1, channel);
			gGL.getTexUnit(channel)->setTextureFilteringOption(LLTexUnit::TFO_BILINEAR);
		}
		
		channel = shader.enableTexture(LLViewerShaderMgr::DEFERRED_GI_NORMAL);
		if (channel > -1)
		{
			has_gi = TRUE;
			gi_source->bindTexture(2, channel);
			gGL.getTexUnit(channel)->setTextureFilteringOption(LLTexUnit::TFO_BILINEAR);
		}
		
		channel = shader.enableTexture(LLViewerShaderMgr::DEFERRED_GI_MIN_POS);
		if (channel > -1)
		{
			has_gi = TRUE;
			gi_source->bindTexture(1, channel);
			gGL.getTexUnit(channel)->setTextureFilteringOption(LLTexUnit::TFO_BILINEAR);
		}
		
		channel = shader.enableTexture(LLViewerShaderMgr::DEFERRED_GI_MAX_POS);
		if (channel > -1)
		{
			has_gi = TRUE;
			gi_source->bindTexture(3, channel);
			gGL.getTexUnit(channel)->setTextureFilteringOption(LLTexUnit::TFO_BILINEAR);
		}
		
		channel = shader.enableTexture(LLViewerShaderMgr::DEFERRED_GI_LAST_DIFFUSE);
		if (channel > -1)
		{
			has_gi = TRUE;
			last_gi_post->bindTexture(0, channel);
			gGL.getTexUnit(channel)->setTextureFilteringOption(LLTexUnit::TFO_BILINEAR);
		}
		
		channel = shader.enableTexture(LLViewerShaderMgr::DEFERRED_GI_LAST_NORMAL);
		if (channel > -1)
		{
			has_gi = TRUE;
			last_gi_post->bindTexture(2, channel);
			gGL.getTexUnit(channel)->setTextureFilteringOption(LLTexUnit::TFO_BILINEAR);
		}
		
		channel = shader.enableTexture(LLViewerShaderMgr::DEFERRED_GI_LAST_MAX_POS);
		if (channel > -1)
		{
			has_gi = TRUE;
			last_gi_post->bindTexture(1, channel);
			gGL.getTexUnit(channel)->setTextureFilteringOption(LLTexUnit::TFO_BILINEAR);
		}
		
		channel = shader.enableTexture(LLViewerShaderMgr::DEFERRED_GI_LAST_MIN_POS);
		if (channel > -1)
		{
			has_gi = TRUE;
			last_gi_post->bindTexture(3, channel);
			gGL.getTexUnit(channel)->setTextureFilteringOption(LLTexUnit::TFO_BILINEAR);
		}
		
		channel = shader.enableTexture(LLViewerShaderMgr::DEFERRED_GI_DEPTH);
		if (channel > -1)
		{
			has_gi = TRUE;
			gGL.getTexUnit(channel)->bind(gi_source, TRUE);
			gGL.getTexUnit(channel)->setTextureFilteringOption(LLTexUnit::TFO_POINT);
			stop_glerror();
			
			glTexParameteri(LLTexUnit::getInternalType(mGIMap.getUsage()), GL_TEXTURE_COMPARE_MODE_ARB, GL_NONE);		
			glTexParameteri(LLTexUnit::getInternalType(mGIMap.getUsage()), GL_DEPTH_TEXTURE_MODE_ARB, GL_ALPHA);		

			stop_glerror();
		}

		if (has_gi)
		{
			F32 range_x = llmin(mGIRange.mV[0], 1.f);
			F32 range_y = llmin(mGIRange.mV[1], 1.f);

			LLVector2 scale(range_x,range_y);

			LLVector2 kern[25];

			for (S32 i = 0; i < 5; ++i)
			{
				for (S32 j = 0; j < 5; ++j)
				{
					S32 idx = i*5+j;
					kern[idx].mV[0] = (i-2)*0.5f;
					kern[idx].mV[1] = (j-2)*0.5f;
					kern[idx].scaleVec(scale);
				}
			}

			shader.uniform2fv("gi_kern", 25, (F32*) kern);
			shader.uniformMatrix4fv("gi_mat", 1, FALSE, mGIMatrix.m);
			shader.uniformMatrix4fv("gi_mat_proj", 1, FALSE, mGIMatrixProj.m);
			shader.uniformMatrix4fv("gi_inv_proj", 1, FALSE, mGIInvProj.m);
			shader.uniformMatrix4fv("gi_norm_mat", 1, FALSE, mGINormalMatrix.m);
		}
	}
	
	/*channel = shader.enableTexture(LLViewerShaderMgr::DEFERRED_POSITION, LLTexUnit::TT_RECT_TEXTURE);
	if (channel > -1)
	{
		mDeferredScreen.bindTexture(3, channel);
	}*/

	channel = shader.enableTexture(LLViewerShaderMgr::DEFERRED_DEPTH, LLTexUnit::TT_RECT_TEXTURE);
	if (channel > -1)
	{
		gGL.getTexUnit(channel)->bind(&mDeferredDepth, TRUE);
		gGL.getTexUnit(channel)->setTextureFilteringOption(LLTexUnit::TFO_POINT);
		stop_glerror();
		
		glTexParameteri(LLTexUnit::getInternalType(mDeferredDepth.getUsage()), GL_TEXTURE_COMPARE_MODE_ARB, GL_NONE);		
		glTexParameteri(LLTexUnit::getInternalType(mDeferredDepth.getUsage()), GL_DEPTH_TEXTURE_MODE_ARB, GL_ALPHA);		

		stop_glerror();

		glh::matrix4f projection = glh_get_current_projection();
		glh::matrix4f inv_proj = projection.inverse();
		
		shader.uniformMatrix4fv("inv_proj", 1, FALSE, inv_proj.m);
		shader.uniform4f("viewport", (F32) gGLViewport[0],
									(F32) gGLViewport[1],
									(F32) gGLViewport[2],
									(F32) gGLViewport[3]);
	}

	channel = shader.enableTexture(LLViewerShaderMgr::DEFERRED_NOISE);
	if (channel > -1)
	{
		gGL.getTexUnit(channel)->bindManual(LLTexUnit::TT_TEXTURE, noise_map);
		gGL.getTexUnit(channel)->setTextureFilteringOption(LLTexUnit::TFO_POINT);
	}

	channel = shader.enableTexture(LLViewerShaderMgr::DEFERRED_LIGHTFUNC);
	if (channel > -1)
	{
		gGL.getTexUnit(channel)->bindManual(LLTexUnit::TT_TEXTURE, mLightFunc);
	}

	stop_glerror();

	channel = shader.enableTexture(LLViewerShaderMgr::DEFERRED_LIGHT, LLTexUnit::TT_RECT_TEXTURE);
	if (channel > -1)
	{
		mDeferredLight[light_index].bindTexture(0, channel);
		gGL.getTexUnit(channel)->setTextureFilteringOption(LLTexUnit::TFO_POINT);
	}

	channel = shader.enableTexture(LLViewerShaderMgr::DEFERRED_LUMINANCE);
	if (channel > -1)
	{
		gGL.getTexUnit(channel)->bindManual(LLTexUnit::TT_TEXTURE, mLuminanceMap.getTexture(), true);
		gGL.getTexUnit(channel)->setTextureFilteringOption(LLTexUnit::TFO_TRILINEAR);
	}

	channel = shader.enableTexture(LLViewerShaderMgr::DEFERRED_BLOOM);
	if (channel > -1)
	{
		mGlow[1].bindTexture(0, channel);
	}

	channel = shader.enableTexture(LLViewerShaderMgr::DEFERRED_GI_LIGHT, LLTexUnit::TT_RECT_TEXTURE);
	if (channel > -1)
	{
		gi_source->bindTexture(0, channel);
		gGL.getTexUnit(channel)->setTextureFilteringOption(LLTexUnit::TFO_POINT);
	}

	channel = shader.enableTexture(LLViewerShaderMgr::DEFERRED_EDGE, LLTexUnit::TT_RECT_TEXTURE);
	if (channel > -1)
	{
		mEdgeMap.bindTexture(0, channel);
		gGL.getTexUnit(channel)->setTextureFilteringOption(LLTexUnit::TFO_POINT);
	}

	channel = shader.enableTexture(LLViewerShaderMgr::DEFERRED_SUN_LIGHT, LLTexUnit::TT_RECT_TEXTURE);
	if (channel > -1)
	{
		mDeferredLight[1].bindTexture(0, channel);
		gGL.getTexUnit(channel)->setTextureFilteringOption(LLTexUnit::TFO_POINT);
	}

	channel = shader.enableTexture(LLViewerShaderMgr::DEFERRED_LOCAL_LIGHT, LLTexUnit::TT_RECT_TEXTURE);
	if (channel > -1)
	{
		mDeferredLight[2].bindTexture(0, channel);
		gGL.getTexUnit(channel)->setTextureFilteringOption(LLTexUnit::TFO_POINT);
	}


	stop_glerror();

	for (U32 i = 0; i < 4; i++)
	{
		channel = shader.enableTexture(LLViewerShaderMgr::DEFERRED_SHADOW0+i, LLTexUnit::TT_RECT_TEXTURE);
		stop_glerror();
		if (channel > -1)
		{
			stop_glerror();
			gGL.getTexUnit(channel)->bind(&mShadow[i], TRUE);
			gGL.getTexUnit(channel)->setTextureFilteringOption(LLTexUnit::TFO_BILINEAR);
			gGL.getTexUnit(channel)->setTextureAddressMode(LLTexUnit::TAM_CLAMP);
			stop_glerror();
			
			glTexParameteri(GL_TEXTURE_RECTANGLE_ARB, GL_TEXTURE_COMPARE_MODE_ARB, GL_COMPARE_R_TO_TEXTURE_ARB);
			glTexParameteri(GL_TEXTURE_RECTANGLE_ARB, GL_TEXTURE_COMPARE_FUNC_ARB, GL_LEQUAL);
			stop_glerror();
		}
	}

	for (U32 i = 4; i < 6; i++)
	{
		channel = shader.enableTexture(LLViewerShaderMgr::DEFERRED_SHADOW0+i);
		stop_glerror();
		if (channel > -1)
		{
			stop_glerror();
			gGL.getTexUnit(channel)->bind(&mShadow[i], TRUE);
			gGL.getTexUnit(channel)->setTextureFilteringOption(LLTexUnit::TFO_BILINEAR);
			gGL.getTexUnit(channel)->setTextureAddressMode(LLTexUnit::TAM_CLAMP);
			stop_glerror();
			
			glTexParameteri(GL_TEXTURE_2D, GL_TEXTURE_COMPARE_MODE_ARB, GL_COMPARE_R_TO_TEXTURE_ARB);
			glTexParameteri(GL_TEXTURE_2D, GL_TEXTURE_COMPARE_FUNC_ARB, GL_LEQUAL);
			stop_glerror();
		}
	}

	stop_glerror();

	F32 mat[16*6];
	for (U32 i = 0; i < 16; i++)
	{
		mat[i] = mSunShadowMatrix[0].m[i];
		mat[i+16] = mSunShadowMatrix[1].m[i];
		mat[i+32] = mSunShadowMatrix[2].m[i];
		mat[i+48] = mSunShadowMatrix[3].m[i];
		mat[i+64] = mSunShadowMatrix[4].m[i];
		mat[i+80] = mSunShadowMatrix[5].m[i];
	}

	shader.uniformMatrix4fv("shadow_matrix[0]", 6, FALSE, mat);
	shader.uniformMatrix4fv("shadow_matrix", 6, FALSE, mat);

	stop_glerror();

	channel = shader.enableTexture(LLViewerShaderMgr::ENVIRONMENT_MAP, LLTexUnit::TT_CUBE_MAP);
	if (channel > -1)
	{
		LLCubeMap* cube_map = gSky.mVOSkyp ? gSky.mVOSkyp->getCubeMap() : NULL;
		if (cube_map)
		{
			cube_map->enable(channel);
			cube_map->bind();
			F64* m = gGLModelView;

			
			F32 mat[] = { m[0], m[1], m[2],
						  m[4], m[5], m[6],
						  m[8], m[9], m[10] };
		
			shader.uniform3fv("env_mat[0]", 3, mat);
			shader.uniform3fv("env_mat", 3, mat);
		}
	}

	shader.uniform4fv("shadow_clip", 1, mSunClipPlanes.mV);
	shader.uniform1f("sun_wash", gSavedSettings.getF32("RenderDeferredSunWash"));
	shader.uniform1f("shadow_noise", gSavedSettings.getF32("RenderShadowNoise"));
	shader.uniform1f("blur_size", gSavedSettings.getF32("RenderShadowBlurSize"));

	shader.uniform1f("ssao_radius", gSavedSettings.getF32("RenderSSAOScale"));
	shader.uniform1f("ssao_max_radius", gSavedSettings.getU32("RenderSSAOMaxScale"));

	F32 ssao_factor = gSavedSettings.getF32("RenderSSAOFactor");
	shader.uniform1f("ssao_factor", ssao_factor);
	shader.uniform1f("ssao_factor_inv", 1.0/ssao_factor);

	LLVector3 ssao_effect = gSavedSettings.getVector3("RenderSSAOEffect");
	F32 matrix_diag = (ssao_effect[0] + 2.0*ssao_effect[1])/3.0;
	F32 matrix_nondiag = (ssao_effect[0] - ssao_effect[1])/3.0;
	// This matrix scales (proj of color onto <1/rt(3),1/rt(3),1/rt(3)>) by
	// value factor, and scales remainder by saturation factor
	F32 ssao_effect_mat[] = {	matrix_diag, matrix_nondiag, matrix_nondiag,
								matrix_nondiag, matrix_diag, matrix_nondiag,
								matrix_nondiag, matrix_nondiag, matrix_diag};
	shader.uniformMatrix3fv("ssao_effect_mat", 1, GL_FALSE, ssao_effect_mat);

	shader.uniform2f("screen_res", mDeferredScreen.getWidth(), mDeferredScreen.getHeight());
	shader.uniform1f("near_clip", LLViewerCamera::getInstance()->getNear()*2.f);
	shader.uniform1f("alpha_soften", gSavedSettings.getF32("RenderDeferredAlphaSoften"));
	shader.uniform1f ("shadow_offset", gSavedSettings.getF32("RenderShadowOffset"));
	shader.uniform1f("shadow_bias", gSavedSettings.getF32("RenderShadowBias"));
	shader.uniform1f("lum_scale", gSavedSettings.getF32("RenderLuminanceScale"));
	shader.uniform1f("sun_lum_scale", gSavedSettings.getF32("RenderSunLuminanceScale"));
	shader.uniform1f("sun_lum_offset", gSavedSettings.getF32("RenderSunLuminanceOffset"));
	shader.uniform1f("lum_lod", gSavedSettings.getF32("RenderLuminanceDetail"));
	shader.uniform1f("gi_range", gSavedSettings.getF32("RenderGIRange"));
	shader.uniform1f("gi_brightness", gSavedSettings.getF32("RenderGIBrightness"));
	shader.uniform1f("gi_luminance", gSavedSettings.getF32("RenderGILuminance"));
	shader.uniform1f("gi_edge_weight", gSavedSettings.getF32("RenderGIBlurEdgeWeight"));
	shader.uniform1f("gi_blur_brightness", gSavedSettings.getF32("RenderGIBlurBrightness"));
	shader.uniform1f("gi_sample_width", mGILightRadius);
	shader.uniform1f("gi_noise", gSavedSettings.getF32("RenderGINoise"));
	shader.uniform1f("gi_attenuation", gSavedSettings.getF32("RenderGIAttenuation"));
	shader.uniform1f("gi_ambiance", gSavedSettings.getF32("RenderGIAmbiance"));
	shader.uniform2f("shadow_res", mShadow[0].getWidth(), mShadow[0].getHeight());
	shader.uniform2f("proj_shadow_res", mShadow[4].getWidth(), mShadow[4].getHeight());
	shader.uniform1f("depth_cutoff", gSavedSettings.getF32("RenderEdgeDepthCutoff"));
	shader.uniform1f("norm_cutoff", gSavedSettings.getF32("RenderEdgeNormCutoff"));

	if (shader.getUniformLocation("norm_mat") >= 0)
	{
		glh::matrix4f norm_mat = glh_get_current_modelview().inverse().transpose();
		shader.uniformMatrix4fv("norm_mat", 1, FALSE, norm_mat.m);
	}
}

static LLFastTimer::DeclareTimer FTM_GI_TRACE("Trace");
static LLFastTimer::DeclareTimer FTM_GI_GATHER("Gather");
static LLFastTimer::DeclareTimer FTM_SUN_SHADOW("Shadow Map");
static LLFastTimer::DeclareTimer FTM_SOFTEN_SHADOW("Shadow Soften");
static LLFastTimer::DeclareTimer FTM_EDGE_DETECTION("Find Edges");
static LLFastTimer::DeclareTimer FTM_LOCAL_LIGHTS("Local Lights");
static LLFastTimer::DeclareTimer FTM_ATMOSPHERICS("Atmospherics");
static LLFastTimer::DeclareTimer FTM_FULLSCREEN_LIGHTS("Fullscreen Lights");
static LLFastTimer::DeclareTimer FTM_PROJECTORS("Projectors");
static LLFastTimer::DeclareTimer FTM_POST("Post");


void LLPipeline::renderDeferredLighting()
{
	if (!sCull)
	{
		return;
	}

	{
		LLFastTimer ftm(FTM_RENDER_DEFERRED);

		{
			LLGLDepthTest depth(GL_TRUE);
			mDeferredDepth.copyContents(mDeferredScreen, 0, 0, mDeferredScreen.getWidth(), mDeferredScreen.getHeight(),
							0, 0, mDeferredDepth.getWidth(), mDeferredDepth.getHeight(), GL_DEPTH_BUFFER_BIT, GL_NEAREST);	
		}

		LLGLEnable multisample(GL_MULTISAMPLE_ARB);

		if (gPipeline.hasRenderType(LLPipeline::RENDER_TYPE_HUD))
		{
			gPipeline.toggleRenderType(LLPipeline::RENDER_TYPE_HUD);
		}

		//ati doesn't seem to love actually using the stencil buffer on FBO's
		LLGLEnable stencil(GL_STENCIL_TEST);
		glStencilFunc(GL_EQUAL, 1, 0xFFFFFFFF);
		glStencilOp(GL_KEEP, GL_KEEP, GL_KEEP);

		gGL.setColorMask(true, true);
		
		//draw a cube around every light
		LLVertexBuffer::unbind();

		LLGLEnable cull(GL_CULL_FACE);
		LLGLEnable blend(GL_BLEND);

		glh::matrix4f mat = glh_copy_matrix(gGLModelView);

		F32 vert[] = 
		{
			-1,1,
			-1,-3,
			3,1,
		};
		glVertexPointer(2, GL_FLOAT, 0, vert);
		glColor3f(1,1,1);

		{
			setupHWLights(NULL); //to set mSunDir;
			LLVector4 dir(mSunDir, 0.f);
			glh::vec4f tc(dir.mV);
			mat.mult_matrix_vec(tc);
			glTexCoord4f(tc.v[0], tc.v[1], tc.v[2], 0);
		}

		if (gSavedSettings.getBOOL("RenderDeferredShadow"))
		{
			glPushMatrix();
			glLoadIdentity();
			glMatrixMode(GL_PROJECTION);
			glPushMatrix();
			glLoadIdentity();

			mDeferredLight[0].bindTarget();
			if (gSavedSettings.getBOOL("RenderDeferredSun"))
			{ //paint shadow/SSAO light map (direct lighting lightmap)
				LLFastTimer ftm(FTM_SUN_SHADOW);
				bindDeferredShader(gDeferredSunProgram, 0);

				glClearColor(1,1,1,1);
				mDeferredLight[0].clear(GL_COLOR_BUFFER_BIT);
				glClearColor(0,0,0,0);

				glh::matrix4f inv_trans = glh_get_current_modelview().inverse().transpose();

				const U32 slice = 32;
				F32 offset[slice*3];
				for (U32 i = 0; i < 4; i++)
				{
					for (U32 j = 0; j < 8; j++)
					{
						glh::vec3f v;
						v.set_value(sinf(6.284f/8*j), cosf(6.284f/8*j), -(F32) i);
						v.normalize();
						inv_trans.mult_matrix_vec(v);
						v.normalize();
						offset[(i*8+j)*3+0] = v.v[0];
						offset[(i*8+j)*3+1] = v.v[2];
						offset[(i*8+j)*3+2] = v.v[1];
					}
				}

				gDeferredSunProgram.uniform3fv("offset", slice, offset);
				gDeferredSunProgram.uniform2f("screenRes", mDeferredLight[0].getWidth(), mDeferredLight[0].getHeight());
				
				{
					LLGLDisable blend(GL_BLEND);
					LLGLDepthTest depth(GL_TRUE, GL_FALSE, GL_ALWAYS);
					stop_glerror();
					glDrawArrays(GL_TRIANGLE_STRIP, 0, 3);
					stop_glerror();
				}
				
				unbindDeferredShader(gDeferredSunProgram);
			}
			else
			{
				mDeferredLight[0].clear(GL_COLOR_BUFFER_BIT);
			}

			mDeferredLight[0].flush();

			if (gSavedSettings.getBOOL("RenderDeferredBlurLight"))
			{
				LLFastTimer ftm(FTM_EDGE_DETECTION);
				//get edge map
				LLGLDisable blend(GL_BLEND);
				LLGLDisable test(GL_ALPHA_TEST);
				LLGLDepthTest depth(GL_FALSE);
				LLGLDisable stencil(GL_STENCIL_TEST);

				{
					gDeferredEdgeProgram.bind();
					mEdgeMap.bindTarget();
					bindDeferredShader(gDeferredEdgeProgram);
					glDrawArrays(GL_TRIANGLE_STRIP, 0, 3);
					unbindDeferredShader(gDeferredEdgeProgram);
					mEdgeMap.flush();
				}
			}

			if (LLViewerShaderMgr::instance()->getVertexShaderLevel(LLViewerShaderMgr::SHADER_DEFERRED) > 2)
			{
				{ //get luminance map from previous frame's light map
					LLGLEnable blend(GL_BLEND);
					LLGLDisable test(GL_ALPHA_TEST);
					LLGLDepthTest depth(GL_FALSE);
					LLGLDisable stencil(GL_STENCIL_TEST);

					//static F32 fade = 1.f;

					{
						gGL.setSceneBlendType(LLRender::BT_ALPHA);
						gLuminanceGatherProgram.bind();
						gLuminanceGatherProgram.uniform2f("screen_res", mDeferredLight[0].getWidth(), mDeferredLight[0].getHeight());
						mLuminanceMap.bindTarget();
						bindDeferredShader(gLuminanceGatherProgram);
						glDrawArrays(GL_TRIANGLE_STRIP, 0, 3);
						unbindDeferredShader(gLuminanceGatherProgram);
						mLuminanceMap.flush();
						gGL.getTexUnit(0)->bindManual(LLTexUnit::TT_TEXTURE, mLuminanceMap.getTexture(), true);
						gGL.getTexUnit(0)->setTextureFilteringOption(LLTexUnit::TFO_TRILINEAR);
						glGenerateMipmapEXT(GL_TEXTURE_2D);
					}
				}

				{ //paint noisy GI map (bounce lighting lightmap)
					LLFastTimer ftm(FTM_GI_TRACE);
					LLGLDisable blend(GL_BLEND);
					LLGLDepthTest depth(GL_FALSE);
					LLGLDisable test(GL_ALPHA_TEST);

					mGIMapPost[0].bindTarget();

					bindDeferredShader(gDeferredGIProgram, 0, &mGIMap, 0, mTrueNoiseMap);
					glDrawArrays(GL_TRIANGLE_STRIP, 0, 3);
					unbindDeferredShader(gDeferredGIProgram);
					mGIMapPost[0].flush();
				}

				U32 pass_count = 0;
				if (gSavedSettings.getBOOL("RenderDeferredBlurLight"))
				{
					pass_count = llclamp(gSavedSettings.getU32("RenderGIBlurPasses"), (U32) 1, (U32) 128);
				}

				for (U32 i = 0; i < pass_count; ++i)
				{ //gather/soften indirect lighting map
					LLFastTimer ftm(FTM_GI_GATHER);
					bindDeferredShader(gDeferredPostGIProgram, 0, &mGIMapPost[0], NULL, mTrueNoiseMap);
					F32 blur_size = gSavedSettings.getF32("RenderGIBlurSize")/((F32) i * gSavedSettings.getF32("RenderGIBlurIncrement")+1.f);
					gDeferredPostGIProgram.uniform2f("delta", 1.f, 0.f);
					gDeferredPostGIProgram.uniform1f("kern_scale", blur_size);
					gDeferredPostGIProgram.uniform1f("gi_blur_brightness", gSavedSettings.getF32("RenderGIBlurBrightness"));
				
					mGIMapPost[1].bindTarget();
					{
						LLGLDisable blend(GL_BLEND);
						LLGLDepthTest depth(GL_FALSE);
						stop_glerror();
						glDrawArrays(GL_TRIANGLE_STRIP, 0, 3);
						stop_glerror();
					}
					
					mGIMapPost[1].flush();
					unbindDeferredShader(gDeferredPostGIProgram);
					bindDeferredShader(gDeferredPostGIProgram, 0, &mGIMapPost[1], NULL, mTrueNoiseMap);
					mGIMapPost[0].bindTarget();

					gDeferredPostGIProgram.uniform2f("delta", 0.f, 1.f);

					{
						LLGLDisable blend(GL_BLEND);
						LLGLDepthTest depth(GL_FALSE);
						stop_glerror();
						glDrawArrays(GL_TRIANGLE_STRIP, 0, 4);
						stop_glerror();
					}
					mGIMapPost[0].flush();
					unbindDeferredShader(gDeferredPostGIProgram);
				}
			}

			if (gSavedSettings.getBOOL("RenderDeferredBlurLight"))
			{ //soften direct lighting lightmap
				LLFastTimer ftm(FTM_SOFTEN_SHADOW);
				//blur lightmap
				mDeferredLight[1].bindTarget();

				glClearColor(1,1,1,1);
				mDeferredLight[1].clear(GL_COLOR_BUFFER_BIT);
				glClearColor(0,0,0,0);
				
				bindDeferredShader(gDeferredBlurLightProgram);

				LLVector3 go = gSavedSettings.getVector3("RenderShadowGaussian");
				const U32 kern_length = 4;
				F32 blur_size = gSavedSettings.getF32("RenderShadowBlurSize");
				F32 dist_factor = gSavedSettings.getF32("RenderShadowBlurDistFactor");

				// sample symmetrically with the middle sample falling exactly on 0.0
				F32 x = 0.f;

				LLVector3 gauss[32]; // xweight, yweight, offset

				for (U32 i = 0; i < kern_length; i++)
				{
					gauss[i].mV[0] = llgaussian(x, go.mV[0]);
					gauss[i].mV[1] = llgaussian(x, go.mV[1]);
					gauss[i].mV[2] = x;
					x += 1.f;
				}

				gDeferredBlurLightProgram.uniform2f("delta", 1.f, 0.f);
				gDeferredBlurLightProgram.uniform1f("dist_factor", dist_factor);
				gDeferredBlurLightProgram.uniform3fv("kern[0]", kern_length, gauss[0].mV);
				gDeferredBlurLightProgram.uniform3fv("kern", kern_length, gauss[0].mV);
				gDeferredBlurLightProgram.uniform1f("kern_scale", blur_size * (kern_length/2.f - 0.5f));
			
				{
					LLGLDisable blend(GL_BLEND);
					LLGLDepthTest depth(GL_TRUE, GL_FALSE, GL_ALWAYS);
					stop_glerror();
					glDrawArrays(GL_TRIANGLE_STRIP, 0, 3);
					stop_glerror();
				}
				
				mDeferredLight[1].flush();
				unbindDeferredShader(gDeferredBlurLightProgram);

				bindDeferredShader(gDeferredBlurLightProgram, 1);
				mDeferredLight[0].bindTarget();

				gDeferredBlurLightProgram.uniform2f("delta", 0.f, 1.f);

				{
					LLGLDisable blend(GL_BLEND);
					LLGLDepthTest depth(GL_TRUE, GL_FALSE, GL_ALWAYS);
					stop_glerror();
					glDrawArrays(GL_TRIANGLE_STRIP, 0, 3);
					stop_glerror();
				}
				mDeferredLight[0].flush();
				unbindDeferredShader(gDeferredBlurLightProgram);
			}

			stop_glerror();
			glPopMatrix();
			stop_glerror();
			glMatrixMode(GL_MODELVIEW);
			stop_glerror();
			glPopMatrix();
			stop_glerror();
		}

		//copy depth and stencil from deferred screen
		//mScreen.copyContents(mDeferredScreen, 0, 0, mDeferredScreen.getWidth(), mDeferredScreen.getHeight(),
		//					0, 0, mScreen.getWidth(), mScreen.getHeight(), GL_DEPTH_BUFFER_BIT | GL_STENCIL_BUFFER_BIT, GL_NEAREST);

		if (LLViewerShaderMgr::instance()->getVertexShaderLevel(LLViewerShaderMgr::SHADER_DEFERRED) > 2)
		{
			mDeferredLight[1].bindTarget();
			mDeferredLight[1].clear(GL_COLOR_BUFFER_BIT);
		}
		else
		{
			mScreen.bindTarget();
			mScreen.clear(GL_COLOR_BUFFER_BIT);
		}

		if (gSavedSettings.getBOOL("RenderDeferredAtmospheric"))
		{ //apply sunlight contribution 
			LLFastTimer ftm(FTM_ATMOSPHERICS);
			bindDeferredShader(gDeferredSoftenProgram, 0, &mGIMapPost[0]);	
			{
				LLGLDepthTest depth(GL_FALSE);
				LLGLDisable blend(GL_BLEND);
				LLGLDisable test(GL_ALPHA_TEST);

				//full screen blit
				glPushMatrix();
				glLoadIdentity();
				glMatrixMode(GL_PROJECTION);
				glPushMatrix();
				glLoadIdentity();

				glVertexPointer(2, GL_FLOAT, 0, vert);
				
				glDrawArrays(GL_TRIANGLE_STRIP, 0, 3);
				
				glPopMatrix();
				glMatrixMode(GL_MODELVIEW);
				glPopMatrix();
			}

			unbindDeferredShader(gDeferredSoftenProgram);
		}

		{ //render sky
			LLGLDisable blend(GL_BLEND);
			LLGLDisable stencil(GL_STENCIL_TEST);
			gGL.setSceneBlendType(LLRender::BT_ALPHA);

			U32 render_mask = mRenderTypeMask;
			mRenderTypeMask =	mRenderTypeMask & 
								((1 << LLPipeline::RENDER_TYPE_SKY) |
								(1 << LLPipeline::RENDER_TYPE_CLOUDS) |
								(1 << LLPipeline::RENDER_TYPE_WL_SKY));
								
			
			renderGeomPostDeferred(*LLViewerCamera::getInstance());
			mRenderTypeMask = render_mask;
		}

		BOOL render_local = gSavedSettings.getBOOL("RenderDeferredLocalLights");
		BOOL render_fullscreen = gSavedSettings.getBOOL("RenderDeferredFullscreenLights");
		

		if (LLViewerShaderMgr::instance()->getVertexShaderLevel(LLViewerShaderMgr::SHADER_DEFERRED) > 2)
		{
			mDeferredLight[1].flush();
			mDeferredLight[2].bindTarget();
			mDeferredLight[2].clear(GL_COLOR_BUFFER_BIT);
		}

		if (render_local || render_fullscreen)
		{
			gGL.setSceneBlendType(LLRender::BT_ADD);
			std::list<LLVector4> fullscreen_lights;
			LLDrawable::drawable_list_t spot_lights;
			LLDrawable::drawable_list_t fullscreen_spot_lights;

			for (U32 i = 0; i < 2; i++)
			{
				mTargetShadowSpotLight[i] = NULL;
			}

			std::list<LLVector4> light_colors;

			F32 v[24];
			glVertexPointer(3, GL_FLOAT, 0, v);
			BOOL render_local = gSavedSettings.getBOOL("RenderDeferredLocalLights");

			{
				bindDeferredShader(gDeferredLightProgram);
				LLGLDepthTest depth(GL_TRUE, GL_FALSE);
				for (LLDrawable::drawable_set_t::iterator iter = mLights.begin(); iter != mLights.end(); ++iter)
				{
					LLDrawable* drawablep = *iter;
					
					LLVOVolume* volume = drawablep->getVOVolume();
					if (!volume)
					{
						continue;
					}

					LLVector3 center = drawablep->getPositionAgent();
					F32* c = center.mV;
					F32 s = volume->getLightRadius()*1.5f;

					LLColor3 col = volume->getLightColor();
					col *= volume->getLightIntensity();

					if (col.magVecSquared() < 0.001f)
					{
						continue;
					}

					if (s <= 0.001f)
					{
						continue;
					}

					if (LLViewerCamera::getInstance()->AABBInFrustumNoFarClip(center, LLVector3(s,s,s)) == 0)
					{
						continue;
					}

					sVisibleLightCount++;

					glh::vec3f tc(c);
					mat.mult_matrix_vec(tc);
					
					//vertex positions are encoded so the 3 bits of their vertex index 
					//correspond to their axis facing, with bit position 3,2,1 matching
					//axis facing x,y,z, bit set meaning positive facing, bit clear 
					//meaning negative facing
					v[0] = c[0]-s; v[1]  = c[1]-s; v[2]  = c[2]-s;  // 0 - 0000 
					v[3] = c[0]-s; v[4]  = c[1]-s; v[5]  = c[2]+s;  // 1 - 0001
					v[6] = c[0]-s; v[7]  = c[1]+s; v[8]  = c[2]-s;  // 2 - 0010
					v[9] = c[0]-s; v[10] = c[1]+s; v[11] = c[2]+s;  // 3 - 0011
																									   
					v[12] = c[0]+s; v[13] = c[1]-s; v[14] = c[2]-s; // 4 - 0100
					v[15] = c[0]+s; v[16] = c[1]-s; v[17] = c[2]+s; // 5 - 0101
					v[18] = c[0]+s; v[19] = c[1]+s; v[20] = c[2]-s; // 6 - 0110
					v[21] = c[0]+s; v[22] = c[1]+s; v[23] = c[2]+s; // 7 - 0111

					if (LLViewerCamera::getInstance()->getOrigin().mV[0] > c[0] + s + 0.2f ||
						LLViewerCamera::getInstance()->getOrigin().mV[0] < c[0] - s - 0.2f ||
						LLViewerCamera::getInstance()->getOrigin().mV[1] > c[1] + s + 0.2f ||
						LLViewerCamera::getInstance()->getOrigin().mV[1] < c[1] - s - 0.2f ||
						LLViewerCamera::getInstance()->getOrigin().mV[2] > c[2] + s + 0.2f ||
						LLViewerCamera::getInstance()->getOrigin().mV[2] < c[2] - s - 0.2f)
					{ //draw box if camera is outside box
						if (render_local)
						{
							if (volume->getLightTexture())
							{
								drawablep->getVOVolume()->updateSpotLightPriority();
								spot_lights.push_back(drawablep);
								continue;
							}
							
							LLFastTimer ftm(FTM_LOCAL_LIGHTS);
							glTexCoord4f(tc.v[0], tc.v[1], tc.v[2], s*s);
							glColor4f(col.mV[0], col.mV[1], col.mV[2], volume->getLightFalloff()*0.5f);
							glDrawRangeElements(GL_TRIANGLE_FAN, 0, 7, 8,
								GL_UNSIGNED_BYTE, get_box_fan_indices(LLViewerCamera::getInstance(), center));
							stop_glerror();
						}
					}
					else if (render_fullscreen)
					{	
						if (volume->getLightTexture())
						{
							drawablep->getVOVolume()->updateSpotLightPriority();
							fullscreen_spot_lights.push_back(drawablep);
							continue;
						}

						fullscreen_lights.push_back(LLVector4(tc.v[0], tc.v[1], tc.v[2], s*s));
						light_colors.push_back(LLVector4(col.mV[0], col.mV[1], col.mV[2], volume->getLightFalloff()*0.5f));
					}
				}
				unbindDeferredShader(gDeferredLightProgram);
			}

			if (!spot_lights.empty())
			{
				LLGLDepthTest depth(GL_TRUE, GL_FALSE);
				bindDeferredShader(gDeferredSpotLightProgram);

				gDeferredSpotLightProgram.enableTexture(LLViewerShaderMgr::DEFERRED_PROJECTION);

				for (LLDrawable::drawable_list_t::iterator iter = spot_lights.begin(); iter != spot_lights.end(); ++iter)
				{
					LLFastTimer ftm(FTM_PROJECTORS);
					LLDrawable* drawablep = *iter;

					LLVOVolume* volume = drawablep->getVOVolume();

					LLVector3 center = drawablep->getPositionAgent();
					F32* c = center.mV;
					F32 s = volume->getLightRadius()*1.5f;

					sVisibleLightCount++;

					glh::vec3f tc(c);
					mat.mult_matrix_vec(tc);
					
					setupSpotLight(gDeferredSpotLightProgram, drawablep);
					
					LLColor3 col = volume->getLightColor();
					col *= volume->getLightIntensity();

					//vertex positions are encoded so the 3 bits of their vertex index 
					//correspond to their axis facing, with bit position 3,2,1 matching
					//axis facing x,y,z, bit set meaning positive facing, bit clear 
					//meaning negative facing
					v[0] = c[0]-s; v[1]  = c[1]-s; v[2]  = c[2]-s;  // 0 - 0000 
					v[3] = c[0]-s; v[4]  = c[1]-s; v[5]  = c[2]+s;  // 1 - 0001
					v[6] = c[0]-s; v[7]  = c[1]+s; v[8]  = c[2]-s;  // 2 - 0010
					v[9] = c[0]-s; v[10] = c[1]+s; v[11] = c[2]+s;  // 3 - 0011
																									   
					v[12] = c[0]+s; v[13] = c[1]-s; v[14] = c[2]-s; // 4 - 0100
					v[15] = c[0]+s; v[16] = c[1]-s; v[17] = c[2]+s; // 5 - 0101
					v[18] = c[0]+s; v[19] = c[1]+s; v[20] = c[2]-s; // 6 - 0110
					v[21] = c[0]+s; v[22] = c[1]+s; v[23] = c[2]+s; // 7 - 0111

					glTexCoord4f(tc.v[0], tc.v[1], tc.v[2], s*s);
					glColor4f(col.mV[0], col.mV[1], col.mV[2], volume->getLightFalloff()*0.5f);
					glDrawRangeElements(GL_TRIANGLE_FAN, 0, 7, 8,
							GL_UNSIGNED_BYTE, get_box_fan_indices(LLViewerCamera::getInstance(), center));
				}
				gDeferredSpotLightProgram.disableTexture(LLViewerShaderMgr::DEFERRED_PROJECTION);
				unbindDeferredShader(gDeferredSpotLightProgram);
			}

			{
				bindDeferredShader(gDeferredMultiLightProgram);
			
				LLGLDepthTest depth(GL_FALSE);

				//full screen blit
				glPushMatrix();
				glLoadIdentity();
				glMatrixMode(GL_PROJECTION);
				glPushMatrix();
				glLoadIdentity();

				U32 count = 0;

				const U32 max_count = 8;
				LLVector4 light[max_count];
				LLVector4 col[max_count];

				glVertexPointer(2, GL_FLOAT, 0, vert);

				F32 far_z = 0.f;

				while (!fullscreen_lights.empty())
				{
					LLFastTimer ftm(FTM_FULLSCREEN_LIGHTS);
					light[count] = fullscreen_lights.front();
					fullscreen_lights.pop_front();
					col[count] = light_colors.front();
					light_colors.pop_front();

					far_z = llmin(light[count].mV[2]-sqrtf(light[count].mV[3]), far_z);

					count++;
					if (count == max_count || fullscreen_lights.empty())
					{
						gDeferredMultiLightProgram.uniform1i("light_count", count);
						gDeferredMultiLightProgram.uniform4fv("light[0]", count, (GLfloat*) light);
						gDeferredMultiLightProgram.uniform4fv("light", count, (GLfloat*) light);
						gDeferredMultiLightProgram.uniform4fv("light_col[0]", count, (GLfloat*) col);
						gDeferredMultiLightProgram.uniform4fv("light_col", count, (GLfloat*) col);
						gDeferredMultiLightProgram.uniform1f("far_z", far_z);
						far_z = 0.f;
						count = 0;
						glDrawArrays(GL_TRIANGLE_STRIP, 0, 3);
					}
				}
				
				unbindDeferredShader(gDeferredMultiLightProgram);

				bindDeferredShader(gDeferredMultiSpotLightProgram);

				gDeferredMultiSpotLightProgram.enableTexture(LLViewerShaderMgr::DEFERRED_PROJECTION);

				for (LLDrawable::drawable_list_t::iterator iter = fullscreen_spot_lights.begin(); iter != fullscreen_spot_lights.end(); ++iter)
				{
					LLFastTimer ftm(FTM_PROJECTORS);
					LLDrawable* drawablep = *iter;
					
					LLVOVolume* volume = drawablep->getVOVolume();

					LLVector3 center = drawablep->getPositionAgent();
					F32* c = center.mV;
					F32 s = volume->getLightRadius()*1.5f;

					sVisibleLightCount++;

					glh::vec3f tc(c);
					mat.mult_matrix_vec(tc);
					
					setupSpotLight(gDeferredMultiSpotLightProgram, drawablep);

					LLColor3 col = volume->getLightColor();
					col *= volume->getLightIntensity();

					glTexCoord4f(tc.v[0], tc.v[1], tc.v[2], s*s);
					glColor4f(col.mV[0], col.mV[1], col.mV[2], volume->getLightFalloff()*0.5f);
					glDrawArrays(GL_TRIANGLE_STRIP, 0, 3);
				}

				gDeferredMultiSpotLightProgram.disableTexture(LLViewerShaderMgr::DEFERRED_PROJECTION);
				unbindDeferredShader(gDeferredMultiSpotLightProgram);

				glPopMatrix();
				glMatrixMode(GL_MODELVIEW);
				glPopMatrix();
			}
		}

		gGL.setColorMask(true, true);

		if (LLViewerShaderMgr::instance()->getVertexShaderLevel(LLViewerShaderMgr::SHADER_DEFERRED) > 2)
		{
			mDeferredLight[2].flush();

			mScreen.bindTarget();
			mScreen.clear(GL_COLOR_BUFFER_BIT);
		
			gGL.setSceneBlendType(LLRender::BT_ALPHA);

			{ //mix various light maps (local, sun, gi)
				LLFastTimer ftm(FTM_POST);
				LLGLDisable blend(GL_BLEND);
				LLGLDisable test(GL_ALPHA_TEST);
				LLGLDepthTest depth(GL_FALSE);
				LLGLDisable stencil(GL_STENCIL_TEST);
			
				bindDeferredShader(gDeferredPostProgram, 0, &mGIMapPost[0]);

				gDeferredPostProgram.bind();

				LLVertexBuffer::unbind();

				glVertexPointer(2, GL_FLOAT, 0, vert);
				glColor3f(1,1,1);

				glPushMatrix();
				glLoadIdentity();
				glMatrixMode(GL_PROJECTION);
				glPushMatrix();
				glLoadIdentity();

				glDrawArrays(GL_TRIANGLES, 0, 3);

				glPopMatrix();
				glMatrixMode(GL_MODELVIEW);
				glPopMatrix();

				unbindDeferredShader(gDeferredPostProgram);
			}
		}
	}

	{ //render non-deferred geometry (alpha, fullbright, glow)
		LLGLDisable blend(GL_BLEND);
		LLGLDisable stencil(GL_STENCIL_TEST);

		U32 render_mask = mRenderTypeMask;
		mRenderTypeMask =	mRenderTypeMask & 
							((1 << LLPipeline::RENDER_TYPE_ALPHA) |
							(1 << LLPipeline::RENDER_TYPE_FULLBRIGHT) |
							(1 << LLPipeline::RENDER_TYPE_VOLUME) |
							(1 << LLPipeline::RENDER_TYPE_GLOW) |
							(1 << LLPipeline::RENDER_TYPE_BUMP) |
							(1 << LLPipeline::RENDER_TYPE_PASS_SIMPLE) |
							(1 << LLPipeline::RENDER_TYPE_PASS_ALPHA) |
							(1 << LLPipeline::RENDER_TYPE_PASS_ALPHA_MASK) |
							(1 << LLPipeline::RENDER_TYPE_PASS_BUMP) |
							(1 << LLPipeline::RENDER_TYPE_PASS_FULLBRIGHT) |
							(1 << LLPipeline::RENDER_TYPE_PASS_FULLBRIGHT_ALPHA_MASK) |
							(1 << LLPipeline::RENDER_TYPE_PASS_FULLBRIGHT_SHINY) |
							(1 << LLPipeline::RENDER_TYPE_PASS_GLOW) |
							(1 << LLPipeline::RENDER_TYPE_PASS_GRASS) |
							(1 << LLPipeline::RENDER_TYPE_PASS_SHINY) |
							(1 << LLPipeline::RENDER_TYPE_PASS_INVISIBLE) |
							(1 << LLPipeline::RENDER_TYPE_PASS_INVISI_SHINY) |
							(1 << LLPipeline::RENDER_TYPE_AVATAR));
		
		renderGeomPostDeferred(*LLViewerCamera::getInstance());
		mRenderTypeMask = render_mask;
	}

	mScreen.flush();
						
}

void LLPipeline::setupSpotLight(LLGLSLShader& shader, LLDrawable* drawablep)
{
	//construct frustum
	LLVOVolume* volume = drawablep->getVOVolume();
	LLVector3 params = volume->getSpotLightParams();

	F32 fov = params.mV[0];
	F32 focus = params.mV[1];

	LLVector3 pos = drawablep->getPositionAgent();
	LLQuaternion quat = volume->getRenderRotation();
	LLVector3 scale = volume->getScale();
	
	//get near clip plane
	LLVector3 at_axis(0,0,-scale.mV[2]*0.5f);
	at_axis *= quat;

	LLVector3 np = pos+at_axis;
	at_axis.normVec();

	//get origin that has given fov for plane np, at_axis, and given scale
	F32 dist = (scale.mV[1]*0.5f)/tanf(fov*0.5f);

	LLVector3 origin = np - at_axis*dist;

	//matrix from volume space to agent space
	LLMatrix4 light_mat(quat, LLVector4(origin,1.f));

	glh::matrix4f light_to_agent((F32*) light_mat.mMatrix);
	glh::matrix4f light_to_screen = glh_get_current_modelview() * light_to_agent;

	glh::matrix4f screen_to_light = light_to_screen.inverse();

	F32 s = volume->getLightRadius()*1.5f;
	F32 near_clip = dist;
	F32 width = scale.mV[VX];
	F32 height = scale.mV[VY];
	F32 far_clip = s+dist-scale.mV[VZ];

	F32 fovy = fov * RAD_TO_DEG;
	F32 aspect = width/height;

	glh::matrix4f trans(0.5f, 0.f, 0.f, 0.5f,
				0.f, 0.5f, 0.f, 0.5f,
				0.f, 0.f, 0.5f, 0.5f,
				0.f, 0.f, 0.f, 1.f);

	glh::vec3f p1(0, 0, -(near_clip+0.01f));
	glh::vec3f p2(0, 0, -(near_clip+1.f));

	glh::vec3f screen_origin(0, 0, 0);

	light_to_screen.mult_matrix_vec(p1);
	light_to_screen.mult_matrix_vec(p2);
	light_to_screen.mult_matrix_vec(screen_origin);

	glh::vec3f n = p2-p1;
	n.normalize();
	
	F32 proj_range = far_clip - near_clip;
	glh::matrix4f light_proj = gl_perspective(fovy, aspect, near_clip, far_clip);
	screen_to_light = trans * light_proj * screen_to_light;
	shader.uniformMatrix4fv("proj_mat", 1, FALSE, screen_to_light.m);
	shader.uniform1f("proj_near", near_clip);
	shader.uniform3fv("proj_p", 1, p1.v);
	shader.uniform3fv("proj_n", 1, n.v);
	shader.uniform3fv("proj_origin", 1, screen_origin.v);
	shader.uniform1f("proj_range", proj_range);
	shader.uniform1f("proj_ambiance", params.mV[2]);
	S32 s_idx = -1;

	for (U32 i = 0; i < 2; i++)
	{
		if (mShadowSpotLight[i] == drawablep)
		{
			s_idx = i;
		}
	}

	shader.uniform1i("proj_shadow_idx", s_idx);

	if (s_idx >= 0)
	{
		shader.uniform1f("shadow_fade", 1.f-mSpotLightFade[s_idx]);
	}
	else
	{
		shader.uniform1f("shadow_fade", 1.f);
	}

	{
		LLDrawable* potential = drawablep;
		//determine if this is a good light for casting shadows
		F32 m_pri = volume->getSpotLightPriority();

		for (U32 i = 0; i < 2; i++)
		{
			F32 pri = 0.f;

			if (mTargetShadowSpotLight[i].notNull())
			{
				pri = mTargetShadowSpotLight[i]->getVOVolume()->getSpotLightPriority();			
			}

			if (m_pri > pri)
			{
				LLDrawable* temp = mTargetShadowSpotLight[i];
				mTargetShadowSpotLight[i] = potential;
				potential = temp;
				m_pri = pri;
			}
		}
	}

	LLViewerTexture* img = volume->getLightTexture();

	S32 channel = shader.enableTexture(LLViewerShaderMgr::DEFERRED_PROJECTION);

	if (channel > -1 && img)
	{
		gGL.getTexUnit(channel)->bind(img);

		F32 lod_range = logf(img->getWidth())/logf(2.f);

		shader.uniform1f("proj_focus", focus);
		shader.uniform1f("proj_lod", lod_range);
		shader.uniform1f("proj_ambient_lod", llclamp((proj_range-focus)/proj_range*lod_range, 0.f, 1.f));
	}
}

void LLPipeline::unbindDeferredShader(LLGLSLShader &shader)
{
	stop_glerror();
	shader.disableTexture(LLViewerShaderMgr::DEFERRED_POSITION, LLTexUnit::TT_RECT_TEXTURE);
	shader.disableTexture(LLViewerShaderMgr::DEFERRED_NORMAL, LLTexUnit::TT_RECT_TEXTURE);
	shader.disableTexture(LLViewerShaderMgr::DEFERRED_DIFFUSE, LLTexUnit::TT_RECT_TEXTURE);
	shader.disableTexture(LLViewerShaderMgr::DEFERRED_SPECULAR, LLTexUnit::TT_RECT_TEXTURE);
	shader.disableTexture(LLViewerShaderMgr::DEFERRED_DEPTH, LLTexUnit::TT_RECT_TEXTURE);
	shader.disableTexture(LLViewerShaderMgr::DEFERRED_LIGHT, LLTexUnit::TT_RECT_TEXTURE);
	shader.disableTexture(LLViewerShaderMgr::DEFERRED_GI_LIGHT, LLTexUnit::TT_RECT_TEXTURE);
	shader.disableTexture(LLViewerShaderMgr::DEFERRED_EDGE, LLTexUnit::TT_RECT_TEXTURE);
	shader.disableTexture(LLViewerShaderMgr::DEFERRED_SUN_LIGHT, LLTexUnit::TT_RECT_TEXTURE);
	shader.disableTexture(LLViewerShaderMgr::DEFERRED_LOCAL_LIGHT, LLTexUnit::TT_RECT_TEXTURE);
	shader.disableTexture(LLViewerShaderMgr::DEFERRED_LUMINANCE);
	shader.disableTexture(LLViewerShaderMgr::DIFFUSE_MAP);
	shader.disableTexture(LLViewerShaderMgr::DEFERRED_GI_MIP);
	shader.disableTexture(LLViewerShaderMgr::DEFERRED_BLOOM);
	shader.disableTexture(LLViewerShaderMgr::DEFERRED_GI_NORMAL);
	shader.disableTexture(LLViewerShaderMgr::DEFERRED_GI_DIFFUSE);
	shader.disableTexture(LLViewerShaderMgr::DEFERRED_GI_SPECULAR);
	shader.disableTexture(LLViewerShaderMgr::DEFERRED_GI_DEPTH);
	shader.disableTexture(LLViewerShaderMgr::DEFERRED_GI_MIN_POS);
	shader.disableTexture(LLViewerShaderMgr::DEFERRED_GI_MAX_POS);
	shader.disableTexture(LLViewerShaderMgr::DEFERRED_GI_LAST_NORMAL);
	shader.disableTexture(LLViewerShaderMgr::DEFERRED_GI_LAST_DIFFUSE);
	shader.disableTexture(LLViewerShaderMgr::DEFERRED_GI_LAST_MIN_POS);
	shader.disableTexture(LLViewerShaderMgr::DEFERRED_GI_LAST_MAX_POS);

	for (U32 i = 0; i < 4; i++)
	{
		if (shader.disableTexture(LLViewerShaderMgr::DEFERRED_SHADOW0+i, LLTexUnit::TT_RECT_TEXTURE) > -1)
		{
			glTexParameteri(GL_TEXTURE_RECTANGLE_ARB, GL_TEXTURE_COMPARE_MODE_ARB, GL_NONE);
		}
	}

	for (U32 i = 4; i < 6; i++)
	{
		if (shader.disableTexture(LLViewerShaderMgr::DEFERRED_SHADOW0+i) > -1)
		{
			glTexParameteri(GL_TEXTURE_2D, GL_TEXTURE_COMPARE_MODE_ARB, GL_NONE);
		}
	}

	shader.disableTexture(LLViewerShaderMgr::DEFERRED_NOISE);
	shader.disableTexture(LLViewerShaderMgr::DEFERRED_LIGHTFUNC);

	S32 channel = shader.disableTexture(LLViewerShaderMgr::ENVIRONMENT_MAP, LLTexUnit::TT_CUBE_MAP);
	if (channel > -1)
	{
		LLCubeMap* cube_map = gSky.mVOSkyp ? gSky.mVOSkyp->getCubeMap() : NULL;
		if (cube_map)
		{
			cube_map->disable();
		}
	}
	gGL.getTexUnit(0)->unbind(LLTexUnit::TT_TEXTURE);
	gGL.getTexUnit(0)->activate();
	shader.unbind();

	LLGLState::checkTextureChannels();
}

inline float sgn(float a)
{
    if (a > 0.0F) return (1.0F);
    if (a < 0.0F) return (-1.0F);
    return (0.0F);
}

void LLPipeline::generateWaterReflection(LLCamera& camera_in)
{
	if (LLPipeline::sWaterReflections && assertInitialized() && LLDrawPoolWater::sNeedsReflectionUpdate)
	{
		LLVOAvatarSelf* avatar = gAgent.getAvatarObject();
		if (gAgent.getCameraAnimating() || gAgent.getCameraMode() != CAMERA_MODE_MOUSELOOK)
		{
			avatar = NULL;
		}

		if (avatar)
		{
			avatar->updateAttachmentVisibility(CAMERA_MODE_THIRD_PERSON);
		}
		LLVertexBuffer::unbind();

		LLGLState::checkStates();
		LLGLState::checkTextureChannels();
		LLGLState::checkClientArrays();

		LLCamera camera = camera_in;
		camera.setFar(camera.getFar()*0.87654321f);
		LLPipeline::sReflectionRender = TRUE;
		S32 occlusion = LLPipeline::sUseOcclusion;

		LLViewerCamera::sCurCameraID = LLViewerCamera::CAMERA_WORLD;

		LLPipeline::sUseOcclusion = llmin(occlusion, 1);
		
		U32 type_mask = gPipeline.mRenderTypeMask;

		glh::matrix4f projection = glh_get_current_projection();
		glh::matrix4f mat;

		stop_glerror();
		LLPlane plane;

		F32 height = gAgent.getRegion()->getWaterHeight(); 
		F32 to_clip = fabsf(camera.getOrigin().mV[2]-height);
		F32 pad = -to_clip*0.05f; //amount to "pad" clip plane by

		//plane params
		LLVector3 pnorm;
		F32 pd;

		S32 water_clip = 0;
		if (!LLViewerCamera::getInstance()->cameraUnderWater())
		{ //camera is above water, clip plane points up
			pnorm.setVec(0,0,1);
			pd = -height;
			plane.setVec(pnorm, pd);
			water_clip = -1;
		}
		else
		{	//camera is below water, clip plane points down
			pnorm = LLVector3(0,0,-1);
			pd = height;
			plane.setVec(pnorm, pd);
			water_clip = 1;
		}

		if (!LLViewerCamera::getInstance()->cameraUnderWater())
		{	//generate planar reflection map
			gGL.getTexUnit(0)->unbind(LLTexUnit::TT_TEXTURE);
			glClearColor(0,0,0,0);
			mWaterRef.bindTarget();
			mWaterRef.getViewport(gGLViewport);
			
			stop_glerror();

			glPushMatrix();

			mat.set_scale(glh::vec3f(1,1,-1));
			mat.set_translate(glh::vec3f(0,0,height*2.f));
			
			glh::matrix4f current = glh_get_current_modelview();

			mat = current * mat;

			glh_set_current_modelview(mat);
			glLoadMatrixf(mat.m);

			LLViewerCamera::updateFrustumPlanes(camera, FALSE, TRUE);

			glh::matrix4f inv_mat = mat.inverse();

			glh::vec3f origin(0,0,0);
			inv_mat.mult_matrix_vec(origin);

			camera.setOrigin(origin.v);

			glCullFace(GL_FRONT);

			
			static LLCullResult ref_result;
			U32 ref_mask = 0;
			if (LLDrawPoolWater::sNeedsDistortionUpdate)
			{
				U32 mask = mRenderTypeMask;
				mRenderTypeMask &=	~((1<<LLPipeline::RENDER_TYPE_WATER) |
									  (1<<LLPipeline::RENDER_TYPE_GROUND) |
									  (1<<LLPipeline::RENDER_TYPE_SKY) |
									  (1<<LLPipeline::RENDER_TYPE_CLOUDS));	

				if (gSavedSettings.getBOOL("RenderWaterReflections"))
				{ //mask out selected geometry based on reflection detail

					S32 detail = gSavedSettings.getS32("RenderReflectionDetail");
					if (detail < 3)
					{
						mRenderTypeMask &= ~(1 << LLPipeline::RENDER_TYPE_PARTICLES);
						if (detail < 2)
						{
							mRenderTypeMask &= ~(1 << LLPipeline::RENDER_TYPE_AVATAR);
							if (detail < 1)
							{
								mRenderTypeMask &= ~(1 << LLPipeline::RENDER_TYPE_VOLUME);
							}
						}
					}

					LLGLUserClipPlane clip_plane(plane, mat, projection);
					LLGLDisable cull(GL_CULL_FACE);
					updateCull(camera, ref_result, 1);
					stateSort(camera, ref_result);
					gGL.setColorMask(true, true);
					mWaterRef.clear();
					gGL.setColorMask(true, false);

				}
				else
				{
					gGL.setColorMask(true, true);
					mWaterRef.clear();
					gGL.setColorMask(true, false);
				}

				ref_mask = mRenderTypeMask;
				mRenderTypeMask = mask;
			}

			//initial sky pass (no user clip plane)
			{ //mask out everything but the sky
				U32 tmp = mRenderTypeMask;
				mRenderTypeMask = tmp & ((1 << LLPipeline::RENDER_TYPE_SKY) |
									(1 << LLPipeline::RENDER_TYPE_WL_SKY));
				static LLCullResult result;
				updateCull(camera, result);
				stateSort(camera, result);
				mRenderTypeMask = tmp & ((1 << LLPipeline::RENDER_TYPE_SKY) |
									(1 << LLPipeline::RENDER_TYPE_CLOUDS) |
									(1 << LLPipeline::RENDER_TYPE_WL_SKY));
				renderGeom(camera, TRUE);
				mRenderTypeMask = tmp;
			}


			if (LLDrawPoolWater::sNeedsDistortionUpdate)
			{
				mRenderTypeMask = ref_mask;
				if (gSavedSettings.getBOOL("RenderWaterReflections"))
				{
					gPipeline.grabReferences(ref_result);
					LLGLUserClipPlane clip_plane(plane, mat, projection);
					renderGeom(camera);
				}
			}	
			glCullFace(GL_BACK);
			glPopMatrix();
			mWaterRef.flush();
			glh_set_current_modelview(current);
		}

		camera.setOrigin(camera_in.getOrigin());

		//render distortion map
		static BOOL last_update = TRUE;
		if (last_update)
		{
			camera.setFar(camera_in.getFar());
			mRenderTypeMask = type_mask & (~(1<<LLPipeline::RENDER_TYPE_WATER) |
											(1<<LLPipeline::RENDER_TYPE_GROUND));	
			stop_glerror();

			LLPipeline::sUnderWaterRender = LLViewerCamera::getInstance()->cameraUnderWater() ? FALSE : TRUE;

			if (LLPipeline::sUnderWaterRender)
			{
				mRenderTypeMask &=	~((1<<LLPipeline::RENDER_TYPE_GROUND) |
									  (1<<LLPipeline::RENDER_TYPE_SKY) |
									  (1<<LLPipeline::RENDER_TYPE_CLOUDS) |
									  (1<<LLPipeline::RENDER_TYPE_WL_SKY));		
			}
			LLViewerCamera::updateFrustumPlanes(camera);

			gGL.getTexUnit(0)->unbind(LLTexUnit::TT_TEXTURE);
			LLColor4& col = LLDrawPoolWater::sWaterFogColor;
			glClearColor(col.mV[0], col.mV[1], col.mV[2], 0.f);
			mWaterDis.bindTarget();
			mWaterDis.getViewport(gGLViewport);
			
			if (!LLPipeline::sUnderWaterRender || LLDrawPoolWater::sNeedsReflectionUpdate)
			{
				//clip out geometry on the same side of water as the camera
				mat = glh_get_current_modelview();
				LLGLUserClipPlane clip_plane(LLPlane(-pnorm, -(pd+pad)), mat, projection);
				static LLCullResult result;
				updateCull(camera, result, water_clip);
				stateSort(camera, result);

				gGL.setColorMask(true, true);
				mWaterDis.clear();
				gGL.setColorMask(true, false);

				renderGeom(camera);
			}

			LLPipeline::sUnderWaterRender = FALSE;
			mWaterDis.flush();
		}
		last_update = LLDrawPoolWater::sNeedsReflectionUpdate && LLDrawPoolWater::sNeedsDistortionUpdate;

		LLRenderTarget::unbindTarget();

		LLPipeline::sReflectionRender = FALSE;

		if (!LLRenderTarget::sUseFBO)
		{
			glClear(GL_DEPTH_BUFFER_BIT);
		}
		glClearColor(0.f, 0.f, 0.f, 0.f);

		gViewerWindow->setup3DViewport();
		mRenderTypeMask = type_mask;
		LLDrawPoolWater::sNeedsReflectionUpdate = FALSE;
		LLDrawPoolWater::sNeedsDistortionUpdate = FALSE;
		LLViewerCamera::getInstance()->setUserClipPlane(LLPlane(-pnorm, -pd));
		LLPipeline::sUseOcclusion = occlusion;
		
		LLGLState::checkStates();
		LLGLState::checkTextureChannels();
		LLGLState::checkClientArrays();

		if (avatar)
		{
			avatar->updateAttachmentVisibility(gAgent.getCameraMode());
		}
	}
}

glh::matrix4f look(const LLVector3 pos, const LLVector3 dir, const LLVector3 up)
{
	glh::matrix4f ret;

	LLVector3 dirN;
	LLVector3 upN;
	LLVector3 lftN;

	lftN = dir % up;
	lftN.normVec();
	
	upN = lftN % dir;
	upN.normVec();
	
	dirN = dir;
	dirN.normVec();

	ret.m[ 0] = lftN[0];
	ret.m[ 1] = upN[0];
	ret.m[ 2] = -dirN[0];
	ret.m[ 3] = 0.f;

	ret.m[ 4] = lftN[1];
	ret.m[ 5] = upN[1];
	ret.m[ 6] = -dirN[1];
	ret.m[ 7] = 0.f;

	ret.m[ 8] = lftN[2];
	ret.m[ 9] = upN[2];
	ret.m[10] = -dirN[2];
	ret.m[11] = 0.f;

	ret.m[12] = -(lftN*pos);
	ret.m[13] = -(upN*pos);
	ret.m[14] = dirN*pos;
	ret.m[15] = 1.f;

	return ret;
}

glh::matrix4f scale_translate_to_fit(const LLVector3 min, const LLVector3 max)
{
	glh::matrix4f ret;
	ret.m[ 0] = 2/(max[0]-min[0]);
	ret.m[ 4] = 0;
	ret.m[ 8] = 0;
	ret.m[12] = -(max[0]+min[0])/(max[0]-min[0]);

	ret.m[ 1] = 0;
	ret.m[ 5] = 2/(max[1]-min[1]);
	ret.m[ 9] = 0;
	ret.m[13] = -(max[1]+min[1])/(max[1]-min[1]);

	ret.m[ 2] = 0;
	ret.m[ 6] = 0;
	ret.m[10] = 2/(max[2]-min[2]);
	ret.m[14] = -(max[2]+min[2])/(max[2]-min[2]);

	ret.m[ 3] = 0;
	ret.m[ 7] = 0;
	ret.m[11] = 0;
	ret.m[15] = 1;

	return ret;
}

static LLFastTimer::DeclareTimer FTM_SHADOW_RENDER("Render Shadows");
static LLFastTimer::DeclareTimer FTM_SHADOW_ALPHA("Alpha Shadow");
static LLFastTimer::DeclareTimer FTM_SHADOW_SIMPLE("Simple Shadow");

void LLPipeline::renderShadow(glh::matrix4f& view, glh::matrix4f& proj, LLCamera& shadow_cam, LLCullResult &result, BOOL use_shader, BOOL use_occlusion)
{
	LLFastTimer t(FTM_SHADOW_RENDER);

	//clip out geometry on the same side of water as the camera
	S32 occlude = LLPipeline::sUseOcclusion;
	if (!use_occlusion)
	{
		LLPipeline::sUseOcclusion = 0;
	}
	LLPipeline::sShadowRender = TRUE;
	
	U32 types[] = { LLRenderPass::PASS_SIMPLE, LLRenderPass::PASS_FULLBRIGHT, LLRenderPass::PASS_SHINY, LLRenderPass::PASS_BUMP, LLRenderPass::PASS_FULLBRIGHT_SHINY };
	LLGLEnable cull(GL_CULL_FACE);

	if (use_shader)
	{
		gDeferredShadowProgram.bind();
	}

	updateCull(shadow_cam, result);
	stateSort(shadow_cam, result);
	
	//generate shadow map
	glMatrixMode(GL_PROJECTION);
	glPushMatrix();
	glLoadMatrixf(proj.m);
	glMatrixMode(GL_MODELVIEW);
	glPushMatrix();
	glLoadMatrixf(view.m);

	stop_glerror();
	gGLLastMatrix = NULL;

	{
		LLGLDepthTest depth(GL_TRUE);
		glClear(GL_DEPTH_BUFFER_BIT);
	}

	gGL.getTexUnit(0)->unbind(LLTexUnit::TT_TEXTURE);
			
	glColor4f(1,1,1,1);
	
	stop_glerror();

	gGL.setColorMask(false, false);
	
	//glCullFace(GL_FRONT);

	{
		LLFastTimer ftm(FTM_SHADOW_SIMPLE);
		LLGLDisable test(GL_ALPHA_TEST);
		gGL.getTexUnit(0)->disable();
		for (U32 i = 0; i < sizeof(types)/sizeof(U32); ++i)
		{
			renderObjects(types[i], LLVertexBuffer::MAP_VERTEX, FALSE);
		}
		gGL.getTexUnit(0)->enable(LLTexUnit::TT_TEXTURE);
	}
	
	if (use_shader)
	{
		gDeferredShadowProgram.unbind();
		renderGeomShadow(shadow_cam);
		gDeferredShadowProgram.bind();
	}
	else
	{
		renderGeomShadow(shadow_cam);
	}

	{
		LLFastTimer ftm(FTM_SHADOW_ALPHA);
		LLGLEnable test(GL_ALPHA_TEST);
		gGL.setAlphaRejectSettings(LLRender::CF_GREATER, 0.6f);
		renderObjects(LLRenderPass::PASS_ALPHA_SHADOW, LLVertexBuffer::MAP_VERTEX | LLVertexBuffer::MAP_TEXCOORD0 | LLVertexBuffer::MAP_COLOR, TRUE);
		glColor4f(1,1,1,1);
		renderObjects(LLRenderPass::PASS_GRASS, LLVertexBuffer::MAP_VERTEX | LLVertexBuffer::MAP_TEXCOORD0, TRUE);
		gGL.setAlphaRejectSettings(LLRender::CF_DEFAULT);
	}

	//glCullFace(GL_BACK);

	gGLLastMatrix = NULL;
	glLoadMatrixd(gGLModelView);
	doOcclusion(shadow_cam);

	if (use_shader)
	{
		gDeferredShadowProgram.unbind();
	}
	
	gGL.setColorMask(true, true);
			
	glMatrixMode(GL_PROJECTION);
	glPopMatrix();
	glMatrixMode(GL_MODELVIEW);
	glPopMatrix();
	gGLLastMatrix = NULL;

	LLPipeline::sUseOcclusion = occlude;
	LLPipeline::sShadowRender = FALSE;
}


BOOL LLPipeline::getVisiblePointCloud(LLCamera& camera, LLVector3& min, LLVector3& max, std::vector<LLVector3>& fp, LLVector3 light_dir)
{
	//get point cloud of intersection of frust and min, max

	//get set of planes
	std::vector<LLPlane> ps;
	
	if (getVisibleExtents(camera, min, max))
	{
		return FALSE;
	}

	ps.push_back(LLPlane(min, LLVector3(-1,0,0)));
	ps.push_back(LLPlane(min, LLVector3(0,-1,0)));
	ps.push_back(LLPlane(min, LLVector3(0,0,-1)));
	ps.push_back(LLPlane(max, LLVector3(1,0,0)));
	ps.push_back(LLPlane(max, LLVector3(0,1,0)));
	ps.push_back(LLPlane(max, LLVector3(0,0,1)));

	/*if (!light_dir.isExactlyZero())
	{
		LLPlane ucp;
		LLPlane mcp;

		F32 maxd = -1.f;
		F32 mind = 1.f;

		for (U32 i = 0; i < ps.size(); ++i)
		{  //pick the plane most aligned to lightDir for user clip plane
			LLVector3 n(ps[i].mV);
			F32 da = n*light_dir;
			if (da > maxd)
			{
				maxd = da;
				ucp = ps[i];
			}

			if (da < mind)
			{
				mind = da;
				mcp = ps[i];
			}
		}
			
		camera.setUserClipPlane(ucp);

		ps.clear();
		ps.push_back(ucp);
		ps.push_back(mcp);
	}*/
	
	for (U32 i = 0; i < 6; i++)
	{
		ps.push_back(camera.getAgentPlane(i));
	}

	//get set of points where planes intersect and points are not above any plane
	fp.clear();
	
	for (U32 i = 0; i < ps.size(); ++i)
	{
		for (U32 j = 0; j < ps.size(); ++j)
		{
			for (U32 k = 0; k < ps.size(); ++k)
			{
				if (i == j ||
					i == k ||
					k == j)
				{
					continue;
				}

				LLVector3 n1,n2,n3;
				F32 d1,d2,d3;

				n1.setVec(ps[i].mV);
				n2.setVec(ps[j].mV);
				n3.setVec(ps[k].mV);

				d1 = ps[i].mV[3];
				d2 = ps[j].mV[3];
				d3 = ps[k].mV[3];
			
				//get point of intersection of 3 planes "p"
				LLVector3 p = (-d1*(n2%n3)-d2*(n3%n1)-d3*(n1%n2))/(n1*(n2%n3));
				
				if (llround(p*n1+d1, 0.0001f) == 0.f &&
					llround(p*n2+d2, 0.0001f) == 0.f &&
					llround(p*n3+d3, 0.0001f) == 0.f)
				{ //point is on all three planes
					BOOL found = TRUE;
					for (U32 l = 0; l < ps.size() && found; ++l)
					{
						if (llround(ps[l].dist(p), 0.0001f) > 0.0f)
						{ //point is above some plane, not contained
							found = FALSE;	
						}
					}

					if (found)
					{
						fp.push_back(p);
					}
				}
			}
		}
	}
	
	if (fp.empty())
	{
		return FALSE;
	}
	
	return TRUE;
}

void LLPipeline::generateGI(LLCamera& camera, LLVector3& lightDir, std::vector<LLVector3>& vpc)
{
	if (LLViewerShaderMgr::instance()->getVertexShaderLevel(LLViewerShaderMgr::SHADER_DEFERRED) < 3)
	{
		return;
	}

	LLVector3 up;

	//LLGLEnable depth_clamp(GL_DEPTH_CLAMP_NV);

	if (lightDir.mV[2] > 0.5f)
	{
		up = LLVector3(1,0,0);
	}
	else
	{
		up = LLVector3(0, 0, 1);
	}

	
	F32 gi_range = gSavedSettings.getF32("RenderGIRange");

	U32 res = mGIMap.getWidth();

	F32 atten = llmax(gSavedSettings.getF32("RenderGIAttenuation"), 0.001f);

	//set radius to range at which distance attenuation of incoming photons is near 0

	F32 lrad = sqrtf(1.f/(atten*0.01f));

	F32 lrange = lrad+gi_range*0.5f;

	LLVector3 pad(lrange,lrange,lrange);

	glh::matrix4f view = look(LLVector3(128.f,128.f,128.f), lightDir, up);

	LLVector3 cp = camera.getOrigin()+camera.getAtAxis()*(gi_range*0.5f);

	glh::vec3f scp(cp.mV);
	view.mult_matrix_vec(scp);
	cp.setVec(scp.v);

	F32 pix_width = lrange/(res*0.5f);

	//move cp to the nearest pix_width
	for (U32 i = 0; i < 3; i++)
	{
		cp.mV[i] = llround(cp.mV[i], pix_width);
	}
	
	LLVector3 min = cp-pad;
	LLVector3 max = cp+pad;
	
	//set mGIRange to range in tc space[0,1] that covers texture block of intersecting lights around a point
	mGIRange.mV[0] = (max.mV[0]-min.mV[0])/res;
	mGIRange.mV[1] = (max.mV[1]-min.mV[1])/res;
	mGILightRadius = lrad/lrange*0.5f;

	glh::matrix4f proj = gl_ortho(min.mV[0], max.mV[0],
								min.mV[1], max.mV[1],
								-max.mV[2], -min.mV[2]);

	LLCamera sun_cam = camera;

	glh::matrix4f eye_view = glh_get_current_modelview();
	
	//get eye space to camera space matrix
	mGIMatrix = view*eye_view.inverse();
	mGINormalMatrix = mGIMatrix.inverse().transpose();
	mGIInvProj = proj.inverse();
	mGIMatrixProj = proj*mGIMatrix;

	//translate and scale to [0,1]
	glh::matrix4f trans(.5f, 0.f, 0.f, .5f,
						0.f, 0.5f, 0.f, 0.5f,
						0.f, 0.f, 0.5f, 0.5f,
						0.f, 0.f, 0.f, 1.f);

	mGIMatrixProj = trans*mGIMatrixProj;

	glh_set_current_modelview(view);
	glh_set_current_projection(proj);

	LLViewerCamera::updateFrustumPlanes(sun_cam, TRUE, FALSE, TRUE);

	sun_cam.ignoreAgentFrustumPlane(LLCamera::AGENT_PLANE_NEAR);
	static LLCullResult result;

	U32 type_mask = mRenderTypeMask;

	mRenderTypeMask = type_mask & ((1<<LLPipeline::RENDER_TYPE_SIMPLE) |
								   (1<<LLPipeline::RENDER_TYPE_FULLBRIGHT) |
								   (1<<LLPipeline::RENDER_TYPE_BUMP) |
								   (1<<LLPipeline::RENDER_TYPE_VOLUME) |
								   (1<<LLPipeline::RENDER_TYPE_TREE) | 
								   (1<<LLPipeline::RENDER_TYPE_TERRAIN) |
								   (1<<LLPipeline::RENDER_TYPE_WATER) |
								   (1<<LLPipeline::RENDER_TYPE_PASS_ALPHA_SHADOW) |
								   (1<<LLPipeline::RENDER_TYPE_AVATAR) |
								   (1 << LLPipeline::RENDER_TYPE_PASS_SIMPLE) |
									(1 << LLPipeline::RENDER_TYPE_PASS_BUMP) |
									(1 << LLPipeline::RENDER_TYPE_PASS_FULLBRIGHT) |
									(1 << LLPipeline::RENDER_TYPE_PASS_SHINY));


	
	S32 occlude = LLPipeline::sUseOcclusion;
	//LLPipeline::sUseOcclusion = 0;
	LLPipeline::sShadowRender = TRUE;
	
	//only render large objects into GI map
	sMinRenderSize = gSavedSettings.getF32("RenderGIMinRenderSize");
	
	LLViewerCamera::sCurCameraID = LLViewerCamera::CAMERA_GI_SOURCE;
	mGIMap.bindTarget();
	
	F64 last_modelview[16];
	F64 last_projection[16];
	for (U32 i = 0; i < 16; i++)
	{
		last_modelview[i] = gGLLastModelView[i];
		last_projection[i] = gGLLastProjection[i];
		gGLLastModelView[i] = mGIModelview.m[i];
		gGLLastProjection[i] = mGIProjection.m[i];
	}

	sun_cam.setOrigin(0.f, 0.f, 0.f);
	updateCull(sun_cam, result);
	stateSort(sun_cam, result);
	
	for (U32 i = 0; i < 16; i++)
	{
		gGLLastModelView[i] = last_modelview[i];
		gGLLastProjection[i] = last_projection[i];
	}

	mGIProjection = proj;
	mGIModelview = view;

	LLGLEnable cull(GL_CULL_FACE);

	//generate GI map
	glMatrixMode(GL_PROJECTION);
	glPushMatrix();
	glLoadMatrixf(proj.m);
	glMatrixMode(GL_MODELVIEW);
	glPushMatrix();
	glLoadMatrixf(view.m);

	stop_glerror();
	gGLLastMatrix = NULL;

	mGIMap.clear();

	{
		//LLGLEnable enable(GL_DEPTH_CLAMP_NV);
		renderGeomDeferred(camera);
	}

	mGIMap.flush();
	
	glMatrixMode(GL_PROJECTION);
	glPopMatrix();
	glMatrixMode(GL_MODELVIEW);
	glPopMatrix();
	gGLLastMatrix = NULL;

	LLPipeline::sUseOcclusion = occlude;
	LLPipeline::sShadowRender = FALSE;
	sMinRenderSize = 0.f;

	mRenderTypeMask = type_mask;

}

void LLPipeline::renderHighlight(const LLViewerObject* obj, F32 fade)
{
	if (obj && obj->getVolume())
	{
		for (LLViewerObject::child_list_t::const_iterator iter = obj->getChildren().begin(); iter != obj->getChildren().end(); ++iter)
		{
			renderHighlight(*iter, fade);
		}

		LLDrawable* drawable = obj->mDrawable;
		if (drawable)
		{
			for (S32 i = 0; i < drawable->getNumFaces(); ++i)
			{
				LLFace* face = drawable->getFace(i);
				if (face)
				{
					face->renderSelected(LLViewerTexture::sNullImagep, LLColor4(1,1,1,fade));
				}
			}
		}
	}
}

void LLPipeline::generateHighlight(LLCamera& camera)
{
	//render highlighted object as white into offscreen render target
	
	if (mHighlightObject.notNull())
	{
		mHighlightSet.insert(HighlightItem(mHighlightObject));
	}
	
	if (!mHighlightSet.empty())
	{
		F32 transition = gFrameIntervalSeconds/gSavedSettings.getF32("RenderHighlightFadeTime");

		LLGLDisable test(GL_ALPHA_TEST);
		LLGLDepthTest depth(GL_FALSE);
		mHighlight.bindTarget();
		disableLights();
		gGL.setColorMask(true, true);
		mHighlight.clear();

		gGL.getTexUnit(0)->bind(LLViewerFetchedTexture::sWhiteImagep);
		for (std::set<HighlightItem>::iterator iter = mHighlightSet.begin(); iter != mHighlightSet.end(); )
		{
			std::set<HighlightItem>::iterator cur_iter = iter++;

			if (cur_iter->mItem.isNull())
			{
				mHighlightSet.erase(cur_iter);
				continue;
			}

			if (cur_iter->mItem == mHighlightObject)
			{
				cur_iter->incrFade(transition); 
			}
			else
			{
				cur_iter->incrFade(-transition);
				if (cur_iter->mFade <= 0.f)
				{
					mHighlightSet.erase(cur_iter);
					continue;
				}
			}

			renderHighlight(cur_iter->mItem->getVObj(), cur_iter->mFade);
		}

		mHighlight.flush();
		gGL.setColorMask(true, false);
		gViewerWindow->setup3DViewport();
	}
}


void LLPipeline::generateSunShadow(LLCamera& camera)
{
	if (!sRenderDeferred || !gSavedSettings.getBOOL("RenderDeferredShadow"))
	{
		return;
	}

	//temporary hack to disable shadows but keep local lights
	static BOOL clear = TRUE;
	BOOL gen_shadow = gSavedSettings.getBOOL("RenderDeferredSunShadow");
	if (!gen_shadow)
	{
		if (clear)
		{
			clear = FALSE;
			for (U32 i = 0; i < 6; i++)
			{
				mShadow[i].bindTarget();
				mShadow[i].clear();
				mShadow[i].flush();
			}
		}
		return;
	}
	clear = TRUE;

	F64 last_modelview[16];
	F64 last_projection[16];
	for (U32 i = 0; i < 16; i++)
	{ //store last_modelview of world camera
		last_modelview[i] = gGLLastModelView[i];
		last_projection[i] = gGLLastProjection[i];
	}

	U32 type_mask = mRenderTypeMask;
	mRenderTypeMask = type_mask & ((1<<LLPipeline::RENDER_TYPE_SIMPLE) |
								   (1<<LLPipeline::RENDER_TYPE_ALPHA) |
								   (1<<LLPipeline::RENDER_TYPE_GRASS) |
								   (1<<LLPipeline::RENDER_TYPE_FULLBRIGHT) |
								   (1<<LLPipeline::RENDER_TYPE_BUMP) |
								   (1<<LLPipeline::RENDER_TYPE_VOLUME) |
								   (1<<LLPipeline::RENDER_TYPE_AVATAR) |
								   (1<<LLPipeline::RENDER_TYPE_TREE) | 
								   (1<<LLPipeline::RENDER_TYPE_TERRAIN) |
								   (1<<LLPipeline::RENDER_TYPE_WATER) |
								   (1<<LLPipeline::RENDER_TYPE_PASS_ALPHA_SHADOW) |
								   (1 << LLPipeline::RENDER_TYPE_PASS_SIMPLE) |
								   (1 << LLPipeline::RENDER_TYPE_PASS_BUMP) |
								   (1 << LLPipeline::RENDER_TYPE_PASS_FULLBRIGHT) |
								   (1 << LLPipeline::RENDER_TYPE_PASS_SHINY) |
								   (1 << LLPipeline::RENDER_TYPE_PASS_FULLBRIGHT_SHINY));

	gGL.setColorMask(false, false);

	//get sun view matrix
	
	//store current projection/modelview matrix
	glh::matrix4f saved_proj = glh_get_current_projection();
	glh::matrix4f saved_view = glh_get_current_modelview();
	glh::matrix4f inv_view = saved_view.inverse();

	glh::matrix4f view[6];
	glh::matrix4f proj[6];
	
	//clip contains parallel split distances for 3 splits
	LLVector3 clip = gSavedSettings.getVector3("RenderShadowClipPlanes");

	//F32 slope_threshold = gSavedSettings.getF32("RenderShadowSlopeThreshold");

	//far clip on last split is minimum of camera view distance and 128
	mSunClipPlanes = LLVector4(clip, clip.mV[2] * clip.mV[2]/clip.mV[1]);

	clip = gSavedSettings.getVector3("RenderShadowOrthoClipPlanes");
	mSunOrthoClipPlanes = LLVector4(clip, clip.mV[2]*clip.mV[2]/clip.mV[1]);

	//currently used for amount to extrude frusta corners for constructing shadow frusta
	LLVector3 n = gSavedSettings.getVector3("RenderShadowNearDist");
	//F32 nearDist[] = { n.mV[0], n.mV[1], n.mV[2], n.mV[2] };

	LLVector3 lightDir = -mSunDir;
	lightDir.normVec();

	glh::vec3f light_dir(lightDir.mV);

	//create light space camera matrix
	
	LLVector3 at = lightDir;

	LLVector3 up = camera.getAtAxis();

	if (fabsf(up*lightDir) > 0.75f)
	{
		up = camera.getUpAxis();
	}

	/*LLVector3 left = up%at;
	up = at%left;*/

	up.normVec();
	at.normVec();
	
	
	F32 near_clip = 0.f;
	{
		//get visible point cloud
		std::vector<LLVector3> fp;

		LLVector3 min,max;
		getVisiblePointCloud(camera,min,max,fp);

		if (fp.empty())
		{
			mRenderTypeMask = type_mask;
			return;
		}

		generateGI(camera, lightDir, fp);

		//get good split distances for frustum
		for (U32 i = 0; i < fp.size(); ++i)
		{
			glh::vec3f v(fp[i].mV);
			saved_view.mult_matrix_vec(v);
			fp[i].setVec(v.v);
		}

		min = fp[0];
		max = fp[0];

		//get camera space bounding box
		for (U32 i = 1; i < fp.size(); ++i)
		{
			update_min_max(min, max, fp[i]);
		}

		near_clip = -max.mV[2];
		F32 far_clip = -min.mV[2]*2.f;

		far_clip = llmin(far_clip, 128.f);
		far_clip = llmin(far_clip, camera.getFar());

		F32 range = far_clip-near_clip;

		LLVector3 split_exp = gSavedSettings.getVector3("RenderShadowSplitExponent");

		F32 da = 1.f-llmax( fabsf(lightDir*up), fabsf(lightDir*camera.getLeftAxis()) );
		
		da = powf(da, split_exp.mV[2]);


		F32 sxp = split_exp.mV[1] + (split_exp.mV[0]-split_exp.mV[1])*da;


		for (U32 i = 0; i < 4; ++i)
		{
			F32 x = (F32)(i+1)/4.f;
			x = powf(x, sxp);
			mSunClipPlanes.mV[i] = near_clip+range*x;
		}
	}

	// convenience array of 4 near clip plane distances
	F32 dist[] = { near_clip, mSunClipPlanes.mV[0], mSunClipPlanes.mV[1], mSunClipPlanes.mV[2], mSunClipPlanes.mV[3] };
	
	for (S32 j = 0; j < 4; j++)
	{
		if (!hasRenderDebugMask(RENDER_DEBUG_SHADOW_FRUSTA))
		{
			mShadowFrustPoints[j].clear();
		}

		LLViewerCamera::sCurCameraID = LLViewerCamera::CAMERA_SHADOW0+j;

		//restore render matrices
		glh_set_current_modelview(saved_view);
		glh_set_current_projection(saved_proj);

		LLVector3 eye = camera.getOrigin();

		//camera used for shadow cull/render
		LLCamera shadow_cam;
		
		//create world space camera frustum for this split
		shadow_cam = camera;
		shadow_cam.setFar(16.f);
	
		LLViewerCamera::updateFrustumPlanes(shadow_cam);

		LLVector3* frust = shadow_cam.mAgentFrustum;

		LLVector3 pn = shadow_cam.getAtAxis();
		
		LLVector3 min, max;

		//construct 8 corners of split frustum section
		for (U32 i = 0; i < 4; i++)
		{
			LLVector3 delta = frust[i+4]-eye;
			delta.normVec();
			F32 dp = delta*pn;
			frust[i] = eye + (delta*dist[j])/dp;
			frust[i+4] = eye + (delta*dist[j+1])/dp;
		}
						
		shadow_cam.calcAgentFrustumPlanes(frust);
		shadow_cam.mFrustumCornerDist = 0.f;
		
		if (!gPipeline.hasRenderDebugMask(LLPipeline::RENDER_DEBUG_SHADOW_FRUSTA))
		{
			mShadowCamera[j] = shadow_cam;
		}

		std::vector<LLVector3> fp;

		if (!gPipeline.getVisiblePointCloud(shadow_cam, min, max, fp, lightDir))
		{
			//no possible shadow receivers
			if (!gPipeline.hasRenderDebugMask(LLPipeline::RENDER_DEBUG_SHADOW_FRUSTA))
			{
				mShadowExtents[j][0] = LLVector3();
				mShadowExtents[j][1] = LLVector3();
				mShadowCamera[j+4] = shadow_cam;
			}

			mShadow[j].bindTarget();
			{
				LLGLDepthTest depth(GL_TRUE);
				mShadow[j].clear();
			}
			mShadow[j].flush();

			mShadowError.mV[j] = 0.f;
			mShadowFOV.mV[j] = 0.f;

			continue;
		}

		if (!gPipeline.hasRenderDebugMask(LLPipeline::RENDER_DEBUG_SHADOW_FRUSTA))
		{
			mShadowExtents[j][0] = min;
			mShadowExtents[j][1] = max;
			mShadowFrustPoints[j] = fp;
		}
				

		//find a good origin for shadow projection
		LLVector3 origin;

		//get a temporary view projection
		view[j] = look(camera.getOrigin(), lightDir, -up);

		std::vector<LLVector3> wpf;

		for (U32 i = 0; i < fp.size(); i++)
		{
			glh::vec3f p = glh::vec3f(fp[i].mV);
			view[j].mult_matrix_vec(p);
			wpf.push_back(LLVector3(p.v));
		}

		min = wpf[0];
		max = wpf[0];

		for (U32 i = 0; i < fp.size(); ++i)
		{ //get AABB in camera space
			update_min_max(min, max, wpf[i]);
		}

		// Construct a perspective transform with perspective along y-axis that contains
		// points in wpf
		//Known:
		// - far clip plane
		// - near clip plane
		// - points in frustum
		//Find:
		// - origin

		//get some "interesting" points of reference
		LLVector3 center = (min+max)*0.5f;
		LLVector3 size = (max-min)*0.5f;
		LLVector3 near_center = center;
		near_center.mV[1] += size.mV[1]*2.f;
		
		
		//put all points in wpf in quadrant 0, reletive to center of min/max
		//get the best fit line using least squares
		F32 bfm = 0.f;
		F32 bfb = 0.f;

		for (U32 i = 0; i < wpf.size(); ++i)
		{
			wpf[i] -= center;
			wpf[i].mV[0] = fabsf(wpf[i].mV[0]);
			wpf[i].mV[2] = fabsf(wpf[i].mV[2]);
		}

		if (!wpf.empty())
		{ 
			F32 sx = 0.f;
			F32 sx2 = 0.f;
			F32 sy = 0.f;
			F32 sxy = 0.f;
			
			for (U32 i = 0; i < wpf.size(); ++i)
			{		
				sx += wpf[i].mV[0];
				sx2 += wpf[i].mV[0]*wpf[i].mV[0];
				sy += wpf[i].mV[1];
				sxy += wpf[i].mV[0]*wpf[i].mV[1]; 
			}

			bfm = (sy*sx-wpf.size()*sxy)/(sx*sx-wpf.size()*sx2);
			bfb = (sx*sxy-sy*sx2)/(sx*sx-bfm*sx2);
		}
		
		{
			// best fit line is y=bfm*x+bfb
		
			//find point that is furthest to the right of line
			F32 off_x = -1.f;
			LLVector3 lp;

			for (U32 i = 0; i < wpf.size(); ++i)
			{
				//y = bfm*x+bfb
				//x = (y-bfb)/bfm
				F32 lx = (wpf[i].mV[1]-bfb)/bfm;

				lx = wpf[i].mV[0]-lx;
				
				if (off_x < lx)
				{
					off_x = lx;
					lp = wpf[i];
				}
			}

			//get line with slope bfm through lp
			// bfb = y-bfm*x
			bfb = lp.mV[1]-bfm*lp.mV[0];

			//calculate error
			mShadowError.mV[j] = 0.f;

			for (U32 i = 0; i < wpf.size(); ++i)
			{
				F32 lx = (wpf[i].mV[1]-bfb)/bfm;
				mShadowError.mV[j] += fabsf(wpf[i].mV[0]-lx);
			}

			mShadowError.mV[j] /= wpf.size();
			mShadowError.mV[j] /= size.mV[0];

			if (mShadowError.mV[j] > gSavedSettings.getF32("RenderShadowErrorCutoff"))
			{ //just use ortho projection
				mShadowFOV.mV[j] = -1.f;
				origin.clearVec();
				proj[j] = gl_ortho(min.mV[0], max.mV[0],
									min.mV[1], max.mV[1],
									-max.mV[2], -min.mV[2]);
			}
			else
			{
				//origin is where line x = 0;
				origin.setVec(0,bfb,0);

				F32 fovz = 1.f;
				F32 fovx = 1.f;
				
				LLVector3 zp;
				LLVector3 xp;

				for (U32 i = 0; i < wpf.size(); ++i)
				{
					LLVector3 atz = wpf[i]-origin;
					atz.mV[0] = 0.f;
					atz.normVec();
					if (fovz > -atz.mV[1])
					{
						zp = wpf[i];
						fovz = -atz.mV[1];
					}
					
					LLVector3 atx = wpf[i]-origin;
					atx.mV[2] = 0.f;
					atx.normVec();
					if (fovx > -atx.mV[1])
					{
						fovx = -atx.mV[1];
						xp = wpf[i];
					}
				}

				fovx = acos(fovx);
				fovz = acos(fovz);

				F32 cutoff = llmin(gSavedSettings.getF32("RenderShadowFOVCutoff"), 1.4f);
				
				mShadowFOV.mV[j] = fovx;
				
				if (fovx < cutoff && fovz > cutoff)
				{
					//x is a good fit, but z is too big, move away from zp enough so that fovz matches cutoff
					F32 d = zp.mV[2]/tan(cutoff);
					F32 ny = zp.mV[1] + fabsf(d);

					origin.mV[1] = ny;

					fovz = 1.f;
					fovx = 1.f;

					for (U32 i = 0; i < wpf.size(); ++i)
					{
						LLVector3 atz = wpf[i]-origin;
						atz.mV[0] = 0.f;
						atz.normVec();
						fovz = llmin(fovz, -atz.mV[1]);

						LLVector3 atx = wpf[i]-origin;
						atx.mV[2] = 0.f;
						atx.normVec();
						fovx = llmin(fovx, -atx.mV[1]);
					}

					fovx = acos(fovx);
					fovz = acos(fovz);

					if (fovx > cutoff || llround(fovz, 0.01f) > cutoff)
					{
					//	llerrs << "WTF?" << llendl;
					}

					mShadowFOV.mV[j] = cutoff;
				}

				
				origin += center;
			
				F32 ynear = -(max.mV[1]-origin.mV[1]);
				F32 yfar = -(min.mV[1]-origin.mV[1]);
				
				if (ynear < 0.1f) //keep a sensible near clip plane
				{
					F32 diff = 0.1f-ynear;
					origin.mV[1] += diff;
					ynear += diff;
					yfar += diff;
				}
								
				if (fovx > cutoff)
				{ //just use ortho projection
					origin.clearVec();
					mShadowError.mV[j] = -1.f;
					proj[j] = gl_ortho(min.mV[0], max.mV[0],
							min.mV[1], max.mV[1],
							-max.mV[2], -min.mV[2]);
				}
				else
				{
					//get perspective projection
					view[j] = view[j].inverse();

					glh::vec3f origin_agent(origin.mV);
					
					//translate view to origin
					view[j].mult_matrix_vec(origin_agent);

					eye = LLVector3(origin_agent.v);

					if (!hasRenderDebugMask(LLPipeline::RENDER_DEBUG_SHADOW_FRUSTA))
					{
						mShadowFrustOrigin[j] = eye;
					}
				
					view[j] = look(LLVector3(origin_agent.v), lightDir, -up);

					F32 fx = 1.f/tanf(fovx);
					F32 fz = 1.f/tanf(fovz);

					proj[j] = glh::matrix4f(-fx, 0, 0, 0,
											0, (yfar+ynear)/(ynear-yfar), 0, (2.f*yfar*ynear)/(ynear-yfar),
											0, 0, -fz, 0,
											0, -1.f, 0, 0);
				}
			}
		}

		shadow_cam.setFar(128.f);
		shadow_cam.setOriginAndLookAt(eye, up, center);

		shadow_cam.setOrigin(0,0,0);

		glh_set_current_modelview(view[j]);
		glh_set_current_projection(proj[j]);

		LLViewerCamera::updateFrustumPlanes(shadow_cam, FALSE, FALSE, TRUE);

		shadow_cam.ignoreAgentFrustumPlane(LLCamera::AGENT_PLANE_NEAR);

		//translate and scale to from [-1, 1] to [0, 1]
		glh::matrix4f trans(0.5f, 0.f, 0.f, 0.5f,
						0.f, 0.5f, 0.f, 0.5f,
						0.f, 0.f, 0.5f, 0.5f,
						0.f, 0.f, 0.f, 1.f);

		glh_set_current_modelview(view[j]);
		glh_set_current_projection(proj[j]);

		for (U32 i = 0; i < 16; i++)
		{
			gGLLastModelView[i] = mShadowModelview[j].m[i];
			gGLLastProjection[i] = mShadowProjection[j].m[i];
		}

		mShadowModelview[j] = view[j];
		mShadowProjection[j] = proj[j];

	
		mSunShadowMatrix[j] = trans*proj[j]*view[j]*inv_view;
		
		stop_glerror();

		mShadow[j].bindTarget();
		mShadow[j].getViewport(gGLViewport);

		{
			static LLCullResult result[4];

			//LLGLEnable enable(GL_DEPTH_CLAMP_NV);
			renderShadow(view[j], proj[j], shadow_cam, result[j], TRUE);
		}

		mShadow[j].flush();
 
		if (!gPipeline.hasRenderDebugMask(LLPipeline::RENDER_DEBUG_SHADOW_FRUSTA))
		{
			LLViewerCamera::updateFrustumPlanes(shadow_cam, FALSE, FALSE, TRUE);
			mShadowCamera[j+4] = shadow_cam;
		}
	}

	

	F32 fade_amt = gFrameIntervalSeconds * llmax(LLViewerCamera::getInstance()->getVelocityStat()->getCurrentPerSec(), 1.f);

	//update shadow targets
	for (U32 i = 0; i < 2; i++)
	{ //for each current shadow
		LLViewerCamera::sCurCameraID = LLViewerCamera::CAMERA_SHADOW4+i;

		if (mShadowSpotLight[i].notNull() && 
			(mShadowSpotLight[i] == mTargetShadowSpotLight[0] ||
			mShadowSpotLight[i] == mTargetShadowSpotLight[1]))
		{ //keep this spotlight
			mSpotLightFade[i] = llmin(mSpotLightFade[i]+fade_amt, 1.f);
		}
		else
		{ //fade out this light
			mSpotLightFade[i] = llmax(mSpotLightFade[i]-fade_amt, 0.f);
			
			if (mSpotLightFade[i] == 0.f || mShadowSpotLight[i].isNull())
			{ //faded out, grab one of the pending spots (whichever one isn't already taken)
				if (mTargetShadowSpotLight[0] != mShadowSpotLight[(i+1)%2])
				{
					mShadowSpotLight[i] = mTargetShadowSpotLight[0];
				}
				else
				{
					mShadowSpotLight[i] = mTargetShadowSpotLight[1];
				}
			}
		}
	}

	for (S32 i = 0; i < 2; i++)
	{
		glh_set_current_modelview(saved_view);
		glh_set_current_projection(saved_proj);

		if (mShadowSpotLight[i].isNull())
		{
			continue;
		}

		LLVOVolume* volume = mShadowSpotLight[i]->getVOVolume();

		if (!volume)
		{
			mShadowSpotLight[i] = NULL;
			continue;
		}

		LLDrawable* drawable = mShadowSpotLight[i];

		LLVector3 params = volume->getSpotLightParams();
		F32 fov = params.mV[0];

		//get agent->light space matrix (modelview)
		LLVector3 center = drawable->getPositionAgent();
		LLQuaternion quat = volume->getRenderRotation();

		//get near clip plane
		LLVector3 scale = volume->getScale();
		LLVector3 at_axis(0,0,-scale.mV[2]*0.5f);
		at_axis *= quat;

		LLVector3 np = center+at_axis;
		at_axis.normVec();

		//get origin that has given fov for plane np, at_axis, and given scale
		F32 dist = (scale.mV[1]*0.5f)/tanf(fov*0.5f);

		LLVector3 origin = np - at_axis*dist;

		LLMatrix4 mat(quat, LLVector4(origin, 1.f));

		view[i+4] = glh::matrix4f((F32*) mat.mMatrix);

		view[i+4] = view[i+4].inverse();

		//get perspective matrix
		F32 near_clip = dist+0.01f;
		F32 width = scale.mV[VX];
		F32 height = scale.mV[VY];
		F32 far_clip = dist+volume->getLightRadius()*1.5f;

		F32 fovy = fov * RAD_TO_DEG;
		F32 aspect = width/height;
		
		proj[i+4] = gl_perspective(fovy, aspect, near_clip, far_clip);

		//translate and scale to from [-1, 1] to [0, 1]
		glh::matrix4f trans(0.5f, 0.f, 0.f, 0.5f,
						0.f, 0.5f, 0.f, 0.5f,
						0.f, 0.f, 0.5f, 0.5f,
						0.f, 0.f, 0.f, 1.f);

		glh_set_current_modelview(view[i+4]);
		glh_set_current_projection(proj[i+4]);

		mSunShadowMatrix[i+4] = trans*proj[i+4]*view[i+4]*inv_view;
		
		for (U32 j = 0; j < 16; j++)
		{
			gGLLastModelView[j] = mShadowModelview[i+4].m[j];
			gGLLastProjection[j] = mShadowProjection[i+4].m[j];
		}

		mShadowModelview[i+4] = view[i+4];
		mShadowProjection[i+4] = proj[i+4];

		LLCamera shadow_cam = camera;
		shadow_cam.setFar(far_clip);
		shadow_cam.setOrigin(origin);

		LLViewerCamera::updateFrustumPlanes(shadow_cam, FALSE, FALSE, TRUE);

		stop_glerror();

		mShadow[i+4].bindTarget();
		mShadow[i+4].getViewport(gGLViewport);

		static LLCullResult result[2];

		LLViewerCamera::sCurCameraID = LLViewerCamera::CAMERA_SHADOW0+i+4;

		renderShadow(view[i+4], proj[i+4], shadow_cam, result[i], FALSE, FALSE);

		mShadow[i+4].flush();
 	}

	if (!gSavedSettings.getBOOL("CameraOffset"))
	{
		glh_set_current_modelview(saved_view);
		glh_set_current_projection(saved_proj);
	}
	else
	{
		glh_set_current_modelview(view[1]);
		glh_set_current_projection(proj[1]);
		glLoadMatrixf(view[1].m);
		glMatrixMode(GL_PROJECTION);
		glLoadMatrixf(proj[1].m);
		glMatrixMode(GL_MODELVIEW);
	}
	gGL.setColorMask(true, false);

	for (U32 i = 0; i < 16; i++)
	{
		gGLLastModelView[i] = last_modelview[i];
		gGLLastProjection[i] = last_projection[i];
	}

	mRenderTypeMask = type_mask;
}

void LLPipeline::renderGroups(LLRenderPass* pass, U32 type, U32 mask, BOOL texture)
{
	for (LLCullResult::sg_list_t::iterator i = sCull->beginVisibleGroups(); i != sCull->endVisibleGroups(); ++i)
	{
		LLSpatialGroup* group = *i;
		if (!group->isDead() &&
			(!sUseOcclusion || !group->isOcclusionState(LLSpatialGroup::OCCLUDED)) &&
			gPipeline.hasRenderType(group->mSpatialPartition->mDrawableType) &&
			group->mDrawMap.find(type) != group->mDrawMap.end())
		{
			pass->renderGroup(group,type,mask,texture);
		}
	}
}

void LLPipeline::generateImpostor(LLVOAvatar* avatar)
{
	LLMemType mt_gi(LLMemType::MTYPE_PIPELINE_GENERATE_IMPOSTOR);
	LLGLState::checkStates();
	LLGLState::checkTextureChannels();
	LLGLState::checkClientArrays();

	static LLCullResult result;
	result.clear();
	grabReferences(result);
	
	if (!avatar || !avatar->mDrawable)
	{
		return;
	}

	assertInitialized();

	U32 mask;
	BOOL muted = LLMuteList::getInstance()->isMuted(avatar->getID());

	if (muted)
	{
		mask  = 1 << LLPipeline::RENDER_TYPE_AVATAR;
	}
	else
	{
		mask  = (1<<LLPipeline::RENDER_TYPE_VOLUME) |
				(1<<LLPipeline::RENDER_TYPE_AVATAR) |
				(1<<LLPipeline::RENDER_TYPE_BUMP) |
				(1<<LLPipeline::RENDER_TYPE_GRASS) |
				(1<<LLPipeline::RENDER_TYPE_SIMPLE) |
				(1<<LLPipeline::RENDER_TYPE_FULLBRIGHT) |
				(1<<LLPipeline::RENDER_TYPE_ALPHA) | 
				(1<<LLPipeline::RENDER_TYPE_INVISIBLE) |
				(1 << LLPipeline::RENDER_TYPE_PASS_SIMPLE) |
				(1 << LLPipeline::RENDER_TYPE_PASS_ALPHA) |
				(1 << LLPipeline::RENDER_TYPE_PASS_ALPHA_MASK) |
				(1 << LLPipeline::RENDER_TYPE_PASS_FULLBRIGHT) |
				(1 << LLPipeline::RENDER_TYPE_PASS_FULLBRIGHT_ALPHA_MASK) |
				(1 << LLPipeline::RENDER_TYPE_PASS_FULLBRIGHT_SHINY) |
				(1 << LLPipeline::RENDER_TYPE_PASS_SHINY) |
				(1 << LLPipeline::RENDER_TYPE_PASS_INVISIBLE) |
				(1 << LLPipeline::RENDER_TYPE_PASS_INVISI_SHINY);
	}
	
	mask = mask & gPipeline.getRenderTypeMask();
	U32 saved_mask = gPipeline.mRenderTypeMask;
	gPipeline.mRenderTypeMask = mask;

	S32 occlusion = sUseOcclusion;
	sUseOcclusion = 0;
	sReflectionRender = sRenderDeferred ? FALSE : TRUE;
	sShadowRender = TRUE;
	sImpostorRender = TRUE;

	markVisible(avatar->mDrawable, *LLViewerCamera::getInstance());
	LLVOAvatar::sUseImpostors = FALSE;

	LLVOAvatar::attachment_map_t::iterator iter;
	for (iter = avatar->mAttachmentPoints.begin();
		iter != avatar->mAttachmentPoints.end();
		++iter)
	{
		LLViewerJointAttachment *attachment = iter->second;
		for (LLViewerJointAttachment::attachedobjs_vec_t::iterator attachment_iter = attachment->mAttachedObjects.begin();
			 attachment_iter != attachment->mAttachedObjects.end();
			 ++attachment_iter)
		{
			if (LLViewerObject* attached_object = (*attachment_iter))
			{
				markVisible(attached_object->mDrawable->getSpatialBridge(), *LLViewerCamera::getInstance());
			}
		}
	}

	stateSort(*LLViewerCamera::getInstance(), result);
	
	const LLVector3* ext = avatar->mDrawable->getSpatialExtents();
	LLVector3 pos(avatar->getRenderPosition()+avatar->getImpostorOffset());

	LLCamera camera = *LLViewerCamera::getInstance();

	camera.lookAt(LLViewerCamera::getInstance()->getOrigin(), pos, LLViewerCamera::getInstance()->getUpAxis());
	
	LLVector2 tdim;

	LLVector3 half_height = (ext[1]-ext[0])*0.5f;

	LLVector3 left = camera.getLeftAxis();
	left *= left;
	left.normalize();

	LLVector3 up = camera.getUpAxis();
	up *= up;
	up.normalize();

	tdim.mV[0] = fabsf(half_height * left);
	tdim.mV[1] = fabsf(half_height * up);

	glMatrixMode(GL_PROJECTION);
	glPushMatrix();
	//glh::matrix4f ortho = gl_ortho(-tdim.mV[0], tdim.mV[0], -tdim.mV[1], tdim.mV[1], 1.0, 256.0);
	F32 distance = (pos-camera.getOrigin()).length();
	F32 fov = atanf(tdim.mV[1]/distance)*2.f*RAD_TO_DEG;
	F32 aspect = tdim.mV[0]/tdim.mV[1]; //128.f/256.f;
	glh::matrix4f persp = gl_perspective(fov, aspect, 1.f, 256.f);
	glh_set_current_projection(persp);
	glLoadMatrixf(persp.m);

	glMatrixMode(GL_MODELVIEW);
	glPushMatrix();
	glh::matrix4f mat;
	camera.getOpenGLTransform(mat.m);

	mat = glh::matrix4f((GLfloat*) OGL_TO_CFR_ROTATION) * mat;

	glLoadMatrixf(mat.m);
	glh_set_current_modelview(mat);

	glClearColor(0.0f,0.0f,0.0f,0.0f);
	gGL.setColorMask(true, true);
	glStencilMask(0xFFFFFFFF);
	glClearStencil(0);

	// get the number of pixels per angle
	F32 pa = gViewerWindow->getWindowHeightRaw() / (RAD_TO_DEG * LLViewerCamera::getInstance()->getView());

	//get resolution based on angle width and height of impostor (double desired resolution to prevent aliasing)
	U32 resY = llmin(nhpo2((U32) (fov*pa)), (U32) 512);
	U32 resX = llmin(nhpo2((U32) (atanf(tdim.mV[0]/distance)*2.f*RAD_TO_DEG*pa)), (U32) 512);

	if (!avatar->mImpostor.isComplete() || resX != avatar->mImpostor.getWidth() ||
		resY != avatar->mImpostor.getHeight())
	{
		avatar->mImpostor.allocate(resX,resY,GL_RGBA,TRUE,TRUE);
		
		if (LLPipeline::sRenderDeferred)
		{
			addDeferredAttachments(avatar->mImpostor);
		}
		
		gGL.getTexUnit(0)->bind(&avatar->mImpostor);
		gGL.getTexUnit(0)->setTextureFilteringOption(LLTexUnit::TFO_POINT);
		gGL.getTexUnit(0)->unbind(LLTexUnit::TT_TEXTURE);
	}

	LLGLEnable stencil(GL_STENCIL_TEST);
	glStencilMask(0xFFFFFFFF);
	glStencilFunc(GL_ALWAYS, 1, 0xFFFFFFFF);
	glStencilOp(GL_KEEP, GL_KEEP, GL_REPLACE);

	{
		LLGLEnable scissor(GL_SCISSOR_TEST);
		glScissor(0, 0, resX, resY);
		avatar->mImpostor.bindTarget();
		avatar->mImpostor.clear();
	}
	
	if (LLPipeline::sRenderDeferred)
	{
		stop_glerror();
		renderGeomDeferred(camera);
		renderGeomPostDeferred(camera);
	}
	else
	{
		renderGeom(camera);
	}
	
	glStencilOp(GL_KEEP, GL_KEEP, GL_KEEP);
	glStencilFunc(GL_EQUAL, 1, 0xFFFFFF);

	{ //create alpha mask based on stencil buffer (grey out if muted)
		LLVector3 left = camera.getLeftAxis()*tdim.mV[0]*2.f;
		LLVector3 up = camera.getUpAxis()*tdim.mV[1]*2.f;

		if (LLPipeline::sRenderDeferred)
		{
			GLuint buff = GL_COLOR_ATTACHMENT0_EXT;
			glDrawBuffersARB(1, &buff);
		}

		LLGLEnable blend(muted ? 0 : GL_BLEND);

		if (muted)
		{
			gGL.setColorMask(true, true);
		}
		else
		{
			gGL.setColorMask(false, true);
		}
		
		gGL.setSceneBlendType(LLRender::BT_ADD);
		gGL.getTexUnit(0)->unbind(LLTexUnit::TT_TEXTURE);

		LLGLDepthTest depth(GL_FALSE, GL_FALSE);

		gGL.color4f(1,1,1,1);
		gGL.color4ub(64,64,64,255);
		gGL.begin(LLRender::QUADS);
		gGL.vertex3fv((pos+left-up).mV);
		gGL.vertex3fv((pos-left-up).mV);
		gGL.vertex3fv((pos-left+up).mV);
		gGL.vertex3fv((pos+left+up).mV);
		gGL.end();
		gGL.flush();

		gGL.setSceneBlendType(LLRender::BT_ALPHA);
	}


	avatar->mImpostor.flush();

	avatar->setImpostorDim(tdim);

	LLVOAvatar::sUseImpostors = TRUE;
	sUseOcclusion = occlusion;
	sReflectionRender = FALSE;
	sImpostorRender = FALSE;
	sShadowRender = FALSE;
	gPipeline.mRenderTypeMask = saved_mask;

	glMatrixMode(GL_PROJECTION);
	glPopMatrix();
	glMatrixMode(GL_MODELVIEW);
	glPopMatrix();

	avatar->mNeedsImpostorUpdate = FALSE;
	avatar->cacheImpostorValues();

	LLVertexBuffer::unbind();
	LLGLState::checkStates();
	LLGLState::checkTextureChannels();
	LLGLState::checkClientArrays();
}

BOOL LLPipeline::hasRenderBatches(const U32 type) const
{
	return sCull->getRenderMapSize(type) > 0;
}

LLCullResult::drawinfo_list_t::iterator LLPipeline::beginRenderMap(U32 type)
{
	return sCull->beginRenderMap(type);
}

LLCullResult::drawinfo_list_t::iterator LLPipeline::endRenderMap(U32 type)
{
	return sCull->endRenderMap(type);
}

LLCullResult::sg_list_t::iterator LLPipeline::beginAlphaGroups()
{
	return sCull->beginAlphaGroups();
}

LLCullResult::sg_list_t::iterator LLPipeline::endAlphaGroups()
{
	return sCull->endAlphaGroups();
}

<|MERGE_RESOLUTION|>--- conflicted
+++ resolved
@@ -517,19 +517,10 @@
 	LLFastTimer ft(FTM_RESIZE_SCREEN_TEXTURE);
 	if (gPipeline.canUseVertexShaders() && assertInitialized())
 	{
-<<<<<<< HEAD
 		GLuint resX = gViewerWindow->getWorldViewWidth();
 		GLuint resY = gViewerWindow->getWorldViewHeight();
 	
 		allocateScreenBuffer(resX,resY);
-=======
-		GLuint resX = gViewerWindow->getWindowWidthRaw();
-		GLuint resY = gViewerWindow->getWindowHeightRaw();
-		GLuint view_width = gViewerWindow->getWorldViewWidthRaw();
-		GLuint view_height = gViewerWindow->getWorldViewHeightRaw();
-	
-		allocateScreenBuffer(resX, resY, view_width, view_height);
->>>>>>> 5b5354c9
 	}
 }
 
@@ -571,17 +562,6 @@
 	if (LLPipeline::sRenderDeferred)
 	{
 		//allocate deferred rendering color buffers
-<<<<<<< HEAD
-		mDeferredScreen.allocate(resX, resY, GL_RGBA, TRUE, TRUE, LLTexUnit::TT_RECT_TEXTURE, FALSE);
-		mDeferredDepth.allocate(resX, resY, 0, TRUE, FALSE, LLTexUnit::TT_RECT_TEXTURE, FALSE);
-		addDeferredAttachments(mDeferredScreen);
-		mScreen.allocate(resX, resY, GL_RGBA, FALSE, FALSE, LLTexUnit::TT_RECT_TEXTURE, FALSE);		
-		mEdgeMap.allocate(resX, resY, GL_ALPHA, FALSE, FALSE, LLTexUnit::TT_RECT_TEXTURE, FALSE);
-
-		for (U32 i = 0; i < 3; i++)
-		{
-			mDeferredLight[i].allocate(resX, resY, GL_RGBA, FALSE, FALSE, LLTexUnit::TT_RECT_TEXTURE);
-=======
 		if (screen_size_changed)
 		{
 			mDeferredScreen.allocate(resX, resY, GL_RGBA, TRUE, TRUE, LLTexUnit::TT_RECT_TEXTURE, FALSE);
@@ -589,16 +569,12 @@
 			addDeferredAttachments(mDeferredScreen);
 		}
 		// always set viewport to desired size, since allocate resets the viewport
-		mDeferredScreen.setViewport(viewport_width, viewport_height);
-		mDeferredDepth.setViewport(viewport_width, viewport_height);
 
 		if (screen_size_changed)
 		{
 			mScreen.allocate(resX, resY, GL_RGBA, FALSE, FALSE, LLTexUnit::TT_RECT_TEXTURE, FALSE);		
 			mEdgeMap.allocate(resX, resY, GL_ALPHA, FALSE, FALSE, LLTexUnit::TT_RECT_TEXTURE, FALSE);
 		}
-		mScreen.setViewport(viewport_width, viewport_height);
-		mEdgeMap.setViewport(viewport_width, viewport_height);
 
 		for (U32 i = 0; i < 3; i++)
 		{
@@ -606,36 +582,24 @@
 			{
 				mDeferredLight[i].allocate(resX, resY, GL_RGBA, FALSE, FALSE, LLTexUnit::TT_RECT_TEXTURE);
 			}
-			mDeferredLight[i].setViewport(viewport_width, viewport_height);
->>>>>>> 5b5354c9
 		}
 
 		for (U32 i = 0; i < 2; i++)
 		{
-<<<<<<< HEAD
-			mGIMapPost[i].allocate(resX,resY, GL_RGB, FALSE, FALSE, LLTexUnit::TT_RECT_TEXTURE);
-=======
 			if (screen_size_changed)
 			{
 				mGIMapPost[i].allocate(resX,resY, GL_RGB, FALSE, FALSE, LLTexUnit::TT_RECT_TEXTURE);
 			}
-			mGIMapPost[i].setViewport(viewport_width, viewport_height);
->>>>>>> 5b5354c9
 		}
 
 		F32 scale = gSavedSettings.getF32("RenderShadowResolutionScale");
 
 		for (U32 i = 0; i < 4; i++)
 		{
-<<<<<<< HEAD
-			mShadow[i].allocate(U32(resX*scale),U32(resY*scale), 0, TRUE, FALSE, LLTexUnit::TT_RECT_TEXTURE);
-=======
 			if (screen_size_changed)
 			{
 				mShadow[i].allocate(U32(resX*scale),U32(resY*scale), 0, TRUE, FALSE, LLTexUnit::TT_RECT_TEXTURE);
 			}
-			mShadow[i].setViewport(viewport_width, viewport_height);
->>>>>>> 5b5354c9
 		}
 
 
@@ -644,55 +608,33 @@
 
 		for (U32 i = 4; i < 6; i++)
 		{
-<<<<<<< HEAD
-			mShadow[i].allocate(width, height, 0, TRUE, FALSE);
-=======
 			if (screen_size_changed)
 			{
 				mShadow[i].allocate(width, height, 0, TRUE, FALSE);
 			}
-			mShadow[i].setViewport(viewport_width, viewport_height);
->>>>>>> 5b5354c9
 		}
 
 
 
 		width = nhpo2(resX)/2;
 		height = nhpo2(resY)/2;
-<<<<<<< HEAD
-		mLuminanceMap.allocate(width,height, GL_RGBA, FALSE, FALSE);
+		if (screen_size_changed)
+		{
+			mLuminanceMap.allocate(width,height, GL_RGBA, FALSE, FALSE);
+		}
 	}
 	else
 	{
-		mScreen.allocate(resX, resY, GL_RGBA, TRUE, TRUE, LLTexUnit::TT_RECT_TEXTURE, FALSE);		
-=======
 		if (screen_size_changed)
 		{
-			mLuminanceMap.allocate(width,height, GL_RGBA, FALSE, FALSE);
-		}
-		mLuminanceMap.setViewport(viewport_width, viewport_height);
-	}
-	else
+			mScreen.allocate(resX, resY, GL_RGBA, TRUE, TRUE, LLTexUnit::TT_RECT_TEXTURE, FALSE);		
+		}
+	}
+	
+
+	if (gGLManager.mHasFramebufferMultisample && samples > 1)
 	{
 		if (screen_size_changed)
-		{
-			mScreen.allocate(resX, resY, GL_RGBA, TRUE, TRUE, LLTexUnit::TT_RECT_TEXTURE, FALSE);		
-		}
-		mScreen.setViewport(viewport_width, viewport_height);
->>>>>>> 5b5354c9
-	}
-	
-
-	if (gGLManager.mHasFramebufferMultisample && samples > 1)
-	{
-<<<<<<< HEAD
-		mSampleBuffer.allocate(resX,resY,GL_RGBA,TRUE,TRUE,LLTexUnit::TT_RECT_TEXTURE,FALSE,samples);
-		mScreen.setSampleBuffer(&mSampleBuffer);
-
-		if (LLPipeline::sRenderDeferred)
-=======
-		if (screen_size_changed)
->>>>>>> 5b5354c9
 		{
 			mSampleBuffer.allocate(resX,resY,GL_RGBA,TRUE,TRUE,LLTexUnit::TT_RECT_TEXTURE,FALSE,samples);
 			if (LLPipeline::sRenderDeferred)
@@ -808,15 +750,8 @@
 
 	stop_glerror();
 
-<<<<<<< HEAD
 	GLuint resX = gViewerWindow->getWorldViewWidth();
 	GLuint resY = gViewerWindow->getWorldViewHeight();
-=======
-	GLuint resX = gViewerWindow->getWindowWidthRaw();
-	GLuint resY = gViewerWindow->getWindowHeightRaw();
-	GLuint viewport_width = gViewerWindow->getWorldViewWidthRaw();
-	GLuint viewport_height = gViewerWindow->getWorldViewHeightRaw();
->>>>>>> 5b5354c9
 	
 	if (LLPipeline::sRenderGlow)
 	{ //screen space glow buffers
@@ -828,15 +763,10 @@
 			mGlow[i].allocate(512,glow_res,GL_RGBA,FALSE,FALSE);
 		}
 
-<<<<<<< HEAD
 		allocateScreenBuffer(resX,resY);
-=======
-		// force reallocation of buffers by clearing known dimensions
 		mScreenWidth = 0;
 		mScreenHeight = 0;
 
-		allocateScreenBuffer(resX,resY, viewport_width, viewport_height);
->>>>>>> 5b5354c9
 	}
 	
 	if (sRenderDeferred)
