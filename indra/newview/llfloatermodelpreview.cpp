--- conflicted
+++ resolved
@@ -4945,18 +4945,14 @@
 
 					if (textures)
 					{
-<<<<<<< HEAD
 						const std::string& binding = instance.mModel->mMaterialList[i];
 						const LLImportMaterial& material = instance.mMaterial[binding];
 
 						llassert(binding == model->mMaterialList[i]);
 						
-						glColor4fv(material.mDiffuseColor.mV);
+						gGL.diffuseColor4fv(instance.mMaterial[i].mDiffuseColor.mV);
+
 						if (material.mDiffuseMap.notNull())
-=======
-						gGL.diffuseColor4fv(instance.mMaterial[i].mDiffuseColor.mV);
-						if (i < instance.mMaterial.size() && instance.mMaterial[i].mDiffuseMap.notNull())
->>>>>>> b9439ac0
 						{
 							if (material.mDiffuseMap->getDiscardLevel() > -1)
 							{
@@ -5261,15 +5257,11 @@
 								position[j] = v;
 							}
 
-<<<<<<< HEAD
 							const std::string& binding = instance.mModel->mMaterialList[i];
 							const LLImportMaterial& material = instance.mMaterial[binding];
+
 							buffer->setBuffer(type_mask & buffer->getTypeMask());
-							glColor4fv(material.mDiffuseColor.mV);
-=======
-							buffer->setBuffer(LLVertexBuffer::MAP_VERTEX | LLVertexBuffer::MAP_NORMAL | LLVertexBuffer::MAP_TEXCOORD0);
 							gGL.diffuseColor4fv(instance.mMaterial[i].mDiffuseColor.mV);
->>>>>>> b9439ac0
 							gGL.getTexUnit(0)->unbind(LLTexUnit::TT_TEXTURE);
 							buffer->draw(LLRender::TRIANGLES, buffer->getNumIndices(), 0);
 							gGL.diffuseColor3f(0.4f, 0.4f, 0.4f);
