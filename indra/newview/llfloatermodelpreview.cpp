--- conflicted
+++ resolved
@@ -114,18 +114,9 @@
 	"high",
 	"I went off the end of the lod_name array.  Me so smart."
 };
-
+	
 std::string lod_triangles_name[] =
 {
-<<<<<<< HEAD
-	"lowest limit",
-	"low limit",
-	"medium limit",
-	"high limit",
-	"physics limit",
-	
-	"I went off the end of the limit_name array.  Me so smart."
-=======
 	"lowest_triangles",
 	"low_triangles",
 	"medium_triangles",
@@ -140,20 +131,10 @@
 	"medium_vertices",
 	"high_vertices",
 	"I went off the end of the lod_vertices_name array.  Me so smart."
->>>>>>> 3a1fbcab
 };
-
+	
 std::string lod_status_name[] =
 {
-<<<<<<< HEAD
-	"lowest info",
-	"low info",
-	"medium info",
-	"high info",
-	"physics info",
-	
-	"I went off the end of the info_name array.  Me so smart."
-=======
 	"lowest_status",
 	"low_status",
 	"medium_status",
@@ -168,7 +149,6 @@
 	"medium_label",
 	"high_label",
 	"I went off the end of the lod_label_name array.  Me so smart."
->>>>>>> 3a1fbcab
 };
 
 
@@ -231,23 +211,6 @@
 	return FALSE;
 }
 
-<<<<<<< HEAD
-LLPhysicsDecompFloater::LLPhysicsDecompFloater(LLSD& key)
-: LLFloater(key)
-{
-	
-}
-
-LLPhysicsDecompFloater::~LLPhysicsDecompFloater()
-{
-	if (LLFloaterModelPreview::sInstance && LLFloaterModelPreview::sInstance->mDecompFloater)
-	{
-		LLFloaterModelPreview::sInstance->mDecompFloater = NULL;
-	}
-}
-
-=======
->>>>>>> 3a1fbcab
 class LLMeshFilePicker : public LLFilePickerThread
 {
 public:
@@ -290,111 +253,43 @@
 	{
 		return FALSE;
 	}
-<<<<<<< HEAD
-	
-	childSetCommitCallback("high detail combo", onHighLODCommit, this);
-	childSetCommitCallback("medium detail combo", onMediumLODCommit, this);
-	childSetCommitCallback("low detail combo", onLowLODCommit, this);
-	childSetCommitCallback("lowest detail combo", onLowestLODCommit, this);
-	childSetCommitCallback("physics detail combo", onPhysicsLODCommit, this);
-	
-	
-	childSetCommitCallback("high limit", onHighLimitCommit, this);
-	childSetCommitCallback("medium limit", onMediumLimitCommit, this);
-	childSetCommitCallback("low limit", onLowLimitCommit, this);
-	childSetCommitCallback("lowest limit", onLowestLimitCommit, this);
-	childSetCommitCallback("physics limit", onPhysicsLimitCommit, this);
-	
-	childSetCommitCallback("smooth normals", onSmoothNormalsCommit, this);
-	
-	childSetCommitCallback("show edges", onShowEdgesCommit, this);
-	childSetCommitCallback("auto fill", onAutoFillCommit, this);
-	
-	childSetTextArg("status", "[STATUS]", getString("status_idle"));
-	
-	for (S32 lod = 0; lod < LLModel::NUM_LODS; ++lod)
-	{
-		if (lod == LLModel::LOD_PHYSICS)
-		{
-			childSetTextArg(info_name[lod], "[TRIANGLES]", std::string("0"));
-			childSetTextArg(info_name[lod], "[HULLS]", std::string("0"));
-			childSetTextArg(info_name[lod], "[POINTS]", std::string("0"));
-		}
-		else
-		{
-			childSetTextArg(info_name[lod], "[TRIANGLES]", std::string("0"));
-			childSetTextArg(info_name[lod], "[VERTICES]", std::string("0"));
-			childSetTextArg(info_name[lod], "[SUBMESHES]", std::string("0"));
-			std::string msg = getString("required");
-			childSetTextArg(info_name[lod], "[MESSAGE]", msg);
-		}
-		
-		childSetVisible(limit_name[lod], FALSE);
-	}
-	
-=======
-
+	
 	childSetAction("lod_browse", onBrowseLOD, this);
 	childSetCommitCallback("lod_triangle_limit", onTriangleLimitCommit, this);
 	
 	childSetCommitCallback("crease_angle", onGenerateNormalsCommit, this);
 	childSetCommitCallback("generate_normals", onGenerateNormalsCommit, this);
-
+	
 	childSetCommitCallback("show edges", onShowEdgesCommit, this);
 	childSetCommitCallback("lod_generate", onAutoFillCommit, this);
-
+	
 	childSetTextArg("status", "[STATUS]", getString("status_idle"));
-
->>>>>>> 3a1fbcab
+	
 	//childSetLabelArg("ok_btn", "[AMOUNT]", llformat("%d",sUploadAmount));
 	childSetAction("ok_btn", onUpload, this);
 	
 	childSetAction("consolidate", onConsolidate, this);
-<<<<<<< HEAD
-	childSetAction("scrub materials", onScrubMaterials, this);
-	
-	childSetAction("decompose_btn", onDecompose, this);
-	
-=======
 	childSetAction("clear_materials", onClearMaterials, this);
-
->>>>>>> 3a1fbcab
+	
 	childSetCommitCallback("preview_lod_combo", onPreviewLODCommit, this);
 	
 	childSetCommitCallback("upload_skin", onUploadSkinCommit, this);
 	childSetCommitCallback("upload_joints", onUploadJointsCommit, this);
-<<<<<<< HEAD
-	
-	childSetCommitCallback("debug scale", onDebugScaleCommit, this);
+	
+	childSetCommitCallback("import_scale", onImportScaleCommit, this);
+
+	childSetCommitCallback("lod_file_or_limit", refresh, this);
+	childSetCommitCallback("physics_load_radio", refresh, this);
 	
 	childDisable("upload_skin");
 	childDisable("upload_joints");
 	
-	const U32 width = 512;
-	const U32 height = 512;
-	
-	mPreviewRect.set(getRect().getWidth()-PREVIEW_HPAD-width,
-					 PREVIEW_HPAD+height,
-					 getRect().getWidth()-PREVIEW_HPAD,
-					 PREVIEW_HPAD);
-	
-=======
-
-	childSetCommitCallback("import_scale", onImportScaleCommit, this);
-
-	childSetCommitCallback("lod_file_or_limit", refresh, this);
-	childSetCommitCallback("physics_load_radio", refresh, this);
-
-	childDisable("upload_skin");
-	childDisable("upload_joints");
-	
 	initDecompControls();
-
+	
 	LLView* preview_panel = getChild<LLView>("preview_panel");
 
 	mPreviewRect = preview_panel->getRect();
-
->>>>>>> 3a1fbcab
+	
 	mModelPreview = new LLModelPreview(512, 512, this);
 	mModelPreview->setPreviewTarget(16.f);
 	
@@ -447,15 +342,6 @@
 	{
 		LLImageGL::deleteTextures(1, &mGLName );
 	}
-<<<<<<< HEAD
-	
-	if (mDecompFloater)
-	{
-		mDecompFloater->closeFloater();
-		mDecompFloater = NULL;
-	}	
-=======
->>>>>>> 3a1fbcab
 }
 
 void LLFloaterModelPreview::loadModel(S32 lod)
@@ -465,61 +351,6 @@
 	(new LLMeshFilePicker(this, lod))->getFile();
 }
 
-<<<<<<< HEAD
-void LLFloaterModelPreview::setLODMode(S32 lod, S32 mode)
-{
-	if (mode == 0)
-	{
-		if (lod != LLModel::LOD_PHYSICS)
-		{
-			for (S32 i = lod; i >= 0; i--)
-			{
-				mModelPreview->clearModel(i);
-			}
-		}
-		else
-		{
-			mModelPreview->clearModel(lod);
-		}
-		
-		mModelPreview->refresh();
-		mModelPreview->calcResourceCost();
-	}
-	else if (mode == 1)
-	{
-		loadModel(lod);
-	}
-	else if (mode != mModelPreview->mLODMode[lod])
-	{
-		mModelPreview->mLODMode[lod] = mode;
-		mModelPreview->genLODs(lod);
-	}
-	
-	mModelPreview->setPreviewLOD(lod);
-	
-	
-	LLSpinCtrl* lim = getChild<LLSpinCtrl>(limit_name[lod], TRUE);
-	
-	if (mode == 2) //triangle count
-	{
-		U32 tri_count = 0;
-		for (LLModelLoader::model_list::iterator iter = mModelPreview->mBaseModel.begin();
-			 iter != mModelPreview->mBaseModel.end(); ++iter)
-		{
-			tri_count += (*iter)->getNumTriangles();
-		}
-		
-		lim->setMaxValue(tri_count);
-		lim->setVisible(TRUE);
-	}
-	else
-	{
-		lim->setVisible(FALSE);
-	}
-}
-
-=======
->>>>>>> 3a1fbcab
 void LLFloaterModelPreview::setLimit(S32 lod, S32 limit)
 {
 	if (limit != mModelPreview->mLimit[lod])
@@ -593,8 +424,7 @@
 }
 
 //static 
-<<<<<<< HEAD
-void LLFloaterModelPreview::setLODMode(S32 lod, void* userdata)
+void LLFloaterModelPreview::setLimit(S32 lod, void* userdata)
 {
 	LLFloaterModelPreview *fp =(LLFloaterModelPreview *)userdata;
 	
@@ -603,78 +433,8 @@
 		return;
 	}
 	
-	S32 which_mode = 0;
-	
-	std::string combo_name[] =
-	{
-		"lowest detail combo",
-		"low detail combo",
-		"medium detail combo",
-		"high detail combo",
-		"physics detail combo",
-		
-		"I went off the end of the combo_name array.  Me so smart."
-	};
-	
-	LLCtrlSelectionInterface* iface = fp->childGetSelectionInterface(combo_name[lod]);
-	if (iface)
-	{
-		which_mode = iface->getFirstSelectedIndex();
-	}
-	
-	fp->setLODMode(lod, which_mode);
-}
-
-//static 
-void LLFloaterModelPreview::onHighLODCommit(LLUICtrl* ctrl, void* userdata)
-{
-	LLFloaterModelPreview::setLODMode(3, userdata);
-}
-
-//static 
-void LLFloaterModelPreview::onMediumLODCommit(LLUICtrl* ctrl, void* userdata)
-{
-	LLFloaterModelPreview::setLODMode(2, userdata);
-}
-
-//static 
-void LLFloaterModelPreview::onLowLODCommit(LLUICtrl* ctrl, void* userdata)
-{
-	LLFloaterModelPreview::setLODMode(1, userdata);
-}
-
-//static 
-void LLFloaterModelPreview::onLowestLODCommit(LLUICtrl* ctrl, void* userdata)
-{
-	LLFloaterModelPreview::setLODMode(0, userdata);
-}
-
-//static 
-void LLFloaterModelPreview::onPhysicsLODCommit(LLUICtrl* ctrl, void* userdata)
-{
-	LLFloaterModelPreview::setLODMode(4, userdata);
-}
-
-//static 
-=======
->>>>>>> 3a1fbcab
-void LLFloaterModelPreview::setLimit(S32 lod, void* userdata)
-{
-	LLFloaterModelPreview *fp =(LLFloaterModelPreview *)userdata;
-	
-	if (!fp->mModelPreview)
-	{
-		return;
-	}
-<<<<<<< HEAD
-	
-	S32 limit = fp->childGetValue(limit_name[lod]).asInteger();
-	
-=======
-
 	S32 limit = fp->childGetValue("lod_triangle_limit").asInteger();
-
->>>>>>> 3a1fbcab
+	
 	
 	fp->setLimit(lod, limit);
 }
@@ -691,13 +451,8 @@
 void LLFloaterModelPreview::onGenerateNormalsCommit(LLUICtrl* ctrl, void* userdata)
 {
 	LLFloaterModelPreview* fp = (LLFloaterModelPreview*) userdata;
-<<<<<<< HEAD
-	
-	fp->mModelPreview->smoothNormals();
-=======
-
+	
 	fp->mModelPreview->generateNormals();
->>>>>>> 3a1fbcab
 }
 
 //static
@@ -742,21 +497,12 @@
 	
 	childSetTextArg("prim_cost", "[PRIM_COST]", llformat("%d", mModelPreview->mResourceCost));
 	childSetTextArg("description_label", "[TEXTURES]", llformat("%d", mModelPreview->mTextureSet.size()));
-<<<<<<< HEAD
-	
-	if (mDecompFloater)
-=======
-
+	
 	if (mCurRequest.notNull())
->>>>>>> 3a1fbcab
 	{
 		childSetTextArg("status", "[STATUS]", mCurRequest->mStatusMessage);
 	}
-<<<<<<< HEAD
-	
-=======
-		
->>>>>>> 3a1fbcab
+		
 	U32 resource_cost = mModelPreview->mResourceCost*10;
 	
 	if (childGetValue("upload_textures").asBoolean())
@@ -976,55 +722,12 @@
 	LLCtrlSelectionInterface* iface = sInstance->childGetSelectionInterface("physics_lod_combo");
 	if (iface)
 	{
-<<<<<<< HEAD
-		LLSD key;
-		mDecompFloater = new LLPhysicsDecompFloater(key);
-		
-		S32 left = 20;
-		S32 right = 320;
-		
-		S32 cur_y = 30;
-		
-		{
-			//add status text
-			LLTextBox::Params p;
-			p.name("status");
-			p.rect(LLRect(left, cur_y, right-80, cur_y-20));
-			mDecompFloater->addChild(LLUICtrlFactory::create<LLTextBox>(p));
-		}
-		
-		
-		{ //add cancel button
-			LLButton::Params p;
-			p.name("Cancel");
-			p.label("Cancel");
-			p.rect(LLRect(right-80, cur_y, right, cur_y-20));		
-			LLButton* button = LLUICtrlFactory::create<LLButton>(p);
-			button->setCommitCallback(onPhysicsStageCancel, NULL);		
-			mDecompFloater->addChild(button);
-		}
-		
-		cur_y += 30;
-		
-		
-		static const LLCDStageData* stage = NULL;
-		static S32 stage_count = 0;
-		
-		if (!stage && LLConvexDecomposition::getInstance() != NULL)
-		{
-			stage_count = LLConvexDecomposition::getInstance()->getStages(&stage);
-		}
-		
-		static const LLCDParam* param = NULL;
-		static S32 param_count = 0;
-		if (!param && LLConvexDecomposition::getInstance() != NULL)
-=======
 		which_mode = iface->getFirstSelectedIndex();
 	}
-	
+		
 	sInstance->mModelPreview->setPhysicsFromLOD(which_mode);
 }
-
+		
 //static 
 void LLFloaterModelPreview::onPhysicsDecomposeBack(LLUICtrl* ctrl, void* userdata)
 {
@@ -1033,7 +736,7 @@
 	sInstance->childSetVisible("physics step 2", false);
 	sInstance->childSetVisible("physics info", false);
 }
-
+		
 //static 
 void LLFloaterModelPreview::onPhysicsSimplifyBack(LLUICtrl* ctrl, void* userdata)
 {
@@ -1050,11 +753,11 @@
 		sInstance->mCurRequest->mContinue = 0;
 	}
 }
-
+		
 void LLFloaterModelPreview::initDecompControls()
 {
 	LLSD key;
-
+		
 	childSetCommitCallback("cancel_btn", onPhysicsStageCancel, NULL);
 	childSetCommitCallback("physics_lod_combo", onPhysicsUseLOD, NULL);
 	childSetCommitCallback("physics_browse", onPhysicsBrowse, NULL);
@@ -1062,107 +765,56 @@
 	childSetCommitCallback("decompose_back", onPhysicsDecomposeBack, NULL);
 	childSetCommitCallback("simplify_back", onPhysicsSimplifyBack, NULL);
 	childSetCommitCallback("physics_layer", refresh, NULL);
-
+		
 	static const LLCDStageData* stage = NULL;
 	static S32 stage_count = 0;
-
+		
 	if (!stage && LLConvexDecomposition::getInstance() != NULL)
 	{
 		stage_count = LLConvexDecomposition::getInstance()->getStages(&stage);
 	}
-
+		
 	static const LLCDParam* param = NULL;
 	static S32 param_count = 0;
 	if (!param && LLConvexDecomposition::getInstance() != NULL)
 	{
 		param_count = LLConvexDecomposition::getInstance()->getParameters(&param);
 	}
-
+		
 	for (S32 j = stage_count-1; j >= 0; --j)
 	{
 		LLButton* button = getChild<LLButton>(stage[j].mName);
 		if (button)
->>>>>>> 3a1fbcab
 		{
 			button->setCommitCallback(onPhysicsStageExecute, (void*) &stage[j]);		
 		}
-<<<<<<< HEAD
-		
-		for (S32 j = stage_count-1; j >= 0; --j)
-		{
-			LLButton::Params p;
-			p.name(stage[j].mName);
-			p.label(stage[j].mName);
-			p.rect(LLRect(left, cur_y, right, cur_y-20));		
-			LLButton* button = LLUICtrlFactory::create<LLButton>(p);
-			button->setCommitCallback(onPhysicsStageExecute, (void*) &stage[j]);		
-			mDecompFloater->addChild(button);
-			gMeshRepo.mDecompThread->mStageID[stage[j].mName] = j;
-			cur_y += 30;
-			// protected against stub by stage_count being 0 for stub above
-			LLConvexDecomposition::getInstance()->registerCallback(j, LLPhysicsDecomp::llcdCallback);
-			
-			llinfos << "Physics decomp stage " << stage[j].mName << " (" << j << ") parameters:" << llendl;
-			llinfos << "------------------------------------" << llendl;
-			
-			for (S32 i = 0; i < param_count; ++i)
-			{
-				if (param[i].mStage != j)
-				{
-					continue;
-				}
-				
-				std::string name(param[i].mName ? param[i].mName : "");
-				std::string description(param[i].mDescription ? param[i].mDescription : "");
-				
-				std::string type = "unknown";
-				
-				llinfos << name << " - " << description << llendl;
-				
-				if (param[i].mType == LLCDParam::LLCD_FLOAT)
-				{
-					mDecompParams[param[i].mName] = LLSD(param[i].mDefault.mFloat);
-					llinfos << "Type: float, Default: " << param[i].mDefault.mFloat << llendl;
-					
-					LLSliderCtrl::Params p;
-					p.name(name);
-					p.label(name);
-					p.rect(LLRect(left, cur_y, right, cur_y-20));
-					p.min_value(param[i].mDetails.mRange.mLow.mFloat);
-					p.max_value(param[i].mDetails.mRange.mHigh.mFloat);
-					p.increment(param[i].mDetails.mRange.mDelta.mFloat);
-					p.tool_tip(description);
-					p.decimal_digits(3);
-					p.initial_value(param[i].mDefault.mFloat);
-					LLSliderCtrl* slider = LLUICtrlFactory::create<LLSliderCtrl>(p);
-=======
 
 		gMeshRepo.mDecompThread->mStageID[stage[j].mName] = j;
 		// protected against stub by stage_count being 0 for stub above
 		LLConvexDecomposition::getInstance()->registerCallback(j, LLPhysicsDecomp::llcdCallback);
-
+			
 		//llinfos << "Physics decomp stage " << stage[j].mName << " (" << j << ") parameters:" << llendl;
 		//llinfos << "------------------------------------" << llendl;
-
+			
 		for (S32 i = 0; i < param_count; ++i)
 		{
 			if (param[i].mStage != j)
 			{
 				continue;
 			}
-
+				
 			std::string name(param[i].mName ? param[i].mName : "");
 			std::string description(param[i].mDescription ? param[i].mDescription : "");
-
+				
 			std::string type = "unknown";
-
+				
 			llinfos << name << " - " << description << llendl;
-
+				
 			if (param[i].mType == LLCDParam::LLCD_FLOAT)
 			{
 				mDecompParams[param[i].mName] = LLSD(param[i].mDefault.mFloat);
 				//llinfos << "Type: float, Default: " << param[i].mDefault.mFloat << llendl;
-
+					
 				LLSliderCtrl* slider = getChild<LLSliderCtrl>(name);
 				if (slider)
 				{
@@ -1170,7 +822,6 @@
 					slider->setMaxValue(param[i].mDetails.mRange.mHigh.mFloat);
 					slider->setIncrement(param[i].mDetails.mRange.mDelta.mFloat);
 					slider->setValue(param[i].mDefault.mFloat);
->>>>>>> 3a1fbcab
 					slider->setCommitCallback(onPhysicsParamCommit, (void*) &param[i]);
 				}
 			}
@@ -1193,143 +844,19 @@
 			{
 				mDecompParams[param[i].mName] = LLSD(param[i].mDefault.mBool);
 				//llinfos << "Type: boolean, Default: " << (param[i].mDefault.mBool ? "True" : "False") << llendl;
-
+					
 				LLCheckBoxCtrl* check_box = getChild<LLCheckBoxCtrl>(name);
 				if (check_box)
 				{
-<<<<<<< HEAD
-					mDecompParams[param[i].mName] = LLSD(param[i].mDefault.mBool);
-					llinfos << "Type: boolean, Default: " << (param[i].mDefault.mBool ? "True" : "False") << llendl;
-					
-					LLCheckBoxCtrl::Params p;
-					p.rect(LLRect(left, cur_y, right, cur_y-20));
-					p.name(name);
-					p.label(name);
-					p.initial_value(param[i].mDefault.mBool);
-					p.tool_tip(description);
-					LLCheckBoxCtrl* check_box = LLUICtrlFactory::create<LLCheckBoxCtrl>(p);
-=======
 					check_box->setValue(param[i].mDefault.mBool);
->>>>>>> 3a1fbcab
 					check_box->setCommitCallback(onPhysicsParamCommit, (void*) &param[i]);
 				}
-<<<<<<< HEAD
-				else if (param[i].mType == LLCDParam::LLCD_ENUM)
-				{
-					S32 cur_x = left;
-					mDecompParams[param[i].mName] = LLSD(param[i].mDefault.mIntOrEnumValue);
-					llinfos << "Type: enum, Default: " << param[i].mDefault.mIntOrEnumValue << llendl;
-					
-					{ //add label
-						LLTextBox::Params p;
-						const LLFontGL* font = (LLFontGL*) p.font();
-						
-						p.rect(LLRect(left, cur_y, left+font->getWidth(name), cur_y-20));
-						p.name(name);
-						p.label(name);
-						p.initial_value(name);
-						LLTextBox* text_box = LLUICtrlFactory::create<LLTextBox>(p);
-						mDecompFloater->addChild(text_box);
-						cur_x += text_box->getRect().getWidth();
-					}
-					
-					{ //add combo_box
-						LLComboBox::Params p;
-						p.rect(LLRect(cur_x, cur_y, right-right/4, cur_y-20));
-						p.name(name);
-						p.label(name);
-						p.tool_tip(description);
-						
-						llinfos << "Accepted values: " << llendl;
-						LLComboBox* combo_box = LLUICtrlFactory::create<LLComboBox>(p);
-						for (S32 k = 0; k < param[i].mDetails.mEnumValues.mNumEnums; ++k)
-						{
-							llinfos << param[i].mDetails.mEnumValues.mEnumsArray[k].mValue 
-							<< " - " << param[i].mDetails.mEnumValues.mEnumsArray[k].mName << llendl;
-							
-							combo_box->add(param[i].mDetails.mEnumValues.mEnumsArray[k].mName, 
-										   LLSD::Integer(param[i].mDetails.mEnumValues.mEnumsArray[k].mValue));
-						}
-						combo_box->setValue(param[i].mDefault.mIntOrEnumValue);
-						combo_box->setCommitCallback(onPhysicsParamCommit, (void*) &param[i]);
-						mDecompFloater->addChild(combo_box);
-						cur_y += 30;
-						
-					}
-					
-					llinfos << "----" << llendl;
-				}
-				llinfos << "-----------------------------" << llendl;
-			}
-		}
-		
-		cur_y += 30;
-		//explode slider
-		{
-			LLSliderCtrl::Params p;
-			p.initial_value(0);
-			p.min_value(0);
-			p.max_value(1);
-			p.decimal_digits(2);
-			p.increment(0.05f);
-			p.label("Explode");
-			p.name("explode");
-			p.rect(LLRect(left, cur_y, right, cur_y-20));
-			LLSliderCtrl* slider = LLUICtrlFactory::create<LLSliderCtrl>(p);
-			
-			mDecompFloater->addChild(slider);
-			cur_y += 30;
-		}
-		
-		//mesh render checkbox
-		{
-			LLCheckBoxCtrl::Params p;
-			p.label("Mesh: ");
-			p.name("render_mesh");
-			p.rect(LLRect(left, cur_y, right/4, cur_y-20));
-			LLCheckBoxCtrl* check = LLUICtrlFactory::create<LLCheckBoxCtrl>(p);
-			check->setValue(true);
-			mDecompFloater->addChild(check);
-		}
-		
-		//hull render checkbox
-		{
-			LLCheckBoxCtrl::Params p;
-			p.label("Hull: ");
-			p.name("render_hull");
-			p.rect(LLRect(right/4, cur_y, right/2, cur_y-20));
-			LLCheckBoxCtrl* check = LLUICtrlFactory::create<LLCheckBoxCtrl>(p);
-			check->setValue(true);
-			mDecompFloater->addChild(check);
-		}
-		
-		{ //submesh combo box label
-			LLTextBox::Params p;
-			p.label("Model");
-			p.name("model label");
-			p.rect(LLRect(right/2, cur_y, right-right/3, cur_y-20));
-			LLTextBox* text_box = LLUICtrlFactory::create<LLTextBox>(p);
-			text_box->setValue("Model");
-			mDecompFloater->addChild(text_box);
-		}
-		
-		{
-			//add submesh combo box
-			LLComboBox::Params p;
-			p.rect(LLRect(right-right/2+p.font()->getWidth("Model"), cur_y, right, cur_y-20));
-			p.name("model");
-			LLComboBox* combo_box = LLUICtrlFactory::create<LLComboBox>(p);
-			for (S32 i = 0; i < mModelPreview->mBaseModel.size(); ++i)
-			{
-				LLModel* mdl = mModelPreview->mBaseModel[i];
-				combo_box->add(mdl->mLabel, i);
-=======
 			}
 			else if (param[i].mType == LLCDParam::LLCD_ENUM)
 			{
 				mDecompParams[param[i].mName] = LLSD(param[i].mDefault.mIntOrEnumValue);
 				//llinfos << "Type: enum, Default: " << param[i].mDefault.mIntOrEnumValue << llendl;
-
+					
 				{ //plug into combo box
 					
 					//llinfos << "Accepted values: " << llendl;
@@ -1338,38 +865,23 @@
 					{
 						//llinfos << param[i].mDetails.mEnumValues.mEnumsArray[k].mValue 
 						//	<< " - " << param[i].mDetails.mEnumValues.mEnumsArray[k].mName << llendl;
-
+							
 						combo_box->add(param[i].mDetails.mEnumValues.mEnumsArray[k].mName, 
 							LLSD::Integer(param[i].mDetails.mEnumValues.mEnumsArray[k].mValue));
 					}
 					combo_box->setValue(param[i].mDefault.mIntOrEnumValue);
 					combo_box->setCommitCallback(onPhysicsParamCommit, (void*) &param[i]);
 				}
-
+		
 				//llinfos << "----" << llendl;
->>>>>>> 3a1fbcab
 			}
 			//llinfos << "-----------------------------" << llendl;
 		}
-<<<<<<< HEAD
-		
-		mDecompFloater->childSetCommitCallback("model", LLFloaterModelPreview::refresh, LLFloaterModelPreview::sInstance);
-		mDecompFloater->childSetCommitCallback("render_mesh", LLFloaterModelPreview::refresh, LLFloaterModelPreview::sInstance);
-		mDecompFloater->childSetCommitCallback("render_hull", LLFloaterModelPreview::refresh, LLFloaterModelPreview::sInstance);
-		
-		mDecompFloater->setRect(LLRect(10, cur_y+20, right+20, 10)); 
-	}
-	
-	mDecompFloater->childSetCommitCallback("explode", LLFloaterModelPreview::onExplodeCommit, this);
-	
-	mDecompFloater->openFloater();
-=======
-	}
-
+	}
+		
 	childSetCommitCallback("physics_layer", LLFloaterModelPreview::refresh, LLFloaterModelPreview::sInstance);
 	childSetCommitCallback("physics_explode", LLFloaterModelPreview::onExplodeCommit, this);
 	childSetCommitCallback("show physics", LLFloaterModelPreview::refresh, this);
->>>>>>> 3a1fbcab
 }
 
 //-----------------------------------------------------------------------------
@@ -2482,13 +1994,7 @@
 	{
 		mLimit[i] = 0;
 	}
-<<<<<<< HEAD
-	
-	mLODMode[0] = 0;
-	
-=======
-
->>>>>>> 3a1fbcab
+	
 	mFMP = fmp;
 	
 	glodInit();
@@ -2514,18 +2020,10 @@
 	std::set<LLModel*> accounted;
 	U32 num_points = 0;
 	U32 num_hulls = 0;
-<<<<<<< HEAD
-	
-	F32 debug_scale = mFMP->childGetValue("debug scale").asReal();
+	
+	F32 debug_scale = mFMP->childGetValue("import_scale").asReal();
 	
 	F32 streaming_cost = 0.f;
-	
-=======
-
-	F32 debug_scale = mFMP->childGetValue("import_scale").asReal();
-
-	F32 streaming_cost = 0.f;
->>>>>>> 3a1fbcab
 	for (U32 i = 0; i < mUploadData.size(); ++i)
 	{
 		LLModelInstance& instance = mUploadData[i];
@@ -2576,18 +2074,7 @@
 			streaming_cost += LLMeshRepository::getStreamingCost(ret, radius);
 		}
 	}
-<<<<<<< HEAD
-	
-	mFMP->childSetTextArg(info_name[LLModel::LOD_PHYSICS], "[HULLS]", llformat("%d",num_hulls));
-	mFMP->childSetTextArg(info_name[LLModel::LOD_PHYSICS], "[POINTS]", llformat("%d",num_points));				
-	mFMP->childSetTextArg("streaming cost", "[COST]", llformat("%.3f", streaming_cost)); 
-	F32 scale = mFMP->childGetValue("debug scale").asReal()*2.f;
-	mFMP->childSetTextArg("dimensions", "[X]", llformat("%.3f", mPreviewScale[0]*scale));
-	mFMP->childSetTextArg("dimensions", "[Y]", llformat("%.3f", mPreviewScale[1]*scale));
-	mFMP->childSetTextArg("dimensions", "[Z]", llformat("%.3f", mPreviewScale[2]*scale));
-	
-=======
-
+	
 	//mFMP->childSetTextArg(info_name[LLModel::LOD_PHYSICS], "[HULLS]", llformat("%d",num_hulls));
 	//mFMP->childSetTextArg(info_name[LLModel::LOD_PHYSICS], "[POINTS]", llformat("%d",num_points));				
 	mFMP->childSetTextArg("streaming cost", "[COST]", llformat("%.3f", streaming_cost)); 
@@ -2595,8 +2082,7 @@
 	mFMP->childSetTextArg("import_dimensions", "[X]", llformat("%.3f", mPreviewScale[0]*scale));
 	mFMP->childSetTextArg("import_dimensions", "[Y]", llformat("%.3f", mPreviewScale[1]*scale));
 	mFMP->childSetTextArg("import_dimensions", "[Z]", llformat("%.3f", mPreviewScale[2]*scale));
-
->>>>>>> 3a1fbcab
+	
 	updateStatusMessages();
 	
 	return cost;
@@ -2608,15 +2094,9 @@
 	mTextureSet.clear();
 	
 	//fill uploaddata instance vectors from scene data
-<<<<<<< HEAD
-	
-	LLSpinCtrl* scale_spinner = mFMP->getChild<LLSpinCtrl>("debug scale");
-	
-=======
-
+	
 	LLSpinCtrl* scale_spinner = mFMP->getChild<LLSpinCtrl>("import_scale");
-
->>>>>>> 3a1fbcab
+	
 	if (!scale_spinner)
 	{
 		llerrs << "floater_model_preview.xml MUST contain import_scale spinner." << llendl;
@@ -2740,13 +2220,9 @@
 		mFMP->mLoading = false;
 		return;
 	}
-<<<<<<< HEAD
-	
-=======
-
+	
 	mLODFile[lod] = filename;
 
->>>>>>> 3a1fbcab
 	if (lod == 3 && !mGroup.empty())
 	{
 		for (std::map<LLPointer<LLModel>, U32>::iterator iter = mGroup.begin(); iter != mGroup.end(); ++iter)
@@ -2771,9 +2247,6 @@
 	
 	mFMP->childSetTextArg("status", "[STATUS]", mFMP->getString("status_reading_file"));
 	
-<<<<<<< HEAD
-	if (mFMP->childGetValue("description_form").asString().empty())
-=======
 	setPreviewLOD(lod);
 
 	if (lod == mPreviewLOD)
@@ -2781,7 +2254,6 @@
 		mFMP->childSetText("lod_file", mLODFile[mPreviewLOD]);
 	}
 	else if (lod == LLModel::LOD_PHYSICS)
->>>>>>> 3a1fbcab
 	{
 		mFMP->childSetText("physics_file", mLODFile[lod]);
 	}
@@ -2881,15 +2353,9 @@
 	{
 		return;
 	}
-<<<<<<< HEAD
-	
-	F32 angle_cutoff = mFMP->childGetValue("edge threshold").asReal();
-	
-=======
-
+	
 	F32 angle_cutoff = mFMP->childGetValue("crease_angle").asReal();
-
->>>>>>> 3a1fbcab
+	
 	angle_cutoff *= DEG_TO_RAD;
 	
 	if (which_lod == 3 && !mBaseModel.empty())
@@ -3115,12 +2581,7 @@
 			}
 		}
 	}
-<<<<<<< HEAD
-	
-	
-=======
-
->>>>>>> 3a1fbcab
+	
 	mVertexBuffer[mPreviewLOD].clear();
 	
 	if (mPreviewLOD == LLModel::LOD_HIGH)
@@ -3287,27 +2748,6 @@
 	LLSpinCtrl* lim = mFMP->getChild<LLSpinCtrl>("lod_triangle_limit", TRUE);
 	lim->setMaxValue(base_triangle_count);
 	
-<<<<<<< HEAD
-	std::string combo_name[] = 
-	{
-		"lowest detail combo",
-		"low detail combo",
-		"medium detail combo",
-		"high detail combo",
-		"physics detail combo"
-	};
-	
-	std::string limit_name[] =
-	{
-		"lowest limit",
-		"low limit",
-		"medium limit",
-		"high limit",
-		"physics limit"
-	};
-	
-=======
->>>>>>> 3a1fbcab
 	for (S32 lod = start; lod >= end; --lod)
 	{
 		if (which_lod == -1)
@@ -3321,18 +2761,7 @@
 		{
 			triangle_count = limit;
 		}
-<<<<<<< HEAD
-		
-		LLComboBox* combo_box = mFMP->findChild<LLComboBox>(combo_name[lod]);
-		combo_box->setCurrentByIndex(2);
-		
-		LLSpinCtrl* lim = mFMP->getChild<LLSpinCtrl>(limit_name[lod], TRUE);
-		lim->setMaxValue(base_triangle_count);
-		lim->setVisible(true);
-		
-=======
-
->>>>>>> 3a1fbcab
+		
 		mModel[lod].clear();
 		mModel[lod].resize(mBaseModel.size());
 		mVertexBuffer[lod].clear();
@@ -3522,29 +2951,15 @@
 		}
 	}
 	
-<<<<<<< HEAD
-	
-	std::string upload_message;
-	
-	mFMP->childSetTextArg(info_name[LLModel::LOD_PHYSICS], "[TRIANGLES]", llformat("%d", total_tris[LLModel::LOD_PHYSICS]));
-	
-	for (S32 lod = 0; lod <= LLModel::LOD_HIGH; ++lod)
-	{
-		mFMP->childSetTextArg(info_name[lod], "[TRIANGLES]", llformat("%d", total_tris[lod]));
-		mFMP->childSetTextArg(info_name[lod], "[VERTICES]", llformat("%d", total_verts[lod]));
-		mFMP->childSetTextArg(info_name[lod], "[SUBMESHES]", llformat("%d", total_submeshes[lod]));
-		
-		std::string message = "good";
-=======
 	mFMP->childSetTextArg("submeshes_info", "[SUBMESHES]", llformat("%d", total_submeshes[LLModel::LOD_HIGH]));
 	
 	std::string mesh_status_good = mFMP->getString("mesh_status_good");
 	std::string mesh_status_bad = mFMP->getString("mesh_status_bad");
 	std::string mesh_status_na = mFMP->getString("mesh_status_na");
 	std::string mesh_status_none = mFMP->getString("mesh_status_none");
-
+	
 	bool upload_ok = true;
-
+	
 	for (S32 lod = 0; lod <= LLModel::LOD_HIGH; ++lod)
 	{
 		if (total_tris[lod] > 0)
@@ -3557,10 +2972,9 @@
 			mFMP->childSetText(lod_triangles_name[lod], mesh_status_na);
 			mFMP->childSetText(lod_vertices_name[lod], mesh_status_na);
 		}
-
+		
 		
 		std::string message = mesh_status_good;
->>>>>>> 3a1fbcab
 		
 		const U32 lod_high = LLModel::LOD_HIGH;
 		
@@ -3594,19 +3008,11 @@
 				message = mesh_status_none;
 			}
 		}
-<<<<<<< HEAD
-		
-		mFMP->childSetTextArg(info_name[lod], "[MESSAGE]", mFMP->getString(message));
-	}
-	
-	if (upload_message.empty())
-=======
-
+		
 		mFMP->childSetText(lod_status_name[lod], message);
 	}
-
+	
 	if (upload_ok)
->>>>>>> 3a1fbcab
 	{
 		mFMP->childEnable("ok_btn");
 	}
@@ -3875,38 +3281,22 @@
 	LLGLEnable cull(GL_CULL_FACE);
 	LLGLDepthTest depth(GL_TRUE);
 	LLGLDisable fog(GL_FOG);
-<<<<<<< HEAD
-	
-	glMatrixMode(GL_PROJECTION);
-	gGL.pushMatrix();
-	glLoadIdentity();
-	glOrtho(0.0f, width, 0.0f, height, -1.0f, 1.0f);
-	
-	glMatrixMode(GL_MODELVIEW);
-	gGL.pushMatrix();
-	glLoadIdentity();
-	
-	gGL.color4f(0.15f, 0.2f, 0.3f, 1.f);
-	
-	gl_rect_2d_simple( width, height );
-	
-=======
-
+	
 	{
 		//clear background to blue
 		glMatrixMode(GL_PROJECTION);
 		gGL.pushMatrix();
 		glLoadIdentity();
 		glOrtho(0.0f, width, 0.0f, height, -1.0f, 1.0f);
-
+	
 		glMatrixMode(GL_MODELVIEW);
 		gGL.pushMatrix();
 		glLoadIdentity();
 			
 		gGL.color4f(0.15f, 0.2f, 0.3f, 1.f);
-
+	
 		gl_rect_2d_simple( width, height );
-
+	
 		glMatrixMode(GL_PROJECTION);
 		gGL.popMatrix();
 
@@ -3914,7 +3304,6 @@
 		gGL.popMatrix();
 	}
 
->>>>>>> 3a1fbcab
 	bool avatar_preview = false;
 	bool upload_skin = mFMP->childGetValue("upload_skin").asBoolean();
 	bool upload_joints = mFMP->childGetValue("upload_joints").asBoolean();
@@ -3967,43 +3356,21 @@
 	
 	mFMP->childSetEnabled("consolidate", !avatar_preview);
 	
-<<<<<<< HEAD
-	F32 explode = mFMP->mDecompFloater ? mFMP->mDecompFloater->childGetValue("explode").asReal() : 0.f;
-	
-	glMatrixMode(GL_PROJECTION);
-	gGL.popMatrix();
-	
-	glMatrixMode(GL_MODELVIEW);
-	gGL.popMatrix();
+	F32 explode = mFMP->childGetValue("physics_explode").asReal();
 	
 	glClear(GL_DEPTH_BUFFER_BIT);
 	
-	LLViewerCamera::getInstance()->setAspect((F32) width / height );
-	LLViewerCamera::getInstance()->setView(LLViewerCamera::getInstance()->getDefaultFOV() / mCameraZoom);
-	
-	LLVector3 target_pos = mPreviewTarget;
-	LLVector3 offset = mCameraOffset;
-	
-	F32 z_near = llmax(mCameraDistance-mPreviewScale.magVec(), 0.001f);
-	F32 z_far = mCameraDistance+mPreviewScale.magVec();
-	
-=======
-	F32 explode = mFMP->childGetValue("physics_explode").asReal();
-
-	glClear(GL_DEPTH_BUFFER_BIT);
-
 	F32 aspect = (F32) mFMP->mPreviewRect.getWidth()/mFMP->mPreviewRect.getHeight();
 
 	LLViewerCamera::getInstance()->setAspect(aspect);
 	LLViewerCamera::getInstance()->setView(LLViewerCamera::getInstance()->getDefaultFOV() / mCameraZoom);
-
+	
 	LLVector3 offset = mCameraOffset;
 	LLVector3 target_pos = mPreviewTarget+offset;
-
+	
 	F32 z_near = 0.001f;
 	F32 z_far = mCameraDistance+mPreviewScale.magVec()+mCameraOffset.magVec();
-
->>>>>>> 3a1fbcab
+	
 	if (avatar_preview)
 	{
 		target_pos = gAgentAvatarp->getPositionAgent();
@@ -4044,24 +3411,8 @@
 		//genLODs();
 	}
 	
-<<<<<<< HEAD
-	bool physics = (mPreviewLOD == LLModel::LOD_PHYSICS);
-	
-	S32 physics_idx = -1;
-	
-	bool render_mesh = true;
-	bool render_hull = false;
-	
-	if (physics && mFMP->mDecompFloater)
-	{
-		physics_idx = mFMP->mDecompFloater->childGetValue("model").asInteger();
-		render_mesh = mFMP->mDecompFloater->childGetValue("render_mesh").asBoolean();
-		render_hull = mFMP->mDecompFloater->childGetValue("render_hull").asBoolean();
-	}
-=======
 	bool physics = mFMP->childGetValue("show physics").asBoolean();
 	S32 physics_idx = mFMP->childGetValue("physics_layer").asInteger();
->>>>>>> 3a1fbcab
 	
 	if (!mModel[mPreviewLOD].empty())
 	{
@@ -4075,30 +3426,23 @@
 			for (LLMeshUploadThread::instance_list::iterator iter = mUploadData.begin(); iter != mUploadData.end(); ++iter)
 			{
 				LLModelInstance& instance = *iter;
-<<<<<<< HEAD
 				
-				gGL.pushMatrix();
-				LLMatrix4 mat = instance.mTransform;
-				
-				glMultMatrixf((GLfloat*) mat.mMatrix);				
-=======
-
 				LLModel* model = instance.mLOD[mPreviewLOD];
-
+					
 				if (!model)
 				{
 					continue;
 				}
-
+					
 				gGL.pushMatrix();
 				LLMatrix4 mat = instance.mTransform;
 
 				glMultMatrixf((GLfloat*) mat.mMatrix);		
-
+					
 				for (U32 i = 0; i < mVertexBuffer[mPreviewLOD][model].size(); ++i)
 				{
 					LLVertexBuffer* buffer = mVertexBuffer[mPreviewLOD][model][i];
-
+							
 					buffer->setBuffer(LLVertexBuffer::MAP_VERTEX | LLVertexBuffer::MAP_NORMAL | LLVertexBuffer::MAP_TEXCOORD0);
 					
 					glColor4fv(instance.mMaterial[i].mDiffuseColor.mV);
@@ -4114,7 +3458,7 @@
 					buffer->drawRange(LLRender::TRIANGLES, 0, buffer->getNumVerts()-1, buffer->getNumIndices(), 0);
 					gGL.getTexUnit(0)->unbind(LLTexUnit::TT_TEXTURE);
 					glColor3f(0.4f, 0.4f, 0.4f);
-
+							
 					if (mFMP->childGetValue("show edges").asBoolean())
 					{
 						glLineWidth(3.f);
@@ -4134,15 +3478,9 @@
 				gGL.blendFunc(LLRender::BF_ONE, LLRender::BF_ZERO);
 
 				LLModel* physics_model = NULL;
->>>>>>> 3a1fbcab
 				
 				if (physics_idx >= 0 && physics_idx < mModel[LLModel::LOD_PHYSICS].size() )
 				{
-<<<<<<< HEAD
-					//LLModelInstance& instance = *model_iter;
-					LLModel* model = instance.mLOD[mPreviewLOD];
-					
-=======
 					physics_model = mModel[LLModel::LOD_PHYSICS][physics_idx];
 				}
 
@@ -4152,20 +3490,10 @@
 					
 					LLModel* model = instance.mLOD[LLModel::LOD_PHYSICS];
 
->>>>>>> 3a1fbcab
 					if (!model)
 					{
 						continue;
 					}
-<<<<<<< HEAD
-					
-					//if (instance.mTransform != mat)
-					//{
-					//	llerrs << "WTF?" << llendl;
-					//}
-					
-					if (render_mesh)
-=======
 
 					gGL.pushMatrix();
 					LLMatrix4 mat = instance.mTransform;
@@ -4177,7 +3505,6 @@
 
 					LLPhysicsDecomp* decomp = gMeshRepo.mDecompThread;
 					if (decomp)
->>>>>>> 3a1fbcab
 					{
 						LLMutexLock(decomp->mMutex);
 											
@@ -4185,38 +3512,31 @@
 							mPhysicsMesh.find(model);
 						if (iter != mPhysicsMesh.end())
 						{
-<<<<<<< HEAD
-							LLVertexBuffer* buffer = mVertexBuffer[mPreviewLOD][model][i];
-							
-							buffer->setBuffer(LLVertexBuffer::MAP_VERTEX | LLVertexBuffer::MAP_NORMAL | LLVertexBuffer::MAP_TEXCOORD0);
-							if (physics)
-=======
 							render_mesh = false;
 							for (U32 i = 0; i < iter->second.size(); ++i)
->>>>>>> 3a1fbcab
 							{
 								if (explode > 0.f)
 								{
 									gGL.pushMatrix();
-
+										
 									LLVector3 offset = model->mHullCenter[i]-model->mCenterOfHullCenters;
 									offset *= explode;
-
+										
 									gGL.translatef(offset.mV[0], offset.mV[1], offset.mV[2]);
 								}
-
+									
 								static std::vector<LLColor4U> hull_colors;
-
+									
 								if (i+1 >= hull_colors.size())
 								{
 									hull_colors.push_back(LLColor4U(rand()%128+127, rand()%128+127, rand()%128+127, 255));
 								}
-
+									
 								LLVertexBuffer* buff = iter->second[i];
 								if (buff)
 								{
 									buff->setBuffer(LLVertexBuffer::MAP_VERTEX | LLVertexBuffer::MAP_NORMAL);			
-
+										
 									glColor4ubv(hull_colors[i].mV);
 									buff->drawArrays(LLRender::TRIANGLES, 0, buff->getNumVerts());
 								
@@ -4230,17 +3550,15 @@
 										glLineWidth(1.f);
 									}	
 								}
-
+									
 								if (explode > 0.f)
 								{
 									gGL.popMatrix();
 								}
 							}
-<<<<<<< HEAD
-=======
 						}
 					}
-
+						
 					if (render_mesh)
 					{
 						if (mVertexBuffer[LLModel::LOD_PHYSICS].empty())
@@ -4262,18 +3580,12 @@
 									mTextureSet.insert(instance.mMaterial[i].mDiffuseMap);
 								}
 							}
->>>>>>> 3a1fbcab
 							
 							buffer->drawRange(LLRender::TRIANGLES, 0, buffer->getNumVerts()-1, buffer->getNumIndices(), 0);
 							gGL.getTexUnit(0)->unbind(LLTexUnit::TT_TEXTURE);
 							glColor3f(0.4f, 0.4f, 0.4f);
-<<<<<<< HEAD
-							
-							if (mFMP->childGetValue("show edges").asBoolean())
-=======
 
 							if (mFMP->childGetValue("show edges").asBoolean() || model == physics_model)
->>>>>>> 3a1fbcab
 							{
 								if (model == physics_model)
 								{
@@ -4288,83 +3600,11 @@
 							}
 						}
 					}
-<<<<<<< HEAD
-					
-					if (render_hull)
-					{
-						LLPhysicsDecomp* decomp = gMeshRepo.mDecompThread;
-						if (decomp)
-						{
-							LLMutexLock(decomp->mMutex);
-							
-							std::map<LLPointer<LLModel>, std::vector<LLPointer<LLVertexBuffer> > >::iterator iter = 
-							mPhysicsMesh.find(model);
-							if (iter != mPhysicsMesh.end())
-							{
-								for (U32 i = 0; i < iter->second.size(); ++i)
-								{
-									if (explode > 0.f)
-									{
-										gGL.pushMatrix();
-										
-										LLVector3 offset = model->mHullCenter[i]-model->mCenterOfHullCenters;
-										offset *= explode;
-										
-										gGL.translatef(offset.mV[0], offset.mV[1], offset.mV[2]);
-									}
-									
-									static std::vector<LLColor4U> hull_colors;
-									
-									if (i+1 >= hull_colors.size())
-									{
-										hull_colors.push_back(LLColor4U(rand()%128+127, rand()%128+127, rand()%128+127, 255));
-									}
-									
-									LLVertexBuffer* buff = iter->second[i];
-									if (buff)
-									{
-										buff->setBuffer(LLVertexBuffer::MAP_VERTEX | LLVertexBuffer::MAP_NORMAL);			
-										
-										glColor4ubv(hull_colors[i].mV);
-										buff->drawArrays(LLRender::TRIANGLES, 0, buff->getNumVerts());
-										
-										if (mFMP->childGetValue("show edges").asBoolean())
-										{
-											glPolygonMode(GL_FRONT_AND_BACK, GL_LINE);
-											glLineWidth(3.f);
-											glColor4ub(hull_colors[i].mV[0]/2, hull_colors[i].mV[1]/2, hull_colors[i].mV[2]/2, 255);
-											buff->drawArrays(LLRender::TRIANGLES, 0, buff->getNumVerts());
-											glPolygonMode(GL_FRONT_AND_BACK, GL_FILL);
-											glLineWidth(1.f);
-										}	
-									}
-									
-									if (explode > 0.f)
-									{
-										gGL.popMatrix();
-									}
-								}
-							}
-						}	
-						
-						//mFMP->childSetTextArg(info_name[LLModel::LOD_PHYSICS], "[HULLS]", llformat("%d",decomp->mHulls.size()));
-						//mFMP->childSetTextArg(info_name[LLModel::LOD_PHYSICS], "[POINTS]", llformat("%d",decomp->mTotalPoints));				
-					}
-				}
 				
-				gGL.popMatrix();
-			}
-			
-			if (physics)
-			{
-				mPreviewLOD = LLModel::LOD_PHYSICS;
-=======
-
 					gGL.popMatrix();
 				}
-
+			
 				gGL.setSceneBlendType(LLRender::BT_ALPHA);
->>>>>>> 3a1fbcab
 			}
 		}
 		else
@@ -4556,16 +3796,7 @@
 void LLFloaterModelPreview::onUpload(void* user_data)
 {
 	LLFloaterModelPreview* mp = (LLFloaterModelPreview*) user_data;
-<<<<<<< HEAD
-	
-	if (mp->mDecompFloater)
-	{
-		mp->mDecompFloater->closeFloater();
-	}
-	
-=======
-
->>>>>>> 3a1fbcab
+	
 	mp->mModelPreview->rebuildUploadData();
 	
 	gMeshRepo.uploadModel(mp->mModelPreview->mUploadData, mp->mModelPreview->mPreviewScale, 
