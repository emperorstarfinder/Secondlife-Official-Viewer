--- conflicted
+++ resolved
@@ -87,12 +87,7 @@
 #include "llviewershadermgr.h"
 
 #include "glod/glod.h"
-<<<<<<< HEAD
 #include <boost/algorithm/string.hpp>
-=======
-
-const S32 SLM_SUPPORTED_VERSION = 3;
->>>>>>> 644ca6a0
 
 //static
 S32 LLFloaterModelPreview::sUploadAmount = 10;
@@ -186,124 +181,29 @@
 {
 	GLuint error = glodGetError();
 
-<<<<<<< HEAD
 	if (error != GLOD_NO_ERROR)
 	{
-		llwarns << "GLOD error detected, cannot generate LOD: " << std::hex << error << llendl;
+		LL_WARNS() << "GLOD error detected, cannot generate LOD: " << std::hex << error << LL_ENDL;
 		return TRUE;
 	}
 
 	return FALSE;
-=======
-	for (U32 v = 0; v < face.mNumVertices; v++)
-	{
-		if(face.mPositions && !face.mPositions[v].isFinite3())
-		{
-			LL_WARNS() << "NaN position data in face found!" << LL_ENDL;
-			return false;
-		}
-
-		if(face.mNormals && !face.mNormals[v].isFinite3())
-		{
-			LL_WARNS() << "NaN normal data in face found!" << LL_ENDL;
-			return false;
-		}
-	}
-
-	for (U32 i = 0; i < face.mNumIndices; ++i)
-	{
-		if (face.mIndices[i] >= face.mNumVertices)
-		{
-			LL_WARNS() << "Face has invalid index." << LL_ENDL;
-			return false;
-		}
-	}
-
-	if (face.mNumIndices % 3 != 0 || face.mNumIndices == 0)
-	{
-		LL_WARNS() << "Face has invalid number of indices." << LL_ENDL;
-		return false;
-	}
-
-
-	/*const LLVector4a scale(0.5f);
-
-
-	for (U32 i = 0; i < face.mNumIndices; i+=3)
-	{
-		U16 idx1 = face.mIndices[i];
-		U16 idx2 = face.mIndices[i+1];
-		U16 idx3 = face.mIndices[i+2];
-
-		LLVector4a v1; v1.setMul(face.mPositions[idx1], scale);
-		LLVector4a v2; v2.setMul(face.mPositions[idx2], scale);
-		LLVector4a v3; v3.setMul(face.mPositions[idx3], scale);
-
-		if (ll_is_degenerate(v1,v2,v3))
-		{
-			LL_WARNS() << "Degenerate face found!" << LL_ENDL;
-			return false;
-		}
-	}*/
-	return true;
->>>>>>> 644ca6a0
 }
 
 LLViewerFetchedTexture* bindMaterialDiffuseTexture(const LLImportMaterial& material)
 {
-<<<<<<< HEAD
 	LLViewerFetchedTexture *texture = LLViewerTextureManager::getFetchedTexture(material.getDiffuseMap(), FTT_DEFAULT, TRUE, LLGLTexture::BOOST_PREVIEW);
-=======
-	if (mdl->getNumVolumeFaces() == 0)
-	{
-		LL_WARNS() << "Model has no faces!" << LL_ENDL;
-		return false;
-	}
->>>>>>> 644ca6a0
 
 	if (texture)
 	{
-<<<<<<< HEAD
 		if (texture->getDiscardLevel() > -1)
-=======
-		if (mdl->getVolumeFace(i).mNumVertices == 0)
-		{
-			LL_WARNS() << "Face has no vertices." << LL_ENDL;
-			return false;
-		}
-
-		if (mdl->getVolumeFace(i).mNumIndices == 0)
-		{
-			LL_WARNS() << "Face has no indices." << LL_ENDL;
-			return false;
-		}
-
-		if (!validate_face(mdl->getVolumeFace(i)))
->>>>>>> 644ca6a0
 		{
 			gGL.getTexUnit(0)->bind(texture, true);
 			return texture;
 		}
 	}
 
-<<<<<<< HEAD
 	return NULL;
-=======
-	return true;
-}
-
-BOOL stop_gloderror()
-{
-	GLuint error = glodGetError();
-
-	if (error != GLOD_NO_ERROR)
-	{
-		LL_WARNS() << "GLOD error detected, cannot generate LOD: " << std::hex << error << LL_ENDL;
-		return TRUE;
-	}
-
-	return FALSE;
->>>>>>> 644ca6a0
 }
 
 LLMeshFilePicker::LLMeshFilePicker(LLModelPreview* mp, S32 lod)
@@ -475,22 +375,16 @@
 	mUploadBtn = getChild<LLButton>("ok_btn");
 	mCalculateBtn = getChild<LLButton>("calculate_btn");
 
-<<<<<<< HEAD
+	if (LLConvexDecomposition::getInstance() != NULL)
+	{
 	mCalculateBtn->setClickedCallback(boost::bind(&LLFloaterModelPreview::onClickCalculateBtn, this));
 
 	toggleCalculateButton(true);
-=======
-	if (LLConvexDecomposition::getInstance() != NULL)
-	{
-	mCalculateBtn->setClickedCallback(boost::bind(&LLFloaterModelPreview::onClickCalculateBtn, this));
-
-	toggleCalculateButton(true);
 	}
 	else
 	{
 		mCalculateBtn->setEnabled(false);
 	}
->>>>>>> 644ca6a0
 
 	return TRUE;
 }
@@ -747,7 +641,7 @@
 		else
 		if ( mModelPreview->getLoadState() == LLModelLoader::ERROR_PARSING )
 		{
-			childSetTextArg("status", "[STATUS]", getString("status_parse_error_dae"));
+			childSetTextArg("status", "[STATUS]", getString("status_parse_error"));
 			toggleCalculateButton(false);
 		}
 		else
@@ -1208,10 +1102,6 @@
 					LLComboBox* combo_box = getChild<LLComboBox>(name);
 					for (S32 k = 0; k < param[i].mDetails.mEnumValues.mNumEnums; ++k)
 					{
-<<<<<<< HEAD
-						//llinfos << param[i].mDetails.mEnumValues.mEnumsArray[k].mValue
-						//	<< " - " << param[i].mDetails.mEnumValues.mEnumsArray[k].mName << llendl;
-=======
 						//LL_INFOS() << param[i].mDetails.mEnumValues.mEnumsArray[k].mValue
 						//	<< " - " << param[i].mDetails.mEnumValues.mEnumsArray[k].mName << LL_ENDL;
 
@@ -1229,1758 +1119,6 @@
 				//LL_INFOS() << "----" << LL_ENDL;
 			}
 			//LL_INFOS() << "-----------------------------" << LL_ENDL;
-		}
-	}
-
-	childSetCommitCallback("physics_explode", LLFloaterModelPreview::onExplodeCommit, this);
-}
-
-void LLFloaterModelPreview::createSmoothComboBox(LLComboBox* combo_box, float min, float max)
-{
-	float delta = (max - min) / SMOOTH_VALUES_NUMBER;
-	int ilabel = 0;
-
-	combo_box->add("0 (none)", ADD_BOTTOM, true);
-
-	for(float value = min + delta; value < max; value += delta)
-	{
-		std::string label = (++ilabel == SMOOTH_VALUES_NUMBER) ? "10 (max)" : llformat("%.1d", ilabel);
-		combo_box->add(label, value, ADD_BOTTOM, true);
-	}
-
-
-}
-
-//-----------------------------------------------------------------------------
-// onMouseCaptureLost()
-//-----------------------------------------------------------------------------
-// static
-void LLFloaterModelPreview::onMouseCaptureLostModelPreview(LLMouseHandler* handler)
-{
-	gViewerWindow->showCursor();
-}
-
-//-----------------------------------------------------------------------------
-// LLModelLoader
-//-----------------------------------------------------------------------------
-LLModelLoader::LLModelLoader( std::string filename, S32 lod, LLModelPreview* preview, JointTransformMap& jointMap, 
-							  std::deque<std::string>& jointsFromNodes )
-: mJointList( jointMap )
-, mJointsFromNode( jointsFromNodes )
-, LLThread("Model Loader"), mFilename(filename), mLod(lod), mPreview(preview), mFirstTransform(TRUE), mNumOfFetchingTextures(0)
-{
-	mJointMap["mPelvis"] = "mPelvis";
-	mJointMap["mTorso"] = "mTorso";
-	mJointMap["mChest"] = "mChest";
-	mJointMap["mNeck"] = "mNeck";
-	mJointMap["mHead"] = "mHead";
-	mJointMap["mSkull"] = "mSkull";
-	mJointMap["mEyeRight"] = "mEyeRight";
-	mJointMap["mEyeLeft"] = "mEyeLeft";
-	mJointMap["mCollarLeft"] = "mCollarLeft";
-	mJointMap["mShoulderLeft"] = "mShoulderLeft";
-	mJointMap["mElbowLeft"] = "mElbowLeft";
-	mJointMap["mWristLeft"] = "mWristLeft";
-	mJointMap["mCollarRight"] = "mCollarRight";
-	mJointMap["mShoulderRight"] = "mShoulderRight";
-	mJointMap["mElbowRight"] = "mElbowRight";
-	mJointMap["mWristRight"] = "mWristRight";
-	mJointMap["mHipRight"] = "mHipRight";
-	mJointMap["mKneeRight"] = "mKneeRight";
-	mJointMap["mAnkleRight"] = "mAnkleRight";
-	mJointMap["mFootRight"] = "mFootRight";
-	mJointMap["mToeRight"] = "mToeRight";
-	mJointMap["mHipLeft"] = "mHipLeft";
-	mJointMap["mKneeLeft"] = "mKneeLeft";
-	mJointMap["mAnkleLeft"] = "mAnkleLeft";
-	mJointMap["mFootLeft"] = "mFootLeft";
-	mJointMap["mToeLeft"] = "mToeLeft";
-
-	mJointMap["avatar_mPelvis"] = "mPelvis";
-	mJointMap["avatar_mTorso"] = "mTorso";
-	mJointMap["avatar_mChest"] = "mChest";
-	mJointMap["avatar_mNeck"] = "mNeck";
-	mJointMap["avatar_mHead"] = "mHead";
-	mJointMap["avatar_mSkull"] = "mSkull";
-	mJointMap["avatar_mEyeRight"] = "mEyeRight";
-	mJointMap["avatar_mEyeLeft"] = "mEyeLeft";
-	mJointMap["avatar_mCollarLeft"] = "mCollarLeft";
-	mJointMap["avatar_mShoulderLeft"] = "mShoulderLeft";
-	mJointMap["avatar_mElbowLeft"] = "mElbowLeft";
-	mJointMap["avatar_mWristLeft"] = "mWristLeft";
-	mJointMap["avatar_mCollarRight"] = "mCollarRight";
-	mJointMap["avatar_mShoulderRight"] = "mShoulderRight";
-	mJointMap["avatar_mElbowRight"] = "mElbowRight";
-	mJointMap["avatar_mWristRight"] = "mWristRight";
-	mJointMap["avatar_mHipRight"] = "mHipRight";
-	mJointMap["avatar_mKneeRight"] = "mKneeRight";
-	mJointMap["avatar_mAnkleRight"] = "mAnkleRight";
-	mJointMap["avatar_mFootRight"] = "mFootRight";
-	mJointMap["avatar_mToeRight"] = "mToeRight";
-	mJointMap["avatar_mHipLeft"] = "mHipLeft";
-	mJointMap["avatar_mKneeLeft"] = "mKneeLeft";
-	mJointMap["avatar_mAnkleLeft"] = "mAnkleLeft";
-	mJointMap["avatar_mFootLeft"] = "mFootLeft";
-	mJointMap["avatar_mToeLeft"] = "mToeLeft";
-
-
-	mJointMap["hip"] = "mPelvis";
-	mJointMap["abdomen"] = "mTorso";
-	mJointMap["chest"] = "mChest";
-	mJointMap["neck"] = "mNeck";
-	mJointMap["head"] = "mHead";
-	mJointMap["figureHair"] = "mSkull";
-	mJointMap["lCollar"] = "mCollarLeft";
-	mJointMap["lShldr"] = "mShoulderLeft";
-	mJointMap["lForeArm"] = "mElbowLeft";
-	mJointMap["lHand"] = "mWristLeft";
-	mJointMap["rCollar"] = "mCollarRight";
-	mJointMap["rShldr"] = "mShoulderRight";
-	mJointMap["rForeArm"] = "mElbowRight";
-	mJointMap["rHand"] = "mWristRight";
-	mJointMap["rThigh"] = "mHipRight";
-	mJointMap["rShin"] = "mKneeRight";
-	mJointMap["rFoot"] = "mFootRight";
-	mJointMap["lThigh"] = "mHipLeft";
-	mJointMap["lShin"] = "mKneeLeft";
-	mJointMap["lFoot"] = "mFootLeft";
-
-	if (mPreview)
-	{
-		//only try to load from slm if viewer is configured to do so and this is the 
-		//initial model load (not an LoD or physics shape)
-		mTrySLM = gSavedSettings.getBOOL("MeshImportUseSLM") && mPreview->mUploadData.empty();
-		mPreview->setLoadState(STARTING);
-	}
-	else
-	{
-		mTrySLM = false;
-	}
-
-	assert_main_thread();
-	sActiveLoaderList.push_back(this) ;
-}
-
-LLModelLoader::~LLModelLoader()
-{
-	assert_main_thread();
-	sActiveLoaderList.remove(this);
-}
-
-void stretch_extents(LLModel* model, LLMatrix4a& mat, LLVector4a& min, LLVector4a& max, BOOL& first_transform)
-{
-	LLVector4a box[] =
-	{
-		LLVector4a(-1, 1,-1),
-		LLVector4a(-1, 1, 1),
-		LLVector4a(-1,-1,-1),
-		LLVector4a(-1,-1, 1),
-		LLVector4a( 1, 1,-1),
-		LLVector4a( 1, 1, 1),
-		LLVector4a( 1,-1,-1),
-		LLVector4a( 1,-1, 1),
-	};
-
-	for (S32 j = 0; j < model->getNumVolumeFaces(); ++j)
-	{
-		const LLVolumeFace& face = model->getVolumeFace(j);
-
-		LLVector4a center;
-		center.setAdd(face.mExtents[0], face.mExtents[1]);
-		center.mul(0.5f);
-		LLVector4a size;
-		size.setSub(face.mExtents[1],face.mExtents[0]);
-		size.mul(0.5f);
-
-		for (U32 i = 0; i < 8; i++)
-		{
-			LLVector4a t;
-			t.setMul(size, box[i]);
-			t.add(center);
-
-			LLVector4a v;
-
-			mat.affineTransform(t, v);
-
-			if (first_transform)
-			{
-				first_transform = FALSE;
-				min = max = v;
-			}
-			else
-			{
-				update_min_max(min, max, v);
-			}
-		}
-	}
-}
-
-void stretch_extents(LLModel* model, LLMatrix4& mat, LLVector3& min, LLVector3& max, BOOL& first_transform)
-{
-	LLVector4a mina, maxa;
-	LLMatrix4a mata;
-
-	mata.loadu(mat);
-	mina.load3(min.mV);
-	maxa.load3(max.mV);
-
-	stretch_extents(model, mata, mina, maxa, first_transform);
-
-	min.set(mina.getF32ptr());
-	max.set(maxa.getF32ptr());
-}
-
-void LLModelLoader::run()
-{
-	doLoadModel();
-	doOnIdleOneTime(boost::bind(&LLModelLoader::loadModelCallback,this));
-}
-
-bool LLModelLoader::doLoadModel()
-{
-	//first, look for a .slm file of the same name that was modified later
-	//than the .dae
-
-	if (mTrySLM)
-	{
-		std::string filename = mFilename;
-			
-		std::string::size_type i = filename.rfind(".");
-		if (i != std::string::npos)
-		{
-			filename.replace(i, filename.size()-1, ".slm");
-			llstat slm_status;
-			if (LLFile::stat(filename, &slm_status) == 0)
-			{ //slm file exists
-				llstat dae_status;
-				if (LLFile::stat(mFilename, &dae_status) != 0 ||
-					dae_status.st_mtime < slm_status.st_mtime)
-				{
-					if (loadFromSLM(filename))
-					{ //slm successfully loaded, if this fails, fall through and
-						//try loading from dae
-
-						mLod = -1; //successfully loading from an slm implicitly sets all 
-									//LoDs
-						return true;
-					}
-				}
-			}	
-		}
-	}
-
-	//no suitable slm exists, load from the .dae file
-	DAE dae;
-	domCOLLADA* dom = dae.open(mFilename);
-	
-	if (!dom)
-	{
-		LL_INFOS()<<" Error with dae - traditionally indicates a corrupt file."<<LL_ENDL;
-		setLoadState( ERROR_PARSING );
-		return false;
-	}
-	//Dom version
-	daeString domVersion = dae.getDomVersion();
-	std::string sldom(domVersion);
-	LL_INFOS()<<"Collada Importer Version: "<<sldom<<LL_ENDL;
-	//Dae version
-	domVersionType docVersion = dom->getVersion();
-	//0=1.4
-	//1=1.4.1
-	//2=Currently unsupported, however may work
-	if (docVersion > 1 ) 
-	{ 
-		docVersion = VERSIONTYPE_COUNT;
-	}
-	LL_INFOS()<<"Dae version "<<colladaVersion[docVersion]<<LL_ENDL;
-	
-	
-	daeDatabase* db = dae.getDatabase();
-	
-	daeInt count = db->getElementCount(NULL, COLLADA_TYPE_MESH);
-	
-	daeDocument* doc = dae.getDoc(mFilename);
-	if (!doc)
-	{
-		LL_WARNS() << "can't find internal doc" << LL_ENDL;
-		return false;
-	}
-	
-	daeElement* root = doc->getDomRoot();
-	if (!root)
-	{
-		LL_WARNS() << "document has no root" << LL_ENDL;
-		return false;
-	}
-	
-	//Verify some basic properties of the dae
-	//1. Basic validity check on controller 
-	U32 controllerCount = (int) db->getElementCount( NULL, "controller" );
-	bool result = false;
-	for ( int i=0; i<controllerCount; ++i )
-	{
-		domController* pController = NULL;
-		db->getElement( (daeElement**) &pController, i , NULL, "controller" );
-		result = mPreview->verifyController( pController );
-		if (!result)
-		{
-			setLoadState( ERROR_PARSING );
-			return true;
-		}
-	}
-
-
-	//get unit scale
-	mTransform.setIdentity();
-	
-	domAsset::domUnit* unit = daeSafeCast<domAsset::domUnit>(root->getDescendant(daeElement::matchType(domAsset::domUnit::ID())));
-	
-	if (unit)
-	{
-		F32 meter = unit->getMeter();
-		mTransform.mMatrix[0][0] = meter;
-		mTransform.mMatrix[1][1] = meter;
-		mTransform.mMatrix[2][2] = meter;
-	}
-	
-	//get up axis rotation
-	LLMatrix4 rotation;
-	
-	domUpAxisType up = UPAXISTYPE_Y_UP;  // default is Y_UP
-	domAsset::domUp_axis* up_axis =
-	daeSafeCast<domAsset::domUp_axis>(root->getDescendant(daeElement::matchType(domAsset::domUp_axis::ID())));
-	
-	if (up_axis)
-	{
-		up = up_axis->getValue();
-	}
-	
-	if (up == UPAXISTYPE_X_UP)
-	{
-		rotation.initRotation(0.0f, 90.0f * DEG_TO_RAD, 0.0f);
-	}
-	else if (up == UPAXISTYPE_Y_UP)
-	{
-		rotation.initRotation(90.0f * DEG_TO_RAD, 0.0f, 0.0f);
-	}
-	
-	rotation *= mTransform;
-	mTransform = rotation;
-	
-	
-	for (daeInt idx = 0; idx < count; ++idx)
-	{ //build map of domEntities to LLModel
-		domMesh* mesh = NULL;
-		db->getElement((daeElement**) &mesh, idx, NULL, COLLADA_TYPE_MESH);
-		
-		if (mesh)
-		{
-			LLPointer<LLModel> model = LLModel::loadModelFromDomMesh(mesh);
-			
-			if(model->getStatus() != LLModel::NO_ERRORS)
-			{
-				setLoadState(ERROR_PARSING + model->getStatus()) ;
-				return false; //abort
-			}
-
-			if (model.notNull() && validate_model(model))
-			{
-				mModelList.push_back(model);
-				mModel[mesh] = model;
-			}
-		}
-	}
-	
-	count = db->getElementCount(NULL, COLLADA_TYPE_SKIN);
-	for (daeInt idx = 0; idx < count; ++idx)
-	{ //add skinned meshes as instances
-		domSkin* skin = NULL;
-		db->getElement((daeElement**) &skin, idx, NULL, COLLADA_TYPE_SKIN);
-		
-		if (skin)
-		{
-			domGeometry* geom = daeSafeCast<domGeometry>(skin->getSource().getElement());
-			
-			if (geom)
-			{
-				domMesh* mesh = geom->getMesh();
-				if (mesh)
-				{
-					LLModel* model = mModel[mesh];
-					if (model)
-					{
-						LLVector3 mesh_scale_vector;
-						LLVector3 mesh_translation_vector;
-						model->getNormalizedScaleTranslation(mesh_scale_vector, mesh_translation_vector);
-						
-						LLMatrix4 normalized_transformation;
-						normalized_transformation.setTranslation(mesh_translation_vector);
-						
-						LLMatrix4 mesh_scale;
-						mesh_scale.initScale(mesh_scale_vector);
-						mesh_scale *= normalized_transformation;
-						normalized_transformation = mesh_scale;
-						
-						glh::matrix4f inv_mat((F32*) normalized_transformation.mMatrix);
-						inv_mat = inv_mat.inverse();
-						LLMatrix4 inverse_normalized_transformation(inv_mat.m);
-						
-						domSkin::domBind_shape_matrix* bind_mat = skin->getBind_shape_matrix();
-						
-						if (bind_mat)
-						{ //get bind shape matrix
-							domFloat4x4& dom_value = bind_mat->getValue();
-							
-							LLMeshSkinInfo& skin_info = model->mSkinInfo;
-
-							for (int i = 0; i < 4; i++)
-							{
-								for(int j = 0; j < 4; j++)
-								{
-									skin_info.mBindShapeMatrix.mMatrix[i][j] = dom_value[i + j*4];
-								}
-							}
-							
-							LLMatrix4 trans = normalized_transformation;
-							trans *= skin_info.mBindShapeMatrix;
-							skin_info.mBindShapeMatrix = trans;							
-						}
-										
-											
-						//Some collada setup for accessing the skeleton
-						daeElement* pElement = 0;
-						dae.getDatabase()->getElement( &pElement, 0, 0, "skeleton" );
-						
-						//Try to get at the skeletal instance controller
-						domInstance_controller::domSkeleton* pSkeleton = daeSafeCast<domInstance_controller::domSkeleton>( pElement );
-						bool missingSkeletonOrScene = false;
-						
-						//If no skeleton, do a breadth-first search to get at specific joints
-						bool rootNode = false;
-						
-						//Need to test for a skeleton that does not have a root node
-						//This occurs when your instance controller does not have an associated scene 
-						if ( pSkeleton )
-						{
-							daeElement* pSkeletonRootNode = pSkeleton->getValue().getElement();
-							if ( pSkeletonRootNode )
-							{
-								rootNode = true;
-							}
-
-						}
-						if ( !pSkeleton || !rootNode )
-						{
-							daeElement* pScene = root->getDescendant("visual_scene");
-							if ( !pScene )
-							{
-								LL_WARNS()<<"No visual scene - unable to parse bone offsets "<<LL_ENDL;
-								missingSkeletonOrScene = true;
-							}
-							else
-							{
-								//Get the children at this level
-								daeTArray< daeSmartRef<daeElement> > children = pScene->getChildren();
-								S32 childCount = children.getCount();
-								
-								//Process any children that are joints
-								//Not all children are joints, some code be ambient lights, cameras, geometry etc..
-								for (S32 i = 0; i < childCount; ++i)
-								{
-									domNode* pNode = daeSafeCast<domNode>(children[i]);
-									if ( isNodeAJoint( pNode ) )
-									{
-										processJointNode( pNode, mJointList );
-									}
-								}
-							}
-						}
-						else
-							//Has Skeleton
-						{
-							//Get the root node of the skeleton
-							daeElement* pSkeletonRootNode = pSkeleton->getValue().getElement();
-							if ( pSkeletonRootNode )
-							{
-								//Once we have the root node - start acccessing it's joint components
-								const int jointCnt = mJointMap.size();
-								std::map<std::string, std::string> :: const_iterator jointIt = mJointMap.begin();
-								
-								//Loop over all the possible joints within the .dae - using the allowed joint list in the ctor.
-								for ( int i=0; i<jointCnt; ++i, ++jointIt )
-								{
-									//Build a joint for the resolver to work with
-									char str[64]={0};
-									sprintf(str,"./%s",(*jointIt).first.c_str() );
-									//LL_WARNS()<<"Joint "<< str <<LL_ENDL;
-									
-									//Setup the resolver
-                                    daeSIDResolver resolver( pSkeletonRootNode, str );
-									
-                                    //Look for the joint
-                                    domNode* pJoint = daeSafeCast<domNode>( resolver.getElement() );
-                                    if ( pJoint )
-                                    {
-										//Pull out the translate id and store it in the jointTranslations map
-										daeSIDResolver jointResolverA( pJoint, "./translate" );
-										domTranslate* pTranslateA = daeSafeCast<domTranslate>( jointResolverA.getElement() );
-										daeSIDResolver jointResolverB( pJoint, "./location" );
-										domTranslate* pTranslateB = daeSafeCast<domTranslate>( jointResolverB.getElement() );
-										
-										LLMatrix4 workingTransform;
-										
-										//Translation via SID
-										if ( pTranslateA )
-										{
-											extractTranslation( pTranslateA, workingTransform );
-										}
-										else
-										if ( pTranslateB )
-										{
-											extractTranslation( pTranslateB, workingTransform );
-										}
-										else
-										{
-											//Translation via child from element
-											daeElement* pTranslateElement = getChildFromElement( pJoint, "translate" );
-											if ( pTranslateElement && pTranslateElement->typeID() != domTranslate::ID() )
-											{
-												LL_WARNS()<< "The found element is not a translate node" <<LL_ENDL;
-												missingSkeletonOrScene = true;
-											}
-											else
-											if ( pTranslateElement )
-											{
-												extractTranslationViaElement( pTranslateElement, workingTransform );
-											}
-											else
-											{
-												extractTranslationViaSID( pJoint, workingTransform );
-											}
-
-										}
-										
-										//Store the joint transform w/respect to it's name.
-										mJointList[(*jointIt).second.c_str()] = workingTransform;
-                                    }
-								}
-								
-								//If anything failed in regards to extracting the skeleton, joints or translation id,
-								//mention it
-								if ( missingSkeletonOrScene  )
-								{
-									LL_WARNS()<< "Partial jointmap found in asset - did you mean to just have a partial map?" << LL_ENDL;
-								}
-							}//got skeleton?
-						}
-						
-						
-						domSkin::domJoints* joints = skin->getJoints();
-						
-						domInputLocal_Array& joint_input = joints->getInput_array();
-						
-						for (size_t i = 0; i < joint_input.getCount(); ++i)
-						{
-							domInputLocal* input = joint_input.get(i);
-							xsNMTOKEN semantic = input->getSemantic();
-							
-							if (strcmp(semantic, COMMON_PROFILE_INPUT_JOINT) == 0)
-							{ //found joint source, fill model->mJointMap and model->mSkinInfo.mJointNames
-								daeElement* elem = input->getSource().getElement();
-								
-								domSource* source = daeSafeCast<domSource>(elem);
-								if (source)
-								{
-									
-									
-									domName_array* names_source = source->getName_array();
-									
-									if (names_source)
-									{
-										domListOfNames &names = names_source->getValue();
-										
-										for (size_t j = 0; j < names.getCount(); ++j)
-										{
-											std::string name(names.get(j));
-											if (mJointMap.find(name) != mJointMap.end())
-											{
-												name = mJointMap[name];
-											}
-											model->mSkinInfo.mJointNames.push_back(name);
-											model->mSkinInfo.mJointMap[name] = j;
-										}
-									}
-									else
-									{
-										domIDREF_array* names_source = source->getIDREF_array();
-										if (names_source)
-										{
-											xsIDREFS& names = names_source->getValue();
-											
-											for (size_t j = 0; j < names.getCount(); ++j)
-											{
-												std::string name(names.get(j).getID());
-												if (mJointMap.find(name) != mJointMap.end())
-												{
-													name = mJointMap[name];
-												}
-												model->mSkinInfo.mJointNames.push_back(name);
-												model->mSkinInfo.mJointMap[name] = j;
-											}
-										}
-									}
-								}
-							}
-							else if (strcmp(semantic, COMMON_PROFILE_INPUT_INV_BIND_MATRIX) == 0)
-							{ //found inv_bind_matrix array, fill model->mInvBindMatrix
-								domSource* source = daeSafeCast<domSource>(input->getSource().getElement());
-								if (source)
-								{
-									domFloat_array* t = source->getFloat_array();
-									if (t)
-									{
-										domListOfFloats& transform = t->getValue();
-										S32 count = transform.getCount()/16;
-										
-										for (S32 k = 0; k < count; ++k)
-										{
-											LLMatrix4 mat;
-											
-											for (int i = 0; i < 4; i++)
-											{
-												for(int j = 0; j < 4; j++)
-												{
-													mat.mMatrix[i][j] = transform[k*16 + i + j*4];
-												}
-											}
-											
-											model->mSkinInfo.mInvBindMatrix.push_back(mat);											
-										}
-									}
-								}
-							}
-						}
-						
-						//Now that we've parsed the joint array, let's determine if we have a full rig
-						//(which means we have all the joint sthat are required for an avatar versus
-						//a skinned asset attached to a node in a file that contains an entire skeleton,
-						//but does not use the skeleton).						
-						buildJointToNodeMappingFromScene( root );
-						mPreview->critiqueRigForUploadApplicability( model->mSkinInfo.mJointNames );
-										
-						if ( !missingSkeletonOrScene )
-						{
-							//Set the joint translations on the avatar - if it's a full mapping
-							//The joints are reset in the dtor
-							if ( mPreview->getRigWithSceneParity() )
-							{	
-								std::map<std::string, std::string> :: const_iterator masterJointIt = mJointMap.begin();
-								std::map<std::string, std::string> :: const_iterator masterJointItEnd = mJointMap.end();
-								for (;masterJointIt!=masterJointItEnd;++masterJointIt )
-								{
-									std::string lookingForJoint = (*masterJointIt).first.c_str();
-									
-									if ( mJointList.find( lookingForJoint ) != mJointList.end() )
-									{
-										//LL_INFOS()<<"joint "<<lookingForJoint.c_str()<<LL_ENDL;
-										LLMatrix4 jointTransform = mJointList[lookingForJoint];
-										LLJoint* pJoint = mPreview->getPreviewAvatar()->getJoint( lookingForJoint );
-										if ( pJoint )
-										{   
-											pJoint->storeCurrentXform( jointTransform.getTranslation() );												
-										}
-										else
-										{
-											//Most likely an error in the asset.
-											LL_WARNS()<<"Tried to apply joint position from .dae, but it did not exist in the avatar rig." << LL_ENDL;
-										}
-									}
-								}
-							}
-						} //missingSkeletonOrScene
-						
-						
-						//We need to construct the alternate bind matrix (which contains the new joint positions)
-						//in the same order as they were stored in the joint buffer. The joints associated
-						//with the skeleton are not stored in the same order as they are in the exported joint buffer.
-						//This remaps the skeletal joints to be in the same order as the joints stored in the model.
-						std::vector<std::string> :: const_iterator jointIt  = model->mSkinInfo.mJointNames.begin();
-						const int jointCnt = model->mSkinInfo.mJointNames.size();
-						for ( int i=0; i<jointCnt; ++i, ++jointIt )
-						{
-							std::string lookingForJoint = (*jointIt).c_str();
-							//Look for the joint xform that we extracted from the skeleton, using the jointIt as the key
-							//and store it in the alternate bind matrix
-							if ( mJointList.find( lookingForJoint ) != mJointList.end() )
-							{
-								LLMatrix4 jointTransform = mJointList[lookingForJoint];
-								LLMatrix4 newInverse = model->mSkinInfo.mInvBindMatrix[i];
-								newInverse.setTranslation( mJointList[lookingForJoint].getTranslation() );
-								model->mSkinInfo.mAlternateBindMatrix.push_back( newInverse );
-							}
-							else
-							{
-								LL_WARNS()<<"Possibly misnamed/missing joint [" <<lookingForJoint.c_str()<<" ] "<<LL_ENDL;
-							}
-						}
-						
-						//grab raw position array
-						
-						domVertices* verts = mesh->getVertices();
-						if (verts)
-						{
-							domInputLocal_Array& inputs = verts->getInput_array();
-							for (size_t i = 0; i < inputs.getCount() && model->mPosition.empty(); ++i)
-							{
-								if (strcmp(inputs[i]->getSemantic(), COMMON_PROFILE_INPUT_POSITION) == 0)
-								{
-									domSource* pos_source = daeSafeCast<domSource>(inputs[i]->getSource().getElement());
-									if (pos_source)
-									{
-										domFloat_array* pos_array = pos_source->getFloat_array();
-										if (pos_array)
-										{
-											domListOfFloats& pos = pos_array->getValue();
-											
-											for (size_t j = 0; j < pos.getCount(); j += 3)
-											{
-												if (pos.getCount() <= j+2)
-												{
-													LL_ERRS() << "Invalid position array size." << LL_ENDL;
-												}
-												
-												LLVector3 v(pos[j], pos[j+1], pos[j+2]);
-												
-												//transform from COLLADA space to volume space
-												v = v * inverse_normalized_transformation;
-												
-												model->mPosition.push_back(v);
-											}
-										}
-									}
-								}
-							}
-						}
-						
-						//grab skin weights array
-						domSkin::domVertex_weights* weights = skin->getVertex_weights();
-						if (weights)
-						{
-							domInputLocalOffset_Array& inputs = weights->getInput_array();
-							domFloat_array* vertex_weights = NULL;
-							for (size_t i = 0; i < inputs.getCount(); ++i)
-							{
-								if (strcmp(inputs[i]->getSemantic(), COMMON_PROFILE_INPUT_WEIGHT) == 0)
-								{
-									domSource* weight_source = daeSafeCast<domSource>(inputs[i]->getSource().getElement());
-									if (weight_source)
-									{
-										vertex_weights = weight_source->getFloat_array();
-									}
-								}
-							}
-							
-							if (vertex_weights)
-							{
-								domListOfFloats& w = vertex_weights->getValue();
-								domListOfUInts& vcount = weights->getVcount()->getValue();
-								domListOfInts& v = weights->getV()->getValue();
-								
-								U32 c_idx = 0;
-								for (size_t vc_idx = 0; vc_idx < vcount.getCount(); ++vc_idx)
-								{ //for each vertex
-									daeUInt count = vcount[vc_idx];
-									
-									//create list of weights that influence this vertex
-									LLModel::weight_list weight_list;
-									
-									for (daeUInt i = 0; i < count; ++i)
-									{ //for each weight
-										daeInt joint_idx = v[c_idx++];
-										daeInt weight_idx = v[c_idx++];
-										
-										if (joint_idx == -1)
-										{
-											//ignore bindings to bind_shape_matrix
-											continue;
-										}
-										
-										F32 weight_value = w[weight_idx];
-										
-										weight_list.push_back(LLModel::JointWeight(joint_idx, weight_value));
-									}
-									
-									//sort by joint weight
-									std::sort(weight_list.begin(), weight_list.end(), LLModel::CompareWeightGreater());
-									
-									std::vector<LLModel::JointWeight> wght;
-									
-									F32 total = 0.f;
-									
-									for (U32 i = 0; i < llmin((U32) 4, (U32) weight_list.size()); ++i)
-									{ //take up to 4 most significant weights
-										if (weight_list[i].mWeight > 0.f)
-										{
-											wght.push_back( weight_list[i] );
-											total += weight_list[i].mWeight;
-										}
-									}
-									
-									F32 scale = 1.f/total;
-									if (scale != 1.f)
-									{ //normalize weights
-										for (U32 i = 0; i < wght.size(); ++i)
-										{
-											wght[i].mWeight *= scale;
-										}
-									}
-									
-									model->mSkinWeights[model->mPosition[vc_idx]] = wght;
-								}
-								
-								//add instance to scene for this model
-								
-								LLMatrix4 transformation = mTransform;
-								// adjust the transformation to compensate for mesh normalization
-								
-								LLMatrix4 mesh_translation;
-								mesh_translation.setTranslation(mesh_translation_vector);
-								mesh_translation *= transformation;
-								transformation = mesh_translation;
-								
-								LLMatrix4 mesh_scale;
-								mesh_scale.initScale(mesh_scale_vector);
-								mesh_scale *= transformation;
-								transformation = mesh_scale;
-								
-								std::map<std::string, LLImportMaterial> materials;
-								for (U32 i = 0; i < model->mMaterialList.size(); ++i)
-								{
-									materials[model->mMaterialList[i]] = LLImportMaterial();
-								}
-								mScene[transformation].push_back(LLModelInstance(model, model->mLabel, transformation, materials));
-								stretch_extents(model, transformation, mExtents[0], mExtents[1], mFirstTransform);
-							}
-						}
-					}
-				}
-			}
-		}
-	}
-	
-	daeElement* scene = root->getDescendant("visual_scene");
-	
-	if (!scene)
-	{
-		LL_WARNS() << "document has no visual_scene" << LL_ENDL;
-		setLoadState( ERROR_PARSING );
-		return true;
-	}
-	
-	setLoadState( DONE );
-
-	bool badElement = false;
-	
-	processElement( scene, badElement );
-	
-	if ( badElement )
-	{
-		setLoadState( ERROR_PARSING );
-	}
-	
-	return true;
-}
-
-void LLModelLoader::setLoadState(U32 state)
-{
-	if (mPreview)
-	{
-		mPreview->setLoadState(state);
-	}
-}
-
-bool LLModelLoader::loadFromSLM(const std::string& filename)
-{ 
-	//only need to populate mScene with data from slm
-	llstat stat;
-
-	if (LLFile::stat(filename, &stat))
-	{ //file does not exist
-		return false;
-	}
-
-	S32 file_size = (S32) stat.st_size;
-	
-	llifstream ifstream(filename, std::ifstream::in | std::ifstream::binary);
-	LLSD data;
-	LLSDSerialize::fromBinary(data, ifstream, file_size);
-	ifstream.close();
-
-	//build model list for each LoD
-	model_list model[LLModel::NUM_LODS];
-
-	if (data["version"].asInteger() != SLM_SUPPORTED_VERSION)
-	{  //unsupported version
-		return false;
-	}
-
-	LLSD& mesh = data["mesh"];
-
-	LLVolumeParams volume_params;
-	volume_params.setType(LL_PCODE_PROFILE_SQUARE, LL_PCODE_PATH_LINE);
-
-	for (S32 lod = 0; lod < LLModel::NUM_LODS; ++lod)
-	{
-		for (U32 i = 0; i < mesh.size(); ++i)
-		{
-			std::stringstream str(mesh[i].asString());
-			LLPointer<LLModel> loaded_model = new LLModel(volume_params, (F32) lod);
-			if (loaded_model->loadModel(str))
-			{
-				loaded_model->mLocalID = i;
-				model[lod].push_back(loaded_model);
-
-				if (lod == LLModel::LOD_HIGH && !loaded_model->mSkinInfo.mJointNames.empty())
-				{ 
-					//check to see if rig is valid					
-					mPreview->critiqueRigForUploadApplicability( loaded_model->mSkinInfo.mJointNames );					
-				}
-			}
-		}
-	}	
-
-	if (model[LLModel::LOD_HIGH].empty())
-	{ //failed to load high lod
-		return false;
-	}
-
-	// Set name.
-	std::string name = data["name"];
-	if (!name.empty())
-	{
-		model[LLModel::LOD_HIGH][0]->mLabel = name;
-	}
-	
-
-	//load instance list
-	model_instance_list instance_list;
-
-	LLSD& instance = data["instance"];
-
-	for (U32 i = 0; i < instance.size(); ++i)
-	{
-		//deserialize instance list
-		instance_list.push_back(LLModelInstance(instance[i]));
-
-		//match up model instance pointers
-		S32 idx = instance_list[i].mLocalMeshID;
-
-		for (U32 lod = 0; lod < LLModel::NUM_LODS; ++lod)
-		{
-			if (!model[lod].empty())
-			{
-				instance_list[i].mLOD[lod] = model[lod][idx];
-			}
-		}
-
-		instance_list[i].mModel = model[LLModel::LOD_HIGH][idx];
-	}
-
-
-	//convert instance_list to mScene
-	mFirstTransform = TRUE;
-	for (U32 i = 0; i < instance_list.size(); ++i)
-	{
-		LLModelInstance& cur_instance = instance_list[i];
-		mScene[cur_instance.mTransform].push_back(cur_instance);
-		stretch_extents(cur_instance.mModel, cur_instance.mTransform, mExtents[0], mExtents[1], mFirstTransform);
-	}
-	
-	setLoadState( DONE );
-
-	return true;
-}
-
-//static
-bool LLModelLoader::isAlive(LLModelLoader* loader)
-{
-	if(!loader)
-	{
-		return false ;
-	}
-
-	std::list<LLModelLoader*>::iterator iter = sActiveLoaderList.begin() ;
-	for(; iter != sActiveLoaderList.end() && (*iter) != loader; ++iter) ;
-	
-	return *iter == loader ;
-}
-
-void LLModelLoader::loadModelCallback()
-{
-	assert_main_thread();
-
-	if (mPreview)
-	{
-		mPreview->loadModelCallback(mLod);	
-	}
-
-	while (!isStopped())
-	{ //wait until this thread is stopped before deleting self
-		apr_sleep(100);
-	}
-
-	//doubel check if "this" is valid before deleting it, in case it is aborted during running.
-	if(!isAlive(this))
-	{
-		return ;
-	}
-
-	//cleanup model loader
-	if (mPreview)
-	{
-		mPreview->mModelLoader = NULL;
-	}
-
-	delete this;
-}
-//-----------------------------------------------------------------------------
-// buildJointToNodeMappingFromScene()
-//-----------------------------------------------------------------------------
-void LLModelLoader::buildJointToNodeMappingFromScene( daeElement* pRoot )
-{
-	daeElement* pScene = pRoot->getDescendant("visual_scene");
-	if ( pScene )
-	{
-		daeTArray< daeSmartRef<daeElement> > children = pScene->getChildren();
-		S32 childCount = children.getCount();
-		for (S32 i = 0; i < childCount; ++i)
-		{
-			domNode* pNode = daeSafeCast<domNode>(children[i]);
-			processJointToNodeMapping( pNode );			
-		}
-	}
-}
-//-----------------------------------------------------------------------------
-// processJointToNodeMapping()
-//-----------------------------------------------------------------------------
-void LLModelLoader::processJointToNodeMapping( domNode* pNode )
-{
-	if ( isNodeAJoint( pNode ) )
-	{
-		//1.Store the parent
-		std::string nodeName = pNode->getName();
-		if ( !nodeName.empty() )
-		{
-			mJointsFromNode.push_front( pNode->getName() );
-		}
-		//2. Handle the kiddo's
-		processChildJoints( pNode );
-	}
-	else
-	{
-		//Determine if the're any children wrt to this failed node.
-		//This occurs when an armature is exported and ends up being what essentially amounts to
-		//as the root for the visual_scene
-		if ( pNode ) 
-		{
-			processChildJoints( pNode );
-		}
-		else 
-		{
-			LL_INFOS()<<"Node is NULL"<<LL_ENDL;
-		}
-
-	}
-}
-//-----------------------------------------------------------------------------
-// processChildJoint()
-//-----------------------------------------------------------------------------
-void LLModelLoader::processChildJoints( domNode* pParentNode )
-{	
-	daeTArray< daeSmartRef<daeElement> > childOfChild = pParentNode->getChildren();
-	S32 childOfChildCount = childOfChild.getCount();
-	for (S32 i = 0; i < childOfChildCount; ++i)
-	{
-		domNode* pChildNode = daeSafeCast<domNode>( childOfChild[i] );
-		if ( pChildNode )
-		{
-			processJointToNodeMapping( pChildNode );
-		}
-	}
-}
-
-//-----------------------------------------------------------------------------
-// critiqueRigForUploadApplicability()
-//-----------------------------------------------------------------------------
-void LLModelPreview::critiqueRigForUploadApplicability( const std::vector<std::string> &jointListFromAsset )
-{
-	critiqueJointToNodeMappingFromScene();
-	
-	//Determines the following use cases for a rig:
-	//1. It is suitable for upload with skin weights & joint positions, or
-	//2. It is suitable for upload as standard av with just skin weights
-	
-	bool isJointPositionUploadOK = isRigSuitableForJointPositionUpload( jointListFromAsset );
-	bool isRigLegacyOK			 = isRigLegacy( jointListFromAsset );
-
-	//It's OK that both could end up being true, both default to false
-	if ( isJointPositionUploadOK )
-	{
-		setRigValidForJointPositionUpload( true );
-	}
-
-	if ( isRigLegacyOK) 
-	{	
-		setLegacyRigValid( true );
-	}
-
-}
-//-----------------------------------------------------------------------------
-// critiqueJointToNodeMappingFromScene()
-//-----------------------------------------------------------------------------
-void LLModelPreview::critiqueJointToNodeMappingFromScene( void  )
-{
-	//Do the actual nodes back the joint listing from the dae?
-	//if yes then this is a fully rigged asset, otherwise it's just a partial rig
-	
-	std::deque<std::string>::iterator jointsFromNodeIt = mJointsFromNode.begin();
-	std::deque<std::string>::iterator jointsFromNodeEndIt = mJointsFromNode.end();
-	bool result = true;
-
-	if ( !mJointsFromNode.empty() )
-	{
-		for ( ;jointsFromNodeIt!=jointsFromNodeEndIt;++jointsFromNodeIt )
-		{
-			std::string name = *jointsFromNodeIt;
-			if ( mJointTransformMap.find( name ) != mJointTransformMap.end() )
-			{
-				continue;
-			}
-			else
-			{
-				LL_INFOS()<<"critiqueJointToNodeMappingFromScene is missing a: "<<name<<LL_ENDL;
-				result = false;				
-			}
-		}
-	}
-	else
-	{
-		result = false;
-	}
-
-	//Determines the following use cases for a rig:
-	//1. Full av rig  w/1-1 mapping from the scene and joint array
-	//2. Partial rig but w/o parity between the scene and joint array
-	if ( result )
-	{		
-		setRigWithSceneParity( true );
-	}	
-}
-//-----------------------------------------------------------------------------
-// isRigLegacy()
-//-----------------------------------------------------------------------------
-bool LLModelPreview::isRigLegacy( const std::vector<std::string> &jointListFromAsset )
-{
-	//No joints in asset
-	if ( jointListFromAsset.size() == 0 )
-	{
-		return false;
-	}
-
-	bool result = false;
-
-	std::deque<std::string> :: const_iterator masterJointIt = mMasterLegacyJointList.begin();	
-	std::deque<std::string> :: const_iterator masterJointEndIt = mMasterLegacyJointList.end();
-	
-	std::vector<std::string> :: const_iterator modelJointIt = jointListFromAsset.begin();	
-	std::vector<std::string> :: const_iterator modelJointItEnd = jointListFromAsset.end();
-	
-	for ( ;masterJointIt!=masterJointEndIt;++masterJointIt )
-	{
-		result = false;
-		modelJointIt = jointListFromAsset.begin();
-
-		for ( ;modelJointIt!=modelJointItEnd; ++modelJointIt )
-		{
-			if ( *masterJointIt == *modelJointIt )
-			{
-				result = true;
-				break;
-			}			
-		}		
-		if ( !result )
-		{
-			LL_INFOS()<<" Asset did not contain the joint (if you're u/l a fully rigged asset w/joint positions - it is required)." << *masterJointIt<< LL_ENDL;
-			break;
-		}
-	}	
-	return result;
-}
-//-----------------------------------------------------------------------------
-// isRigSuitableForJointPositionUpload()
-//-----------------------------------------------------------------------------
-bool LLModelPreview::isRigSuitableForJointPositionUpload( const std::vector<std::string> &jointListFromAsset )
-{
-	bool result = false;
-
-	std::deque<std::string> :: const_iterator masterJointIt = mMasterJointList.begin();	
-	std::deque<std::string> :: const_iterator masterJointEndIt = mMasterJointList.end();
-	
-	std::vector<std::string> :: const_iterator modelJointIt = jointListFromAsset.begin();	
-	std::vector<std::string> :: const_iterator modelJointItEnd = jointListFromAsset.end();
-	
-	for ( ;masterJointIt!=masterJointEndIt;++masterJointIt )
-	{
-		result = false;
-		modelJointIt = jointListFromAsset.begin();
-
-		for ( ;modelJointIt!=modelJointItEnd; ++modelJointIt )
-		{
-			if ( *masterJointIt == *modelJointIt )
-			{
-				result = true;
-				break;
-			}			
-		}		
-		if ( !result )
-		{
-			LL_INFOS()<<" Asset did not contain the joint (if you're u/l a fully rigged asset w/joint positions - it is required)." << *masterJointIt<< LL_ENDL;
-			break;
-		}
-	}	
-	return result;
-}
-
-
-//called in the main thread
-void LLModelLoader::loadTextures()
-{
-	BOOL is_paused = isPaused() ;
-	pause() ; //pause the loader 
-
-	for(scene::iterator iter = mScene.begin(); iter != mScene.end(); ++iter)
-	{
-		for(U32 i = 0 ; i < iter->second.size(); i++)
-		{
-			for(std::map<std::string, LLImportMaterial>::iterator j = iter->second[i].mMaterial.begin();
-				j != iter->second[i].mMaterial.end(); ++j)
-			{
-				LLImportMaterial& material = j->second;
-
-				if(!material.mDiffuseMapFilename.empty())
-				{
-					material.mDiffuseMap = 
-						LLViewerTextureManager::getFetchedTextureFromUrl("file://" + material.mDiffuseMapFilename, FTT_LOCAL_FILE, TRUE, LLGLTexture::BOOST_PREVIEW);
-					material.mDiffuseMap->setLoadedCallback(LLModelPreview::textureLoadedCallback, 0, TRUE, FALSE, mPreview, NULL, FALSE);
-					material.mDiffuseMap->forceToSaveRawImage(0, F32_MAX);
-					mNumOfFetchingTextures++ ;
-				}
-			}
-		}
-	}
-
-	if(!is_paused)
-	{
-		unpause() ;
-	}
-}
-
-//-----------------------------------------------------------------------------
-// isNodeAJoint()
-//-----------------------------------------------------------------------------
-bool LLModelLoader::isNodeAJoint( domNode* pNode )
-{
-	if ( !pNode )
-	{
-		LL_INFOS()<<"Created node is NULL"<<LL_ENDL;
-		return false;
-	}
-	
-	if ( pNode->getName() == NULL )
-	{
-		LL_INFOS()<<"Parsed node has no name "<<LL_ENDL;
-		//Attempt to write the node id, if possible (aids in debugging the visual scene)
-		if ( pNode->getId() )
-		{
-			LL_INFOS()<<"Parsed node ID: "<<pNode->getId()<<LL_ENDL;
-		}
-		return false;
-	}
-
-	if ( mJointMap.find( pNode->getName() )  != mJointMap.end() )
-	{
-		return true;
-	}
-
-	return false;
-}
-//-----------------------------------------------------------------------------
-// verifyCount
-//-----------------------------------------------------------------------------
-bool LLModelPreview::verifyCount( int expected, int result )
-{
-	if ( expected != result )
-	{
-		LL_INFOS()<< "Error: (expected/got)"<<expected<<"/"<<result<<"verts"<<LL_ENDL;
-		return false;
-	}
-	return true;
-}
-//-----------------------------------------------------------------------------
-// verifyController
-//-----------------------------------------------------------------------------
-bool LLModelPreview::verifyController( domController* pController )
-{	
-
-	bool result = true;
-
-	domSkin* pSkin = pController->getSkin();
-
-	if ( pSkin )
-	{
-		xsAnyURI & uri = pSkin->getSource();
-		domElement* pElement = uri.getElement();
-
-		if ( !pElement )
-		{
-			LL_INFOS()<<"Can't resolve skin source"<<LL_ENDL;
-			return false;
-		}
-
-		daeString type_str = pElement->getTypeName();
-		if ( stricmp(type_str, "geometry") == 0 )
-		{	
-			//Skin is reference directly by geometry and get the vertex count from skin
-			domSkin::domVertex_weights* pVertexWeights = pSkin->getVertex_weights();
-			U32 vertexWeightsCount = pVertexWeights->getCount();
-			domGeometry* pGeometry = (domGeometry*) (domElement*) uri.getElement();
-			domMesh* pMesh = pGeometry->getMesh();				
-			
-			if ( pMesh )
-			{
-				//Get vertex count from geometry
-				domVertices* pVertices = pMesh->getVertices();
-				if ( !pVertices )
-				{ 
-					LL_INFOS()<<"No vertices!"<<LL_ENDL;
-					return false;
-				}
-
-				if ( pVertices )
-				{
-					xsAnyURI src = pVertices->getInput_array()[0]->getSource();
-					domSource* pSource = (domSource*) (domElement*) src.getElement();
-					U32 verticesCount = pSource->getTechnique_common()->getAccessor()->getCount();
-					result = verifyCount( verticesCount, vertexWeightsCount );
-					if ( !result )
-					{
-						return result;
-					}
-				}
-			}	
-
-			U32 vcountCount = (U32) pVertexWeights->getVcount()->getValue().getCount();
-			result = verifyCount( vcountCount, vertexWeightsCount );	
-			if ( !result )
-			{
-				return result;
-			}
-
-			domInputLocalOffset_Array& inputs = pVertexWeights->getInput_array();
-			U32 sum = 0;
-			for (size_t i=0; i<vcountCount; i++)
-			{
-				sum += pVertexWeights->getVcount()->getValue()[i];
-			}
-			result = verifyCount( sum * inputs.getCount(), (domInt) pVertexWeights->getV()->getValue().getCount() );
-		}
-	}
-	
-	return result;
-}
-
-//-----------------------------------------------------------------------------
-// extractTranslation()
-//-----------------------------------------------------------------------------
-void LLModelLoader::extractTranslation( domTranslate* pTranslate, LLMatrix4& transform )
-{
-	domFloat3 jointTrans = pTranslate->getValue();
-	LLVector3 singleJointTranslation( jointTrans[0], jointTrans[1], jointTrans[2] );
-	transform.setTranslation( singleJointTranslation );
-}
-//-----------------------------------------------------------------------------
-// extractTranslationViaElement()
-//-----------------------------------------------------------------------------
-void LLModelLoader::extractTranslationViaElement( daeElement* pTranslateElement, LLMatrix4& transform )
-{
-	if ( pTranslateElement )
-	{
-		domTranslate* pTranslateChild = dynamic_cast<domTranslate*>( pTranslateElement );
-		domFloat3 translateChild = pTranslateChild->getValue();
-		LLVector3 singleJointTranslation( translateChild[0], translateChild[1], translateChild[2] );
-		transform.setTranslation( singleJointTranslation );
-	}	
-}
-//-----------------------------------------------------------------------------
-// extractTranslationViaSID()
-//-----------------------------------------------------------------------------
-void LLModelLoader::extractTranslationViaSID( daeElement* pElement, LLMatrix4& transform )
-{
-	if ( pElement )
-	{	
-		daeSIDResolver resolver( pElement, "./transform" );
-		domMatrix* pMatrix = daeSafeCast<domMatrix>( resolver.getElement() );
-		//We are only extracting out the translational component atm
-		LLMatrix4 workingTransform;
-		if ( pMatrix )
-		{
-			domFloat4x4 domArray = pMatrix->getValue();									
-			for ( int i = 0; i < 4; i++ )
-			{
-				for( int j = 0; j < 4; j++ )
-				{
-					workingTransform.mMatrix[i][j] = domArray[i + j*4];
-				}
-			}
-			LLVector3 trans = workingTransform.getTranslation();
-			transform.setTranslation( trans );	
-		}
-	}
-	else
-	{
-		LL_WARNS()<<"Element is nonexistent - empty/unsupported node."<<LL_ENDL;
-	}
-}
-//-----------------------------------------------------------------------------
-// processJointNode()
-//-----------------------------------------------------------------------------
-void LLModelLoader::processJointNode( domNode* pNode, JointTransformMap& jointTransforms )
-{
-	if (pNode->getName() == NULL)
-	{
-		LL_WARNS() << "nameless node, can't process" << LL_ENDL;
-		return;
-	}
-
-	//LL_WARNS()<<"ProcessJointNode# Node:" <<pNode->getName()<<LL_ENDL;
-
-	//1. handle the incoming node - extract out translation via SID or element
-
-	LLMatrix4 workingTransform;
-
-	//Pull out the translate id and store it in the jointTranslations map
-	daeSIDResolver jointResolverA( pNode, "./translate" );
-	domTranslate* pTranslateA = daeSafeCast<domTranslate>( jointResolverA.getElement() );
-	daeSIDResolver jointResolverB( pNode, "./location" );
-	domTranslate* pTranslateB = daeSafeCast<domTranslate>( jointResolverB.getElement() );
-
-	//Translation via SID was successful
-	if ( pTranslateA )
-	{
-		extractTranslation( pTranslateA, workingTransform );
-	}
-	else
-	if ( pTranslateB )
-	{
-		extractTranslation( pTranslateB, workingTransform );
-	}
-	else
-	{
-		//Translation via child from element
-		daeElement* pTranslateElement = getChildFromElement( pNode, "translate" );
-		if ( !pTranslateElement || pTranslateElement->typeID() != domTranslate::ID() )
-		{
-			//LL_WARNS()<< "The found element is not a translate node" <<LL_ENDL;
-			daeSIDResolver jointResolver( pNode, "./matrix" );
-			domMatrix* pMatrix = daeSafeCast<domMatrix>( jointResolver.getElement() );
-			if ( pMatrix )
-			{
-				//LL_INFOS()<<"A matrix SID was however found!"<<LL_ENDL;
-				domFloat4x4 domArray = pMatrix->getValue();									
-				for ( int i = 0; i < 4; i++ )
-				{
-					for( int j = 0; j < 4; j++ )
-					{
-						workingTransform.mMatrix[i][j] = domArray[i + j*4];
-					}
-				}
-			}
-			else
-			{
-				LL_WARNS()<< "The found element is not translate or matrix node - most likely a corrupt export!" <<LL_ENDL;
-			}
-		}
-		else
-		{
-			extractTranslationViaElement( pTranslateElement, workingTransform );
-		}
-	}
-
-	//Store the working transform relative to the nodes name.
-	jointTransforms[ pNode->getName() ] = workingTransform;
-
-	//2. handle the nodes children
-
-	//Gather and handle the incoming nodes children
-	daeTArray< daeSmartRef<daeElement> > childOfChild = pNode->getChildren();
-	S32 childOfChildCount = childOfChild.getCount();
-
-	for (S32 i = 0; i < childOfChildCount; ++i)
-	{
-		domNode* pChildNode = daeSafeCast<domNode>( childOfChild[i] );
-		if ( pChildNode )
-		{
-			processJointNode( pChildNode, jointTransforms );
-		}
-	}
-}
-//-----------------------------------------------------------------------------
-// getChildFromElement()
-//-----------------------------------------------------------------------------
-daeElement* LLModelLoader::getChildFromElement( daeElement* pElement, std::string const & name )
-{
-    daeElement* pChildOfElement = pElement->getChild( name.c_str() );
-	if ( pChildOfElement )
-	{
-		return pChildOfElement;
-	}
-	LL_WARNS()<< "Could not find a child [" << name << "] for the element: \"" << pElement->getAttribute("id") << "\"" << LL_ENDL;
-    return NULL;
-}
-
-void LLModelLoader::processElement( daeElement* element, bool& badElement )
-{
-	LLMatrix4 saved_transform = mTransform;
-
-	domTranslate* translate = daeSafeCast<domTranslate>(element);
-	if (translate)
-	{
-		domFloat3 dom_value = translate->getValue();
-
-		LLMatrix4 translation;
-		translation.setTranslation(LLVector3(dom_value[0], dom_value[1], dom_value[2]));
-
-		translation *= mTransform;
-		mTransform = translation;
-	}
-
-	domRotate* rotate = daeSafeCast<domRotate>(element);
-	if (rotate)
-	{
-		domFloat4 dom_value = rotate->getValue();
-
-		LLMatrix4 rotation;
-		rotation.initRotTrans(dom_value[3] * DEG_TO_RAD, LLVector3(dom_value[0], dom_value[1], dom_value[2]), LLVector3(0, 0, 0));
-
-		rotation *= mTransform;
-		mTransform = rotation;
-	}
-
-	domScale* scale = daeSafeCast<domScale>(element);
-	if (scale)
-	{
-		domFloat3 dom_value = scale->getValue();
-
-
-		LLVector3 scale_vector = LLVector3(dom_value[0], dom_value[1], dom_value[2]);
-		scale_vector.abs(); // Set all values positive, since we don't currently support mirrored meshes
-		LLMatrix4 scaling;
-		scaling.initScale(scale_vector);
-
-		scaling *= mTransform;
-		mTransform = scaling;
-	}
-
-	domMatrix* matrix = daeSafeCast<domMatrix>(element);
-	if (matrix)
-	{
-		domFloat4x4 dom_value = matrix->getValue();
-
-		LLMatrix4 matrix_transform;
-
-		for (int i = 0; i < 4; i++)
-		{
-			for(int j = 0; j < 4; j++)
-			{
-				matrix_transform.mMatrix[i][j] = dom_value[i + j*4];
-			}
-		}
-
-		matrix_transform *= mTransform;
-		mTransform = matrix_transform;
-	}
-
-	domInstance_geometry* instance_geo = daeSafeCast<domInstance_geometry>(element);
-	if (instance_geo)
-	{
-		domGeometry* geo = daeSafeCast<domGeometry>(instance_geo->getUrl().getElement());
-		if (geo)
-		{
-			domMesh* mesh = daeSafeCast<domMesh>(geo->getDescendant(daeElement::matchType(domMesh::ID())));
-			if (mesh)
-			{
-				LLModel* model = mModel[mesh];
-				if (model)
-				{
-					LLMatrix4 transformation = mTransform;
-
-					if (mTransform.determinant() < 0)
-					{ //negative scales are not supported
-						LL_INFOS() << "Negative scale detected, unsupported transform.  domInstance_geometry: " << LLModel::getElementLabel(instance_geo) << LL_ENDL;
-						badElement = true;
-					}
-					
-					std::map<std::string, LLImportMaterial> materials = getMaterials(model, instance_geo);
-
-					// adjust the transformation to compensate for mesh normalization
-					LLVector3 mesh_scale_vector;
-					LLVector3 mesh_translation_vector;
-					model->getNormalizedScaleTranslation(mesh_scale_vector, mesh_translation_vector);
-
-					LLMatrix4 mesh_translation;
-					mesh_translation.setTranslation(mesh_translation_vector);
-					mesh_translation *= transformation;
-					transformation = mesh_translation;
-
-					LLMatrix4 mesh_scale;
-					mesh_scale.initScale(mesh_scale_vector);
-					mesh_scale *= transformation;
-					transformation = mesh_scale;
-
-					std::string label = getElementLabel(instance_geo);
-					mScene[transformation].push_back(LLModelInstance(model, label, transformation, materials));
-
-					stretch_extents(model, transformation, mExtents[0], mExtents[1], mFirstTransform);
-				}
-			}
-		}
-		else 
-		{
-			LL_INFOS()<<"Unable to resolve geometry URL."<<LL_ENDL;
-			badElement = true;			
-		}
-
-	}
-
-	domInstance_node* instance_node = daeSafeCast<domInstance_node>(element);
-	if (instance_node)
-	{
-		daeElement* instance = instance_node->getUrl().getElement();
-		if (instance)
-		{
-			processElement(instance,badElement);
-		}
-	}
-
-	//process children
-	daeTArray< daeSmartRef<daeElement> > children = element->getChildren();
-	int childCount = children.getCount();
-	for (S32 i = 0; i < childCount; i++)
-	{
-		processElement(children[i],badElement);
-	}
-
-	domNode* node = daeSafeCast<domNode>(element);
-	if (node)
-	{ //this element was a node, restore transform before processiing siblings
-		mTransform = saved_transform;
-	}
-}
-
-std::map<std::string, LLImportMaterial> LLModelLoader::getMaterials(LLModel* model, domInstance_geometry* instance_geo)
-{
-	std::map<std::string, LLImportMaterial> materials;
-	for (int i = 0; i < model->mMaterialList.size(); i++)
-	{
-		LLImportMaterial import_material;
-
-		domInstance_material* instance_mat = NULL;
-
-		domBind_material::domTechnique_common* technique =
-		daeSafeCast<domBind_material::domTechnique_common>(instance_geo->getDescendant(daeElement::matchType(domBind_material::domTechnique_common::ID())));
-
-		if (technique)
-		{
-			daeTArray< daeSmartRef<domInstance_material> > inst_materials = technique->getChildrenByType<domInstance_material>();
-			for (int j = 0; j < inst_materials.getCount(); j++)
-			{
-				std::string symbol(inst_materials[j]->getSymbol());
-
-				if (symbol == model->mMaterialList[i]) // found the binding
-				{
-					instance_mat = inst_materials[j];
-				}
-			}
-		}
-
-		if (instance_mat)
-		{
-			domMaterial* material = daeSafeCast<domMaterial>(instance_mat->getTarget().getElement());
-			if (material)
-			{
-				domInstance_effect* instance_effect =
-				daeSafeCast<domInstance_effect>(material->getDescendant(daeElement::matchType(domInstance_effect::ID())));
-				if (instance_effect)
-				{
-					domEffect* effect = daeSafeCast<domEffect>(instance_effect->getUrl().getElement());
-					if (effect)
-					{
-						domProfile_COMMON* profile =
-						daeSafeCast<domProfile_COMMON>(effect->getDescendant(daeElement::matchType(domProfile_COMMON::ID())));
-						if (profile)
-						{
-							import_material = profileToMaterial(profile);
-						}
-					}
-				}
-			}
-		}
-
-		import_material.mBinding = model->mMaterialList[i];
-		materials[model->mMaterialList[i]] = import_material;
-	}
-
-	return materials;
-}
-
-LLImportMaterial LLModelLoader::profileToMaterial(domProfile_COMMON* material)
-{
-	LLImportMaterial mat;
-	mat.mFullbright = FALSE;
-
-	daeElement* diffuse = material->getDescendant("diffuse");
-	if (diffuse)
-	{
-		domCommon_color_or_texture_type_complexType::domTexture* texture =
-		daeSafeCast<domCommon_color_or_texture_type_complexType::domTexture>(diffuse->getDescendant("texture"));
-		if (texture)
-		{
-			domCommon_newparam_type_Array newparams = material->getNewparam_array();
-			for (S32 i = 0; i < newparams.getCount(); i++)
-			{
-				domFx_surface_common* surface = newparams[i]->getSurface();
-				if (surface)
-				{
-					domFx_surface_init_common* init = surface->getFx_surface_init_common();
-					if (init)
-					{
-						domFx_surface_init_from_common_Array init_from = init->getInit_from_array();
->>>>>>> 644ca6a0
-
-						std::string name(param[i].mDetails.mEnumValues.mEnumsArray[k].mName);
-						std::string localized_name;
-						bool is_localized = LLTrans::findString(localized_name, name);
-
-						combo_box->add(is_localized ? localized_name : name,
-							LLSD::Integer(param[i].mDetails.mEnumValues.mEnumsArray[k].mValue));
-					}
-					combo_box->setValue(param[i].mDefault.mIntOrEnumValue);
-					combo_box->setCommitCallback(onPhysicsParamCommit, (void*) &param[i]);
-				}
-
-				//llinfos << "----" << llendl;
-			}
-			//llinfos << "-----------------------------" << llendl;
 		}
 	}
 
@@ -3282,7 +1420,7 @@
                     {
                         if (importerDebug > 0)
                         {
-                            llinfos << "Assigning collision for " << instance.mLabel << " to match " << lod_model->mLabel << llendl;
+                            LL_INFOS() << "Assigning collision for " << instance.mLabel << " to match " << lod_model->mLabel << LL_ENDL;
                         }
                         instance.mLOD[i] = lod_model;
                     }
@@ -3290,7 +1428,7 @@
                     {
                         if (importerDebug > 0)
                         {
-                            llinfos << "Assigning LOD" << i << " for " << instance.mLabel << " to found match " << lod_model->mLabel << llendl;
+                            LL_INFOS() << "Assigning LOD" << i << " for " << instance.mLabel << " to found match " << lod_model->mLabel << LL_ENDL;
                         }
                         instance.mLOD[i] = lod_model;
                     }
@@ -3327,7 +1465,7 @@
                         {
                             if (importerDebug > 0)
                             {                         
-                                llinfos << "Falling back collision for " << instance.mLabel << " to " << lod_model->mLabel << llendl;
+                                LL_INFOS() << "Falling back collision for " << instance.mLabel << " to " << lod_model->mLabel << LL_ENDL;
                             }
                             instance.mLOD[i] = lod_model;
                         }
@@ -3335,7 +1473,7 @@
                         {
                             if (importerDebug > 0)
                             {
-                                llinfos << "Falling back LOD" << i << " for " << instance.mLabel << " to found " << lod_model->mLabel << llendl;
+                                LL_INFOS() << "Falling back LOD" << i << " for " << instance.mLabel << " to found " << lod_model->mLabel << LL_ENDL;
                             }
                             instance.mLOD[i] = lod_model;
                         }
@@ -3349,7 +1487,7 @@
 				            {
                                 if (importerDebug > 0)
                                 {
-                                    llinfos << "Falling back to model index " << idx << " for LOD " << i << " of " << instance.mLabel << llendl;
+                                    LL_INFOS() << "Falling back to model index " << idx << " for LOD " << i << " of " << instance.mLabel << LL_ENDL;
                                 }
 					            break;
 				            }
@@ -3367,14 +1505,14 @@
                             {
                                 if (importerDebug > 0)
                                 {
-                                    llinfos << "Indexed fallback to model index " << idx << ": LOD " << i << " named " << lod_model->mLabel << " for collision for " << instance.mLabel <<  llendl;
+                                    LL_INFOS() << "Indexed fallback to model index " << idx << ": LOD " << i << " named " << lod_model->mLabel << " for collision for " << instance.mLabel <<  LL_ENDL;
                                 }
                             }
                             else
                             {
                                 if (importerDebug > 0)
                                 {
-                                    llinfos << "Indexed fallback to model index " << idx << " LOD " << i << " named " << lod_model->mLabel << " for LOD " << i << " for " << instance.mLabel << llendl;
+                                    LL_INFOS() << "Indexed fallback to model index " << idx << " LOD " << i << " named " << lod_model->mLabel << " for LOD " << i << " for " << instance.mLabel << LL_ENDL;
                                 }
                             }
 					    }
@@ -3382,7 +1520,7 @@
                         {
                             if (importerDebug > 0)
                             {
-                                llinfos << "List of models for LOD " << i << " did not include index " << idx <<  llendl;
+                                LL_INFOS() << "List of models for LOD " << i << " did not include index " << idx <<  LL_ENDL;
                             }
                         }
                     }
@@ -4302,16 +2440,16 @@
                     // Useful for debugging generalized complaints below about total submeshes which don't have enough
                     // context to address exactly what needs to be fixed to move towards compliance with the rules.
                     //
-                    llinfos << "Instance " << lod_model->mLabel << " LOD " << i << " Verts: "   << cur_verts     << llendl;
-                    llinfos << "Instance " << lod_model->mLabel << " LOD " << i << " Tris:  "   << cur_tris      << llendl;
-                    llinfos << "Instance " << lod_model->mLabel << " LOD " << i << " Faces: "   << cur_submeshes << llendl;
+                    LL_INFOS() << "Instance " << lod_model->mLabel << " LOD " << i << " Verts: "   << cur_verts     << LL_ENDL;
+                    LL_INFOS() << "Instance " << lod_model->mLabel << " LOD " << i << " Tris:  "   << cur_tris      << LL_ENDL;
+                    LL_INFOS() << "Instance " << lod_model->mLabel << " LOD " << i << " Faces: "   << cur_submeshes << LL_ENDL;
 
                     if (importerDebug > 1)
                     {
                         LLModel::material_list::iterator mat_iter = lod_model->mMaterialList.begin();
                         while (mat_iter != lod_model->mMaterialList.end())
                         {
-                            llinfos << "Instance " << lod_model->mLabel << " LOD " << i << " Material " << *(mat_iter) << llendl;
+                            LL_INFOS() << "Instance " << lod_model->mLabel << " LOD " << i << " Material " << *(mat_iter) << LL_ENDL;
                             mat_iter++;
                         }
                     }
@@ -4995,7 +3133,7 @@
 	}
 	else
 	{
-		LL_INFOS()<<"Failed to create preview avatar for upload model window"<<LL_ENDL;
+		LL_INFOS() << "Failed to create preview avatar for upload model window" << LL_ENDL;
 	}
 }
 
