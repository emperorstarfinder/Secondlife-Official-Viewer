/** 
 * @file llfoldervieweventlistener.h
 *
 * $LicenseInfo:firstyear=2001&license=viewerlgpl$
 * Second Life Viewer Source Code
 * Copyright (C) 2010, Linden Research, Inc.
 * 
 * This library is free software; you can redistribute it and/or
 * modify it under the terms of the GNU Lesser General Public
 * License as published by the Free Software Foundation;
 * version 2.1 of the License only.
 * 
 * This library is distributed in the hope that it will be useful,
 * but WITHOUT ANY WARRANTY; without even the implied warranty of
 * MERCHANTABILITY or FITNESS FOR A PARTICULAR PURPOSE.  See the GNU
 * Lesser General Public License for more details.
 * 
 * You should have received a copy of the GNU Lesser General Public
 * License along with this library; if not, write to the Free Software
 * Foundation, Inc., 51 Franklin Street, Fifth Floor, Boston, MA  02110-1301  USA
 * 
 * Linden Research, Inc., 945 Battery Street, San Francisco, CA  94111  USA
 * $/LicenseInfo$
 */
#ifndef LLFOLDERVIEWEVENTLISTENER_H
#define LLFOLDERVIEWEVENTLISTENER_H

#include "lldarray.h"	// *TODO: convert to std::vector
#include "llfoldertype.h"
#include "llfontgl.h"	// just for StyleFlags enum
#include "llinventorytype.h"
#include "llpermissionsflags.h"
#include "llpointer.h"
#include "llwearabletype.h"
#include "lltooldraganddrop.h"

// These are grouping of inventory types.
// Order matters when sorting system folders to the top.
enum EInventorySortGroup
{
	SG_SYSTEM_FOLDER,
	SG_TRASH_FOLDER,
	SG_NORMAL_FOLDER,
	SG_ITEM
};

class LLFontGL;
class LLInventoryModel;
class LLMenuGL;
class LLUIImage;
class LLUUID;
class LLFolderViewItem;
class LLFolderViewFolder;

class LLFolderViewFilter
{
public:
	LLFolderViewFilter() {}
	virtual ~LLFolderViewFilter() {}

	// +-------------------------------------------------------------------+
	// + Execution And Results
	// +-------------------------------------------------------------------+
	virtual bool 				check(const LLFolderViewItem* item) = 0;
	virtual bool				check(const LLInventoryItem* item) = 0;
	virtual bool				checkFolder(const LLFolderViewFolder* folder) const = 0;
	virtual bool				checkFolder(const LLUUID& folder_id) const = 0;

	virtual void 				setEmptyLookupMessage(const std::string& message) = 0;
	const virtual std::string&	getEmptyLookupMessage() const = 0;

	// +-------------------------------------------------------------------+
	// + Status
	// +-------------------------------------------------------------------+
	virtual bool 				isActive() const = 0;
	virtual bool 				isModified() const = 0;
	virtual bool 				isModifiedAndClear() = 0;
	virtual void 				clearModified() = 0;
	virtual const std::string& 	getName() const = 0;
	virtual const std::string& 	getFilterText() = 0;
	//RN: this is public to allow system to externally force a global refilter
	virtual void 				setModified(EFilterBehavior behavior = FILTER_RESTART) = 0;

	// +-------------------------------------------------------------------+
	// + Count
	// +-------------------------------------------------------------------+
	virtual void 				setFilterCount(S32 count) = 0;
	virtual S32 				getFilterCount() const = 0;
	virtual void 				decrementFilterCount() = 0;

	// +-------------------------------------------------------------------+
	// + Default
	// +-------------------------------------------------------------------+
	virtual BOOL 				isNotDefault() const = 0;
	virtual void 				markDefault() = 0;
	virtual void 				resetDefault() = 0;

	// +-------------------------------------------------------------------+
	// + Generation
	// +-------------------------------------------------------------------+
	virtual S32 				getCurrentGeneration() const = 0;
	virtual S32 				getFirstSuccessGeneration() const = 0;
	virtual S32 				getFirstRequiredGeneration() const = 0;
};

struct LLFolderViewModelInterface
{
	virtual void requestSortAll() = 0;
	virtual void requestSort(class LLFolderViewFolder*) = 0;

	virtual void sort(class LLFolderViewFolder*) = 0;
	virtual void filter(class LLFolderViewFolder*) = 0;
};

struct LLFolderViewModelCommon : public LLFolderViewModelInterface
{
	LLFolderViewModelCommon()
	:	mTargetSortVersion(0)
	{}

	virtual void requestSortAll()
	{
		// sort everything
		mTargetSortVersion++;
	}

	virtual void requestSort(class LLFolderViewFolder* folder)
	{
		folder->requestSort();
	}
	
protected:
	bool needsSort(class LLFolderViewModelItem* item)
	{
		return item->getSortVersion() < mTargetSortVersion;
	}

	S32 mTargetSortVersion;
};


// This is am abstract base class that users of the folderview classes
// would use to bridge the folder view with the underlying data
class LLFolderViewModelItem
{
public:
	virtual ~LLFolderViewModelItem( void ) {};

	virtual void update() {}	//called when drawing
	virtual const std::string& getName() const = 0;
	virtual const std::string& getDisplayName() const = 0;

	virtual LLPointer<LLUIImage> getIcon() const = 0;
	virtual LLPointer<LLUIImage> getOpenIcon() const { return getIcon(); }

	virtual LLFontGL::StyleFlags getLabelStyle() const = 0;
	virtual std::string getLabelSuffix() const = 0;

	virtual void openItem( void ) = 0;
	virtual void closeItem( void ) = 0;
	virtual void selectItem(void) = 0;

	virtual BOOL isItemRenameable() const = 0;
	virtual BOOL renameItem(const std::string& new_name) = 0;

	virtual BOOL isItemMovable( void ) const = 0;		// Can be moved to another folder
	virtual void move( LLFolderViewModelItem* parent_listener ) = 0;

	virtual BOOL isItemRemovable( void ) const = 0;		// Can be destroyed
	virtual BOOL removeItem() = 0;
	virtual void removeBatch(std::vector<LLFolderViewModelItem*>& batch) = 0;

	virtual BOOL isItemCopyable() const = 0;
	virtual BOOL copyToClipboard() const = 0;
<<<<<<< HEAD
	virtual BOOL cutToClipboard() const = 0;
=======
	virtual void cutToClipboard() = 0;

>>>>>>> 9940ca5a
	virtual BOOL isClipboardPasteable() const = 0;
	virtual void pasteFromClipboard() = 0;
	virtual void pasteLinkFromClipboard() = 0;

	virtual void buildContextMenu(LLMenuGL& menu, U32 flags) = 0;

	// This method should be called when a drag begins. returns TRUE
	// if the drag can begin, otherwise FALSE.
	virtual LLToolDragAndDrop::ESource getDragSource() const = 0;
	virtual BOOL startDrag(EDragAndDropType* type, LLUUID* id) const = 0;

	// This method will be called to determine if a drop can be
	// performed, and will set drop to TRUE if a drop is
	// requested. Returns TRUE if a drop is possible/happened,
	// otherwise FALSE.
	virtual BOOL dragOrDrop(MASK mask, BOOL drop,
		EDragAndDropType cargo_type,
		void* cargo_data,
		std::string& tooltip_msg) = 0;

	virtual void requestSort() = 0;
	virtual S32 getSortVersion() = 0;
	virtual void setSortVersion(S32 version) = 0;
};

class LLFolderViewModelItemCommon : public LLFolderViewModelItem
{
public:
	LLFolderViewModelItemCommon()
	:	mSortVersion(-1)
	{}

	void requestSort() { mSortVersion = -1; }
	S32 getSortVersion() { return mSortVersion; }
	void setSortVersion(S32 version) { mSortVersion = VERSION;}

protected:
	S32 mSortVersion;
};

template <typename SORT_TYPE, typename ITEM_TYPE, typename FOLDER_TYPE, typename FILTER_TYPE>
class LLFolderViewModel : public LLFolderViewModelCommon
{
protected:
	LLFolderViewModel() {}
	
	typedef SORT_TYPE		SortType;
	typedef ITEM_TYPE		ItemType;
	typedef FOLDER_TYPE		FolderType;
	typedef FILTER_TYPE		FilterType;
	
	virtual const SortType& getSorter() const 		 { return mSorter; }
	virtual void setSorter(const SortType& type) 	 { mSorter = sorter; requestSortAll(); }
	virtual FilterType& getFilter() const 			 { return mFilter; }
	virtual void setFilter(const FilterType& filter) { mFilter = filter; }

public:

	struct ViewModelCompare()
	{
		ViewModelCompare(const SortType& sorter)
		:	mSorter(sorter)
		{}
		
		int operator () (const LLFolderViewItem* a, const LLFolderViewItem* b)
		{
			return mSorter(static_cast<const ItemType*>(a->getListener()), static_cast<const ItemType*>(b->getListener()));
		}

		int operator () (const LLFolderViewFolder* a, const LLFolderViewFolder* b)
		{
			return mSorter(static_cast<const ItemType*>(a->getListener()), static_cast<const ItemType*>(b->getListener()));
		}

		const SortType& mSorter;
	}

	void sort(LLFolderViewFolder* folder)
	{
		if (needsSort(folder))
		{
			std::sort(folder->getFoldersBegin(), folder->getFoldersEnd(), ViewModelCompare(getSorter()));
			std::sort(folder->getItemsBegin(), folder->getItemsEnd(), ViewModelCompare(getSorter()));
			folder->getListener()->setSortVersion(mTargetSortVersion);
			folder->requestArrange();
		}
	}

	void filter(LLFolderViewFolder* folder)
	{
		FilterType& filter = getFilter();
		for (std::list<LLFolderViewItem*>::iterator it = folder->getItemsBegin(), end_it = folder->getItemsEnd();
			it != end_it;
			++it)
		{
			LLFolderViewItem* child_item = *it;
			child_item->setFiltered(filter(static_cast<ItemType*>(child_item->getListener())), filter.getCurrentGeneration())
		}

		for (std::list<LLFolderViewFolder*>::iterator it = folder->getFoldersBegin(), end_it = folder->getFoldersEnd();
			it != end_it;
			++it)
		{
			LLFolderViewItem* child_folder = *it;
			child_folder->setFiltered(filter(static_cast<ItemType*>(child_folder->getListener())), filter.getCurrentGeneration())
		}
	}

protected:
	SortType	mSorter;
	FilterType	mFilter;
};





#endif<|MERGE_RESOLUTION|>--- conflicted
+++ resolved
@@ -172,31 +172,27 @@
 
 	virtual BOOL isItemCopyable() const = 0;
 	virtual BOOL copyToClipboard() const = 0;
-<<<<<<< HEAD
 	virtual BOOL cutToClipboard() const = 0;
-=======
-	virtual void cutToClipboard() = 0;
-
->>>>>>> 9940ca5a
+
 	virtual BOOL isClipboardPasteable() const = 0;
 	virtual void pasteFromClipboard() = 0;
 	virtual void pasteLinkFromClipboard() = 0;
 
 	virtual void buildContextMenu(LLMenuGL& menu, U32 flags) = 0;
-
+	
 	// This method should be called when a drag begins. returns TRUE
 	// if the drag can begin, otherwise FALSE.
 	virtual LLToolDragAndDrop::ESource getDragSource() const = 0;
 	virtual BOOL startDrag(EDragAndDropType* type, LLUUID* id) const = 0;
-
+	
 	// This method will be called to determine if a drop can be
 	// performed, and will set drop to TRUE if a drop is
 	// requested. Returns TRUE if a drop is possible/happened,
 	// otherwise FALSE.
 	virtual BOOL dragOrDrop(MASK mask, BOOL drop,
-		EDragAndDropType cargo_type,
-		void* cargo_data,
-		std::string& tooltip_msg) = 0;
+							EDragAndDropType cargo_type,
+							void* cargo_data,
+							std::string& tooltip_msg) = 0;
 
 	virtual void requestSort() = 0;
 	virtual S32 getSortVersion() = 0;
