--- conflicted
+++ resolved
@@ -1,1846 +1,1025 @@
-<<<<<<< HEAD
-/** 
- * @file llsidepanelmaininventory.cpp
- * @brief Implementation of llsidepanelmaininventory.
- *
- * $LicenseInfo:firstyear=2001&license=viewergpl$
- * 
- * Copyright (c) 2001-2009, Linden Research, Inc.
- * 
- * Second Life Viewer Source Code
- * The source code in this file ("Source Code") is provided by Linden Lab
- * to you under the terms of the GNU General Public License, version 2.0
- * ("GPL"), unless you have obtained a separate licensing agreement
- * ("Other License"), formally executed by you and Linden Lab.  Terms of
- * the GPL can be found in doc/GPL-license.txt in this distribution, or
- * online at http://secondlifegrid.net/programs/open_source/licensing/gplv2
- * 
- * There are special exceptions to the terms and conditions of the GPL as
- * it is applied to this Source Code. View the full text of the exception
- * in the file doc/FLOSS-exception.txt in this software distribution, or
- * online at
- * http://secondlifegrid.net/programs/open_source/licensing/flossexception
- * 
- * By copying, modifying or distributing this software, you acknowledge
- * that you have read and understood your obligations described above,
- * and agree to abide by those obligations.
- * 
- * ALL LINDEN LAB SOURCE CODE IS PROVIDED "AS IS." LINDEN LAB MAKES NO
- * WARRANTIES, EXPRESS, IMPLIED OR OTHERWISE, REGARDING ITS ACCURACY,
- * COMPLETENESS OR PERFORMANCE.
- * $/LicenseInfo$
- */
-
-#include "llviewerprecompiledheaders.h"
-#include "llpanelmaininventory.h"
-
-#include "lldndbutton.h"
-#include "llfilepicker.h"
-#include "llfloaterinventory.h"
-#include "llinventorybridge.h"
-#include "llinventoryfunctions.h"
-#include "llinventorypanel.h"
-#include "llfiltereditor.h"
-#include "llfloaterreg.h"
-#include "llpreviewtexture.h"
-#include "llscrollcontainer.h"
-#include "llsdserialize.h"
-#include "llspinctrl.h"
-#include "lltooldraganddrop.h"
-#include "llviewermenu.h"
-#include "llviewertexturelist.h"
-
-static LLRegisterPanelClassWrapper<LLPanelMainInventory> t_inventory("panel_main_inventory"); // Seraph is this redundant with constructor?
-
-void on_file_loaded_for_save(BOOL success, 
-							 LLViewerFetchedTexture *src_vi,
-							 LLImageRaw* src, 
-							 LLImageRaw* aux_src, 
-							 S32 discard_level,
-							 BOOL final,
-							 void* userdata);
-
-///----------------------------------------------------------------------------
-/// LLFloaterInventoryFinder
-///----------------------------------------------------------------------------
-
-class LLFloaterInventoryFinder : public LLFloater
-{
-public:
-	LLFloaterInventoryFinder( LLPanelMainInventory* inventory_view);
-	virtual void draw();
-	/*virtual*/	BOOL	postBuild();
-	void changeFilter(LLInventoryFilter* filter);
-	void updateElementsFromFilter();
-	BOOL getCheckShowEmpty();
-	BOOL getCheckSinceLogoff();
-
-	static void onTimeAgo(LLUICtrl*, void *);
-	static void onCheckSinceLogoff(LLUICtrl*, void *);
-	static void onCloseBtn(void* user_data);
-	static void selectAllTypes(void* user_data);
-	static void selectNoTypes(void* user_data);
-private:
-	LLPanelMainInventory*	mPanelMainInventory;
-	LLSpinCtrl*			mSpinSinceDays;
-	LLSpinCtrl*			mSpinSinceHours;
-	LLInventoryFilter*	mFilter;
-};
-
-///----------------------------------------------------------------------------
-/// LLPanelMainInventory
-///----------------------------------------------------------------------------
-
-LLPanelMainInventory::LLPanelMainInventory()
-	: LLPanel(),
-	  mActivePanel(NULL),
-	  mSavedFolderState(NULL),
-	  mFilterText(""),
-	  mMenuGearDefault(NULL),
-	  mMenuAdd(NULL)
-{
-	LLMemType mt(LLMemType::MTYPE_INVENTORY_VIEW_INIT);
-	// Menu Callbacks (non contex menus)
-	mCommitCallbackRegistrar.add("Inventory.DoToSelected", boost::bind(&LLPanelMainInventory::doToSelected, this, _2));
-	mCommitCallbackRegistrar.add("Inventory.CloseAllFolders", boost::bind(&LLPanelMainInventory::closeAllFolders, this));
-	mCommitCallbackRegistrar.add("Inventory.EmptyTrash", boost::bind(&LLInventoryModel::emptyFolderType, &gInventory, "ConfirmEmptyTrash", LLAssetType::AT_TRASH));
-	mCommitCallbackRegistrar.add("Inventory.EmptyLostAndFound", boost::bind(&LLInventoryModel::emptyFolderType, &gInventory, "ConfirmEmptyLostAndFound", LLAssetType::AT_LOST_AND_FOUND));
-	mCommitCallbackRegistrar.add("Inventory.DoCreate", boost::bind(&LLPanelMainInventory::doCreate, this, _2));
- 	mCommitCallbackRegistrar.add("Inventory.NewWindow", boost::bind(&LLPanelMainInventory::newWindow, this));
-	mCommitCallbackRegistrar.add("Inventory.ShowFilters", boost::bind(&LLPanelMainInventory::toggleFindOptions, this));
-	mCommitCallbackRegistrar.add("Inventory.ResetFilters", boost::bind(&LLPanelMainInventory::resetFilters, this));
-	mCommitCallbackRegistrar.add("Inventory.SetSortBy", boost::bind(&LLPanelMainInventory::setSortBy, this, _2));
-
-	// Controls
-	// *TODO: Just use persistant settings for each of these
-	U32 sort_order = gSavedSettings.getU32("InventorySortOrder");
-	BOOL sort_by_name = ! ( sort_order & LLInventoryFilter::SO_DATE );
-	BOOL sort_folders_by_name = ( sort_order & LLInventoryFilter::SO_FOLDERS_BY_NAME );
-	BOOL sort_system_folders_to_top = ( sort_order & LLInventoryFilter::SO_SYSTEM_FOLDERS_TO_TOP );
-	
-	gSavedSettings.declareBOOL("Inventory.SortByName", sort_by_name, "Declared in code", FALSE);
-	gSavedSettings.declareBOOL("Inventory.SortByDate", !sort_by_name, "Declared in code", FALSE);
-	gSavedSettings.declareBOOL("Inventory.FoldersAlwaysByName", sort_folders_by_name, "Declared in code", FALSE);
-	gSavedSettings.declareBOOL("Inventory.SystemFoldersToTop", sort_system_folders_to_top, "Declared in code", FALSE);
-	
-	mSavedFolderState = new LLSaveFolderState();
-	mSavedFolderState->setApply(FALSE);
-}
-
-BOOL LLPanelMainInventory::postBuild()
-{
-	gInventory.addObserver(this);
-	
-	mFilterTabs = getChild<LLTabContainer>("inventory filter tabs");
-	mFilterTabs->setCommitCallback(boost::bind(&LLPanelMainInventory::onFilterSelected, this));
-	
-	//panel->getFilter()->markDefault();
-
-	// Set up the default inv. panel/filter settings.
-	mActivePanel = getChild<LLInventoryPanel>("All Items");
-	if (mActivePanel)
-	{
-		// "All Items" is the previous only view, so it gets the InventorySortOrder
-		mActivePanel->setSortOrder(gSavedSettings.getU32("InventorySortOrder"));
-		mActivePanel->getFilter()->markDefault();
-		mActivePanel->getRootFolder()->applyFunctorRecursively(*mSavedFolderState);
-		mActivePanel->setSelectCallback(boost::bind(&LLPanelMainInventory::onSelectionChange, this, mActivePanel, _1, _2));
-	}
-	LLInventoryPanel* recent_items_panel = getChild<LLInventoryPanel>("Recent Items");
-	if (recent_items_panel)
-	{
-		recent_items_panel->setSinceLogoff(TRUE);
-		recent_items_panel->setSortOrder(LLInventoryFilter::SO_DATE);
-		recent_items_panel->setShowFolderState(LLInventoryFilter::SHOW_NON_EMPTY_FOLDERS);
-		recent_items_panel->getFilter()->markDefault();
-		recent_items_panel->setSelectCallback(boost::bind(&LLPanelMainInventory::onSelectionChange, this, recent_items_panel, _1, _2));
-	}
-
-	// Now load the stored settings from disk, if available.
-	std::ostringstream filterSaveName;
-	filterSaveName << gDirUtilp->getExpandedFilename(LL_PATH_PER_SL_ACCOUNT, "filters.xml");
-	llinfos << "LLPanelMainInventory::init: reading from " << filterSaveName << llendl;
-	llifstream file(filterSaveName.str());
-	LLSD savedFilterState;
-	if (file.is_open())
-	{
-		LLSDSerialize::fromXML(savedFilterState, file);
-		file.close();
-
-		// Load the persistent "Recent Items" settings.
-		// Note that the "All Items" settings do not persist.
-		if(recent_items_panel)
-		{
-			if(savedFilterState.has(recent_items_panel->getFilter()->getName()))
-			{
-				LLSD recent_items = savedFilterState.get(
-					recent_items_panel->getFilter()->getName());
-				recent_items_panel->getFilter()->fromLLSD(recent_items);
-			}
-		}
-
-	}
-
-	mFilterEditor = getChild<LLFilterEditor>("inventory search editor");
-	if (mFilterEditor)
-	{
-		mFilterEditor->setCommitCallback(boost::bind(&LLPanelMainInventory::onFilterEdit, this, _2));
-	}
-
-	// *TODO:Get the cost info from the server
-	const std::string upload_cost("10");
-	childSetLabelArg("Upload Image", "[COST]", upload_cost);
-	childSetLabelArg("Upload Sound", "[COST]", upload_cost);
-	childSetLabelArg("Upload Animation", "[COST]", upload_cost);
-	childSetLabelArg("Bulk Upload", "[COST]", upload_cost);
-
-	initListCommandsHandlers();
-	return TRUE;
-}
-
-void LLPanelMainInventory::initListCommandsHandlers()
-{
-	mListCommands = getChild<LLPanel>("bottom_panel");
-
-	mListCommands->childSetAction("options_gear_btn", boost::bind(&LLPanelMainInventory::onGearButtonClick, this));
-	mListCommands->childSetAction("trash_btn", boost::bind(&LLPanelMainInventory::onTrashButtonClick, this));
-	mListCommands->childSetAction("add_btn", boost::bind(&LLPanelMainInventory::onAddButtonClick, this));
-	/*
-	mListCommands->getChild<LLButton>("add_btn")->setHeldDownCallback(boost::bind(&LLPanelMainInventory::onAddButtonHeldDown, this));
-	static const LLSD add_landmark_command("add_landmark");
-	mListCommands->childSetAction("add_btn", boost::bind(&LLPanelMainInventory::onAddAction, this, add_landmark_command));
-	*/
-
-	LLDragAndDropButton* trash_btn = mListCommands->getChild<LLDragAndDropButton>("trash_btn");
-	trash_btn->setDragAndDropHandler(boost::bind(&LLPanelMainInventory::handleDragAndDropToTrash, this
-			,	_4 // BOOL drop
-			,	_5 // EDragAndDropType cargo_type
-			,	_7 // EAcceptance* accept
-			));
-
-	mCommitCallbackRegistrar.add("Inventory.GearDefault.Custom.Action", boost::bind(&LLPanelMainInventory::onCustomAction, this, _2));
-	mEnableCallbackRegistrar.add("Inventory.GearDefault.Enable", boost::bind(&LLPanelMainInventory::isActionEnabled, this, _2));
-	mMenuGearDefault = LLUICtrlFactory::getInstance()->createFromFile<LLMenuGL>("menu_inventory_gear_default.xml", gMenuHolder, LLViewerMenuHolderGL::child_registry_t::instance());
-	mMenuAdd = LLUICtrlFactory::getInstance()->createFromFile<LLMenuGL>("menu_inventory_add.xml", gMenuHolder, LLViewerMenuHolderGL::child_registry_t::instance());
-	
-}
-
-// Destroys the object
-LLPanelMainInventory::~LLPanelMainInventory( void )
-{
-	// Save the filters state.
-	LLSD filterRoot;
-	LLInventoryPanel* all_items_panel = getChild<LLInventoryPanel>("All Items");
-	if (all_items_panel)
-	{
-		LLInventoryFilter* filter = all_items_panel->getFilter();
-		if (filter)
-		{
-			LLSD filterState;
-			filter->toLLSD(filterState);
-			filterRoot[filter->getName()] = filterState;
-		}
-	}
-
-	LLInventoryPanel* recent_items_panel = getChild<LLInventoryPanel>("Recent Items");
-	if (recent_items_panel)
-	{
-		LLInventoryFilter* filter = recent_items_panel->getFilter();
-		if (filter)
-		{
-			LLSD filterState;
-			filter->toLLSD(filterState);
-			filterRoot[filter->getName()] = filterState;
-		}
-	}
-
-	std::ostringstream filterSaveName;
-	filterSaveName << gDirUtilp->getExpandedFilename(LL_PATH_PER_SL_ACCOUNT, "filters.xml");
-	llofstream filtersFile(filterSaveName.str());
-	if(!LLSDSerialize::toPrettyXML(filterRoot, filtersFile))
-	{
-		llwarns << "Could not write to filters save file " << filterSaveName << llendl;
-	}
-	else
-		filtersFile.close();
-
-	gInventory.removeObserver(this);
-	delete mSavedFolderState;
-}
-
-void LLPanelMainInventory::startSearch()
-{
-	// this forces focus to line editor portion of search editor
-	if (mFilterEditor)
-	{
-		mFilterEditor->focusFirstItem(TRUE);
-	}
-}
-
-BOOL LLPanelMainInventory::handleKeyHere(KEY key, MASK mask)
-{
-	LLFolderView* root_folder = mActivePanel ? mActivePanel->getRootFolder() : NULL;
-	if (root_folder)
-	{
-		// first check for user accepting current search results
-		if (mFilterEditor 
-			&& mFilterEditor->hasFocus()
-		    && (key == KEY_RETURN 
-		    	|| key == KEY_DOWN)
-		    && mask == MASK_NONE)
-		{
-			// move focus to inventory proper
-			mActivePanel->setFocus(TRUE);
-			root_folder->scrollToShowSelection();
-			return TRUE;
-		}
-
-		if (mActivePanel->hasFocus() && key == KEY_UP)
-		{
-			startSearch();
-		}
-	}
-
-	return LLPanel::handleKeyHere(key, mask);
-
-}
-
-//----------------------------------------------------------------------------
-// menu callbacks
-
-void LLPanelMainInventory::doToSelected(const LLSD& userdata)
-{
-	getPanel()->getRootFolder()->doToSelected(&gInventory, userdata);
-}
-
-void LLPanelMainInventory::closeAllFolders()
-{
-	getPanel()->getRootFolder()->closeAllFolders();
-}
-
-void LLPanelMainInventory::newWindow()
-{
-	LLFloaterInventory::showAgentInventory();
-}
-
-void LLPanelMainInventory::doCreate(const LLSD& userdata)
-{
-	menu_create_inventory_item(getPanel()->getRootFolder(), NULL, userdata);
-}
-
-void LLPanelMainInventory::resetFilters()
-{
-	LLFloaterInventoryFinder *finder = getFinder();
-	getActivePanel()->getFilter()->resetDefault();
-	if (finder)
-	{
-		finder->updateElementsFromFilter();
-	}
-
-	setFilterTextFromFilter();
-}
-
-void LLPanelMainInventory::setSortBy(const LLSD& userdata)
-{
-	std::string sort_field = userdata.asString();
-	if (sort_field == "name")
-	{
-		U32 order = getActivePanel()->getSortOrder();
-		getActivePanel()->setSortOrder( order & ~LLInventoryFilter::SO_DATE );
-			
-		gSavedSettings.setBOOL("Inventory.SortByName", TRUE );
-		gSavedSettings.setBOOL("Inventory.SortByDate", FALSE );
-	}
-	else if (sort_field == "date")
-	{
-		U32 order = getActivePanel()->getSortOrder();
-		getActivePanel()->setSortOrder( order | LLInventoryFilter::SO_DATE );
-
-		gSavedSettings.setBOOL("Inventory.SortByName", FALSE );
-		gSavedSettings.setBOOL("Inventory.SortByDate", TRUE );
-	}
-	else if (sort_field == "foldersalwaysbyname")
-	{
-		U32 order = getActivePanel()->getSortOrder();
-		if ( order & LLInventoryFilter::SO_FOLDERS_BY_NAME )
-		{
-			order &= ~LLInventoryFilter::SO_FOLDERS_BY_NAME;
-
-			gSavedSettings.setBOOL("Inventory.FoldersAlwaysByName", FALSE );
-		}
-		else
-		{
-			order |= LLInventoryFilter::SO_FOLDERS_BY_NAME;
-
-			gSavedSettings.setBOOL("Inventory.FoldersAlwaysByName", TRUE );
-		}
-		getActivePanel()->setSortOrder( order );
-	}
-	else if (sort_field == "systemfolderstotop")
-	{
-		U32 order = getActivePanel()->getSortOrder();
-		if ( order & LLInventoryFilter::SO_SYSTEM_FOLDERS_TO_TOP )
-		{
-			order &= ~LLInventoryFilter::SO_SYSTEM_FOLDERS_TO_TOP;
-
-			gSavedSettings.setBOOL("Inventory.SystemFoldersToTop", FALSE );
-		}
-		else
-		{
-			order |= LLInventoryFilter::SO_SYSTEM_FOLDERS_TO_TOP;
-
-			gSavedSettings.setBOOL("Inventory.SystemFoldersToTop", TRUE );
-		}
-		getActivePanel()->setSortOrder( order );
-	}
-}
-
-// static
-BOOL LLPanelMainInventory::filtersVisible(void* user_data)
-{
-	LLPanelMainInventory* self = (LLPanelMainInventory*)user_data;
-	if(!self) return FALSE;
-
-	return self->getFinder() != NULL;
-}
-
-void LLPanelMainInventory::onClearSearch()
-{
-	LLFloater *finder = getFinder();
-	if (mActivePanel)
-	{
-		mActivePanel->setFilterSubString(LLStringUtil::null);
-		mActivePanel->setFilterTypes(0xffffffff);
-	}
-
-	if (finder)
-	{
-		LLFloaterInventoryFinder::selectAllTypes(finder);
-	}
-
-	// re-open folders that were initially open
-	if (mActivePanel)
-	{
-		mSavedFolderState->setApply(TRUE);
-		mActivePanel->getRootFolder()->applyFunctorRecursively(*mSavedFolderState);
-		LLOpenFoldersWithSelection opener;
-		mActivePanel->getRootFolder()->applyFunctorRecursively(opener);
-		mActivePanel->getRootFolder()->scrollToShowSelection();
-	}
-}
-
-void LLPanelMainInventory::onFilterEdit(const std::string& search_string )
-{
-	if (search_string == "")
-	{
-		onClearSearch();
-	}
-	if (!mActivePanel)
-	{
-		return;
-	}
-
-	gInventory.startBackgroundFetch();
-
-	std::string uppercase_search_string = search_string;
-	LLStringUtil::toUpper(uppercase_search_string);
-	if (mActivePanel->getFilterSubString().empty() && uppercase_search_string.empty())
-	{
-			// current filter and new filter empty, do nothing
-			return;
-	}
-
-	// save current folder open state if no filter currently applied
-	if (!mActivePanel->getRootFolder()->isFilterModified())
-	{
-		mSavedFolderState->setApply(FALSE);
-		mActivePanel->getRootFolder()->applyFunctorRecursively(*mSavedFolderState);
-	}
-
-	// set new filter string
-	mActivePanel->setFilterSubString(uppercase_search_string);
-}
-
-
- //static
- BOOL LLPanelMainInventory::incrementalFind(LLFolderViewItem* first_item, const char *find_text, BOOL backward)
- {
- 	LLPanelMainInventory* active_view = NULL;
-	
-	LLFloaterReg::const_instance_list_t& inst_list = LLFloaterReg::getFloaterList("inventory");
-	for (LLFloaterReg::const_instance_list_t::const_iterator iter = inst_list.begin(); iter != inst_list.end(); ++iter)
-	{
-		LLPanelMainInventory* iv = dynamic_cast<LLPanelMainInventory*>(*iter);
-		if (iv)
-		{
-			if (gFocusMgr.childHasKeyboardFocus(iv))
-			{
-				active_view = iv;
-				break;
-			}
- 		}
- 	}
-
- 	if (!active_view)
- 	{
- 		return FALSE;
- 	}
-
- 	std::string search_string(find_text);
-
- 	if (search_string.empty())
- 	{
- 		return FALSE;
- 	}
-
- 	if (active_view->getPanel() &&
- 		active_view->getPanel()->getRootFolder()->search(first_item, search_string, backward))
- 	{
- 		return TRUE;
- 	}
-
- 	return FALSE;
- }
-
-void LLPanelMainInventory::onFilterSelected()
-{
-	// Find my index
-	mActivePanel = (LLInventoryPanel*)childGetVisibleTab("inventory filter tabs");
-
-	if (!mActivePanel)
-	{
-		return;
-	}
-	LLInventoryFilter* filter = mActivePanel->getFilter();
-	LLFloaterInventoryFinder *finder = getFinder();
-	if (finder)
-	{
-		finder->changeFilter(filter);
-	}
-	if (filter->isActive())
-	{
-		// If our filter is active we may be the first thing requiring a fetch so we better start it here.
-		gInventory.startBackgroundFetch();
-	}
-	setFilterTextFromFilter();
-}
-
-const std::string LLPanelMainInventory::getFilterSubString() 
-{ 
-	return mActivePanel->getFilterSubString(); 
-}
-
-void LLPanelMainInventory::setFilterSubString(const std::string& string) 
-{ 
-	mActivePanel->setFilterSubString(string); 
-}
-
-BOOL LLPanelMainInventory::handleDragAndDrop(S32 x, S32 y, MASK mask, BOOL drop,
-										 EDragAndDropType cargo_type,
-										 void* cargo_data,
-										 EAcceptance* accept,
-										 std::string& tooltip_msg)
-{
-	// Check to see if we are auto scrolling from the last frame
-	LLInventoryPanel* panel = (LLInventoryPanel*)this->getActivePanel();
-	BOOL needsToScroll = panel->getScrollableContainer()->autoScroll(x, y);
-	if(mFilterTabs)
-	{
-		if(needsToScroll)
-		{
-			mFilterTabs->startDragAndDropDelayTimer();
-		}
-	}
-	
-	BOOL handled = LLPanel::handleDragAndDrop(x, y, mask, drop, cargo_type, cargo_data, accept, tooltip_msg);
-
-	return handled;
-}
-
-void LLPanelMainInventory::changed(U32 mask)
-{
-}
-
-
-void LLPanelMainInventory::setFilterTextFromFilter() 
-{ 
-	mFilterText = mActivePanel->getFilter()->getFilterText(); 
-}
-
-void LLPanelMainInventory::toggleFindOptions()
-{
-	LLMemType mt(LLMemType::MTYPE_INVENTORY_VIEW_TOGGLE);
-	LLFloater *floater = getFinder();
-	if (!floater)
-	{
-		LLFloaterInventoryFinder * finder = new LLFloaterInventoryFinder(this);
-		mFinderHandle = finder->getHandle();
-		finder->openFloater();
-
-		LLFloater* parent_floater = gFloaterView->getParentFloater(this);
-		if (parent_floater) // Seraph: Fix this, shouldn't be null even for sidepanel
-			parent_floater->addDependentFloater(mFinderHandle);
-		// start background fetch of folders
-		gInventory.startBackgroundFetch();
-	}
-	else
-	{
-		floater->closeFloater();
-	}
-}
-
-void LLPanelMainInventory::setSelectCallback(const LLFolderView::signal_t::slot_type& cb)
-{
-	getChild<LLInventoryPanel>("All Items")->setSelectCallback(cb);
-	getChild<LLInventoryPanel>("Recent Items")->setSelectCallback(cb);
-}
-
-void LLPanelMainInventory::onSelectionChange(LLInventoryPanel *panel, const std::deque<LLFolderViewItem*>& items, BOOL user_action)
-{
-	updateListCommands();
-	panel->onSelectionChange(items, user_action);
-}
-
-///----------------------------------------------------------------------------
-/// LLFloaterInventoryFinder
-///----------------------------------------------------------------------------
-
-LLFloaterInventoryFinder* LLPanelMainInventory::getFinder() 
-{ 
-	return (LLFloaterInventoryFinder*)mFinderHandle.get();
-}
-
-
-LLFloaterInventoryFinder::LLFloaterInventoryFinder(LLPanelMainInventory* inventory_view) :	
-	LLFloater(LLSD()),
-	mPanelMainInventory(inventory_view),
-	mFilter(inventory_view->getPanel()->getFilter())
-{
-	LLUICtrlFactory::getInstance()->buildFloater(this, "floater_inventory_view_finder.xml", NULL);
-	updateElementsFromFilter();
-}
-
-
-void LLFloaterInventoryFinder::onCheckSinceLogoff(LLUICtrl *ctrl, void *user_data)
-{
-	LLFloaterInventoryFinder *self = (LLFloaterInventoryFinder *)user_data;
-	if (!self) return;
-
-	bool since_logoff= self->childGetValue("check_since_logoff");
-	
-	if (!since_logoff && 
-	    !(  self->mSpinSinceDays->get() ||  self->mSpinSinceHours->get() ) )
-	{
-		self->mSpinSinceHours->set(1.0f);
-	}	
-}
-BOOL LLFloaterInventoryFinder::postBuild()
-{
-	const LLRect& viewrect = mPanelMainInventory->getRect();
-	setRect(LLRect(viewrect.mLeft - getRect().getWidth(), viewrect.mTop, viewrect.mLeft, viewrect.mTop - getRect().getHeight()));
-
-	childSetAction("All", selectAllTypes, this);
-	childSetAction("None", selectNoTypes, this);
-
-	mSpinSinceHours = getChild<LLSpinCtrl>("spin_hours_ago");
-	childSetCommitCallback("spin_hours_ago", onTimeAgo, this);
-
-	mSpinSinceDays = getChild<LLSpinCtrl>("spin_days_ago");
-	childSetCommitCallback("spin_days_ago", onTimeAgo, this);
-
-	//	mCheckSinceLogoff   = getChild<LLSpinCtrl>("check_since_logoff");
-	childSetCommitCallback("check_since_logoff", onCheckSinceLogoff, this);
-
-	childSetAction("Close", onCloseBtn, this);
-
-	updateElementsFromFilter();
-	return TRUE;
-}
-void LLFloaterInventoryFinder::onTimeAgo(LLUICtrl *ctrl, void *user_data)
-{
-	LLFloaterInventoryFinder *self = (LLFloaterInventoryFinder *)user_data;
-	if (!self) return;
-	
-	bool since_logoff=true;
-	if ( self->mSpinSinceDays->get() ||  self->mSpinSinceHours->get() )
-	{
-		since_logoff = false;
-	}
-	self->childSetValue("check_since_logoff", since_logoff);
-}
-
-void LLFloaterInventoryFinder::changeFilter(LLInventoryFilter* filter)
-{
-	mFilter = filter;
-	updateElementsFromFilter();
-}
-
-void LLFloaterInventoryFinder::updateElementsFromFilter()
-{
-	if (!mFilter)
-		return;
-
-	// Get data needed for filter display
-	U32 filter_types = mFilter->getFilterTypes();
-	std::string filter_string = mFilter->getFilterSubString();
-	LLInventoryFilter::EFolderShow show_folders = mFilter->getShowFolderState();
-	U32 hours = mFilter->getHoursAgo();
-
-	// update the ui elements
-	setTitle(mFilter->getName());
-
-	childSetValue("check_animation", (S32) (filter_types & 0x1 << LLInventoryType::IT_ANIMATION));
-
-	childSetValue("check_calling_card", (S32) (filter_types & 0x1 << LLInventoryType::IT_CALLINGCARD));
-	childSetValue("check_clothing", (S32) (filter_types & 0x1 << LLInventoryType::IT_WEARABLE));
-	childSetValue("check_gesture", (S32) (filter_types & 0x1 << LLInventoryType::IT_GESTURE));
-	childSetValue("check_landmark", (S32) (filter_types & 0x1 << LLInventoryType::IT_LANDMARK));
-	childSetValue("check_notecard", (S32) (filter_types & 0x1 << LLInventoryType::IT_NOTECARD));
-	childSetValue("check_object", (S32) (filter_types & 0x1 << LLInventoryType::IT_OBJECT));
-	childSetValue("check_script", (S32) (filter_types & 0x1 << LLInventoryType::IT_LSL));
-	childSetValue("check_sound", (S32) (filter_types & 0x1 << LLInventoryType::IT_SOUND));
-	childSetValue("check_texture", (S32) (filter_types & 0x1 << LLInventoryType::IT_TEXTURE));
-	childSetValue("check_snapshot", (S32) (filter_types & 0x1 << LLInventoryType::IT_SNAPSHOT));
-	childSetValue("check_show_empty", show_folders == LLInventoryFilter::SHOW_ALL_FOLDERS);
-	childSetValue("check_since_logoff", mFilter->isSinceLogoff());
-	mSpinSinceHours->set((F32)(hours % 24));
-	mSpinSinceDays->set((F32)(hours / 24));
-}
-
-void LLFloaterInventoryFinder::draw()
-{
-	LLMemType mt(LLMemType::MTYPE_INVENTORY_DRAW);
-	U32 filter = 0xffffffff;
-	BOOL filtered_by_all_types = TRUE;
-
-	if (!childGetValue("check_animation"))
-	{
-		filter &= ~(0x1 << LLInventoryType::IT_ANIMATION);
-		filtered_by_all_types = FALSE;
-	}
-
-
-	if (!childGetValue("check_calling_card"))
-	{
-		filter &= ~(0x1 << LLInventoryType::IT_CALLINGCARD);
-		filtered_by_all_types = FALSE;
-	}
-
-	if (!childGetValue("check_clothing"))
-	{
-		filter &= ~(0x1 << LLInventoryType::IT_WEARABLE);
-		filtered_by_all_types = FALSE;
-	}
-
-	if (!childGetValue("check_gesture"))
-	{
-		filter &= ~(0x1 << LLInventoryType::IT_GESTURE);
-		filtered_by_all_types = FALSE;
-	}
-
-	if (!childGetValue("check_landmark"))
-
-
-	{
-		filter &= ~(0x1 << LLInventoryType::IT_LANDMARK);
-		filtered_by_all_types = FALSE;
-	}
-
-	if (!childGetValue("check_notecard"))
-	{
-		filter &= ~(0x1 << LLInventoryType::IT_NOTECARD);
-		filtered_by_all_types = FALSE;
-	}
-
-	if (!childGetValue("check_object"))
-	{
-		filter &= ~(0x1 << LLInventoryType::IT_OBJECT);
-		filter &= ~(0x1 << LLInventoryType::IT_ATTACHMENT);
-		filtered_by_all_types = FALSE;
-	}
-
-	if (!childGetValue("check_script"))
-	{
-		filter &= ~(0x1 << LLInventoryType::IT_LSL);
-		filtered_by_all_types = FALSE;
-	}
-
-	if (!childGetValue("check_sound"))
-	{
-		filter &= ~(0x1 << LLInventoryType::IT_SOUND);
-		filtered_by_all_types = FALSE;
-	}
-
-	if (!childGetValue("check_texture"))
-	{
-		filter &= ~(0x1 << LLInventoryType::IT_TEXTURE);
-		filtered_by_all_types = FALSE;
-	}
-
-	if (!childGetValue("check_snapshot"))
-	{
-		filter &= ~(0x1 << LLInventoryType::IT_SNAPSHOT);
-		filtered_by_all_types = FALSE;
-	}
-
-	if (!filtered_by_all_types)
-	{
-		// don't include folders in filter, unless I've selected everything
-		filter &= ~(0x1 << LLInventoryType::IT_CATEGORY);
-	}
-
-	// update the panel, panel will update the filter
-	mPanelMainInventory->getPanel()->setShowFolderState(getCheckShowEmpty() ?
-		LLInventoryFilter::SHOW_ALL_FOLDERS : LLInventoryFilter::SHOW_NON_EMPTY_FOLDERS);
-	mPanelMainInventory->getPanel()->setFilterTypes(filter);
-	if (getCheckSinceLogoff())
-	{
-		mSpinSinceDays->set(0);
-		mSpinSinceHours->set(0);
-	}
-	U32 days = (U32)mSpinSinceDays->get();
-	U32 hours = (U32)mSpinSinceHours->get();
-	if (hours > 24)
-	{
-		days += hours / 24;
-		hours = (U32)hours % 24;
-		mSpinSinceDays->set((F32)days);
-		mSpinSinceHours->set((F32)hours);
-	}
-	hours += days * 24;
-	mPanelMainInventory->getPanel()->setHoursAgo(hours);
-	mPanelMainInventory->getPanel()->setSinceLogoff(getCheckSinceLogoff());
-	mPanelMainInventory->setFilterTextFromFilter();
-
-	LLPanel::draw();
-}
-
-BOOL LLFloaterInventoryFinder::getCheckShowEmpty()
-{
-	return childGetValue("check_show_empty");
-}
-
-BOOL LLFloaterInventoryFinder::getCheckSinceLogoff()
-{
-	return childGetValue("check_since_logoff");
-}
-
-void LLFloaterInventoryFinder::onCloseBtn(void* user_data)
-{
-	LLFloaterInventoryFinder* finderp = (LLFloaterInventoryFinder*)user_data;
-	finderp->closeFloater();
-}
-
-// static
-void LLFloaterInventoryFinder::selectAllTypes(void* user_data)
-{
-	LLFloaterInventoryFinder* self = (LLFloaterInventoryFinder*)user_data;
-	if(!self) return;
-
-	self->childSetValue("check_animation", TRUE);
-	self->childSetValue("check_calling_card", TRUE);
-	self->childSetValue("check_clothing", TRUE);
-	self->childSetValue("check_gesture", TRUE);
-	self->childSetValue("check_landmark", TRUE);
-	self->childSetValue("check_notecard", TRUE);
-	self->childSetValue("check_object", TRUE);
-	self->childSetValue("check_script", TRUE);
-	self->childSetValue("check_sound", TRUE);
-	self->childSetValue("check_texture", TRUE);
-	self->childSetValue("check_snapshot", TRUE);
-}
-
-//static
-void LLFloaterInventoryFinder::selectNoTypes(void* user_data)
-{
-	LLFloaterInventoryFinder* self = (LLFloaterInventoryFinder*)user_data;
-	if(!self) return;
-
-	self->childSetValue("check_animation", FALSE);
-	self->childSetValue("check_calling_card", FALSE);
-	self->childSetValue("check_clothing", FALSE);
-	self->childSetValue("check_gesture", FALSE);
-	self->childSetValue("check_landmark", FALSE);
-	self->childSetValue("check_notecard", FALSE);
-	self->childSetValue("check_object", FALSE);
-	self->childSetValue("check_script", FALSE);
-	self->childSetValue("check_sound", FALSE);
-	self->childSetValue("check_texture", FALSE);
-	self->childSetValue("check_snapshot", FALSE);
-}
-
-
-
-
-
-void LLPanelMainInventory::updateListCommands()
-{
-	bool trash_enabled = isActionEnabled("delete");
-
-	mListCommands->childSetEnabled("trash_btn", trash_enabled);
-}
-
-void LLPanelMainInventory::onGearButtonClick()
-{
-	showActionMenu(mMenuGearDefault,"options_gear_btn");
-}
-
-void LLPanelMainInventory::onAddButtonClick()
-{
-	showActionMenu(mMenuAdd,"add_btn");
-}
-
-void LLPanelMainInventory::showActionMenu(LLMenuGL* menu, std::string spawning_view_name)
-{
-	if (menu)
-	{
-		menu->buildDrawLabels();
-		menu->updateParent(LLMenuGL::sMenuContainer);
-		LLView* spawning_view = getChild<LLView> (spawning_view_name);
-		S32 menu_x, menu_y;
-		//show menu in co-ordinates of panel
-		spawning_view->localPointToOtherView(0, spawning_view->getRect().getHeight(), &menu_x, &menu_y, this);
-		menu_y += menu->getRect().getHeight();
-		LLMenuGL::showPopup(this, menu, menu_x, menu_y);
-	}
-}
-
-void LLPanelMainInventory::onTrashButtonClick()
-{
-	onClipboardAction("delete");
-}
-
-void LLPanelMainInventory::onClipboardAction(const LLSD& userdata)
-{
-	std::string command_name = userdata.asString();
-	getActivePanel()->getRootFolder()->doToSelected(getActivePanel()->getModel(),command_name);
-}
-
-void LLPanelMainInventory::onCustomAction(const LLSD& userdata)
-{
-	if (!isActionEnabled(userdata))
-		return;
-
-	const std::string command_name = userdata.asString();
-	if (command_name == "new_window")
-	{
-		newWindow();
-	}
-	if (command_name == "sort_by_name")
-	{
-		const LLSD arg = "name";
-		setSortBy(arg);
-	}
-	if (command_name == "sort_by_recent")
-	{
-		const LLSD arg = "date";
-		setSortBy(arg);
-	}
-	if (command_name == "show_filters")
-	{
-		toggleFindOptions();
-	}
-	if (command_name == "reset_filters")
-	{
-		resetFilters();
-	}
-	if (command_name == "close_folders")
-	{
-		closeAllFolders();
-	}
-	if (command_name == "empty_trash")
-	{
-		const std::string notification = "ConfirmEmptyTrash";
-		gInventory.emptyFolderType(notification, LLAssetType::AT_TRASH);
-	}
-	if (command_name == "empty_lostnfound")
-	{
-		const std::string notification = "ConfirmEmptyLostAndFound";
-		gInventory.emptyFolderType(notification, LLAssetType::AT_LOST_AND_FOUND);
-	}
-	if (command_name == "save_texture")
-	{
-		LLFolderViewItem* current_item = getActivePanel()->getRootFolder()->getCurSelectedItem();
-		if (!current_item)
-		{
-			return;
-		}
-
-		const LLUUID& item_id = current_item->getListener()->getUUID();
-		LLPreviewTexture* preview_texture = LLFloaterReg::showTypedInstance<LLPreviewTexture>("preview_texture", LLSD(item_id), TAKE_FOCUS_YES);
-		if (preview_texture)
-		{
-			preview_texture->openToSave();
-		}
-	}
-}
-
-BOOL LLPanelMainInventory::isActionEnabled(const LLSD& userdata)
-{
-	const std::string command_name = userdata.asString();
-	if (command_name == "delete")
-	{
-		BOOL can_delete = FALSE;
-		LLFolderView *folder = getActivePanel()->getRootFolder();
-		if (folder)
-		{
-			can_delete = TRUE;
-			std::set<LLUUID> selection_set;
-			folder->getSelectionList(selection_set);
-			for (std::set<LLUUID>::iterator iter = selection_set.begin();
-				 iter != selection_set.end();
-				 ++iter)
-			{
-				const LLUUID &item_id = (*iter);
-				LLFolderViewItem *item = folder->getItemByID(item_id);
-				can_delete &= item->getListener()->isItemRemovable();
-			}
-			return can_delete;
-		}
-		return FALSE;
-	}
-	if (command_name == "save_texture")
-	{
-		LLFolderViewItem* current_item = getActivePanel()->getRootFolder()->getCurSelectedItem();
-		if (current_item)
-		{
-			return (current_item->getListener()->getInventoryType() == LLInventoryType::IT_TEXTURE);
-		}
-		return FALSE;
-	}
-	return TRUE;
-}
-
-bool LLPanelMainInventory::handleDragAndDropToTrash(BOOL drop, EDragAndDropType cargo_type, EAcceptance* accept)
-{
-	*accept = ACCEPT_NO;
-
-	const bool is_enabled = isActionEnabled("delete");
-	if (is_enabled) *accept = ACCEPT_YES_MULTI;
-
-	if (is_enabled && drop)
-	{
-		onClipboardAction("delete");
-	}
-	return true;
-}
-=======
-/** 
- * @file llsidepanelmaininventory.cpp
- * @brief Implementation of llsidepanelmaininventory.
- *
- * $LicenseInfo:firstyear=2001&license=viewergpl$
- * 
- * Copyright (c) 2001-2009, Linden Research, Inc.
- * 
- * Second Life Viewer Source Code
- * The source code in this file ("Source Code") is provided by Linden Lab
- * to you under the terms of the GNU General Public License, version 2.0
- * ("GPL"), unless you have obtained a separate licensing agreement
- * ("Other License"), formally executed by you and Linden Lab.  Terms of
- * the GPL can be found in doc/GPL-license.txt in this distribution, or
- * online at http://secondlifegrid.net/programs/open_source/licensing/gplv2
- * 
- * There are special exceptions to the terms and conditions of the GPL as
- * it is applied to this Source Code. View the full text of the exception
- * in the file doc/FLOSS-exception.txt in this software distribution, or
- * online at
- * http://secondlifegrid.net/programs/open_source/licensing/flossexception
- * 
- * By copying, modifying or distributing this software, you acknowledge
- * that you have read and understood your obligations described above,
- * and agree to abide by those obligations.
- * 
- * ALL LINDEN LAB SOURCE CODE IS PROVIDED "AS IS." LINDEN LAB MAKES NO
- * WARRANTIES, EXPRESS, IMPLIED OR OTHERWISE, REGARDING ITS ACCURACY,
- * COMPLETENESS OR PERFORMANCE.
- * $/LicenseInfo$
- */
-
-#include "llviewerprecompiledheaders.h"
-#include "llpanelmaininventory.h"
-
-#include "llfloaterinventory.h"
-#include "llinventorybridge.h"
-#include "llinventoryfunctions.h"
-#include "llinventorypanel.h"
-#include "llfiltereditor.h"
-#include "llfloaterreg.h"
-#include "llscrollcontainer.h"
-#include "llsdserialize.h"
-#include "llspinctrl.h"
-#include "lltooldraganddrop.h"
-
-static LLRegisterPanelClassWrapper<LLPanelMainInventory> t_inventory("panel_main_inventory"); // Seraph is this redundant with constructor?
-
-///----------------------------------------------------------------------------
-/// LLFloaterInventoryFinder
-///----------------------------------------------------------------------------
-
-class LLFloaterInventoryFinder : public LLFloater
-{
-public:
-	LLFloaterInventoryFinder( LLPanelMainInventory* inventory_view);
-	virtual void draw();
-	/*virtual*/	BOOL	postBuild();
-	void changeFilter(LLInventoryFilter* filter);
-	void updateElementsFromFilter();
-	BOOL getCheckShowEmpty();
-	BOOL getCheckSinceLogoff();
-
-	static void onTimeAgo(LLUICtrl*, void *);
-	static void onCheckSinceLogoff(LLUICtrl*, void *);
-	static void onCloseBtn(void* user_data);
-	static void selectAllTypes(void* user_data);
-	static void selectNoTypes(void* user_data);
-private:
-	LLPanelMainInventory*	mPanelInventoryDecorated;
-	LLSpinCtrl*			mSpinSinceDays;
-	LLSpinCtrl*			mSpinSinceHours;
-	LLInventoryFilter*	mFilter;
-};
-
-///----------------------------------------------------------------------------
-/// LLPanelMainInventory
-///----------------------------------------------------------------------------
-
-LLPanelMainInventory::LLPanelMainInventory()
-	: LLPanel()
-{
-	LLMemType mt(LLMemType::MTYPE_INVENTORY_VIEW_INIT);
-	// Menu Callbacks (non contex menus)
-	mCommitCallbackRegistrar.add("Inventory.DoToSelected", boost::bind(&LLPanelMainInventory::doToSelected, this, _2));
-	mCommitCallbackRegistrar.add("Inventory.CloseAllFolders", boost::bind(&LLPanelMainInventory::closeAllFolders, this));
-	mCommitCallbackRegistrar.add("Inventory.EmptyTrash", boost::bind(&LLInventoryModel::emptyFolderType, &gInventory, "ConfirmEmptyTrash", LLFolderType::FT_TRASH));
-	mCommitCallbackRegistrar.add("Inventory.EmptyLostAndFound", boost::bind(&LLInventoryModel::emptyFolderType, &gInventory, "ConfirmEmptyLostAndFound", LLFolderType::FT_LOST_AND_FOUND));
-	mCommitCallbackRegistrar.add("Inventory.DoCreate", boost::bind(&LLPanelMainInventory::doCreate, this, _2));
- 	mCommitCallbackRegistrar.add("Inventory.NewWindow", boost::bind(&LLPanelMainInventory::newWindow, this));
-	mCommitCallbackRegistrar.add("Inventory.ShowFilters", boost::bind(&LLPanelMainInventory::toggleFindOptions, this));
-	mCommitCallbackRegistrar.add("Inventory.ResetFilters", boost::bind(&LLPanelMainInventory::resetFilters, this));
-	mCommitCallbackRegistrar.add("Inventory.SetSortBy", boost::bind(&LLPanelMainInventory::setSortBy, this, _2));
-
-	// Controls
-	// *TODO: Just use persistant settings for each of these
-	U32 sort_order = gSavedSettings.getU32("InventorySortOrder");
-	BOOL sort_by_name = ! ( sort_order & LLInventoryFilter::SO_DATE );
-	BOOL sort_folders_by_name = ( sort_order & LLInventoryFilter::SO_FOLDERS_BY_NAME );
-	BOOL sort_system_folders_to_top = ( sort_order & LLInventoryFilter::SO_SYSTEM_FOLDERS_TO_TOP );
-	
-	gSavedSettings.declareBOOL("Inventory.SortByName", sort_by_name, "Declared in code", FALSE);
-	gSavedSettings.declareBOOL("Inventory.SortByDate", !sort_by_name, "Declared in code", FALSE);
-	gSavedSettings.declareBOOL("Inventory.FoldersAlwaysByName", sort_folders_by_name, "Declared in code", FALSE);
-	gSavedSettings.declareBOOL("Inventory.SystemFoldersToTop", sort_system_folders_to_top, "Declared in code", FALSE);
-	
-	mSavedFolderState = new LLSaveFolderState();
-	mSavedFolderState->setApply(FALSE);
-}
-
-BOOL LLPanelMainInventory::postBuild()
-{
-	gInventory.addObserver(this);
-	
-	mFilterTabs = getChild<LLTabContainer>("inventory filter tabs");
-	mFilterTabs->setCommitCallback(boost::bind(&LLPanelMainInventory::onFilterSelected, this));
-	
-	//panel->getFilter()->markDefault();
-
-	// Set up the default inv. panel/filter settings.
-	mActivePanel = getChild<LLInventoryPanel>("All Items");
-	if (mActivePanel)
-	{
-		// "All Items" is the previous only view, so it gets the InventorySortOrder
-		mActivePanel->setSortOrder(gSavedSettings.getU32("InventorySortOrder"));
-		mActivePanel->getFilter()->markDefault();
-		mActivePanel->getRootFolder()->applyFunctorRecursively(*mSavedFolderState);
-		mActivePanel->setSelectCallback(boost::bind(&LLInventoryPanel::onSelectionChange, mActivePanel, _1, _2));
-	}
-	LLInventoryPanel* recent_items_panel = getChild<LLInventoryPanel>("Recent Items");
-	if (recent_items_panel)
-	{
-		recent_items_panel->setSinceLogoff(TRUE);
-		recent_items_panel->setSortOrder(LLInventoryFilter::SO_DATE);
-		recent_items_panel->setShowFolderState(LLInventoryFilter::SHOW_NON_EMPTY_FOLDERS);
-		recent_items_panel->getFilter()->markDefault();
-		recent_items_panel->setSelectCallback(boost::bind(&LLInventoryPanel::onSelectionChange, recent_items_panel, _1, _2));
-	}
-
-	// Now load the stored settings from disk, if available.
-	std::ostringstream filterSaveName;
-	filterSaveName << gDirUtilp->getExpandedFilename(LL_PATH_PER_SL_ACCOUNT, "filters.xml");
-	llinfos << "LLPanelMainInventory::init: reading from " << filterSaveName << llendl;
-	llifstream file(filterSaveName.str());
-	LLSD savedFilterState;
-	if (file.is_open())
-	{
-		LLSDSerialize::fromXML(savedFilterState, file);
-		file.close();
-
-		// Load the persistent "Recent Items" settings.
-		// Note that the "All Items" settings do not persist.
-		if(recent_items_panel)
-		{
-			if(savedFilterState.has(recent_items_panel->getFilter()->getName()))
-			{
-				LLSD recent_items = savedFilterState.get(
-					recent_items_panel->getFilter()->getName());
-				recent_items_panel->getFilter()->fromLLSD(recent_items);
-			}
-		}
-
-	}
-
-
-	mFilterEditor = getChild<LLFilterEditor>("inventory search editor");
-	if (mFilterEditor)
-	{
-		mFilterEditor->setCommitCallback(boost::bind(&LLPanelMainInventory::onFilterEdit, this, _2));
-	}
-
-	// *TODO:Get the cost info from the server
-	const std::string upload_cost("10");
-	childSetLabelArg("Upload Image", "[COST]", upload_cost);
-	childSetLabelArg("Upload Sound", "[COST]", upload_cost);
-	childSetLabelArg("Upload Animation", "[COST]", upload_cost);
-	childSetLabelArg("Bulk Upload", "[COST]", upload_cost);
-	
-	return TRUE;
-}
-
-// Destroys the object
-LLPanelMainInventory::~LLPanelMainInventory( void )
-{
-	// Save the filters state.
-	LLSD filterRoot;
-	LLInventoryPanel* all_items_panel = getChild<LLInventoryPanel>("All Items");
-	if (all_items_panel)
-	{
-		LLInventoryFilter* filter = all_items_panel->getFilter();
-		if (filter)
-		{
-			LLSD filterState;
-			filter->toLLSD(filterState);
-			filterRoot[filter->getName()] = filterState;
-		}
-	}
-
-	LLInventoryPanel* recent_items_panel = getChild<LLInventoryPanel>("Recent Items");
-	if (recent_items_panel)
-	{
-		LLInventoryFilter* filter = recent_items_panel->getFilter();
-		if (filter)
-		{
-			LLSD filterState;
-			filter->toLLSD(filterState);
-			filterRoot[filter->getName()] = filterState;
-		}
-	}
-
-	std::ostringstream filterSaveName;
-	filterSaveName << gDirUtilp->getExpandedFilename(LL_PATH_PER_SL_ACCOUNT, "filters.xml");
-	llofstream filtersFile(filterSaveName.str());
-	if(!LLSDSerialize::toPrettyXML(filterRoot, filtersFile))
-	{
-		llwarns << "Could not write to filters save file " << filterSaveName << llendl;
-	}
-	else
-		filtersFile.close();
-
-	gInventory.removeObserver(this);
-	delete mSavedFolderState;
-}
-
-void LLPanelMainInventory::startSearch()
-{
-	// this forces focus to line editor portion of search editor
-	if (mFilterEditor)
-	{
-		mFilterEditor->focusFirstItem(TRUE);
-	}
-}
-
-BOOL LLPanelMainInventory::handleKeyHere(KEY key, MASK mask)
-{
-	LLFolderView* root_folder = mActivePanel ? mActivePanel->getRootFolder() : NULL;
-	if (root_folder)
-	{
-		// first check for user accepting current search results
-		if (mFilterEditor 
-			&& mFilterEditor->hasFocus()
-		    && (key == KEY_RETURN 
-		    	|| key == KEY_DOWN)
-		    && mask == MASK_NONE)
-		{
-			// move focus to inventory proper
-			mActivePanel->setFocus(TRUE);
-			root_folder->scrollToShowSelection();
-			return TRUE;
-		}
-
-		if (mActivePanel->hasFocus() && key == KEY_UP)
-		{
-			startSearch();
-		}
-	}
-
-	return LLPanel::handleKeyHere(key, mask);
-
-}
-
-//----------------------------------------------------------------------------
-// menu callbacks
-
-void LLPanelMainInventory::doToSelected(const LLSD& userdata)
-{
-	getPanel()->getRootFolder()->doToSelected(&gInventory, userdata);
-}
-
-void LLPanelMainInventory::closeAllFolders()
-{
-	getPanel()->getRootFolder()->closeAllFolders();
-}
-
-void LLPanelMainInventory::newWindow()
-{
-	LLFloaterInventory::showAgentInventory();
-}
-
-void LLPanelMainInventory::doCreate(const LLSD& userdata)
-{
-	menu_create_inventory_item(getPanel()->getRootFolder(), NULL, userdata);
-}
-
-void LLPanelMainInventory::resetFilters()
-{
-	LLFloaterInventoryFinder *finder = getFinder();
-	getActivePanel()->getFilter()->resetDefault();
-	if (finder)
-	{
-		finder->updateElementsFromFilter();
-	}
-
-	setFilterTextFromFilter();
-}
-
-void LLPanelMainInventory::setSortBy(const LLSD& userdata)
-{
-	std::string sort_field = userdata.asString();
-	if (sort_field == "name")
-	{
-		U32 order = getActivePanel()->getSortOrder();
-		getActivePanel()->setSortOrder( order & ~LLInventoryFilter::SO_DATE );
-			
-		gSavedSettings.setBOOL("Inventory.SortByName", TRUE );
-		gSavedSettings.setBOOL("Inventory.SortByDate", FALSE );
-	}
-	else if (sort_field == "date")
-	{
-		U32 order = getActivePanel()->getSortOrder();
-		getActivePanel()->setSortOrder( order | LLInventoryFilter::SO_DATE );
-
-		gSavedSettings.setBOOL("Inventory.SortByName", FALSE );
-		gSavedSettings.setBOOL("Inventory.SortByDate", TRUE );
-	}
-	else if (sort_field == "foldersalwaysbyname")
-	{
-		U32 order = getActivePanel()->getSortOrder();
-		if ( order & LLInventoryFilter::SO_FOLDERS_BY_NAME )
-		{
-			order &= ~LLInventoryFilter::SO_FOLDERS_BY_NAME;
-
-			gSavedSettings.setBOOL("Inventory.FoldersAlwaysByName", FALSE );
-		}
-		else
-		{
-			order |= LLInventoryFilter::SO_FOLDERS_BY_NAME;
-
-			gSavedSettings.setBOOL("Inventory.FoldersAlwaysByName", TRUE );
-		}
-		getActivePanel()->setSortOrder( order );
-	}
-	else if (sort_field == "systemfolderstotop")
-	{
-		U32 order = getActivePanel()->getSortOrder();
-		if ( order & LLInventoryFilter::SO_SYSTEM_FOLDERS_TO_TOP )
-		{
-			order &= ~LLInventoryFilter::SO_SYSTEM_FOLDERS_TO_TOP;
-
-			gSavedSettings.setBOOL("Inventory.SystemFoldersToTop", FALSE );
-		}
-		else
-		{
-			order |= LLInventoryFilter::SO_SYSTEM_FOLDERS_TO_TOP;
-
-			gSavedSettings.setBOOL("Inventory.SystemFoldersToTop", TRUE );
-		}
-		getActivePanel()->setSortOrder( order );
-	}
-}
-
-// static
-BOOL LLPanelMainInventory::filtersVisible(void* user_data)
-{
-	LLPanelMainInventory* self = (LLPanelMainInventory*)user_data;
-	if(!self) return FALSE;
-
-	return self->getFinder() != NULL;
-}
-
-void LLPanelMainInventory::onClearSearch()
-{
-	LLFloater *finder = getFinder();
-	if (mActivePanel)
-	{
-		mActivePanel->setFilterSubString(LLStringUtil::null);
-		mActivePanel->setFilterTypes(0xffffffff);
-	}
-
-	if (finder)
-	{
-		LLFloaterInventoryFinder::selectAllTypes(finder);
-	}
-
-	// re-open folders that were initially open
-	if (mActivePanel)
-	{
-		mSavedFolderState->setApply(TRUE);
-		mActivePanel->getRootFolder()->applyFunctorRecursively(*mSavedFolderState);
-		LLOpenFoldersWithSelection opener;
-		mActivePanel->getRootFolder()->applyFunctorRecursively(opener);
-		mActivePanel->getRootFolder()->scrollToShowSelection();
-	}
-}
-
-void LLPanelMainInventory::onFilterEdit(const std::string& search_string )
-{
-	if (search_string == "")
-	{
-		onClearSearch();
-	}
-	if (!mActivePanel)
-	{
-		return;
-	}
-
-	gInventory.startBackgroundFetch();
-
-	std::string uppercase_search_string = search_string;
-	LLStringUtil::toUpper(uppercase_search_string);
-	if (mActivePanel->getFilterSubString().empty() && uppercase_search_string.empty())
-	{
-			// current filter and new filter empty, do nothing
-			return;
-	}
-
-	// save current folder open state if no filter currently applied
-	if (!mActivePanel->getRootFolder()->isFilterModified())
-	{
-		mSavedFolderState->setApply(FALSE);
-		mActivePanel->getRootFolder()->applyFunctorRecursively(*mSavedFolderState);
-	}
-
-	// set new filter string
-	mActivePanel->setFilterSubString(uppercase_search_string);
-}
-
-
- //static
- BOOL LLPanelMainInventory::incrementalFind(LLFolderViewItem* first_item, const char *find_text, BOOL backward)
- {
- 	LLPanelMainInventory* active_view = NULL;
-	
-	LLFloaterReg::const_instance_list_t& inst_list = LLFloaterReg::getFloaterList("inventory");
-	for (LLFloaterReg::const_instance_list_t::const_iterator iter = inst_list.begin(); iter != inst_list.end(); ++iter)
-	{
-		LLPanelMainInventory* iv = dynamic_cast<LLPanelMainInventory*>(*iter);
-		if (iv)
-		{
-			if (gFocusMgr.childHasKeyboardFocus(iv))
-			{
-				active_view = iv;
-				break;
-			}
- 		}
- 	}
-
- 	if (!active_view)
- 	{
- 		return FALSE;
- 	}
-
- 	std::string search_string(find_text);
-
- 	if (search_string.empty())
- 	{
- 		return FALSE;
- 	}
-
- 	if (active_view->getPanel() &&
- 		active_view->getPanel()->getRootFolder()->search(first_item, search_string, backward))
- 	{
- 		return TRUE;
- 	}
-
- 	return FALSE;
- }
-
-void LLPanelMainInventory::onFilterSelected()
-{
-	// Find my index
-	mActivePanel = (LLInventoryPanel*)childGetVisibleTab("inventory filter tabs");
-
-	if (!mActivePanel)
-	{
-		return;
-	}
-	LLInventoryFilter* filter = mActivePanel->getFilter();
-	LLFloaterInventoryFinder *finder = getFinder();
-	if (finder)
-	{
-		finder->changeFilter(filter);
-	}
-	if (filter->isActive())
-	{
-		// If our filter is active we may be the first thing requiring a fetch so we better start it here.
-		gInventory.startBackgroundFetch();
-	}
-	setFilterTextFromFilter();
-}
-
-const std::string LLPanelMainInventory::getFilterSubString() 
-{ 
-	return mActivePanel->getFilterSubString(); 
-}
-
-void LLPanelMainInventory::setFilterSubString(const std::string& string) 
-{ 
-	mActivePanel->setFilterSubString(string); 
-}
-
-BOOL LLPanelMainInventory::handleDragAndDrop(S32 x, S32 y, MASK mask, BOOL drop,
-										 EDragAndDropType cargo_type,
-										 void* cargo_data,
-										 EAcceptance* accept,
-										 std::string& tooltip_msg)
-{
-	// Check to see if we are auto scrolling from the last frame
-	LLInventoryPanel* panel = (LLInventoryPanel*)this->getActivePanel();
-	BOOL needsToScroll = panel->getScrollableContainer()->autoScroll(x, y);
-	if(mFilterTabs)
-	{
-		if(needsToScroll)
-		{
-			mFilterTabs->startDragAndDropDelayTimer();
-		}
-	}
-	
-	BOOL handled = LLPanel::handleDragAndDrop(x, y, mask, drop, cargo_type, cargo_data, accept, tooltip_msg);
-
-	return handled;
-}
-
-void LLPanelMainInventory::changed(U32 mask)
-{
-}
-
-
-void LLPanelMainInventory::setFilterTextFromFilter() 
-{ 
-	mFilterText = mActivePanel->getFilter()->getFilterText(); 
-}
-
-void LLPanelMainInventory::toggleFindOptions()
-{
-	LLMemType mt(LLMemType::MTYPE_INVENTORY_VIEW_TOGGLE);
-	LLFloater *floater = getFinder();
-	if (!floater)
-	{
-		LLFloaterInventoryFinder * finder = new LLFloaterInventoryFinder(this);
-		mFinderHandle = finder->getHandle();
-		finder->openFloater();
-
-		LLFloater* parent_floater = gFloaterView->getParentFloater(this);
-		if (parent_floater) // Seraph: Fix this, shouldn't be null even for sidepanel
-			parent_floater->addDependentFloater(mFinderHandle);
-		// start background fetch of folders
-		gInventory.startBackgroundFetch();
-	}
-	else
-	{
-		floater->closeFloater();
-	}
-}
-
-void LLPanelMainInventory::setSelectCallback(const LLFolderView::signal_t::slot_type& cb)
-{
-	getChild<LLInventoryPanel>("All Items")->setSelectCallback(cb);
-	getChild<LLInventoryPanel>("Recent Items")->setSelectCallback(cb);
-}
-
-///----------------------------------------------------------------------------
-/// LLFloaterInventoryFinder
-///----------------------------------------------------------------------------
-
-LLFloaterInventoryFinder* LLPanelMainInventory::getFinder() 
-{ 
-	return (LLFloaterInventoryFinder*)mFinderHandle.get();
-}
-
-
-LLFloaterInventoryFinder::LLFloaterInventoryFinder(LLPanelMainInventory* inventory_view) :	
-	LLFloater(LLSD()),
-	mPanelInventoryDecorated(inventory_view),
-	mFilter(inventory_view->getPanel()->getFilter())
-{
-	LLUICtrlFactory::getInstance()->buildFloater(this, "floater_inventory_view_finder.xml", NULL);
-	updateElementsFromFilter();
-}
-
-
-void LLFloaterInventoryFinder::onCheckSinceLogoff(LLUICtrl *ctrl, void *user_data)
-{
-	LLFloaterInventoryFinder *self = (LLFloaterInventoryFinder *)user_data;
-	if (!self) return;
-
-	bool since_logoff= self->childGetValue("check_since_logoff");
-	
-	if (!since_logoff && 
-	    !(  self->mSpinSinceDays->get() ||  self->mSpinSinceHours->get() ) )
-	{
-		self->mSpinSinceHours->set(1.0f);
-	}	
-}
-BOOL LLFloaterInventoryFinder::postBuild()
-{
-	const LLRect& viewrect = mPanelInventoryDecorated->getRect();
-	setRect(LLRect(viewrect.mLeft - getRect().getWidth(), viewrect.mTop, viewrect.mLeft, viewrect.mTop - getRect().getHeight()));
-
-	childSetAction("All", selectAllTypes, this);
-	childSetAction("None", selectNoTypes, this);
-
-	mSpinSinceHours = getChild<LLSpinCtrl>("spin_hours_ago");
-	childSetCommitCallback("spin_hours_ago", onTimeAgo, this);
-
-	mSpinSinceDays = getChild<LLSpinCtrl>("spin_days_ago");
-	childSetCommitCallback("spin_days_ago", onTimeAgo, this);
-
-	//	mCheckSinceLogoff   = getChild<LLSpinCtrl>("check_since_logoff");
-	childSetCommitCallback("check_since_logoff", onCheckSinceLogoff, this);
-
-	childSetAction("Close", onCloseBtn, this);
-
-	updateElementsFromFilter();
-	return TRUE;
-}
-void LLFloaterInventoryFinder::onTimeAgo(LLUICtrl *ctrl, void *user_data)
-{
-	LLFloaterInventoryFinder *self = (LLFloaterInventoryFinder *)user_data;
-	if (!self) return;
-	
-	bool since_logoff=true;
-	if ( self->mSpinSinceDays->get() ||  self->mSpinSinceHours->get() )
-	{
-		since_logoff = false;
-	}
-	self->childSetValue("check_since_logoff", since_logoff);
-}
-
-void LLFloaterInventoryFinder::changeFilter(LLInventoryFilter* filter)
-{
-	mFilter = filter;
-	updateElementsFromFilter();
-}
-
-void LLFloaterInventoryFinder::updateElementsFromFilter()
-{
-	if (!mFilter)
-		return;
-
-	// Get data needed for filter display
-	U32 filter_types = mFilter->getFilterTypes();
-	std::string filter_string = mFilter->getFilterSubString();
-	LLInventoryFilter::EFolderShow show_folders = mFilter->getShowFolderState();
-	U32 hours = mFilter->getHoursAgo();
-
-	// update the ui elements
-	setTitle(mFilter->getName());
-
-	childSetValue("check_animation", (S32) (filter_types & 0x1 << LLInventoryType::IT_ANIMATION));
-
-	childSetValue("check_calling_card", (S32) (filter_types & 0x1 << LLInventoryType::IT_CALLINGCARD));
-	childSetValue("check_clothing", (S32) (filter_types & 0x1 << LLInventoryType::IT_WEARABLE));
-	childSetValue("check_gesture", (S32) (filter_types & 0x1 << LLInventoryType::IT_GESTURE));
-	childSetValue("check_landmark", (S32) (filter_types & 0x1 << LLInventoryType::IT_LANDMARK));
-	childSetValue("check_notecard", (S32) (filter_types & 0x1 << LLInventoryType::IT_NOTECARD));
-	childSetValue("check_object", (S32) (filter_types & 0x1 << LLInventoryType::IT_OBJECT));
-	childSetValue("check_script", (S32) (filter_types & 0x1 << LLInventoryType::IT_LSL));
-	childSetValue("check_sound", (S32) (filter_types & 0x1 << LLInventoryType::IT_SOUND));
-	childSetValue("check_texture", (S32) (filter_types & 0x1 << LLInventoryType::IT_TEXTURE));
-	childSetValue("check_snapshot", (S32) (filter_types & 0x1 << LLInventoryType::IT_SNAPSHOT));
-	childSetValue("check_show_empty", show_folders == LLInventoryFilter::SHOW_ALL_FOLDERS);
-	childSetValue("check_since_logoff", mFilter->isSinceLogoff());
-	mSpinSinceHours->set((F32)(hours % 24));
-	mSpinSinceDays->set((F32)(hours / 24));
-}
-
-void LLFloaterInventoryFinder::draw()
-{
-	LLMemType mt(LLMemType::MTYPE_INVENTORY_DRAW);
-	U32 filter = 0xffffffff;
-	BOOL filtered_by_all_types = TRUE;
-
-	if (!childGetValue("check_animation"))
-	{
-		filter &= ~(0x1 << LLInventoryType::IT_ANIMATION);
-		filtered_by_all_types = FALSE;
-	}
-
-
-	if (!childGetValue("check_calling_card"))
-	{
-		filter &= ~(0x1 << LLInventoryType::IT_CALLINGCARD);
-		filtered_by_all_types = FALSE;
-	}
-
-	if (!childGetValue("check_clothing"))
-	{
-		filter &= ~(0x1 << LLInventoryType::IT_WEARABLE);
-		filtered_by_all_types = FALSE;
-	}
-
-	if (!childGetValue("check_gesture"))
-	{
-		filter &= ~(0x1 << LLInventoryType::IT_GESTURE);
-		filtered_by_all_types = FALSE;
-	}
-
-	if (!childGetValue("check_landmark"))
-
-
-	{
-		filter &= ~(0x1 << LLInventoryType::IT_LANDMARK);
-		filtered_by_all_types = FALSE;
-	}
-
-	if (!childGetValue("check_notecard"))
-	{
-		filter &= ~(0x1 << LLInventoryType::IT_NOTECARD);
-		filtered_by_all_types = FALSE;
-	}
-
-	if (!childGetValue("check_object"))
-	{
-		filter &= ~(0x1 << LLInventoryType::IT_OBJECT);
-		filter &= ~(0x1 << LLInventoryType::IT_ATTACHMENT);
-		filtered_by_all_types = FALSE;
-	}
-
-	if (!childGetValue("check_script"))
-	{
-		filter &= ~(0x1 << LLInventoryType::IT_LSL);
-		filtered_by_all_types = FALSE;
-	}
-
-	if (!childGetValue("check_sound"))
-	{
-		filter &= ~(0x1 << LLInventoryType::IT_SOUND);
-		filtered_by_all_types = FALSE;
-	}
-
-	if (!childGetValue("check_texture"))
-	{
-		filter &= ~(0x1 << LLInventoryType::IT_TEXTURE);
-		filtered_by_all_types = FALSE;
-	}
-
-	if (!childGetValue("check_snapshot"))
-	{
-		filter &= ~(0x1 << LLInventoryType::IT_SNAPSHOT);
-		filtered_by_all_types = FALSE;
-	}
-
-	if (!filtered_by_all_types)
-	{
-		// don't include folders in filter, unless I've selected everything
-		filter &= ~(0x1 << LLInventoryType::IT_CATEGORY);
-	}
-
-	// update the panel, panel will update the filter
-	mPanelInventoryDecorated->getPanel()->setShowFolderState(getCheckShowEmpty() ?
-		LLInventoryFilter::SHOW_ALL_FOLDERS : LLInventoryFilter::SHOW_NON_EMPTY_FOLDERS);
-	mPanelInventoryDecorated->getPanel()->setFilterTypes(filter);
-	if (getCheckSinceLogoff())
-	{
-		mSpinSinceDays->set(0);
-		mSpinSinceHours->set(0);
-	}
-	U32 days = (U32)mSpinSinceDays->get();
-	U32 hours = (U32)mSpinSinceHours->get();
-	if (hours > 24)
-	{
-		days += hours / 24;
-		hours = (U32)hours % 24;
-		mSpinSinceDays->set((F32)days);
-		mSpinSinceHours->set((F32)hours);
-	}
-	hours += days * 24;
-	mPanelInventoryDecorated->getPanel()->setHoursAgo(hours);
-	mPanelInventoryDecorated->getPanel()->setSinceLogoff(getCheckSinceLogoff());
-	mPanelInventoryDecorated->setFilterTextFromFilter();
-
-	LLPanel::draw();
-}
-
-BOOL LLFloaterInventoryFinder::getCheckShowEmpty()
-{
-	return childGetValue("check_show_empty");
-}
-
-BOOL LLFloaterInventoryFinder::getCheckSinceLogoff()
-{
-	return childGetValue("check_since_logoff");
-}
-
-void LLFloaterInventoryFinder::onCloseBtn(void* user_data)
-{
-	LLFloaterInventoryFinder* finderp = (LLFloaterInventoryFinder*)user_data;
-	finderp->closeFloater();
-}
-
-// static
-void LLFloaterInventoryFinder::selectAllTypes(void* user_data)
-{
-	LLFloaterInventoryFinder* self = (LLFloaterInventoryFinder*)user_data;
-	if(!self) return;
-
-	self->childSetValue("check_animation", TRUE);
-	self->childSetValue("check_calling_card", TRUE);
-	self->childSetValue("check_clothing", TRUE);
-	self->childSetValue("check_gesture", TRUE);
-	self->childSetValue("check_landmark", TRUE);
-	self->childSetValue("check_notecard", TRUE);
-	self->childSetValue("check_object", TRUE);
-	self->childSetValue("check_script", TRUE);
-	self->childSetValue("check_sound", TRUE);
-	self->childSetValue("check_texture", TRUE);
-	self->childSetValue("check_snapshot", TRUE);
-}
-
-//static
-void LLFloaterInventoryFinder::selectNoTypes(void* user_data)
-{
-	LLFloaterInventoryFinder* self = (LLFloaterInventoryFinder*)user_data;
-	if(!self) return;
-
-	self->childSetValue("check_animation", FALSE);
-	self->childSetValue("check_calling_card", FALSE);
-	self->childSetValue("check_clothing", FALSE);
-	self->childSetValue("check_gesture", FALSE);
-	self->childSetValue("check_landmark", FALSE);
-	self->childSetValue("check_notecard", FALSE);
-	self->childSetValue("check_object", FALSE);
-	self->childSetValue("check_script", FALSE);
-	self->childSetValue("check_sound", FALSE);
-	self->childSetValue("check_texture", FALSE);
-	self->childSetValue("check_snapshot", FALSE);
-}
->>>>>>> f3bbcfb9
+/** 
+ * @file llsidepanelmaininventory.cpp
+ * @brief Implementation of llsidepanelmaininventory.
+ *
+ * $LicenseInfo:firstyear=2001&license=viewergpl$
+ * 
+ * Copyright (c) 2001-2009, Linden Research, Inc.
+ * 
+ * Second Life Viewer Source Code
+ * The source code in this file ("Source Code") is provided by Linden Lab
+ * to you under the terms of the GNU General Public License, version 2.0
+ * ("GPL"), unless you have obtained a separate licensing agreement
+ * ("Other License"), formally executed by you and Linden Lab.  Terms of
+ * the GPL can be found in doc/GPL-license.txt in this distribution, or
+ * online at http://secondlifegrid.net/programs/open_source/licensing/gplv2
+ * 
+ * There are special exceptions to the terms and conditions of the GPL as
+ * it is applied to this Source Code. View the full text of the exception
+ * in the file doc/FLOSS-exception.txt in this software distribution, or
+ * online at
+ * http://secondlifegrid.net/programs/open_source/licensing/flossexception
+ * 
+ * By copying, modifying or distributing this software, you acknowledge
+ * that you have read and understood your obligations described above,
+ * and agree to abide by those obligations.
+ * 
+ * ALL LINDEN LAB SOURCE CODE IS PROVIDED "AS IS." LINDEN LAB MAKES NO
+ * WARRANTIES, EXPRESS, IMPLIED OR OTHERWISE, REGARDING ITS ACCURACY,
+ * COMPLETENESS OR PERFORMANCE.
+ * $/LicenseInfo$
+ */
+
+#include "llviewerprecompiledheaders.h"
+#include "llpanelmaininventory.h"
+
+#include "lldndbutton.h"
+#include "llfilepicker.h"
+#include "llfloaterinventory.h"
+#include "llinventorybridge.h"
+#include "llinventoryfunctions.h"
+#include "llinventorypanel.h"
+#include "llfiltereditor.h"
+#include "llfloaterreg.h"
+#include "llpreviewtexture.h"
+#include "llscrollcontainer.h"
+#include "llsdserialize.h"
+#include "llspinctrl.h"
+#include "lltooldraganddrop.h"
+#include "llviewermenu.h"
+#include "llviewertexturelist.h"
+
+static LLRegisterPanelClassWrapper<LLPanelMainInventory> t_inventory("panel_main_inventory"); // Seraph is this redundant with constructor?
+
+void on_file_loaded_for_save(BOOL success, 
+							 LLViewerFetchedTexture *src_vi,
+							 LLImageRaw* src, 
+							 LLImageRaw* aux_src, 
+							 S32 discard_level,
+							 BOOL final,
+							 void* userdata);
+
+///----------------------------------------------------------------------------
+/// LLFloaterInventoryFinder
+///----------------------------------------------------------------------------
+
+class LLFloaterInventoryFinder : public LLFloater
+{
+public:
+	LLFloaterInventoryFinder( LLPanelMainInventory* inventory_view);
+	virtual void draw();
+	/*virtual*/	BOOL	postBuild();
+	void changeFilter(LLInventoryFilter* filter);
+	void updateElementsFromFilter();
+	BOOL getCheckShowEmpty();
+	BOOL getCheckSinceLogoff();
+
+	static void onTimeAgo(LLUICtrl*, void *);
+	static void onCheckSinceLogoff(LLUICtrl*, void *);
+	static void onCloseBtn(void* user_data);
+	static void selectAllTypes(void* user_data);
+	static void selectNoTypes(void* user_data);
+private:
+	LLPanelMainInventory*	mPanelMainInventory;
+	LLSpinCtrl*			mSpinSinceDays;
+	LLSpinCtrl*			mSpinSinceHours;
+	LLInventoryFilter*	mFilter;
+};
+
+///----------------------------------------------------------------------------
+/// LLPanelMainInventory
+///----------------------------------------------------------------------------
+
+LLPanelMainInventory::LLPanelMainInventory()
+	: LLPanel(),
+	  mActivePanel(NULL),
+	  mSavedFolderState(NULL),
+	  mFilterText(""),
+	  mMenuGearDefault(NULL),
+	  mMenuAdd(NULL)
+{
+	LLMemType mt(LLMemType::MTYPE_INVENTORY_VIEW_INIT);
+	// Menu Callbacks (non contex menus)
+	mCommitCallbackRegistrar.add("Inventory.DoToSelected", boost::bind(&LLPanelMainInventory::doToSelected, this, _2));
+	mCommitCallbackRegistrar.add("Inventory.CloseAllFolders", boost::bind(&LLPanelMainInventory::closeAllFolders, this));
+	mCommitCallbackRegistrar.add("Inventory.EmptyTrash", boost::bind(&LLInventoryModel::emptyFolderType, &gInventory, "ConfirmEmptyTrash", LLFolderType::FT_TRASH));
+	mCommitCallbackRegistrar.add("Inventory.EmptyLostAndFound", boost::bind(&LLInventoryModel::emptyFolderType, &gInventory, "ConfirmEmptyLostAndFound", LLFolderType::FT_LOST_AND_FOUND));
+	mCommitCallbackRegistrar.add("Inventory.DoCreate", boost::bind(&LLPanelMainInventory::doCreate, this, _2));
+ 	mCommitCallbackRegistrar.add("Inventory.NewWindow", boost::bind(&LLPanelMainInventory::newWindow, this));
+	mCommitCallbackRegistrar.add("Inventory.ShowFilters", boost::bind(&LLPanelMainInventory::toggleFindOptions, this));
+	mCommitCallbackRegistrar.add("Inventory.ResetFilters", boost::bind(&LLPanelMainInventory::resetFilters, this));
+	mCommitCallbackRegistrar.add("Inventory.SetSortBy", boost::bind(&LLPanelMainInventory::setSortBy, this, _2));
+
+	// Controls
+	// *TODO: Just use persistant settings for each of these
+	U32 sort_order = gSavedSettings.getU32("InventorySortOrder");
+	BOOL sort_by_name = ! ( sort_order & LLInventoryFilter::SO_DATE );
+	BOOL sort_folders_by_name = ( sort_order & LLInventoryFilter::SO_FOLDERS_BY_NAME );
+	BOOL sort_system_folders_to_top = ( sort_order & LLInventoryFilter::SO_SYSTEM_FOLDERS_TO_TOP );
+	
+	gSavedSettings.declareBOOL("Inventory.SortByName", sort_by_name, "Declared in code", FALSE);
+	gSavedSettings.declareBOOL("Inventory.SortByDate", !sort_by_name, "Declared in code", FALSE);
+	gSavedSettings.declareBOOL("Inventory.FoldersAlwaysByName", sort_folders_by_name, "Declared in code", FALSE);
+	gSavedSettings.declareBOOL("Inventory.SystemFoldersToTop", sort_system_folders_to_top, "Declared in code", FALSE);
+	
+	mSavedFolderState = new LLSaveFolderState();
+	mSavedFolderState->setApply(FALSE);
+}
+
+BOOL LLPanelMainInventory::postBuild()
+{
+	gInventory.addObserver(this);
+	
+	mFilterTabs = getChild<LLTabContainer>("inventory filter tabs");
+	mFilterTabs->setCommitCallback(boost::bind(&LLPanelMainInventory::onFilterSelected, this));
+	
+	//panel->getFilter()->markDefault();
+
+	// Set up the default inv. panel/filter settings.
+	mActivePanel = getChild<LLInventoryPanel>("All Items");
+	if (mActivePanel)
+	{
+		// "All Items" is the previous only view, so it gets the InventorySortOrder
+		mActivePanel->setSortOrder(gSavedSettings.getU32("InventorySortOrder"));
+		mActivePanel->getFilter()->markDefault();
+		mActivePanel->getRootFolder()->applyFunctorRecursively(*mSavedFolderState);
+		mActivePanel->setSelectCallback(boost::bind(&LLPanelMainInventory::onSelectionChange, this, mActivePanel, _1, _2));
+	}
+	LLInventoryPanel* recent_items_panel = getChild<LLInventoryPanel>("Recent Items");
+	if (recent_items_panel)
+	{
+		recent_items_panel->setSinceLogoff(TRUE);
+		recent_items_panel->setSortOrder(LLInventoryFilter::SO_DATE);
+		recent_items_panel->setShowFolderState(LLInventoryFilter::SHOW_NON_EMPTY_FOLDERS);
+		recent_items_panel->getFilter()->markDefault();
+		recent_items_panel->setSelectCallback(boost::bind(&LLPanelMainInventory::onSelectionChange, this, recent_items_panel, _1, _2));
+	}
+
+	// Now load the stored settings from disk, if available.
+	std::ostringstream filterSaveName;
+	filterSaveName << gDirUtilp->getExpandedFilename(LL_PATH_PER_SL_ACCOUNT, "filters.xml");
+	llinfos << "LLPanelMainInventory::init: reading from " << filterSaveName << llendl;
+	llifstream file(filterSaveName.str());
+	LLSD savedFilterState;
+	if (file.is_open())
+	{
+		LLSDSerialize::fromXML(savedFilterState, file);
+		file.close();
+
+		// Load the persistent "Recent Items" settings.
+		// Note that the "All Items" settings do not persist.
+		if(recent_items_panel)
+		{
+			if(savedFilterState.has(recent_items_panel->getFilter()->getName()))
+			{
+				LLSD recent_items = savedFilterState.get(
+					recent_items_panel->getFilter()->getName());
+				recent_items_panel->getFilter()->fromLLSD(recent_items);
+			}
+		}
+
+	}
+
+	mFilterEditor = getChild<LLFilterEditor>("inventory search editor");
+	if (mFilterEditor)
+	{
+		mFilterEditor->setCommitCallback(boost::bind(&LLPanelMainInventory::onFilterEdit, this, _2));
+	}
+
+	// *TODO:Get the cost info from the server
+	const std::string upload_cost("10");
+	childSetLabelArg("Upload Image", "[COST]", upload_cost);
+	childSetLabelArg("Upload Sound", "[COST]", upload_cost);
+	childSetLabelArg("Upload Animation", "[COST]", upload_cost);
+	childSetLabelArg("Bulk Upload", "[COST]", upload_cost);
+
+	initListCommandsHandlers();
+	return TRUE;
+}
+
+void LLPanelMainInventory::initListCommandsHandlers()
+{
+	mListCommands = getChild<LLPanel>("bottom_panel");
+
+	mListCommands->childSetAction("options_gear_btn", boost::bind(&LLPanelMainInventory::onGearButtonClick, this));
+	mListCommands->childSetAction("trash_btn", boost::bind(&LLPanelMainInventory::onTrashButtonClick, this));
+	mListCommands->childSetAction("add_btn", boost::bind(&LLPanelMainInventory::onAddButtonClick, this));
+	/*
+	mListCommands->getChild<LLButton>("add_btn")->setHeldDownCallback(boost::bind(&LLPanelMainInventory::onAddButtonHeldDown, this));
+	static const LLSD add_landmark_command("add_landmark");
+	mListCommands->childSetAction("add_btn", boost::bind(&LLPanelMainInventory::onAddAction, this, add_landmark_command));
+	*/
+
+	LLDragAndDropButton* trash_btn = mListCommands->getChild<LLDragAndDropButton>("trash_btn");
+	trash_btn->setDragAndDropHandler(boost::bind(&LLPanelMainInventory::handleDragAndDropToTrash, this
+			,	_4 // BOOL drop
+			,	_5 // EDragAndDropType cargo_type
+			,	_7 // EAcceptance* accept
+			));
+
+	mCommitCallbackRegistrar.add("Inventory.GearDefault.Custom.Action", boost::bind(&LLPanelMainInventory::onCustomAction, this, _2));
+	mEnableCallbackRegistrar.add("Inventory.GearDefault.Enable", boost::bind(&LLPanelMainInventory::isActionEnabled, this, _2));
+	mMenuGearDefault = LLUICtrlFactory::getInstance()->createFromFile<LLMenuGL>("menu_inventory_gear_default.xml", gMenuHolder, LLViewerMenuHolderGL::child_registry_t::instance());
+	mMenuAdd = LLUICtrlFactory::getInstance()->createFromFile<LLMenuGL>("menu_inventory_add.xml", gMenuHolder, LLViewerMenuHolderGL::child_registry_t::instance());
+	
+}
+
+// Destroys the object
+LLPanelMainInventory::~LLPanelMainInventory( void )
+{
+	// Save the filters state.
+	LLSD filterRoot;
+	LLInventoryPanel* all_items_panel = getChild<LLInventoryPanel>("All Items");
+	if (all_items_panel)
+	{
+		LLInventoryFilter* filter = all_items_panel->getFilter();
+		if (filter)
+		{
+			LLSD filterState;
+			filter->toLLSD(filterState);
+			filterRoot[filter->getName()] = filterState;
+		}
+	}
+
+	LLInventoryPanel* recent_items_panel = getChild<LLInventoryPanel>("Recent Items");
+	if (recent_items_panel)
+	{
+		LLInventoryFilter* filter = recent_items_panel->getFilter();
+		if (filter)
+		{
+			LLSD filterState;
+			filter->toLLSD(filterState);
+			filterRoot[filter->getName()] = filterState;
+		}
+	}
+
+	std::ostringstream filterSaveName;
+	filterSaveName << gDirUtilp->getExpandedFilename(LL_PATH_PER_SL_ACCOUNT, "filters.xml");
+	llofstream filtersFile(filterSaveName.str());
+	if(!LLSDSerialize::toPrettyXML(filterRoot, filtersFile))
+	{
+		llwarns << "Could not write to filters save file " << filterSaveName << llendl;
+	}
+	else
+		filtersFile.close();
+
+	gInventory.removeObserver(this);
+	delete mSavedFolderState;
+}
+
+void LLPanelMainInventory::startSearch()
+{
+	// this forces focus to line editor portion of search editor
+	if (mFilterEditor)
+	{
+		mFilterEditor->focusFirstItem(TRUE);
+	}
+}
+
+BOOL LLPanelMainInventory::handleKeyHere(KEY key, MASK mask)
+{
+	LLFolderView* root_folder = mActivePanel ? mActivePanel->getRootFolder() : NULL;
+	if (root_folder)
+	{
+		// first check for user accepting current search results
+		if (mFilterEditor 
+			&& mFilterEditor->hasFocus()
+		    && (key == KEY_RETURN 
+		    	|| key == KEY_DOWN)
+		    && mask == MASK_NONE)
+		{
+			// move focus to inventory proper
+			mActivePanel->setFocus(TRUE);
+			root_folder->scrollToShowSelection();
+			return TRUE;
+		}
+
+		if (mActivePanel->hasFocus() && key == KEY_UP)
+		{
+			startSearch();
+		}
+	}
+
+	return LLPanel::handleKeyHere(key, mask);
+
+}
+
+//----------------------------------------------------------------------------
+// menu callbacks
+
+void LLPanelMainInventory::doToSelected(const LLSD& userdata)
+{
+	getPanel()->getRootFolder()->doToSelected(&gInventory, userdata);
+}
+
+void LLPanelMainInventory::closeAllFolders()
+{
+	getPanel()->getRootFolder()->closeAllFolders();
+}
+
+void LLPanelMainInventory::newWindow()
+{
+	LLFloaterInventory::showAgentInventory();
+}
+
+void LLPanelMainInventory::doCreate(const LLSD& userdata)
+{
+	menu_create_inventory_item(getPanel()->getRootFolder(), NULL, userdata);
+}
+
+void LLPanelMainInventory::resetFilters()
+{
+	LLFloaterInventoryFinder *finder = getFinder();
+	getActivePanel()->getFilter()->resetDefault();
+	if (finder)
+	{
+		finder->updateElementsFromFilter();
+	}
+
+	setFilterTextFromFilter();
+}
+
+void LLPanelMainInventory::setSortBy(const LLSD& userdata)
+{
+	std::string sort_field = userdata.asString();
+	if (sort_field == "name")
+	{
+		U32 order = getActivePanel()->getSortOrder();
+		getActivePanel()->setSortOrder( order & ~LLInventoryFilter::SO_DATE );
+			
+		gSavedSettings.setBOOL("Inventory.SortByName", TRUE );
+		gSavedSettings.setBOOL("Inventory.SortByDate", FALSE );
+	}
+	else if (sort_field == "date")
+	{
+		U32 order = getActivePanel()->getSortOrder();
+		getActivePanel()->setSortOrder( order | LLInventoryFilter::SO_DATE );
+
+		gSavedSettings.setBOOL("Inventory.SortByName", FALSE );
+		gSavedSettings.setBOOL("Inventory.SortByDate", TRUE );
+	}
+	else if (sort_field == "foldersalwaysbyname")
+	{
+		U32 order = getActivePanel()->getSortOrder();
+		if ( order & LLInventoryFilter::SO_FOLDERS_BY_NAME )
+		{
+			order &= ~LLInventoryFilter::SO_FOLDERS_BY_NAME;
+
+			gSavedSettings.setBOOL("Inventory.FoldersAlwaysByName", FALSE );
+		}
+		else
+		{
+			order |= LLInventoryFilter::SO_FOLDERS_BY_NAME;
+
+			gSavedSettings.setBOOL("Inventory.FoldersAlwaysByName", TRUE );
+		}
+		getActivePanel()->setSortOrder( order );
+	}
+	else if (sort_field == "systemfolderstotop")
+	{
+		U32 order = getActivePanel()->getSortOrder();
+		if ( order & LLInventoryFilter::SO_SYSTEM_FOLDERS_TO_TOP )
+		{
+			order &= ~LLInventoryFilter::SO_SYSTEM_FOLDERS_TO_TOP;
+
+			gSavedSettings.setBOOL("Inventory.SystemFoldersToTop", FALSE );
+		}
+		else
+		{
+			order |= LLInventoryFilter::SO_SYSTEM_FOLDERS_TO_TOP;
+
+			gSavedSettings.setBOOL("Inventory.SystemFoldersToTop", TRUE );
+		}
+		getActivePanel()->setSortOrder( order );
+	}
+}
+
+// static
+BOOL LLPanelMainInventory::filtersVisible(void* user_data)
+{
+	LLPanelMainInventory* self = (LLPanelMainInventory*)user_data;
+	if(!self) return FALSE;
+
+	return self->getFinder() != NULL;
+}
+
+void LLPanelMainInventory::onClearSearch()
+{
+	LLFloater *finder = getFinder();
+	if (mActivePanel)
+	{
+		mActivePanel->setFilterSubString(LLStringUtil::null);
+		mActivePanel->setFilterTypes(0xffffffff);
+	}
+
+	if (finder)
+	{
+		LLFloaterInventoryFinder::selectAllTypes(finder);
+	}
+
+	// re-open folders that were initially open
+	if (mActivePanel)
+	{
+		mSavedFolderState->setApply(TRUE);
+		mActivePanel->getRootFolder()->applyFunctorRecursively(*mSavedFolderState);
+		LLOpenFoldersWithSelection opener;
+		mActivePanel->getRootFolder()->applyFunctorRecursively(opener);
+		mActivePanel->getRootFolder()->scrollToShowSelection();
+	}
+}
+
+void LLPanelMainInventory::onFilterEdit(const std::string& search_string )
+{
+	if (search_string == "")
+	{
+		onClearSearch();
+	}
+	if (!mActivePanel)
+	{
+		return;
+	}
+
+	gInventory.startBackgroundFetch();
+
+	std::string uppercase_search_string = search_string;
+	LLStringUtil::toUpper(uppercase_search_string);
+	if (mActivePanel->getFilterSubString().empty() && uppercase_search_string.empty())
+	{
+			// current filter and new filter empty, do nothing
+			return;
+	}
+
+	// save current folder open state if no filter currently applied
+	if (!mActivePanel->getRootFolder()->isFilterModified())
+	{
+		mSavedFolderState->setApply(FALSE);
+		mActivePanel->getRootFolder()->applyFunctorRecursively(*mSavedFolderState);
+	}
+
+	// set new filter string
+	mActivePanel->setFilterSubString(uppercase_search_string);
+}
+
+
+ //static
+ BOOL LLPanelMainInventory::incrementalFind(LLFolderViewItem* first_item, const char *find_text, BOOL backward)
+ {
+ 	LLPanelMainInventory* active_view = NULL;
+	
+	LLFloaterReg::const_instance_list_t& inst_list = LLFloaterReg::getFloaterList("inventory");
+	for (LLFloaterReg::const_instance_list_t::const_iterator iter = inst_list.begin(); iter != inst_list.end(); ++iter)
+	{
+		LLPanelMainInventory* iv = dynamic_cast<LLPanelMainInventory*>(*iter);
+		if (iv)
+		{
+			if (gFocusMgr.childHasKeyboardFocus(iv))
+			{
+				active_view = iv;
+				break;
+			}
+ 		}
+ 	}
+
+ 	if (!active_view)
+ 	{
+ 		return FALSE;
+ 	}
+
+ 	std::string search_string(find_text);
+
+ 	if (search_string.empty())
+ 	{
+ 		return FALSE;
+ 	}
+
+ 	if (active_view->getPanel() &&
+ 		active_view->getPanel()->getRootFolder()->search(first_item, search_string, backward))
+ 	{
+ 		return TRUE;
+ 	}
+
+ 	return FALSE;
+ }
+
+void LLPanelMainInventory::onFilterSelected()
+{
+	// Find my index
+	mActivePanel = (LLInventoryPanel*)childGetVisibleTab("inventory filter tabs");
+
+	if (!mActivePanel)
+	{
+		return;
+	}
+	LLInventoryFilter* filter = mActivePanel->getFilter();
+	LLFloaterInventoryFinder *finder = getFinder();
+	if (finder)
+	{
+		finder->changeFilter(filter);
+	}
+	if (filter->isActive())
+	{
+		// If our filter is active we may be the first thing requiring a fetch so we better start it here.
+		gInventory.startBackgroundFetch();
+	}
+	setFilterTextFromFilter();
+}
+
+const std::string LLPanelMainInventory::getFilterSubString() 
+{ 
+	return mActivePanel->getFilterSubString(); 
+}
+
+void LLPanelMainInventory::setFilterSubString(const std::string& string) 
+{ 
+	mActivePanel->setFilterSubString(string); 
+}
+
+BOOL LLPanelMainInventory::handleDragAndDrop(S32 x, S32 y, MASK mask, BOOL drop,
+										 EDragAndDropType cargo_type,
+										 void* cargo_data,
+										 EAcceptance* accept,
+										 std::string& tooltip_msg)
+{
+	// Check to see if we are auto scrolling from the last frame
+	LLInventoryPanel* panel = (LLInventoryPanel*)this->getActivePanel();
+	BOOL needsToScroll = panel->getScrollableContainer()->autoScroll(x, y);
+	if(mFilterTabs)
+	{
+		if(needsToScroll)
+		{
+			mFilterTabs->startDragAndDropDelayTimer();
+		}
+	}
+	
+	BOOL handled = LLPanel::handleDragAndDrop(x, y, mask, drop, cargo_type, cargo_data, accept, tooltip_msg);
+
+	return handled;
+}
+
+void LLPanelMainInventory::changed(U32 mask)
+{
+}
+
+
+void LLPanelMainInventory::setFilterTextFromFilter() 
+{ 
+	mFilterText = mActivePanel->getFilter()->getFilterText(); 
+}
+
+void LLPanelMainInventory::toggleFindOptions()
+{
+	LLMemType mt(LLMemType::MTYPE_INVENTORY_VIEW_TOGGLE);
+	LLFloater *floater = getFinder();
+	if (!floater)
+	{
+		LLFloaterInventoryFinder * finder = new LLFloaterInventoryFinder(this);
+		mFinderHandle = finder->getHandle();
+		finder->openFloater();
+
+		LLFloater* parent_floater = gFloaterView->getParentFloater(this);
+		if (parent_floater) // Seraph: Fix this, shouldn't be null even for sidepanel
+			parent_floater->addDependentFloater(mFinderHandle);
+		// start background fetch of folders
+		gInventory.startBackgroundFetch();
+	}
+	else
+	{
+		floater->closeFloater();
+	}
+}
+
+void LLPanelMainInventory::setSelectCallback(const LLFolderView::signal_t::slot_type& cb)
+{
+	getChild<LLInventoryPanel>("All Items")->setSelectCallback(cb);
+	getChild<LLInventoryPanel>("Recent Items")->setSelectCallback(cb);
+}
+
+void LLPanelMainInventory::onSelectionChange(LLInventoryPanel *panel, const std::deque<LLFolderViewItem*>& items, BOOL user_action)
+{
+	updateListCommands();
+	panel->onSelectionChange(items, user_action);
+}
+
+///----------------------------------------------------------------------------
+/// LLFloaterInventoryFinder
+///----------------------------------------------------------------------------
+
+LLFloaterInventoryFinder* LLPanelMainInventory::getFinder() 
+{ 
+	return (LLFloaterInventoryFinder*)mFinderHandle.get();
+}
+
+
+LLFloaterInventoryFinder::LLFloaterInventoryFinder(LLPanelMainInventory* inventory_view) :	
+	LLFloater(LLSD()),
+	mPanelMainInventory(inventory_view),
+	mFilter(inventory_view->getPanel()->getFilter())
+{
+	LLUICtrlFactory::getInstance()->buildFloater(this, "floater_inventory_view_finder.xml", NULL);
+	updateElementsFromFilter();
+}
+
+
+void LLFloaterInventoryFinder::onCheckSinceLogoff(LLUICtrl *ctrl, void *user_data)
+{
+	LLFloaterInventoryFinder *self = (LLFloaterInventoryFinder *)user_data;
+	if (!self) return;
+
+	bool since_logoff= self->childGetValue("check_since_logoff");
+	
+	if (!since_logoff && 
+	    !(  self->mSpinSinceDays->get() ||  self->mSpinSinceHours->get() ) )
+	{
+		self->mSpinSinceHours->set(1.0f);
+	}	
+}
+BOOL LLFloaterInventoryFinder::postBuild()
+{
+	const LLRect& viewrect = mPanelMainInventory->getRect();
+	setRect(LLRect(viewrect.mLeft - getRect().getWidth(), viewrect.mTop, viewrect.mLeft, viewrect.mTop - getRect().getHeight()));
+
+	childSetAction("All", selectAllTypes, this);
+	childSetAction("None", selectNoTypes, this);
+
+	mSpinSinceHours = getChild<LLSpinCtrl>("spin_hours_ago");
+	childSetCommitCallback("spin_hours_ago", onTimeAgo, this);
+
+	mSpinSinceDays = getChild<LLSpinCtrl>("spin_days_ago");
+	childSetCommitCallback("spin_days_ago", onTimeAgo, this);
+
+	//	mCheckSinceLogoff   = getChild<LLSpinCtrl>("check_since_logoff");
+	childSetCommitCallback("check_since_logoff", onCheckSinceLogoff, this);
+
+	childSetAction("Close", onCloseBtn, this);
+
+	updateElementsFromFilter();
+	return TRUE;
+}
+void LLFloaterInventoryFinder::onTimeAgo(LLUICtrl *ctrl, void *user_data)
+{
+	LLFloaterInventoryFinder *self = (LLFloaterInventoryFinder *)user_data;
+	if (!self) return;
+	
+	bool since_logoff=true;
+	if ( self->mSpinSinceDays->get() ||  self->mSpinSinceHours->get() )
+	{
+		since_logoff = false;
+	}
+	self->childSetValue("check_since_logoff", since_logoff);
+}
+
+void LLFloaterInventoryFinder::changeFilter(LLInventoryFilter* filter)
+{
+	mFilter = filter;
+	updateElementsFromFilter();
+}
+
+void LLFloaterInventoryFinder::updateElementsFromFilter()
+{
+	if (!mFilter)
+		return;
+
+	// Get data needed for filter display
+	U32 filter_types = mFilter->getFilterTypes();
+	std::string filter_string = mFilter->getFilterSubString();
+	LLInventoryFilter::EFolderShow show_folders = mFilter->getShowFolderState();
+	U32 hours = mFilter->getHoursAgo();
+
+	// update the ui elements
+	setTitle(mFilter->getName());
+
+	childSetValue("check_animation", (S32) (filter_types & 0x1 << LLInventoryType::IT_ANIMATION));
+
+	childSetValue("check_calling_card", (S32) (filter_types & 0x1 << LLInventoryType::IT_CALLINGCARD));
+	childSetValue("check_clothing", (S32) (filter_types & 0x1 << LLInventoryType::IT_WEARABLE));
+	childSetValue("check_gesture", (S32) (filter_types & 0x1 << LLInventoryType::IT_GESTURE));
+	childSetValue("check_landmark", (S32) (filter_types & 0x1 << LLInventoryType::IT_LANDMARK));
+	childSetValue("check_notecard", (S32) (filter_types & 0x1 << LLInventoryType::IT_NOTECARD));
+	childSetValue("check_object", (S32) (filter_types & 0x1 << LLInventoryType::IT_OBJECT));
+	childSetValue("check_script", (S32) (filter_types & 0x1 << LLInventoryType::IT_LSL));
+	childSetValue("check_sound", (S32) (filter_types & 0x1 << LLInventoryType::IT_SOUND));
+	childSetValue("check_texture", (S32) (filter_types & 0x1 << LLInventoryType::IT_TEXTURE));
+	childSetValue("check_snapshot", (S32) (filter_types & 0x1 << LLInventoryType::IT_SNAPSHOT));
+	childSetValue("check_show_empty", show_folders == LLInventoryFilter::SHOW_ALL_FOLDERS);
+	childSetValue("check_since_logoff", mFilter->isSinceLogoff());
+	mSpinSinceHours->set((F32)(hours % 24));
+	mSpinSinceDays->set((F32)(hours / 24));
+}
+
+void LLFloaterInventoryFinder::draw()
+{
+	LLMemType mt(LLMemType::MTYPE_INVENTORY_DRAW);
+	U32 filter = 0xffffffff;
+	BOOL filtered_by_all_types = TRUE;
+
+	if (!childGetValue("check_animation"))
+	{
+		filter &= ~(0x1 << LLInventoryType::IT_ANIMATION);
+		filtered_by_all_types = FALSE;
+	}
+
+
+	if (!childGetValue("check_calling_card"))
+	{
+		filter &= ~(0x1 << LLInventoryType::IT_CALLINGCARD);
+		filtered_by_all_types = FALSE;
+	}
+
+	if (!childGetValue("check_clothing"))
+	{
+		filter &= ~(0x1 << LLInventoryType::IT_WEARABLE);
+		filtered_by_all_types = FALSE;
+	}
+
+	if (!childGetValue("check_gesture"))
+	{
+		filter &= ~(0x1 << LLInventoryType::IT_GESTURE);
+		filtered_by_all_types = FALSE;
+	}
+
+	if (!childGetValue("check_landmark"))
+
+
+	{
+		filter &= ~(0x1 << LLInventoryType::IT_LANDMARK);
+		filtered_by_all_types = FALSE;
+	}
+
+	if (!childGetValue("check_notecard"))
+	{
+		filter &= ~(0x1 << LLInventoryType::IT_NOTECARD);
+		filtered_by_all_types = FALSE;
+	}
+
+	if (!childGetValue("check_object"))
+	{
+		filter &= ~(0x1 << LLInventoryType::IT_OBJECT);
+		filter &= ~(0x1 << LLInventoryType::IT_ATTACHMENT);
+		filtered_by_all_types = FALSE;
+	}
+
+	if (!childGetValue("check_script"))
+	{
+		filter &= ~(0x1 << LLInventoryType::IT_LSL);
+		filtered_by_all_types = FALSE;
+	}
+
+	if (!childGetValue("check_sound"))
+	{
+		filter &= ~(0x1 << LLInventoryType::IT_SOUND);
+		filtered_by_all_types = FALSE;
+	}
+
+	if (!childGetValue("check_texture"))
+	{
+		filter &= ~(0x1 << LLInventoryType::IT_TEXTURE);
+		filtered_by_all_types = FALSE;
+	}
+
+	if (!childGetValue("check_snapshot"))
+	{
+		filter &= ~(0x1 << LLInventoryType::IT_SNAPSHOT);
+		filtered_by_all_types = FALSE;
+	}
+
+	if (!filtered_by_all_types)
+	{
+		// don't include folders in filter, unless I've selected everything
+		filter &= ~(0x1 << LLInventoryType::IT_CATEGORY);
+	}
+
+	// update the panel, panel will update the filter
+	mPanelMainInventory->getPanel()->setShowFolderState(getCheckShowEmpty() ?
+		LLInventoryFilter::SHOW_ALL_FOLDERS : LLInventoryFilter::SHOW_NON_EMPTY_FOLDERS);
+	mPanelMainInventory->getPanel()->setFilterTypes(filter);
+	if (getCheckSinceLogoff())
+	{
+		mSpinSinceDays->set(0);
+		mSpinSinceHours->set(0);
+	}
+	U32 days = (U32)mSpinSinceDays->get();
+	U32 hours = (U32)mSpinSinceHours->get();
+	if (hours > 24)
+	{
+		days += hours / 24;
+		hours = (U32)hours % 24;
+		mSpinSinceDays->set((F32)days);
+		mSpinSinceHours->set((F32)hours);
+	}
+	hours += days * 24;
+	mPanelMainInventory->getPanel()->setHoursAgo(hours);
+	mPanelMainInventory->getPanel()->setSinceLogoff(getCheckSinceLogoff());
+	mPanelMainInventory->setFilterTextFromFilter();
+
+	LLPanel::draw();
+}
+
+BOOL LLFloaterInventoryFinder::getCheckShowEmpty()
+{
+	return childGetValue("check_show_empty");
+}
+
+BOOL LLFloaterInventoryFinder::getCheckSinceLogoff()
+{
+	return childGetValue("check_since_logoff");
+}
+
+void LLFloaterInventoryFinder::onCloseBtn(void* user_data)
+{
+	LLFloaterInventoryFinder* finderp = (LLFloaterInventoryFinder*)user_data;
+	finderp->closeFloater();
+}
+
+// static
+void LLFloaterInventoryFinder::selectAllTypes(void* user_data)
+{
+	LLFloaterInventoryFinder* self = (LLFloaterInventoryFinder*)user_data;
+	if(!self) return;
+
+	self->childSetValue("check_animation", TRUE);
+	self->childSetValue("check_calling_card", TRUE);
+	self->childSetValue("check_clothing", TRUE);
+	self->childSetValue("check_gesture", TRUE);
+	self->childSetValue("check_landmark", TRUE);
+	self->childSetValue("check_notecard", TRUE);
+	self->childSetValue("check_object", TRUE);
+	self->childSetValue("check_script", TRUE);
+	self->childSetValue("check_sound", TRUE);
+	self->childSetValue("check_texture", TRUE);
+	self->childSetValue("check_snapshot", TRUE);
+}
+
+//static
+void LLFloaterInventoryFinder::selectNoTypes(void* user_data)
+{
+	LLFloaterInventoryFinder* self = (LLFloaterInventoryFinder*)user_data;
+	if(!self) return;
+
+	self->childSetValue("check_animation", FALSE);
+	self->childSetValue("check_calling_card", FALSE);
+	self->childSetValue("check_clothing", FALSE);
+	self->childSetValue("check_gesture", FALSE);
+	self->childSetValue("check_landmark", FALSE);
+	self->childSetValue("check_notecard", FALSE);
+	self->childSetValue("check_object", FALSE);
+	self->childSetValue("check_script", FALSE);
+	self->childSetValue("check_sound", FALSE);
+	self->childSetValue("check_texture", FALSE);
+	self->childSetValue("check_snapshot", FALSE);
+}
+
+
+
+
+
+void LLPanelMainInventory::updateListCommands()
+{
+	bool trash_enabled = isActionEnabled("delete");
+
+	mListCommands->childSetEnabled("trash_btn", trash_enabled);
+}
+
+void LLPanelMainInventory::onGearButtonClick()
+{
+	showActionMenu(mMenuGearDefault,"options_gear_btn");
+}
+
+void LLPanelMainInventory::onAddButtonClick()
+{
+	showActionMenu(mMenuAdd,"add_btn");
+}
+
+void LLPanelMainInventory::showActionMenu(LLMenuGL* menu, std::string spawning_view_name)
+{
+	if (menu)
+	{
+		menu->buildDrawLabels();
+		menu->updateParent(LLMenuGL::sMenuContainer);
+		LLView* spawning_view = getChild<LLView> (spawning_view_name);
+		S32 menu_x, menu_y;
+		//show menu in co-ordinates of panel
+		spawning_view->localPointToOtherView(0, spawning_view->getRect().getHeight(), &menu_x, &menu_y, this);
+		menu_y += menu->getRect().getHeight();
+		LLMenuGL::showPopup(this, menu, menu_x, menu_y);
+	}
+}
+
+void LLPanelMainInventory::onTrashButtonClick()
+{
+	onClipboardAction("delete");
+}
+
+void LLPanelMainInventory::onClipboardAction(const LLSD& userdata)
+{
+	std::string command_name = userdata.asString();
+	getActivePanel()->getRootFolder()->doToSelected(getActivePanel()->getModel(),command_name);
+}
+
+void LLPanelMainInventory::onCustomAction(const LLSD& userdata)
+{
+	if (!isActionEnabled(userdata))
+		return;
+
+	const std::string command_name = userdata.asString();
+	if (command_name == "new_window")
+	{
+		newWindow();
+	}
+	if (command_name == "sort_by_name")
+	{
+		const LLSD arg = "name";
+		setSortBy(arg);
+	}
+	if (command_name == "sort_by_recent")
+	{
+		const LLSD arg = "date";
+		setSortBy(arg);
+	}
+	if (command_name == "show_filters")
+	{
+		toggleFindOptions();
+	}
+	if (command_name == "reset_filters")
+	{
+		resetFilters();
+	}
+	if (command_name == "close_folders")
+	{
+		closeAllFolders();
+	}
+	if (command_name == "empty_trash")
+	{
+		const std::string notification = "ConfirmEmptyTrash";
+		gInventory.emptyFolderType(notification, LLFolderType::FT_TRASH);
+	}
+	if (command_name == "empty_lostnfound")
+	{
+		const std::string notification = "ConfirmEmptyLostAndFound";
+		gInventory.emptyFolderType(notification, LLFolderType::FT_LOST_AND_FOUND);
+	}
+	if (command_name == "save_texture")
+	{
+		LLFolderViewItem* current_item = getActivePanel()->getRootFolder()->getCurSelectedItem();
+		if (!current_item)
+		{
+			return;
+		}
+
+		const LLUUID& item_id = current_item->getListener()->getUUID();
+		LLPreviewTexture* preview_texture = LLFloaterReg::showTypedInstance<LLPreviewTexture>("preview_texture", LLSD(item_id), TAKE_FOCUS_YES);
+		if (preview_texture)
+		{
+			preview_texture->openToSave();
+		}
+	}
+}
+
+BOOL LLPanelMainInventory::isActionEnabled(const LLSD& userdata)
+{
+	const std::string command_name = userdata.asString();
+	if (command_name == "delete")
+	{
+		BOOL can_delete = FALSE;
+		LLFolderView *folder = getActivePanel()->getRootFolder();
+		if (folder)
+		{
+			can_delete = TRUE;
+			std::set<LLUUID> selection_set;
+			folder->getSelectionList(selection_set);
+			for (std::set<LLUUID>::iterator iter = selection_set.begin();
+				 iter != selection_set.end();
+				 ++iter)
+			{
+				const LLUUID &item_id = (*iter);
+				LLFolderViewItem *item = folder->getItemByID(item_id);
+				can_delete &= item->getListener()->isItemRemovable();
+			}
+			return can_delete;
+		}
+		return FALSE;
+	}
+	if (command_name == "save_texture")
+	{
+		LLFolderViewItem* current_item = getActivePanel()->getRootFolder()->getCurSelectedItem();
+		if (current_item)
+		{
+			return (current_item->getListener()->getInventoryType() == LLInventoryType::IT_TEXTURE);
+		}
+		return FALSE;
+	}
+	return TRUE;
+}
+
+bool LLPanelMainInventory::handleDragAndDropToTrash(BOOL drop, EDragAndDropType cargo_type, EAcceptance* accept)
+{
+	*accept = ACCEPT_NO;
+
+	const bool is_enabled = isActionEnabled("delete");
+	if (is_enabled) *accept = ACCEPT_YES_MULTI;
+
+	if (is_enabled && drop)
+	{
+		onClipboardAction("delete");
+	}
+	return true;
+}