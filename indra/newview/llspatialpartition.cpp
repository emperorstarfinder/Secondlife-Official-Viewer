/** 
 * @file llspatialpartition.cpp
 * @brief LLSpatialGroup class implementation and supporting functions
 *
 * $LicenseInfo:firstyear=2003&license=viewerlgpl$
 * Second Life Viewer Source Code
 * Copyright (C) 2010, Linden Research, Inc.
 * 
 * This library is free software; you can redistribute it and/or
 * modify it under the terms of the GNU Lesser General Public
 * License as published by the Free Software Foundation;
 * version 2.1 of the License only.
 * 
 * This library is distributed in the hope that it will be useful,
 * but WITHOUT ANY WARRANTY; without even the implied warranty of
 * MERCHANTABILITY or FITNESS FOR A PARTICULAR PURPOSE.  See the GNU
 * Lesser General Public License for more details.
 * 
 * You should have received a copy of the GNU Lesser General Public
 * License along with this library; if not, write to the Free Software
 * Foundation, Inc., 51 Franklin Street, Fifth Floor, Boston, MA  02110-1301  USA
 * 
 * Linden Research, Inc., 945 Battery Street, San Francisco, CA  94111  USA
 * $/LicenseInfo$
 */

#include "llviewerprecompiledheaders.h"

#include "llspatialpartition.h"

#include "llappviewer.h"
#include "lltexturecache.h"
#include "lltexturefetch.h"
#include "llimageworker.h"
#include "llviewerwindow.h"
#include "llviewerobjectlist.h"
#include "llvovolume.h"
#include "llvolume.h"
#include "llvolumeoctree.h"
#include "llviewercamera.h"
#include "llface.h"
#include "llfloatertools.h"
#include "llviewercontrol.h"
#include "llviewerregion.h"
#include "llcamera.h"
#include "pipeline.h"
#include "llmeshrepository.h"
#include "llrender.h"
#include "lloctree.h"
#include "llphysicsshapebuilderutil.h"
#include "llvoavatar.h"
#include "llvolumemgr.h"
#include "lltextureatlas.h"
#include "llviewershadermgr.h"

static LLTrace::TimeBlock FTM_FRUSTUM_CULL("Frustum Culling");
static LLTrace::TimeBlock FTM_CULL_REBOUND("Cull Rebound Partition");

extern bool gShiftFrame;

static U32 sZombieGroups = 0;
U32 LLSpatialGroup::sNodeCount = 0;

U32 gOctreeMaxCapacity;

BOOL LLSpatialGroup::sNoDelete = FALSE;

static F32 sLastMaxTexPriority = 1.f;
static F32 sCurMaxTexPriority = 1.f;

BOOL LLSpatialPartition::sTeleportRequested = FALSE;

//static counter for frame to switch LOD on

void sg_assert(BOOL expr)
{
#if LL_OCTREE_PARANOIA_CHECK
	if (!expr)
	{
		LL_ERRS() << "Octree invalid!" << LL_ENDL;
	}
#endif
}

//returns:
//	0 if sphere and AABB are not intersecting 
//	1 if they are
//	2 if AABB is entirely inside sphere

S32 LLSphereAABB(const LLVector3& center, const LLVector3& size, const LLVector3& pos, const F32 &rad)
{
	S32 ret = 2;

	LLVector3 min = center - size;
	LLVector3 max = center + size;
	for (U32 i = 0; i < 3; i++)
	{
		if (min.mV[i] > pos.mV[i] + rad ||
			max.mV[i] < pos.mV[i] - rad)
		{	//totally outside
			return 0;
		}
		
		if (min.mV[i] < pos.mV[i] - rad ||
			max.mV[i] > pos.mV[i] + rad)
		{	//intersecting
			ret = 1;
		}
	}

	return ret;
}

LLSpatialGroup::~LLSpatialGroup()
{
	/*if (sNoDelete)
	{
		LL_ERRS() << "Illegal deletion of LLSpatialGroup!" << LL_ENDL;
	}*/

	if (gDebugGL)
	{
		gPipeline.checkReferences(this);
	}

	if (hasState(DEAD))
	{
		sZombieGroups--;
	}
	
	sNodeCount--;

	clearDrawMap();
	clearAtlasList() ;
}

BOOL LLSpatialGroup::hasAtlas(LLTextureAtlas* atlasp)
{
	S8 type = atlasp->getComponents() - 1 ;
	for(std::list<LLTextureAtlas*>::iterator iter = mAtlasList[type].begin(); iter != mAtlasList[type].end() ; ++iter)
	{
		if(atlasp == *iter)
		{
			return TRUE ;
		}
	}
	return FALSE ;
}

void LLSpatialGroup::addAtlas(LLTextureAtlas* atlasp, S8 recursive_level) 
{		
	if(!hasAtlas(atlasp))
	{
		mAtlasList[atlasp->getComponents() - 1].push_back(atlasp) ;
		atlasp->addSpatialGroup(this) ;
	}
	
	--recursive_level;
	if(recursive_level)//levels propagating up.
	{
		LLSpatialGroup* parent = getParent() ;
		if(parent)
		{
			parent->addAtlas(atlasp, recursive_level) ;
		}
	}	
}

void LLSpatialGroup::removeAtlas(LLTextureAtlas* atlasp, BOOL remove_group, S8 recursive_level) 
{
	mAtlasList[atlasp->getComponents() - 1].remove(atlasp) ;
	if(remove_group)
	{
		atlasp->removeSpatialGroup(this) ;
	}

	--recursive_level;
	if(recursive_level)//levels propagating up.
	{
		LLSpatialGroup* parent = getParent() ;
		if(parent)
		{
			parent->removeAtlas(atlasp, recursive_level) ;
		}
	}	
}

void LLSpatialGroup::clearAtlasList() 
{
	std::list<LLTextureAtlas*>::iterator iter ;
	for(S8 i = 0 ; i < 4 ; i++)
	{
		if(mAtlasList[i].size() > 0)
		{
			for(iter = mAtlasList[i].begin(); iter != mAtlasList[i].end() ; ++iter)
			{
				((LLTextureAtlas*)*iter)->removeSpatialGroup(this) ;			
			}
			mAtlasList[i].clear() ;
		}
	}
}

LLTextureAtlas* LLSpatialGroup::getAtlas(S8 ncomponents, S8 to_be_reserved, S8 recursive_level)
{
	S8 type = ncomponents - 1 ;
	if(mAtlasList[type].size() > 0)
	{
		for(std::list<LLTextureAtlas*>::iterator iter = mAtlasList[type].begin(); iter != mAtlasList[type].end() ; ++iter)
		{
			if(!((LLTextureAtlas*)*iter)->isFull(to_be_reserved))
			{
				return *iter ;
			}
		}
	}

	--recursive_level;
	if(recursive_level)
	{
		LLSpatialGroup* parent = getParent() ;
		if(parent)
		{
			return parent->getAtlas(ncomponents, to_be_reserved, recursive_level) ;
		}
	}
	return NULL ;
}

void LLSpatialGroup::setCurUpdatingSlot(LLTextureAtlasSlot* slotp) 
{ 
	mCurUpdatingSlotp = slotp;

	//if(!hasAtlas(mCurUpdatingSlotp->getAtlas()))
	//{
	//	addAtlas(mCurUpdatingSlotp->getAtlas()) ;
	//}
}

LLTextureAtlasSlot* LLSpatialGroup::getCurUpdatingSlot(LLViewerTexture* imagep, S8 recursive_level) 
{ 
	if(gFrameCount && mCurUpdatingTime == gFrameCount && mCurUpdatingTexture == imagep)
	{
		return mCurUpdatingSlotp ;
	}

	//--recursive_level ;
	//if(recursive_level)
	//{
	//	LLSpatialGroup* parent = getParent() ;
	//	if(parent)
	//	{
	//		return parent->getCurUpdatingSlot(imagep, recursive_level) ;
	//	}
	//}
	return NULL ;
}

void LLSpatialGroup::clearDrawMap()
{
	mDrawMap.clear();
}

BOOL LLSpatialGroup::isHUDGroup() 
{
	return getSpatialPartition() && getSpatialPartition()->isHUDPartition() ; 
}

void LLSpatialGroup::validate()
{
	ll_assert_aligned(this,64);
#if LL_OCTREE_PARANOIA_CHECK

	sg_assert(!isState(DIRTY));
	sg_assert(!isDead());

	LLVector4a myMin;
	myMin.setSub(mBounds[0], mBounds[1]);
	LLVector4a myMax;
	myMax.setAdd(mBounds[0], mBounds[1]);

	validateDrawMap();

	for (element_iter i = getDataBegin(); i != getDataEnd(); ++i)
	{
		LLDrawable* drawable = *i;
		sg_assert(drawable->getSpatialGroup() == this);
		if (drawable->getSpatialBridge())
		{
			sg_assert(drawable->getSpatialBridge() == getSpatialPartition()->asBridge());
		}

		/*if (drawable->isSpatialBridge())
		{
			LLSpatialPartition* part = drawable->asPartition();
			if (!part)
			{
				LL_ERRS() << "Drawable reports it is a spatial bridge but not a partition." << LL_ENDL;
			}
			LLSpatialGroup* group = (LLSpatialGroup*) part->mOctree->getListener(0);
			group->validate();
		}*/
	}

	for (U32 i = 0; i < mOctreeNode->getChildCount(); ++i)
	{
		LLSpatialGroup* group = (LLSpatialGroup*) mOctreeNode->getChild(i)->getListener(0);

		group->validate();
		
		//ensure all children are enclosed in this node
		LLVector4a center = group->mBounds[0];
		LLVector4a size = group->mBounds[1];
		
		LLVector4a min;
		min.setSub(center, size);
		LLVector4a max;
		max.setAdd(center, size);
		
		for (U32 j = 0; j < 3; j++)
		{
			sg_assert(min[j] >= myMin[j]-0.02f);
			sg_assert(max[j] <= myMax[j]+0.02f);
		}
	}

#endif
}

void LLSpatialGroup::validateDrawMap()
{
#if LL_OCTREE_PARANOIA_CHECK
	for (draw_map_t::iterator i = mDrawMap.begin(); i != mDrawMap.end(); ++i)
	{
		LLSpatialGroup::drawmap_elem_t& draw_vec = i->second;
		for (drawmap_elem_t::iterator j = draw_vec.begin(); j != draw_vec.end(); ++j)
		{
			LLDrawInfo& params = **j;
		
			params.validate();
		}
	}
#endif
}

BOOL LLSpatialGroup::updateInGroup(LLDrawable *drawablep, BOOL immediate)
{
	drawablep->updateSpatialExtents();

	OctreeNode* parent = mOctreeNode->getOctParent();
	
	if (mOctreeNode->isInside(drawablep->getPositionGroup()) && 
		(mOctreeNode->contains(drawablep->getEntry()) ||
		 (drawablep->getBinRadius() > mOctreeNode->getSize()[0] &&
				parent && parent->getElementCount() >= gOctreeMaxCapacity)))
	{
		unbound();
		setState(OBJECT_DIRTY);
		//setState(GEOM_DIRTY);
		return TRUE;
	}
		
	return FALSE;
}


BOOL LLSpatialGroup::addObject(LLDrawable *drawablep)
{
	if(!drawablep)
	{
		return FALSE;
	}
	{
		drawablep->setGroup(this);
		setState(OBJECT_DIRTY | GEOM_DIRTY);
		setOcclusionState(LLSpatialGroup::DISCARD_QUERY, LLSpatialGroup::STATE_MODE_ALL_CAMERAS);
		gPipeline.markRebuild(this, TRUE);
		if (drawablep->isSpatialBridge())
		{
			mBridgeList.push_back((LLSpatialBridge*) drawablep);
		}
		if (drawablep->getRadius() > 1.f)
		{
			setState(IMAGE_DIRTY);
		}
	}

	return TRUE;
}

void LLSpatialGroup::rebuildGeom()
{
	if (!isDead())
	{
		getSpatialPartition()->rebuildGeom(this);

		if (hasState(LLSpatialGroup::MESH_DIRTY))
		{
			gPipeline.markMeshDirty(this);
		}
	}
}

void LLSpatialGroup::rebuildMesh()
{
	if (!isDead())
	{
		getSpatialPartition()->rebuildMesh(this);
	}
}

static LLTrace::TimeBlock FTM_REBUILD_VBO("VBO Rebuilt");
static LLTrace::TimeBlock FTM_ADD_GEOMETRY_COUNT("Add Geometry");
static LLTrace::TimeBlock FTM_CREATE_VB("Create VB");
static LLTrace::TimeBlock FTM_GET_GEOMETRY("Get Geometry");

void LLSpatialPartition::rebuildGeom(LLSpatialGroup* group)
{
	if (group->isDead() || !group->hasState(LLSpatialGroup::GEOM_DIRTY))
	{
		return;
	}

	if (group->changeLOD())
	{
		group->mLastUpdateDistance = group->mDistance;
		group->mLastUpdateViewAngle = group->mViewAngle;
	}
	
	LL_RECORD_BLOCK_TIME(FTM_REBUILD_VBO);	

	group->clearDrawMap();
	
	//get geometry count
	U32 index_count = 0;
	U32 vertex_count = 0;

	{
		LL_RECORD_BLOCK_TIME(FTM_ADD_GEOMETRY_COUNT);
		addGeometryCount(group, vertex_count, index_count);
	}

	if (vertex_count > 0 && index_count > 0)
	{ //create vertex buffer containing volume geometry for this node
		{
			LL_RECORD_BLOCK_TIME(FTM_CREATE_VB);
			group->mBuilt = 1.f;
			if (group->mVertexBuffer.isNull() ||
				!group->mVertexBuffer->isWriteable() ||
				(group->mBufferUsage != group->mVertexBuffer->getUsage() && LLVertexBuffer::sEnableVBOs))
			{
				group->mVertexBuffer = createVertexBuffer(mVertexDataMask, group->mBufferUsage);
				group->mVertexBuffer->allocateBuffer(vertex_count, index_count, true);
				stop_glerror();
			}
			else
			{
				group->mVertexBuffer->resizeBuffer(vertex_count, index_count);
				stop_glerror();
			}
		}

		{
			LL_RECORD_BLOCK_TIME(FTM_GET_GEOMETRY);
			getGeometry(group);
		}
	}
	else
	{
		group->mVertexBuffer = NULL;
		group->mBufferMap.clear();
	}

	group->mLastUpdateTime = gFrameTimeSeconds;
	group->clearState(LLSpatialGroup::GEOM_DIRTY);
}


void LLSpatialPartition::rebuildMesh(LLSpatialGroup* group)
{

}

LLSpatialGroup* LLSpatialGroup::getParent()
{
	return (LLSpatialGroup*)LLViewerOctreeGroup::getParent();
	}

BOOL LLSpatialGroup::removeObject(LLDrawable *drawablep, BOOL from_octree)
	{
	if(!drawablep)
	{
		return FALSE;
	}

	unbound();
	if (mOctreeNode && !from_octree)
	{
		drawablep->setGroup(NULL);
	}
	else
	{
		drawablep->setGroup(NULL);
		setState(GEOM_DIRTY);
		gPipeline.markRebuild(this, TRUE);

		if (drawablep->isSpatialBridge())
		{
			for (bridge_list_t::iterator i = mBridgeList.begin(); i != mBridgeList.end(); ++i)
			{
				if (*i == drawablep)
				{
					mBridgeList.erase(i);
					break;
				}
			}
		}

		if (getElementCount() == 0)
		{ //delete draw map on last element removal since a rebuild might never happen
			clearDrawMap();
		}
	}
	return TRUE;
}

void LLSpatialGroup::shift(const LLVector4a &offset)
{
	LLVector4a t = mOctreeNode->getCenter();
	t.add(offset);	
	mOctreeNode->setCenter(t);
	mOctreeNode->updateMinMax();
	mBounds[0].add(offset);
	mExtents[0].add(offset);
	mExtents[1].add(offset);
	mObjectBounds[0].add(offset);
	mObjectExtents[0].add(offset);
	mObjectExtents[1].add(offset);

	if (!getSpatialPartition()->mRenderByGroup && 
		getSpatialPartition()->mPartitionType != LLViewerRegion::PARTITION_TREE &&
		getSpatialPartition()->mPartitionType != LLViewerRegion::PARTITION_TERRAIN &&
		getSpatialPartition()->mPartitionType != LLViewerRegion::PARTITION_BRIDGE)
	{
		setState(GEOM_DIRTY);
		gPipeline.markRebuild(this, TRUE);
	}
}

class LLSpatialSetState : public OctreeTraveler
{
public:
	U32 mState;
	LLSpatialSetState(U32 state) : mState(state) { }
	virtual void visit(const OctreeNode* branch) { ((LLSpatialGroup*) branch->getListener(0))->setState(mState); }	
};

class LLSpatialSetStateDiff : public LLSpatialSetState
{
public:
	LLSpatialSetStateDiff(U32 state) : LLSpatialSetState(state) { }

	virtual void traverse(const OctreeNode* n)
	{
		LLSpatialGroup* group = (LLSpatialGroup*) n->getListener(0);
		
		if (!group->hasState(mState))
		{
			OctreeTraveler::traverse(n);
		}
	}
};

void LLSpatialGroup::setState(U32 state, S32 mode) 
{
	llassert(state <= LLSpatialGroup::STATE_MASK);
	
	if (mode > STATE_MODE_SINGLE)
	{
		if (mode == STATE_MODE_DIFF)
		{
			LLSpatialSetStateDiff setter(state);
			setter.traverse(mOctreeNode);
		}
		else
		{
			LLSpatialSetState setter(state);
			setter.traverse(mOctreeNode);
		}
	}
	else
	{
		mState |= state;
	}
}

class LLSpatialClearState : public OctreeTraveler
{
public:
	U32 mState;
	LLSpatialClearState(U32 state) : mState(state) { }
	virtual void visit(const OctreeNode* branch) { ((LLSpatialGroup*) branch->getListener(0))->clearState(mState); }
};

class LLSpatialClearStateDiff : public LLSpatialClearState
{
public:
	LLSpatialClearStateDiff(U32 state) : LLSpatialClearState(state) { }

	virtual void traverse(const OctreeNode* n)
	{
		LLSpatialGroup* group = (LLSpatialGroup*) n->getListener(0);
		
		if (group->hasState(mState))
		{
			OctreeTraveler::traverse(n);
		}
	}
};

void LLSpatialGroup::clearState(U32 state, S32 mode)
{
	llassert(state <= LLSpatialGroup::STATE_MASK);

	if (mode > STATE_MODE_SINGLE)
	{
		if (mode == STATE_MODE_DIFF)
		{
			LLSpatialClearStateDiff clearer(state);
			clearer.traverse(mOctreeNode);
		}
		else
		{
			LLSpatialClearState clearer(state);
			clearer.traverse(mOctreeNode);
		}
	}
	else
	{
		mState &= ~state;
	}
}

//======================================
//		Octree Listener Implementation
//======================================

LLSpatialGroup::LLSpatialGroup(OctreeNode* node, LLSpatialPartition* part) : LLOcclusionCullingGroup(node, part),
	mObjectBoxSize(1.f),
	mGeometryBytes(0),
	mSurfaceArea(0.f),
	mBuilt(0.f),
	mVertexBuffer(NULL), 
	mBufferUsage(part->mBufferUsage),
	mDistance(0.f),
	mDepth(0.f),
	mLastUpdateDistance(-1.f), 
	mLastUpdateTime(gFrameTimeSeconds),
	mAtlasList(4),
	mCurUpdatingTime(0),
	mCurUpdatingSlotp(NULL),
	mCurUpdatingTexture (NULL)
{
	ll_assert_aligned(this,16);
	
	sNodeCount++;

	mViewAngle.splat(0.f);
	mLastUpdateViewAngle.splat(-1.f);

	sg_assert(mOctreeNode->getListenerCount() == 0);
	setState(SG_INITIAL_STATE_MASK);
	gPipeline.markRebuild(this, TRUE);

	mRadius = 1;
	mPixelArea = 1024.f;
}

void LLSpatialGroup::updateDistance(LLCamera &camera)
{
	if (LLViewerCamera::sCurCameraID != LLViewerCamera::CAMERA_WORLD)
	{
		LL_WARNS() << "Attempted to update distance for camera other than world camera!" << LL_ENDL;
		return;
	}

	if (gShiftFrame)
	{
		return;
	}

#if !LL_RELEASE_FOR_DOWNLOAD
	if (hasState(LLSpatialGroup::OBJECT_DIRTY))
	{
		LL_ERRS() << "Spatial group dirty on distance update." << LL_ENDL;
	}
#endif
	if (!isEmpty())
	{
		mRadius = getSpatialPartition()->mRenderByGroup ? mObjectBounds[1].getLength3().getF32() :
						(F32) mOctreeNode->getSize().getLength3().getF32();
		mDistance = getSpatialPartition()->calcDistance(this, camera);
		mPixelArea = getSpatialPartition()->calcPixelArea(this, camera);
	}
}

F32 LLSpatialPartition::calcDistance(LLSpatialGroup* group, LLCamera& camera)
{
	LLVector4a eye;
	LLVector4a origin;
	origin.load3(camera.getOrigin().mV);

	eye.setSub(group->mObjectBounds[0], origin);

	F32 dist = 0.f;

	if (group->mDrawMap.find(LLRenderPass::PASS_ALPHA) != group->mDrawMap.end())
	{
		LLVector4a v = eye;

		dist = eye.getLength3().getF32();
		eye.normalize3fast();

		if (!group->hasState(LLSpatialGroup::ALPHA_DIRTY))
		{
			if (!group->getSpatialPartition()->isBridge())
			{
				LLVector4a view_angle = eye;

				LLVector4a diff;
				diff.setSub(view_angle, group->mLastUpdateViewAngle);

				if (diff.getLength3().getF32() > 0.64f)
				{
					group->mViewAngle = view_angle;
					group->mLastUpdateViewAngle = view_angle;
					//for occasional alpha sorting within the group
					//NOTE: If there is a trivial way to detect that alpha sorting here would not change the render order,
					//not setting this node to dirty would be a very good thing
					group->setState(LLSpatialGroup::ALPHA_DIRTY);
					gPipeline.markRebuild(group, FALSE);
				}
			}
		}

		//calculate depth of node for alpha sorting

		LLVector3 at = camera.getAtAxis();

		LLVector4a ata;
		ata.load3(at.mV);

		LLVector4a t = ata;
		//front of bounding box
		t.mul(0.25f);
		t.mul(group->mObjectBounds[1]);
		v.sub(t);
		
		group->mDepth = v.dot3(ata).getF32();
	}
	else
	{
		dist = eye.getLength3().getF32();
	}

	if (dist < 16.f)
	{
		dist /= 16.f;
		dist *= dist;
		dist *= 16.f;
	}

	return dist;
}

F32 LLSpatialPartition::calcPixelArea(LLSpatialGroup* group, LLCamera& camera)
{
	return LLPipeline::calcPixelArea(group->mObjectBounds[0], group->mObjectBounds[1], camera);
}

F32 LLSpatialGroup::getUpdateUrgency() const
{
	if (!isVisible())
	{
		return 0.f;
	}
	else
	{
		F32 time = gFrameTimeSeconds-mLastUpdateTime+4.f;
		return time + (mObjectBounds[1].dot3(mObjectBounds[1]).getF32()+1.f)/mDistance;
	}
}

BOOL LLSpatialGroup::changeLOD()
{
	if (hasState(ALPHA_DIRTY | OBJECT_DIRTY))
	{ ///a rebuild is going to happen, update distance and LoD
		return TRUE;
	}

	if (getSpatialPartition()->mSlopRatio > 0.f)
	{
		F32 ratio = (mDistance - mLastUpdateDistance)/(llmax(mLastUpdateDistance, mRadius));

		if (fabsf(ratio) >= getSpatialPartition()->mSlopRatio)
		{
			return TRUE;
		}

		if (mDistance > mRadius*2.f)
		{
			return FALSE;
		}
	}
	
	if (needsUpdate())
	{
		return TRUE;
	}
	
	return FALSE;
}

<<<<<<< HEAD
void LLSpatialGroup::handleInsertion(const TreeNode* node, LLDrawable* drawablep)
{
	addObject(drawablep, FALSE, TRUE);
	unbound();
	setState(OBJECT_DIRTY);
}

void LLSpatialGroup::handleRemoval(const TreeNode* node, LLDrawable* drawable)
{
	removeObject(drawable, TRUE);
	setState(OBJECT_DIRTY);
}

void LLSpatialGroup::handleDestruction(const TreeNode* node)
{
	setState(DEAD);
	
	for (element_iter i = getDataBegin(); i != getDataEnd(); ++i)
	{
		LLDrawable* drawable = *i;
		if (drawable->getSpatialGroup() == this)
		{
			drawable->setSpatialGroup(NULL);
		}
	}
	
	//clean up avatar attachment stats
	LLSpatialBridge* bridge = mSpatialPartition->asBridge();
	if (bridge)
	{
		if (bridge->mAvatar.notNull())
		{
			bridge->mAvatar->mAttachmentGeometryBytes -= mGeometryBytes;
			bridge->mAvatar->mAttachmentGeometryBytes = llmax(bridge->mAvatar->mAttachmentGeometryBytes, 0);
			bridge->mAvatar->mAttachmentSurfaceArea -= mSurfaceArea;
			bridge->mAvatar->mAttachmentSurfaceArea = llmax(bridge->mAvatar->mAttachmentSurfaceArea, 0.f);
		}
	}

	clearDrawMap();
	mVertexBuffer = NULL;
	mBufferMap.clear();
	sZombieGroups++;
	mOctreeNode = NULL;
}

void LLSpatialGroup::handleStateChange(const TreeNode* node)
{
	//drop bounding box upon state change
	if (mOctreeNode != node)
	{
		mOctreeNode = (OctreeNode*) node;
	}
	unbound();
}

void LLSpatialGroup::handleChildAddition(const OctreeNode* parent, OctreeNode* child) 
{
	if (child->getListenerCount() == 0)
	{
		new LLSpatialGroup(child, mSpatialPartition);
	}
	else
	{
		OCT_ERRS << "LLSpatialGroup redundancy detected." << llendl;
	}

	unbound();

	assert_states_valid(this);
}

void LLSpatialGroup::handleChildRemoval(const OctreeNode* parent, const OctreeNode* child)
{
	unbound();
}

void LLSpatialGroup::destroyGL(bool keep_occlusion) 
{
	setState(LLSpatialGroup::GEOM_DIRTY | LLSpatialGroup::IMAGE_DIRTY);

	if (!keep_occlusion)
	{ //going to need a rebuild
		gPipeline.markRebuild(this, TRUE);
	}

	mLastUpdateTime = gFrameTimeSeconds;
	mVertexBuffer = NULL;
	mBufferMap.clear();

	clearDrawMap();

	if (!keep_occlusion)
	{
		for (U32 i = 0; i < LLViewerCamera::NUM_CAMERAS; i++)
		{
			if (mOcclusionQuery[i])
			{
				sQueryPool.release(mOcclusionQuery[i]);
				mOcclusionQuery[i] = 0;
			}
		}
	}


	for (LLSpatialGroup::element_iter i = getDataBegin(); i != getDataEnd(); ++i)
	{
		LLDrawable* drawable = *i;
		for (S32 j = 0; j < drawable->getNumFaces(); j++)
		{
			LLFace* facep = drawable->getFace(j);
			if (facep)
			{
				facep->clearVertexBuffer();
			}
		}
	}
}

BOOL LLSpatialGroup::rebound()
{
	if (!isState(DIRTY))
	{	//return TRUE if we're not empty
		return TRUE;
	}
	
	if (mOctreeNode->getChildCount() == 1 && mOctreeNode->getElementCount() == 0)
	{
		LLSpatialGroup* group = (LLSpatialGroup*) mOctreeNode->getChild(0)->getListener(0);

		//rebound single child
		group->rebound();
		
		//copy single child's bounding box
		mBounds[0] = group->mBounds[0];
		mBounds[1] = group->mBounds[1];
		mExtents[0] = group->mExtents[0];
		mExtents[1] = group->mExtents[1];
		
		//treat this node as a "chute" to a deeper level of the tree
		group->setState(SKIP_FRUSTUM_CHECK);
	}
	else if (mOctreeNode->isLeaf())
	{ //copy object bounding box if this is a leaf 
		boundObjects(TRUE, mExtents[0], mExtents[1]);
		mBounds[0] = mObjectBounds[0];
		mBounds[1] = mObjectBounds[1];
	}
	else
	{
		LLVector4a& newMin = mExtents[0];
		LLVector4a& newMax = mExtents[1];
		
		//get bounding box of first child
		LLSpatialGroup* group = (LLSpatialGroup*) mOctreeNode->getChild(0)->getListener(0);
		group->clearState(SKIP_FRUSTUM_CHECK);
		group->rebound();

		//initialize to first child
		newMin = group->mExtents[0];
		newMax = group->mExtents[1];

		//rebound remaining children, expanding bounding box to encompass children
		for (U32 i = 1; i < mOctreeNode->getChildCount(); i++)
		{
			group = (LLSpatialGroup*) mOctreeNode->getChild(i)->getListener(0);
			group->clearState(SKIP_FRUSTUM_CHECK);
			group->rebound();
			const LLVector4a& max = group->mExtents[1];
			const LLVector4a& min = group->mExtents[0];

			newMax.setMax(newMax, max);
			newMin.setMin(newMin, min);
		}

		boundObjects(FALSE, newMin, newMax);
		
		mBounds[0].setAdd(newMin, newMax);
		mBounds[0].mul(0.5f);
		mBounds[1].setSub(newMax, newMin);
		mBounds[1].mul(0.5f);
	}
	
	clearState(DIRTY);

	return TRUE;
=======
void LLSpatialGroup::handleInsertion(const TreeNode* node, LLViewerOctreeEntry* entry)
{
	addObject((LLDrawable*)entry->getDrawable());
	unbound();
	setState(OBJECT_DIRTY);
>>>>>>> 2eeee8a9
}

void LLSpatialGroup::handleRemoval(const TreeNode* node, LLViewerOctreeEntry* entry)
{
	removeObject((LLDrawable*)entry->getDrawable(), TRUE);
	LLViewerOctreeGroup::handleRemoval(node, entry);
}

void LLSpatialGroup::handleDestruction(const TreeNode* node)
{
	if(isDead())
	{
		return;
	}
	setState(DEAD);
	
	for (element_iter i = getDataBegin(); getElementCount() > 0 && i != getDataEnd();)
	{
		LLViewerOctreeEntry* entry = *i;

		if (entry->getGroup() == this)
		{
			if(entry->hasDrawable())
			{
				((LLDrawable*)entry->getDrawable())->setGroup(NULL);
			}
			else
	{
				LL_ERRS() << "No Drawable found in the entry." << LL_ENDL;
			}
		}
		else
		{
			++i;
		}
	}
	
	//clean up avatar attachment stats
	LLSpatialBridge* bridge = getSpatialPartition()->asBridge();
	if (bridge)
	{
		if (bridge->mAvatar.notNull())
		{
			bridge->mAvatar->mAttachmentGeometryBytes -= mGeometryBytes;
			bridge->mAvatar->mAttachmentSurfaceArea -= mSurfaceArea;
		}
	}

	clearDrawMap();
	mVertexBuffer = NULL;
	mBufferMap.clear();
	sZombieGroups++;
	mOctreeNode = NULL;
}

void LLSpatialGroup::handleChildAddition(const OctreeNode* parent, OctreeNode* child) 
{
	if (child->getListenerCount() == 0)
	{
		new LLSpatialGroup(child, getSpatialPartition());
	}
	else
	{
		OCT_ERRS << "LLSpatialGroup redundancy detected." << LL_ENDL;
	}

	unbound();

	assert_states_valid(this);
}

void LLSpatialGroup::destroyGL(bool keep_occlusion) 
{
	setState(LLSpatialGroup::GEOM_DIRTY | LLSpatialGroup::IMAGE_DIRTY);

	if (!keep_occlusion && !LLSpatialPartition::sTeleportRequested)
	{ //going to need a rebuild
		gPipeline.markRebuild(this, TRUE);
	}

	mLastUpdateTime = gFrameTimeSeconds;
	mVertexBuffer = NULL;
	mBufferMap.clear();

	clearDrawMap();

	if (!keep_occlusion)
	{
		releaseOcclusionQueryObjectNames();
	}


	for (LLSpatialGroup::element_iter i = getDataBegin(); i != getDataEnd(); ++i)
	{
		LLDrawable* drawable = (LLDrawable*)(*i)->getDrawable();
		if(!drawable)
		{
			continue;
		}
		for (S32 j = 0; j < drawable->getNumFaces(); j++)
		{
			LLFace* facep = drawable->getFace(j);
			if (facep)
			{
				facep->clearVertexBuffer();
			}
		}
	}
}

//==============================================

LLSpatialPartition::LLSpatialPartition(U32 data_mask, BOOL render_by_group, U32 buffer_usage, LLViewerRegion* regionp)
: mRenderByGroup(render_by_group), mBridge(NULL)
{
	mRegionp = regionp;		
	mPartitionType = LLViewerRegion::PARTITION_NONE;
	mVertexDataMask = data_mask;
	mBufferUsage = buffer_usage;
	mDepthMask = FALSE;
	mSlopRatio = 0.25f;
	mInfiniteFarClip = FALSE;

	new LLSpatialGroup(mOctree, this);
}


LLSpatialPartition::~LLSpatialPartition()
{
}

LLSpatialGroup *LLSpatialPartition::put(LLDrawable *drawablep, BOOL was_visible)
{
	drawablep->updateSpatialExtents();

	//keep drawable from being garbage collected
	LLPointer<LLDrawable> ptr = drawablep;
		
	if(!drawablep->getGroup())
	{
	assert_octree_valid(mOctree);
		mOctree->insert(drawablep->getEntry());
	assert_octree_valid(mOctree);
	}	
	
	LLSpatialGroup* group = drawablep->getSpatialGroup();
	llassert(group != NULL);

	if (group && was_visible && group->isOcclusionState(LLSpatialGroup::QUERY_PENDING))
	{
		group->setOcclusionState(LLSpatialGroup::DISCARD_QUERY, LLSpatialGroup::STATE_MODE_ALL_CAMERAS);
	}

	return group;
}

BOOL LLSpatialPartition::remove(LLDrawable *drawablep, LLSpatialGroup *curp)
{
	if (!curp->removeObject(drawablep))
	{
		OCT_ERRS << "Failed to remove drawable from octree!" << LL_ENDL;
	}
	else
	{
		drawablep->setGroup(NULL);
	}

	assert_octree_valid(mOctree);
	
	return TRUE;
}

void LLSpatialPartition::move(LLDrawable *drawablep, LLSpatialGroup *curp, BOOL immediate)
{
	// sanity check submitted by open source user bushing Spatula
	// who was seeing crashing here. (See VWR-424 reported by Bunny Mayne)
	if (!drawablep)
	{
		OCT_ERRS << "LLSpatialPartition::move was passed a bad drawable." << LL_ENDL;
		return;
	}
		
	BOOL was_visible = curp ? curp->isVisible() : FALSE;

	if (curp && curp->getSpatialPartition() != this)
	{
		//keep drawable from being garbage collected
		LLPointer<LLDrawable> ptr = drawablep;
		if (curp->getSpatialPartition()->remove(drawablep, curp))
		{
			put(drawablep, was_visible);
			return;
		}
		else
		{
			OCT_ERRS << "Drawable lost between spatial partitions on outbound transition." << LL_ENDL;
		}
	}
		
	if (curp && curp->updateInGroup(drawablep, immediate))
	{
		// Already updated, don't need to do anything
		assert_octree_valid(mOctree);
		return;
	}

	//keep drawable from being garbage collected
	LLPointer<LLDrawable> ptr = drawablep;
	if (curp && !remove(drawablep, curp))
	{
		OCT_ERRS << "Move couldn't find existing spatial group!" << LL_ENDL;
	}

	put(drawablep, was_visible);
}

class LLSpatialShift : public OctreeTraveler
{
public:
	const LLVector4a& mOffset;

	LLSpatialShift(const LLVector4a& offset) : mOffset(offset) { }
	virtual void visit(const OctreeNode* branch) 
	{ 
		((LLSpatialGroup*) branch->getListener(0))->shift(mOffset); 
	}
};

void LLSpatialPartition::shift(const LLVector4a &offset)
{ //shift octree node bounding boxes by offset
	LLSpatialShift shifter(offset);
	shifter.traverse(mOctree);
}

class LLOctreeCull : public LLViewerOctreeCull
{
public:
	LLOctreeCull(LLCamera* camera) : LLViewerOctreeCull(camera) {}

	virtual bool earlyFail(LLViewerOctreeGroup* base_group)
	{
		LLSpatialGroup* group = (LLSpatialGroup*)base_group;
		group->checkOcclusion();

		if (group->getOctreeNode()->getParent() &&	//never occlusion cull the root node
		  	LLPipeline::sUseOcclusion &&			//ignore occlusion if disabled
			group->isOcclusionState(LLSpatialGroup::OCCLUDED))
		{
			gPipeline.markOccluder(group);
			return true;
		}
		
		return false;
	}
	
	virtual S32 frustumCheck(const LLViewerOctreeGroup* group)
	{
		S32 res = AABBInFrustumNoFarClipGroupBounds(group);
		if (res != 0)
		{
			res = llmin(res, AABBSphereIntersectGroupExtents(group));
		}
		return res;
	}

	virtual S32 frustumCheckObjects(const LLViewerOctreeGroup* group)
	{
		S32 res = AABBInFrustumNoFarClipObjectBounds(group);
		if (res != 0)
		{
			res = llmin(res, AABBSphereIntersectObjectExtents(group));
		}
		return res;
	}

	virtual void processGroup(LLViewerOctreeGroup* base_group)
	{
		LLSpatialGroup* group = (LLSpatialGroup*)base_group;
		if (group->needsUpdate() ||
			group->getVisible(LLViewerCamera::sCurCameraID) < LLDrawable::getCurrentFrame() - 1)
		{
			group->doOcclusion(mCamera);
		}
		gPipeline.markNotCulled(group, *mCamera);
	}
};

class LLOctreeCullNoFarClip : public LLOctreeCull
{
public: 
	LLOctreeCullNoFarClip(LLCamera* camera) 
		: LLOctreeCull(camera) { }

	virtual S32 frustumCheck(const LLViewerOctreeGroup* group)
	{
		return AABBInFrustumNoFarClipGroupBounds(group);
	}

	virtual S32 frustumCheckObjects(const LLViewerOctreeGroup* group)
	{
		S32 res = AABBInFrustumNoFarClipObjectBounds(group);
		return res;
	}
};

class LLOctreeCullShadow : public LLOctreeCull
{
public:
	LLOctreeCullShadow(LLCamera* camera)
		: LLOctreeCull(camera) { }

	virtual S32 frustumCheck(const LLViewerOctreeGroup* group)
	{
		return AABBInFrustumGroupBounds(group);
	}

	virtual S32 frustumCheckObjects(const LLViewerOctreeGroup* group)
	{
		return AABBInFrustumObjectBounds(group);
	}
};

class LLOctreeCullVisExtents: public LLOctreeCullShadow
{
public:
	LLOctreeCullVisExtents(LLCamera* camera, LLVector4a& min, LLVector4a& max)
		: LLOctreeCullShadow(camera), mMin(min), mMax(max), mEmpty(TRUE) { }

	virtual bool earlyFail(LLViewerOctreeGroup* base_group)
	{
		LLSpatialGroup* group = (LLSpatialGroup*)base_group;

		if (group->getOctreeNode()->getParent() &&	//never occlusion cull the root node
			LLPipeline::sUseOcclusion &&			//ignore occlusion if disabled
			group->isOcclusionState(LLSpatialGroup::OCCLUDED))
		{
			return true;
		}
		
		return false;
	}

	virtual void traverse(const OctreeNode* n)
	{
		LLSpatialGroup* group = (LLSpatialGroup*) n->getListener(0);

		if (earlyFail(group))
		{
			return;
		}
		
		if ((mRes && group->hasState(LLSpatialGroup::SKIP_FRUSTUM_CHECK)) ||
			mRes == 2)
		{	//don't need to do frustum check
			OctreeTraveler::traverse(n);
		}
		else
		{  
			mRes = frustumCheck(group);
				
			if (mRes)
			{ //at least partially in, run on down
				OctreeTraveler::traverse(n);
			}

			mRes = 0;
		}
	}

	virtual void processGroup(LLViewerOctreeGroup* base_group)
	{
		LLSpatialGroup* group = (LLSpatialGroup*)base_group;
		
		llassert(!group->hasState(LLSpatialGroup::DIRTY) && !group->isEmpty())
		
		if (mRes < 2)
		{
			if (AABBInFrustumObjectBounds(group) > 0)
			{
				mEmpty = FALSE;
				const LLVector4a* exts = group->getObjectExtents();
				update_min_max(mMin, mMax, exts[0]);
				update_min_max(mMin, mMax, exts[1]);
			}
		}
		else
		{
			mEmpty = FALSE;
			const LLVector4a* exts = group->getExtents();
			update_min_max(mMin, mMax, exts[0]);
			update_min_max(mMin, mMax, exts[1]);
		}
	}

	BOOL mEmpty;
	LLVector4a& mMin;
	LLVector4a& mMax;
};

class LLOctreeCullDetectVisible: public LLOctreeCullShadow
{
public:
	LLOctreeCullDetectVisible(LLCamera* camera)
		: LLOctreeCullShadow(camera), mResult(FALSE) { }

	virtual bool earlyFail(LLViewerOctreeGroup* base_group)
	{
		LLSpatialGroup* group = (LLSpatialGroup*)base_group;

		if (mResult || //already found a node, don't check any more
			(group->getOctreeNode()->getParent() &&	//never occlusion cull the root node
			 LLPipeline::sUseOcclusion &&			//ignore occlusion if disabled
			 group->isOcclusionState(LLSpatialGroup::OCCLUDED)))
		{
			return true;
		}
		
		return false;
	}

	virtual void processGroup(LLViewerOctreeGroup* base_group)
	{
		if (base_group->isVisible())
		{
			mResult = TRUE;
		}
	}

	BOOL mResult;
};

class LLOctreeSelect : public LLOctreeCull
{
public:
	LLOctreeSelect(LLCamera* camera, std::vector<LLDrawable*>* results)
		: LLOctreeCull(camera), mResults(results) { }

	virtual bool earlyFail(LLViewerOctreeGroup* group) { return false; }
	virtual void preprocess(LLViewerOctreeGroup* group) { }

	virtual void processGroup(LLViewerOctreeGroup* base_group)
	{
		LLSpatialGroup* group = (LLSpatialGroup*)base_group;
		OctreeNode* branch = group->getOctreeNode();

		for (OctreeNode::const_element_iter i = branch->getDataBegin(); i != branch->getDataEnd(); ++i)
		{
			LLDrawable* drawable = (LLDrawable*)(*i)->getDrawable();
			if(!drawable)
		{
				continue;
			}
			if (!drawable->isDead())
			{
				if (drawable->isSpatialBridge())
				{
					drawable->setVisible(*mCamera, mResults, TRUE);
				}
				else
				{
					mResults->push_back(drawable);
				}
			}		
		}
	}
	
	std::vector<LLDrawable*>* mResults;
};

void drawBox(const LLVector3& c, const LLVector3& r)
{
	LLVertexBuffer::unbind();

	gGL.begin(LLRender::TRIANGLE_STRIP);
	//left front
	gGL.vertex3fv((c+r.scaledVec(LLVector3(-1,1,-1))).mV);
	gGL.vertex3fv((c+r.scaledVec(LLVector3(-1,1,1))).mV);
	//right front
	gGL.vertex3fv((c+r.scaledVec(LLVector3(1,1,-1))).mV);
	gGL.vertex3fv((c+r.scaledVec(LLVector3(1,1,1))).mV);
	//right back
 	gGL.vertex3fv((c+r.scaledVec(LLVector3(1,-1,-1))).mV);
	gGL.vertex3fv((c+r.scaledVec(LLVector3(1,-1,1))).mV);
	//left back
	gGL.vertex3fv((c+r.scaledVec(LLVector3(-1,-1,-1))).mV);
	gGL.vertex3fv((c+r.scaledVec(LLVector3(-1,-1,1))).mV);
	//left front
	gGL.vertex3fv((c+r.scaledVec(LLVector3(-1,1,-1))).mV);
	gGL.vertex3fv((c+r.scaledVec(LLVector3(-1,1,1))).mV);
	gGL.end();
	
	//bottom
	gGL.begin(LLRender::TRIANGLE_STRIP);
	gGL.vertex3fv((c+r.scaledVec(LLVector3(1,1,-1))).mV);
	gGL.vertex3fv((c+r.scaledVec(LLVector3(1,-1,-1))).mV);
	gGL.vertex3fv((c+r.scaledVec(LLVector3(-1,1,-1))).mV);
	gGL.vertex3fv((c+r.scaledVec(LLVector3(-1,-1,-1))).mV);
	gGL.end();

	//top
	gGL.begin(LLRender::TRIANGLE_STRIP);
	gGL.vertex3fv((c+r.scaledVec(LLVector3(1,1,1))).mV);
	gGL.vertex3fv((c+r.scaledVec(LLVector3(-1,1,1))).mV);
	gGL.vertex3fv((c+r.scaledVec(LLVector3(1,-1,1))).mV);
	gGL.vertex3fv((c+r.scaledVec(LLVector3(-1,-1,1))).mV);
	gGL.end();	
}

void drawBox(const LLVector4a& c, const LLVector4a& r)
{
	drawBox(reinterpret_cast<const LLVector3&>(c), reinterpret_cast<const LLVector3&>(r));
}

void drawBoxOutline(const LLVector3& pos, const LLVector3& size)
{

	llassert(pos.isFinite());
	llassert(size.isFinite());

	llassert(!llisnan(pos.mV[0]));
	llassert(!llisnan(pos.mV[1]));
	llassert(!llisnan(pos.mV[2]));

	llassert(!llisnan(size.mV[0]));
	llassert(!llisnan(size.mV[1]));
	llassert(!llisnan(size.mV[2]));

	LLVector3 v1 = size.scaledVec(LLVector3( 1, 1,1));
	LLVector3 v2 = size.scaledVec(LLVector3(-1, 1,1));
	LLVector3 v3 = size.scaledVec(LLVector3(-1,-1,1));
	LLVector3 v4 = size.scaledVec(LLVector3( 1,-1,1));

	gGL.begin(LLRender::LINES); 
	
	//top
	gGL.vertex3fv((pos+v1).mV);
	gGL.vertex3fv((pos+v2).mV);
	gGL.vertex3fv((pos+v2).mV);
	gGL.vertex3fv((pos+v3).mV);
	gGL.vertex3fv((pos+v3).mV);
	gGL.vertex3fv((pos+v4).mV);
	gGL.vertex3fv((pos+v4).mV);
	gGL.vertex3fv((pos+v1).mV);
	
	//bottom
	gGL.vertex3fv((pos-v1).mV);
	gGL.vertex3fv((pos-v2).mV);
	gGL.vertex3fv((pos-v2).mV);
	gGL.vertex3fv((pos-v3).mV);
	gGL.vertex3fv((pos-v3).mV);
	gGL.vertex3fv((pos-v4).mV);
	gGL.vertex3fv((pos-v4).mV);
	gGL.vertex3fv((pos-v1).mV);
	
	//right
	gGL.vertex3fv((pos+v1).mV);
	gGL.vertex3fv((pos-v3).mV);
			
	gGL.vertex3fv((pos+v4).mV);
	gGL.vertex3fv((pos-v2).mV);

	//left
	gGL.vertex3fv((pos+v2).mV);
	gGL.vertex3fv((pos-v4).mV);

	gGL.vertex3fv((pos+v3).mV);
	gGL.vertex3fv((pos-v1).mV);

	gGL.end();
}

void drawBoxOutline(const LLVector4a& pos, const LLVector4a& size)
{
	drawBoxOutline(reinterpret_cast<const LLVector3&>(pos), reinterpret_cast<const LLVector3&>(size));
}

class LLOctreeDirty : public OctreeTraveler
{
public:
	LLOctreeDirty(bool no_rebuild) : mNoRebuild(no_rebuild){}

	virtual void visit(const OctreeNode* state)
	{
		LLSpatialGroup* group = (LLSpatialGroup*) state->getListener(0);
		group->destroyGL();

		for (LLSpatialGroup::element_iter i = group->getDataBegin(); i != group->getDataEnd(); ++i)
		{
			LLDrawable* drawable = (LLDrawable*)(*i)->getDrawable();
			if(!drawable)
			{
				continue;
			}
			if (!mNoRebuild && drawable->getVObj().notNull() && !group->getSpatialPartition()->mRenderByGroup)
			{
				gPipeline.markRebuild(drawable, LLDrawable::REBUILD_ALL, TRUE);
			}
		}

		for (LLSpatialGroup::bridge_list_t::iterator i = group->mBridgeList.begin(); i != group->mBridgeList.end(); ++i)
		{
			LLSpatialBridge* bridge = *i;
			traverse(bridge->mOctree);
		}
	}

private:
	BOOL mNoRebuild;
};

void LLSpatialPartition::restoreGL()
{
}

void LLSpatialPartition::resetVertexBuffers()
{
	LLOctreeDirty dirty(sTeleportRequested);
	dirty.traverse(mOctree);
}

BOOL LLSpatialPartition::getVisibleExtents(LLCamera& camera, LLVector3& visMin, LLVector3& visMax)
{
	LLVector4a visMina, visMaxa;
	visMina.load3(visMin.mV);
	visMaxa.load3(visMax.mV);

	{
		LL_RECORD_BLOCK_TIME(FTM_CULL_REBOUND);		
		LLSpatialGroup* group = (LLSpatialGroup*) mOctree->getListener(0);
		group->rebound();
	}

	LLOctreeCullVisExtents vis(&camera, visMina, visMaxa);
	vis.traverse(mOctree);

	visMin.set(visMina.getF32ptr());
	visMax.set(visMaxa.getF32ptr());
	return vis.mEmpty;
}

BOOL LLSpatialPartition::visibleObjectsInFrustum(LLCamera& camera)
{
	LLOctreeCullDetectVisible vis(&camera);
	vis.traverse(mOctree);
	return vis.mResult;
}

S32 LLSpatialPartition::cull(LLCamera &camera, std::vector<LLDrawable *>* results, BOOL for_select)
{
#if LL_OCTREE_PARANOIA_CHECK
	((LLSpatialGroup*)mOctree->getListener(0))->checkStates();
#endif
	{
		LL_RECORD_BLOCK_TIME(FTM_CULL_REBOUND);		
		LLSpatialGroup* group = (LLSpatialGroup*) mOctree->getListener(0);
		group->rebound();
	}

#if LL_OCTREE_PARANOIA_CHECK
	((LLSpatialGroup*)mOctree->getListener(0))->validate();
#endif

		LLOctreeSelect selecter(&camera, results);
		selecter.traverse(mOctree);
	
	return 0;
	}
	
S32 LLSpatialPartition::cull(LLCamera &camera, bool do_occlusion)
{
#if LL_OCTREE_PARANOIA_CHECK
	((LLSpatialGroup*)mOctree->getListener(0))->checkStates();
#endif
	{
		LL_RECORD_BLOCK_TIME(FTM_CULL_REBOUND);		
		LLSpatialGroup* group = (LLSpatialGroup*) mOctree->getListener(0);
		group->rebound();
	}

#if LL_OCTREE_PARANOIA_CHECK
	((LLSpatialGroup*)mOctree->getListener(0))->validate();
#endif

	if (LLPipeline::sShadowRender)
	{
		LL_RECORD_BLOCK_TIME(FTM_FRUSTUM_CULL);
		LLOctreeCullShadow culler(&camera);
		culler.traverse(mOctree);
	}
	else if (mInfiniteFarClip || !LLPipeline::sUseFarClip)
	{
		LL_RECORD_BLOCK_TIME(FTM_FRUSTUM_CULL);		
		LLOctreeCullNoFarClip culler(&camera);
		culler.traverse(mOctree);
	}
	else
	{
		LL_RECORD_BLOCK_TIME(FTM_FRUSTUM_CULL);		
		LLOctreeCull culler(&camera);
		culler.traverse(mOctree);
	}
	
	return 0;
}

void pushVerts(LLDrawInfo* params, U32 mask)
{
	LLRenderPass::applyModelMatrix(*params);
	params->mVertexBuffer->setBuffer(mask);
	params->mVertexBuffer->drawRange(params->mParticle ? LLRender::POINTS : LLRender::TRIANGLES,
								params->mStart, params->mEnd, params->mCount, params->mOffset);
}

void pushVerts(LLSpatialGroup* group, U32 mask)
{
	LLDrawInfo* params = NULL;

	for (LLSpatialGroup::draw_map_t::iterator i = group->mDrawMap.begin(); i != group->mDrawMap.end(); ++i)
	{
		for (LLSpatialGroup::drawmap_elem_t::iterator j = i->second.begin(); j != i->second.end(); ++j) 
		{
			params = *j;
			pushVerts(params, mask);
		}
	}
}

void pushVerts(LLFace* face, U32 mask)
{
	if (face)
	{
		llassert(face->verify());

		LLVertexBuffer* buffer = face->getVertexBuffer();

		if (buffer && (face->getGeomCount() >= 3))
		{
			buffer->setBuffer(mask);
			U16 start = face->getGeomStart();
			U16 end = start + face->getGeomCount()-1;
			U32 count = face->getIndicesCount();
			U16 offset = face->getIndicesStart();
			buffer->drawRange(LLRender::TRIANGLES, start, end, count, offset);
		}
	}
}

void pushVerts(LLDrawable* drawable, U32 mask)
{
	for (S32 i = 0; i < drawable->getNumFaces(); ++i)
	{
		pushVerts(drawable->getFace(i), mask);
	}
}

void pushVerts(LLVolume* volume)
{
	LLVertexBuffer::unbind();
	for (S32 i = 0; i < volume->getNumVolumeFaces(); ++i)
	{
		const LLVolumeFace& face = volume->getVolumeFace(i);
		LLVertexBuffer::drawElements(LLRender::TRIANGLES, face.mPositions, NULL, face.mNumIndices, face.mIndices);
	}
}

void pushBufferVerts(LLVertexBuffer* buffer, U32 mask)
{
	if (buffer)
	{
		buffer->setBuffer(mask);
		buffer->drawRange(LLRender::TRIANGLES, 0, buffer->getNumVerts()-1, buffer->getNumIndices(), 0);
	}
}

void pushBufferVerts(LLSpatialGroup* group, U32 mask, bool push_alpha = true)
{
	if (group->getSpatialPartition()->mRenderByGroup)
	{
		if (!group->mDrawMap.empty())
		{
			LLDrawInfo* params = *(group->mDrawMap.begin()->second.begin());
			LLRenderPass::applyModelMatrix(*params);
		
			if (push_alpha)
			{
				pushBufferVerts(group->mVertexBuffer, mask);
			}

			for (LLSpatialGroup::buffer_map_t::iterator i = group->mBufferMap.begin(); i != group->mBufferMap.end(); ++i)
			{
				for (LLSpatialGroup::buffer_texture_map_t::iterator j = i->second.begin(); j != i->second.end(); ++j)
				{
					for (LLSpatialGroup::buffer_list_t::iterator k = j->second.begin(); k != j->second.end(); ++k)
					{
						pushBufferVerts(*k, mask);
					}
				}
			}
		}
	}
	/*else
	{
		//const LLVector4a* bounds = group->getBounds();
		//drawBox(bounds[0], bounds[1]);
	}*/
}

void pushVertsColorCoded(LLSpatialGroup* group, U32 mask)
{
	LLDrawInfo* params = NULL;

	LLColor4 colors[] = {
		LLColor4::green,
		LLColor4::green1,
		LLColor4::green2,
		LLColor4::green3,
		LLColor4::green4,
		LLColor4::green5,
		LLColor4::green6
	};
		
	static const U32 col_count = LL_ARRAY_SIZE(colors);

	U32 col = 0;

	for (LLSpatialGroup::draw_map_t::iterator i = group->mDrawMap.begin(); i != group->mDrawMap.end(); ++i)
	{
		for (LLSpatialGroup::drawmap_elem_t::iterator j = i->second.begin(); j != i->second.end(); ++j) 
		{
			params = *j;
			LLRenderPass::applyModelMatrix(*params);
			gGL.diffuseColor4f(colors[col].mV[0], colors[col].mV[1], colors[col].mV[2], 0.5f);
			params->mVertexBuffer->setBuffer(mask);
			params->mVertexBuffer->drawRange(params->mParticle ? LLRender::POINTS : LLRender::TRIANGLES,
				params->mStart, params->mEnd, params->mCount, params->mOffset);
			col = (col+1)%col_count;
		}
	}
}

void renderOctree(LLSpatialGroup* group)
{
	//render solid object bounding box, color
	//coded by buffer usage and activity
	gGL.setSceneBlendType(LLRender::BT_ADD_WITH_ALPHA);
	LLVector4 col;
	if (group->mBuilt > 0.f)
	{
		group->mBuilt -= 2.f * gFrameIntervalSeconds.value();
		if (group->mBufferUsage == GL_STATIC_DRAW_ARB)
		{
			col.setVec(1.0f, 0, 0, group->mBuilt*0.5f);
		}
		else 
		{
			col.setVec(0.1f,0.1f,1,0.1f);
			//col.setVec(1.0f, 1.0f, 0, sinf(group->mBuilt*3.14159f)*0.5f);
		}

		if (group->mBufferUsage != GL_STATIC_DRAW_ARB)
		{
			LLGLDepthTest gl_depth(FALSE, FALSE);
			glPolygonMode(GL_FRONT_AND_BACK, GL_LINE);

			gGL.diffuseColor4f(1,0,0,group->mBuilt);
			gGL.flush();
			glLineWidth(5.f);

			const LLVector4a* bounds = group->getObjectBounds();
			drawBoxOutline(bounds[0], bounds[1]);
			gGL.flush();
			glLineWidth(1.f);
			gGL.flush();
			for (LLSpatialGroup::element_iter i = group->getDataBegin(); i != group->getDataEnd(); ++i)
			{
				LLDrawable* drawable = (LLDrawable*)(*i)->getDrawable();
				if(!drawable)
				{
					continue;
				}
				if (!group->getSpatialPartition()->isBridge())
				{
					gGL.pushMatrix();
					LLVector3 trans = drawable->getRegion()->getOriginAgent();
					gGL.translatef(trans.mV[0], trans.mV[1], trans.mV[2]);
				}
				
				for (S32 j = 0; j < drawable->getNumFaces(); j++)
				{
					LLFace* face = drawable->getFace(j);
					if (face && face->getVertexBuffer())
					{
						if (gFrameTimeSeconds - face->mLastUpdateTime < 0.5f)
						{
							gGL.diffuseColor4f(0, 1, 0, group->mBuilt);
						}
						else if (gFrameTimeSeconds - face->mLastMoveTime < 0.5f)
						{
							gGL.diffuseColor4f(1, 0, 0, group->mBuilt);
						}
						else
						{
							continue;
						}

						face->getVertexBuffer()->setBuffer(LLVertexBuffer::MAP_VERTEX);
						//drawBox((face->mExtents[0] + face->mExtents[1])*0.5f,
						//		(face->mExtents[1]-face->mExtents[0])*0.5f);
						face->getVertexBuffer()->draw(LLRender::TRIANGLES, face->getIndicesCount(), face->getIndicesStart());
					}
				}

				if (!group->getSpatialPartition()->isBridge())
				{
					gGL.popMatrix();
				}
			}
			glPolygonMode(GL_FRONT_AND_BACK, GL_FILL);
			gGL.diffuseColor4f(1,1,1,1);
		}
	}
	else
	{
		if (group->mBufferUsage == GL_STATIC_DRAW_ARB && !group->isEmpty() 
			&& group->getSpatialPartition()->mRenderByGroup)
		{
			col.setVec(0.8f, 0.4f, 0.1f, 0.1f);
		}
		else
		{
			col.setVec(0.1f, 0.1f, 1.f, 0.1f);
		}
	}

	gGL.diffuseColor4fv(col.mV);
	LLVector4a fudge;
	fudge.splat(0.001f);

	//LLVector4a size = group->mObjectBounds[1];
	//size.mul(1.01f);
	//size.add(fudge);

	//{
	//	LLGLDepthTest depth(GL_TRUE, GL_FALSE);
	//	drawBox(group->mObjectBounds[0], fudge);
	//}
	
	gGL.setSceneBlendType(LLRender::BT_ALPHA);

	//if (group->mBuilt <= 0.f)
	{
		//draw opaque outline
		//gGL.diffuseColor4f(col.mV[0], col.mV[1], col.mV[2], 1.f);
		//drawBoxOutline(group->mObjectBounds[0], group->mObjectBounds[1]);

		gGL.diffuseColor4f(0,1,1,1);

		const LLVector4a* bounds = group->getBounds();
		drawBoxOutline(bounds[0], bounds[1]);
		
		//draw bounding box for draw info
		/*if (group->getSpatialPartition()->mRenderByGroup)
		{
			gGL.diffuseColor4f(1.0f, 0.75f, 0.25f, 0.6f);
			for (LLSpatialGroup::draw_map_t::iterator i = group->mDrawMap.begin(); i != group->mDrawMap.end(); ++i)
			{
				for (LLSpatialGroup::drawmap_elem_t::iterator j = i->second.begin(); j != i->second.end(); ++j)
				{
					LLDrawInfo* draw_info = *j;
					LLVector4a center;
					center.setAdd(draw_info->mExtents[1], draw_info->mExtents[0]);
					center.mul(0.5f);
					LLVector4a size;
					size.setSub(draw_info->mExtents[1], draw_info->mExtents[0]);
					size.mul(0.5f);
					drawBoxOutline(center, size);
				}
			}
		}*/
	}
	
//	LLSpatialGroup::OctreeNode* node = group->mOctreeNode;
//	gGL.diffuseColor4f(0,1,0,1);
//	drawBoxOutline(LLVector3(node->getCenter()), LLVector3(node->getSize()));
}

std::set<LLSpatialGroup*> visible_selected_groups;

void renderVisibility(LLSpatialGroup* group, LLCamera* camera)
{
	/*LLGLEnable blend(GL_BLEND);
	gGL.setSceneBlendType(LLRender::BT_ALPHA);
	LLGLEnable cull(GL_CULL_FACE);
	glPolygonMode(GL_FRONT_AND_BACK, GL_LINE);*/

	/*BOOL render_objects = (!LLPipeline::sUseOcclusion || !group->isOcclusionState(LLSpatialGroup::OCCLUDED)) && group->isVisible() &&
							!group->isEmpty();


	if (render_objects)
	{
		LLGLDepthTest depth(GL_TRUE, GL_FALSE);

		LLGLDisable blend(GL_BLEND);
		gGL.diffuseColor4f(0.f, 0.75f, 0.f,0.5f);
		pushBufferVerts(group, LLVertexBuffer::MAP_VERTEX, false);
		
		glPolygonMode(GL_FRONT_AND_BACK, GL_LINE);
		glLineWidth(4.f);
		gGL.diffuseColor4f(0.f, 0.5f, 0.f, 1.f);
		pushBufferVerts(group, LLVertexBuffer::MAP_VERTEX, false);
		glLineWidth(1.f);
		glPolygonMode(GL_FRONT_AND_BACK, GL_FILL);

		bool selected = false;
		
		for (LLSpatialGroup::element_iter iter = group->getDataBegin(); iter != group->getDataEnd(); ++iter)
		{
			LLDrawable* drawable = *iter;
			if (drawable->getVObj().notNull() && drawable->getVObj()->isSelected())
			{
				selected = true;
				break;
			}
		}
		
		if (selected)
		{ //store for rendering occlusion volume as overlay
			visible_selected_groups.insert(group);
		}
	}*/		

	/*if (render_objects)
	{
		LLGLDepthTest depth_under(GL_TRUE, GL_FALSE, GL_GREATER);
		gGL.diffuseColor4f(0, 0.5f, 0, 0.5f);
		gGL.diffuseColor4f(0, 0.5f, 0, 0.5f);
		pushBufferVerts(group, LLVertexBuffer::MAP_VERTEX);
	}

	{
		LLGLDepthTest depth_over(GL_TRUE, GL_FALSE, GL_LEQUAL);

		if (render_objects)
		{
			gGL.diffuseColor4f(0.f, 0.5f, 0.f,1.f);
			gGL.diffuseColor4f(0.f, 0.5f, 0.f, 1.f);
			pushBufferVerts(group, LLVertexBuffer::MAP_VERTEX);
		}

		glPolygonMode(GL_FRONT_AND_BACK, GL_FILL);

		if (render_objects)
		{
			gGL.diffuseColor4f(0.f, 0.75f, 0.f,0.5f);
			gGL.diffuseColor4f(0.f, 0.75f, 0.f, 0.5f);
			pushBufferVerts(group, LLVertexBuffer::MAP_VERTEX);
		
			bool selected = false;
		
			for (LLSpatialGroup::element_iter iter = group->getDataBegin(); iter != group->getDataEnd(); ++iter)
			{
				LLDrawable* drawable = *iter;
				if (drawable->getVObj().notNull() && drawable->getVObj()->isSelected())
				{
					selected = true;
					break;
				}
			}
		
			if (selected)
			{ //store for rendering occlusion volume as overlay
				visible_selected_groups.insert(group);
			}
		}		
	}*/
}

void renderXRay(LLSpatialGroup* group, LLCamera* camera)
{
	BOOL render_objects = (!LLPipeline::sUseOcclusion || !group->isOcclusionState(LLSpatialGroup::OCCLUDED)) && group->isVisible() &&
							!group->isEmpty();
	
	if (render_objects)
	{
		pushBufferVerts(group, LLVertexBuffer::MAP_VERTEX, false);

		bool selected = false;

		for (LLSpatialGroup::element_iter iter = group->getDataBegin(); iter != group->getDataEnd(); ++iter)
		{
			LLDrawable* drawable = (LLDrawable*)(*iter)->getDrawable();
			if (drawable->getVObj().notNull() && drawable->getVObj()->isSelected())
			{
				selected = true;
				break;
			}
		}

		if (selected)
		{ //store for rendering occlusion volume as overlay

			if (!group->getSpatialPartition()->isBridge())
			{
				visible_selected_groups.insert(group);
			}
			else
			{
				visible_selected_groups.insert(group->getSpatialPartition()->asBridge()->getSpatialGroup());
			}
		}
	}
}

void renderCrossHairs(LLVector3 position, F32 size, LLColor4 color)
{
	gGL.color4fv(color.mV);
	gGL.begin(LLRender::LINES);
	{
		gGL.vertex3fv((position - LLVector3(size, 0.f, 0.f)).mV);
		gGL.vertex3fv((position + LLVector3(size, 0.f, 0.f)).mV);
		gGL.vertex3fv((position - LLVector3(0.f, size, 0.f)).mV);
		gGL.vertex3fv((position + LLVector3(0.f, size, 0.f)).mV);
		gGL.vertex3fv((position - LLVector3(0.f, 0.f, size)).mV);
		gGL.vertex3fv((position + LLVector3(0.f, 0.f, size)).mV);
	}
	gGL.end();
}

void renderUpdateType(LLDrawable* drawablep)
{
	LLViewerObject* vobj = drawablep->getVObj();
	if (!vobj || OUT_UNKNOWN == vobj->getLastUpdateType())
	{
		return;
	}
	LLGLEnable blend(GL_BLEND);
	switch (vobj->getLastUpdateType())
	{
	case OUT_FULL:
		gGL.diffuseColor4f(0,1,0,0.5f);
		break;
	case OUT_TERSE_IMPROVED:
		gGL.diffuseColor4f(0,1,1,0.5f);
		break;
	case OUT_FULL_COMPRESSED:
		if (vobj->getLastUpdateCached())
		{
			gGL.diffuseColor4f(1,0,0,0.5f);
		}
		else
		{
			gGL.diffuseColor4f(1,1,0,0.5f);
		}
		break;
	case OUT_FULL_CACHED:
		gGL.diffuseColor4f(0,0,1,0.5f);
		break;
	default:
		LL_WARNS() << "Unknown update_type " << vobj->getLastUpdateType() << LL_ENDL;
		break;
	};
	S32 num_faces = drawablep->getNumFaces();
	if (num_faces)
	{
		for (S32 i = 0; i < num_faces; ++i)
		{
			pushVerts(drawablep->getFace(i), LLVertexBuffer::MAP_VERTEX);
		}
	}
}

void renderComplexityDisplay(LLDrawable* drawablep)
{
	LLViewerObject* vobj = drawablep->getVObj();
	if (!vobj)
	{
		return;
	}

	LLVOVolume *voVol = dynamic_cast<LLVOVolume*>(vobj);

	if (!voVol)
	{
		return;
	}

	if (!voVol->isRoot())
	{
		return;
	}

	LLVOVolume::texture_cost_t textures;
	F32 cost = (F32) voVol->getRenderCost(textures);

	// add any child volumes
	LLViewerObject::const_child_list_t children = voVol->getChildren();
	for (LLViewerObject::const_child_list_t::const_iterator iter = children.begin(); iter != children.end(); ++iter)
	{
		const LLViewerObject *child = *iter;
		const LLVOVolume *child_volume = dynamic_cast<const LLVOVolume*>(child);
		if (child_volume)
		{
			cost += child_volume->getRenderCost(textures);
		}
	}

	// add texture cost
	for (LLVOVolume::texture_cost_t::iterator iter = textures.begin(); iter != textures.end(); ++iter)
	{
		// add the cost of each individual texture in the linkset
		cost += iter->second;
	}

	F32 cost_max = (F32) LLVOVolume::getRenderComplexityMax();



	// allow user to set a static color scale
	if (gSavedSettings.getS32("RenderComplexityStaticMax") > 0)
	{
		cost_max = gSavedSettings.getS32("RenderComplexityStaticMax");
	}

	F32 cost_ratio = cost / cost_max;
	
	// cap cost ratio at 1.0f in case cost_max is at a low threshold
	cost_ratio = cost_ratio > 1.0f ? 1.0f : cost_ratio;
	
	LLGLEnable blend(GL_BLEND);

	LLColor4 color;
	const LLColor4 color_min = gSavedSettings.getColor4("RenderComplexityColorMin");
	const LLColor4 color_mid = gSavedSettings.getColor4("RenderComplexityColorMid");
	const LLColor4 color_max = gSavedSettings.getColor4("RenderComplexityColorMax");

	if (cost_ratio < 0.5f)
	{
		color = color_min * (1 - cost_ratio * 2) + color_mid * (cost_ratio * 2);
	}
	else
	{
		color = color_mid * (1 - (cost_ratio - 0.5) * 2) + color_max * ((cost_ratio - 0.5) * 2);
	}

	LLSD color_val = color.getValue();

	// don't highlight objects below the threshold
	if (cost > gSavedSettings.getS32("RenderComplexityThreshold"))
	{
		glColor4f(color[0],color[1],color[2],0.5f);


		S32 num_faces = drawablep->getNumFaces();
		if (num_faces)
		{
			for (S32 i = 0; i < num_faces; ++i)
			{
				pushVerts(drawablep->getFace(i), LLVertexBuffer::MAP_VERTEX);
			}
		}
		LLViewerObject::const_child_list_t children = voVol->getChildren();
		for (LLViewerObject::const_child_list_t::const_iterator iter = children.begin(); iter != children.end(); ++iter)
		{
			const LLViewerObject *child = *iter;
			if (child)
			{
				num_faces = child->getNumFaces();
				if (num_faces)
				{
					for (S32 i = 0; i < num_faces; ++i)
					{
						pushVerts(child->mDrawable->getFace(i), LLVertexBuffer::MAP_VERTEX);
					}
				}
			}
		}
	}
	
	voVol->setDebugText(llformat("%4.0f", cost));	
}

void renderBoundingBox(LLDrawable* drawable, BOOL set_color = TRUE)
{
	if (set_color)
	{
		if (drawable->isSpatialBridge())
		{
			gGL.diffuseColor4f(1,0.5f,0,1);
		}
		else if (drawable->getVOVolume())
		{
			if (drawable->isRoot())
			{
				gGL.diffuseColor4f(1,1,0,1);
			}
			else
			{
				gGL.diffuseColor4f(0,1,0,1);
			}
		}
		else if (drawable->getVObj())
		{
			switch (drawable->getVObj()->getPCode())
			{
				case LLViewerObject::LL_VO_SURFACE_PATCH:
						gGL.diffuseColor4f(0,1,1,1);
						break;
				case LLViewerObject::LL_VO_CLOUDS:
						// no longer used
						break;
				case LLViewerObject::LL_VO_PART_GROUP:
				case LLViewerObject::LL_VO_HUD_PART_GROUP:
						gGL.diffuseColor4f(0,0,1,1);
						break;
				case LLViewerObject::LL_VO_VOID_WATER:
				case LLViewerObject::LL_VO_WATER:
						gGL.diffuseColor4f(0,0.5f,1,1);
						break;
				case LL_PCODE_LEGACY_TREE:
						gGL.diffuseColor4f(0,0.5f,0,1);
						break;
				default:
						gGL.diffuseColor4f(1,0,1,1);
						break;
			}
		}
		else 
		{
			gGL.diffuseColor4f(1,0,0,1);
		}
	}

	const LLVector4a* ext;
	LLVector4a pos, size;

	if (drawable->getVOVolume())
	{
		//render face bounding boxes
		for (S32 i = 0; i < drawable->getNumFaces(); i++)
		{
			LLFace* facep = drawable->getFace(i);
			if (facep)
			{
				ext = facep->mExtents;

				pos.setAdd(ext[0], ext[1]);
				pos.mul(0.5f);
				size.setSub(ext[1], ext[0]);
				size.mul(0.5f);
		
				drawBoxOutline(pos,size);
			}
		}
	}

	//render drawable bounding box
	ext = drawable->getSpatialExtents();

	pos.setAdd(ext[0], ext[1]);
	pos.mul(0.5f);
	size.setSub(ext[1], ext[0]);
	size.mul(0.5f);
	
	LLViewerObject* vobj = drawable->getVObj();
	if (vobj && vobj->onActiveList())
	{
		gGL.flush();
		glLineWidth(llmax(4.f*sinf(gFrameTimeSeconds*2.f)+1.f, 1.f));
		//glLineWidth(4.f*(sinf(gFrameTimeSeconds*2.f)*0.25f+0.75f));
		stop_glerror();
		drawBoxOutline(pos,size);
		gGL.flush();
		glLineWidth(1.f);
	}
	else
	{
		drawBoxOutline(pos,size);
	}
}

void renderNormals(LLDrawable* drawablep)
{
	LLVertexBuffer::unbind();

	LLVOVolume* vol = drawablep->getVOVolume();
	if (vol)
	{
		LLVolume* volume = vol->getVolume();
		gGL.pushMatrix();
		gGL.multMatrix((F32*) vol->getRelativeXform().mMatrix);
		
		gGL.getTexUnit(0)->unbind(LLTexUnit::TT_TEXTURE);

		LLVector4a scale(gSavedSettings.getF32("RenderDebugNormalScale"));

		for (S32 i = 0; i < volume->getNumVolumeFaces(); ++i)
		{
			const LLVolumeFace& face = volume->getVolumeFace(i);

			for (S32 j = 0; j < face.mNumVertices; ++j)
			{
				gGL.begin(LLRender::LINES);
				LLVector4a n,p;
				
				n.setMul(face.mNormals[j], scale);
				p.setAdd(face.mPositions[j], n);
				
				gGL.diffuseColor4f(1,1,1,1);
				gGL.vertex3fv(face.mPositions[j].getF32ptr());
				gGL.vertex3fv(p.getF32ptr());
				
				if (face.mTangents)
				{
					n.setMul(face.mTangents[j], scale);
					p.setAdd(face.mPositions[j], n);
				
					gGL.diffuseColor4f(0,1,1,1);
					gGL.vertex3fv(face.mPositions[j].getF32ptr());
					gGL.vertex3fv(p.getF32ptr());
				}	
				gGL.end();
			}
		}

		gGL.popMatrix();
	}
}

S32 get_physics_detail(const LLVolumeParams& volume_params, const LLVector3& scale)
{
	const S32 DEFAULT_DETAIL = 1;
	const F32 LARGE_THRESHOLD = 5.f;
	const F32 MEGA_THRESHOLD = 25.f;

	S32 detail = DEFAULT_DETAIL;
	F32 avg_scale = (scale[0]+scale[1]+scale[2])/3.f;

	if (avg_scale > LARGE_THRESHOLD)
	{
		detail += 1;
		if (avg_scale > MEGA_THRESHOLD)
		{
			detail += 1;
		}
	}

	return detail;
}

void renderMeshBaseHull(LLVOVolume* volume, U32 data_mask, LLColor4& color, LLColor4& line_color)
{
	LLUUID mesh_id = volume->getVolume()->getParams().getSculptID();
	LLModel::Decomposition* decomp = gMeshRepo.getDecomposition(mesh_id);

	const LLVector3 center(0,0,0);
	const LLVector3 size(0.25f,0.25f,0.25f);

	if (decomp)
	{		
		if (!decomp->mBaseHullMesh.empty())
		{
			gGL.diffuseColor4fv(color.mV);
			LLVertexBuffer::drawArrays(LLRender::TRIANGLES, decomp->mBaseHullMesh.mPositions, decomp->mBaseHullMesh.mNormals);
		}
		else
		{
			gMeshRepo.buildPhysicsMesh(*decomp);
			gGL.diffuseColor4f(0,1,1,1);
			drawBoxOutline(center, size);
		}

	}
	else
	{
		gGL.diffuseColor3f(1,0,1);
		drawBoxOutline(center, size);
	}
}

void render_hull(LLModel::PhysicsMesh& mesh, const LLColor4& color, const LLColor4& line_color)
{
	gGL.diffuseColor4fv(color.mV);
	LLVertexBuffer::drawArrays(LLRender::TRIANGLES, mesh.mPositions, mesh.mNormals);
	LLGLEnable offset(GL_POLYGON_OFFSET_LINE);
	glPolygonMode(GL_FRONT_AND_BACK, GL_LINE);
	glPolygonOffset(3.f, 3.f);
	glLineWidth(3.f);
	gGL.diffuseColor4fv(line_color.mV);
	LLVertexBuffer::drawArrays(LLRender::TRIANGLES, mesh.mPositions, mesh.mNormals);
	glLineWidth(1.f);
	glPolygonMode(GL_FRONT_AND_BACK, GL_FILL);
}

void renderPhysicsShape(LLDrawable* drawable, LLVOVolume* volume)
{
	U8 physics_type = volume->getPhysicsShapeType();

	if (physics_type == LLViewerObject::PHYSICS_SHAPE_NONE || volume->isFlexible())
	{
		return;
	}

	//not allowed to return at this point without rendering *something*

	F32 threshold = gSavedSettings.getF32("ObjectCostHighThreshold");
	F32 cost = volume->getObjectCost();

	LLColor4 low = gSavedSettings.getColor4("ObjectCostLowColor");
	LLColor4 mid = gSavedSettings.getColor4("ObjectCostMidColor");
	LLColor4 high = gSavedSettings.getColor4("ObjectCostHighColor");

	F32 normalizedCost = 1.f - exp( -(cost / threshold) );

	LLColor4 color;
	if ( normalizedCost <= 0.5f )
	{
		color = lerp( low, mid, 2.f * normalizedCost );
	}
	else
	{
		color = lerp( mid, high, 2.f * ( normalizedCost - 0.5f ) );
	}

	LLColor4 line_color = color*0.5f;

	U32 data_mask = LLVertexBuffer::MAP_VERTEX;

	LLVolumeParams volume_params = volume->getVolume()->getParams();

	LLPhysicsVolumeParams physics_params(volume_params, 
		physics_type == LLViewerObject::PHYSICS_SHAPE_CONVEX_HULL); 

	LLPhysicsShapeBuilderUtil::PhysicsShapeSpecification physics_spec;
	LLPhysicsShapeBuilderUtil::determinePhysicsShape(physics_params, volume->getScale(), physics_spec);

	U32 type = physics_spec.getType();

	LLVector3 center(0,0,0);
	LLVector3 size(0.25f,0.25f,0.25f);

	gGL.pushMatrix();
	gGL.multMatrix((F32*) volume->getRelativeXform().mMatrix);
		
	if (type == LLPhysicsShapeBuilderUtil::PhysicsShapeSpecification::USER_MESH)
	{
		LLUUID mesh_id = volume->getVolume()->getParams().getSculptID();
		LLModel::Decomposition* decomp = gMeshRepo.getDecomposition(mesh_id);
			
		if (decomp)
		{ //render a physics based mesh
			
			gGL.getTexUnit(0)->unbind(LLTexUnit::TT_TEXTURE);

			if (!decomp->mHull.empty())
			{ //decomposition exists, use that

				if (decomp->mMesh.empty())
				{
					gMeshRepo.buildPhysicsMesh(*decomp);
				}

				for (U32 i = 0; i < decomp->mMesh.size(); ++i)
				{		
					render_hull(decomp->mMesh[i], color, line_color);
				}
			}
			else if (!decomp->mPhysicsShapeMesh.empty())
			{ 
				//decomp has physics mesh, render that mesh
				gGL.diffuseColor4fv(color.mV);
				LLVertexBuffer::drawArrays(LLRender::TRIANGLES, decomp->mPhysicsShapeMesh.mPositions, decomp->mPhysicsShapeMesh.mNormals);
								
				glPolygonMode(GL_FRONT_AND_BACK, GL_LINE);
				gGL.diffuseColor4fv(line_color.mV);
				LLVertexBuffer::drawArrays(LLRender::TRIANGLES, decomp->mPhysicsShapeMesh.mPositions, decomp->mPhysicsShapeMesh.mNormals);
				glPolygonMode(GL_FRONT_AND_BACK, GL_FILL);
			}
			else
			{ //no mesh or decomposition, render base hull
				renderMeshBaseHull(volume, data_mask, color, line_color);

				if (decomp->mPhysicsShapeMesh.empty())
				{
					//attempt to fetch physics shape mesh if available
					gMeshRepo.fetchPhysicsShape(mesh_id);
				}
			}
		}
		else
		{	
			gGL.diffuseColor3f(1,1,0);
			drawBoxOutline(center, size);
		}
	}
	else if (type == LLPhysicsShapeBuilderUtil::PhysicsShapeSpecification::USER_CONVEX ||
		type == LLPhysicsShapeBuilderUtil::PhysicsShapeSpecification::PRIM_CONVEX)
	{
		if (volume->isMesh())
		{
			renderMeshBaseHull(volume, data_mask, color, line_color);
		}
		else
		{
			LLVolumeParams volume_params = volume->getVolume()->getParams();
			S32 detail = get_physics_detail(volume_params, volume->getScale());
			LLVolume* phys_volume = LLPrimitive::sVolumeManager->refVolume(volume_params, detail);

			if (!phys_volume->mHullPoints)
			{ //build convex hull
				std::vector<LLVector3> pos;
				std::vector<U16> index;

				S32 index_offset = 0;

				for (S32 i = 0; i < phys_volume->getNumVolumeFaces(); ++i)
				{
					const LLVolumeFace& face = phys_volume->getVolumeFace(i);
					if (index_offset + face.mNumVertices > 65535)
					{
						continue;
					}

					for (S32 j = 0; j < face.mNumVertices; ++j)
					{
						pos.push_back(LLVector3(face.mPositions[j].getF32ptr()));
					}

					for (S32 j = 0; j < face.mNumIndices; ++j)
					{
						index.push_back(face.mIndices[j]+index_offset);
					}

					index_offset += face.mNumVertices;
				}

				if (!pos.empty() && !index.empty())
				{
					LLCDMeshData mesh;
					mesh.mIndexBase = &index[0];
					mesh.mVertexBase = pos[0].mV;
					mesh.mNumVertices = pos.size();
					mesh.mVertexStrideBytes = 12;
					mesh.mIndexStrideBytes = 6;
					mesh.mIndexType = LLCDMeshData::INT_16;

					mesh.mNumTriangles = index.size()/3;
					
					LLCDMeshData res;

					LLConvexDecomposition::getInstance()->generateSingleHullMeshFromMesh( &mesh, &res );

					//copy res into phys_volume
					phys_volume->mHullPoints = (LLVector4a*) ll_aligned_malloc_16(sizeof(LLVector4a)*res.mNumVertices);
					phys_volume->mNumHullPoints = res.mNumVertices;

					S32 idx_size = (res.mNumTriangles*3*2+0xF) & ~0xF;
					phys_volume->mHullIndices = (U16*) ll_aligned_malloc_16(idx_size);
					phys_volume->mNumHullIndices = res.mNumTriangles*3;

					const F32* v = res.mVertexBase;

					for (S32 i = 0; i < res.mNumVertices; ++i)
					{
						F32* p = (F32*) ((U8*)v+i*res.mVertexStrideBytes);
						phys_volume->mHullPoints[i].load3(p);
					}

					if (res.mIndexType == LLCDMeshData::INT_16)
					{
						for (S32 i = 0; i < res.mNumTriangles; ++i)
						{
							U16* idx = (U16*) (((U8*)res.mIndexBase)+i*res.mIndexStrideBytes);

							phys_volume->mHullIndices[i*3+0] = idx[0];
							phys_volume->mHullIndices[i*3+1] = idx[1];
							phys_volume->mHullIndices[i*3+2] = idx[2];
						}
					}
					else
					{
						for (S32 i = 0; i < res.mNumTriangles; ++i)
						{
							U32* idx = (U32*) (((U8*)res.mIndexBase)+i*res.mIndexStrideBytes);

							phys_volume->mHullIndices[i*3+0] = (U16) idx[0];
							phys_volume->mHullIndices[i*3+1] = (U16) idx[1];
							phys_volume->mHullIndices[i*3+2] = (U16) idx[2];
						}
					}
				}
			}

			if (phys_volume->mHullPoints)
			{
				//render hull
			
				glPolygonMode(GL_FRONT_AND_BACK, GL_LINE);
				
				gGL.diffuseColor4fv(line_color.mV);
				LLVertexBuffer::unbind();

				llassert(!LLGLSLShader::sNoFixedFunction || LLGLSLShader::sCurBoundShader != 0);
							
				LLVertexBuffer::drawElements(LLRender::TRIANGLES, phys_volume->mHullPoints, NULL, phys_volume->mNumHullIndices, phys_volume->mHullIndices);
				
				gGL.diffuseColor4fv(color.mV);
				glPolygonMode(GL_FRONT_AND_BACK, GL_FILL);
				LLVertexBuffer::drawElements(LLRender::TRIANGLES, phys_volume->mHullPoints, NULL, phys_volume->mNumHullIndices, phys_volume->mHullIndices);
				
			}
			else
			{
				gGL.diffuseColor4f(1,0,1,1);
				drawBoxOutline(center, size);
			}

			LLPrimitive::sVolumeManager->unrefVolume(phys_volume);
		}
	}
	else if (type == LLPhysicsShapeBuilderUtil::PhysicsShapeSpecification::BOX)
	{
		LLVector3 center = physics_spec.getCenter();
		LLVector3 scale = physics_spec.getScale();
		LLVector3 vscale = volume->getScale()*2.f;
		scale.set(scale[0]/vscale[0], scale[1]/vscale[1], scale[2]/vscale[2]);
		
		gGL.diffuseColor4fv(color.mV);
		drawBox(center, scale);
	}
	else if	(type == LLPhysicsShapeBuilderUtil::PhysicsShapeSpecification::SPHERE)
	{
		LLVolumeParams volume_params;
		volume_params.setType( LL_PCODE_PROFILE_CIRCLE_HALF, LL_PCODE_PATH_CIRCLE );
		volume_params.setBeginAndEndS( 0.f, 1.f );
		volume_params.setBeginAndEndT( 0.f, 1.f );
		volume_params.setRatio	( 1, 1 );
		volume_params.setShear	( 0, 0 );
		LLVolume* sphere = LLPrimitive::sVolumeManager->refVolume(volume_params, 3);
		
		gGL.diffuseColor4fv(color.mV);
		pushVerts(sphere);
		LLPrimitive::sVolumeManager->unrefVolume(sphere);
	}
	else if (type == LLPhysicsShapeBuilderUtil::PhysicsShapeSpecification::CYLINDER)
	{
		LLVolumeParams volume_params;
		volume_params.setType( LL_PCODE_PROFILE_CIRCLE, LL_PCODE_PATH_LINE );
		volume_params.setBeginAndEndS( 0.f, 1.f );
		volume_params.setBeginAndEndT( 0.f, 1.f );
		volume_params.setRatio	( 1, 1 );
		volume_params.setShear	( 0, 0 );
		LLVolume* cylinder = LLPrimitive::sVolumeManager->refVolume(volume_params, 3);
		
		gGL.diffuseColor4fv(color.mV);
		pushVerts(cylinder);
		LLPrimitive::sVolumeManager->unrefVolume(cylinder);
	}
	else if (type == LLPhysicsShapeBuilderUtil::PhysicsShapeSpecification::PRIM_MESH)
	{
		LLVolumeParams volume_params = volume->getVolume()->getParams();
		S32 detail = get_physics_detail(volume_params, volume->getScale());

		LLVolume* phys_volume = LLPrimitive::sVolumeManager->refVolume(volume_params, detail);
		glPolygonMode(GL_FRONT_AND_BACK, GL_LINE);
		
		gGL.diffuseColor4fv(line_color.mV);
		pushVerts(phys_volume);
		
		gGL.diffuseColor4fv(color.mV);
		glPolygonMode(GL_FRONT_AND_BACK, GL_FILL);
		pushVerts(phys_volume);
		LLPrimitive::sVolumeManager->unrefVolume(phys_volume);
	}
	else if (type == LLPhysicsShapeBuilderUtil::PhysicsShapeSpecification::PRIM_CONVEX)
	{
		LLVolumeParams volume_params = volume->getVolume()->getParams();
		S32 detail = get_physics_detail(volume_params, volume->getScale());

		LLVolume* phys_volume = LLPrimitive::sVolumeManager->refVolume(volume_params, detail);

		if (phys_volume->mHullPoints && phys_volume->mHullIndices)
		{
			glPolygonMode(GL_FRONT_AND_BACK, GL_LINE);
			llassert(!LLGLSLShader::sNoFixedFunction || LLGLSLShader::sCurBoundShader != 0);
			LLVertexBuffer::unbind();
			glVertexPointer(3, GL_FLOAT, 16, phys_volume->mHullPoints);
			gGL.diffuseColor4fv(line_color.mV);
			gGL.syncMatrices();
			glDrawElements(GL_TRIANGLES, phys_volume->mNumHullIndices, GL_UNSIGNED_SHORT, phys_volume->mHullIndices);
			
			gGL.diffuseColor4fv(color.mV);
			glPolygonMode(GL_FRONT_AND_BACK, GL_FILL);
			glDrawElements(GL_TRIANGLES, phys_volume->mNumHullIndices, GL_UNSIGNED_SHORT, phys_volume->mHullIndices);			
		}
		else
		{
			gGL.diffuseColor3f(1,0,1);
			drawBoxOutline(center, size);
			gMeshRepo.buildHull(volume_params, detail);
		}
		LLPrimitive::sVolumeManager->unrefVolume(phys_volume);
	}
	else if (type == LLPhysicsShapeBuilderUtil::PhysicsShapeSpecification::SCULPT)
	{
		//TODO: implement sculpted prim physics display
	}
	else 
	{
		LL_ERRS() << "Unhandled type" << LL_ENDL;
	}

	gGL.popMatrix();
}

void renderPhysicsShapes(LLSpatialGroup* group)
{
	for (OctreeNode::const_element_iter i = group->getDataBegin(); i != group->getDataEnd(); ++i)
	{
		LLDrawable* drawable = (LLDrawable*)(*i)->getDrawable();
		if(!drawable)
	{
			continue;
		}

		if (drawable->isSpatialBridge())
		{
			LLSpatialBridge* bridge = drawable->asPartition()->asBridge();

			if (bridge)
			{
				gGL.pushMatrix();
				gGL.multMatrix((F32*)bridge->mDrawable->getRenderMatrix().mMatrix);
				bridge->renderPhysicsShapes();
				gGL.popMatrix();
			}
		}
		else
		{
			LLVOVolume* volume = drawable->getVOVolume();
			if (volume && !volume->isAttachment() && volume->getPhysicsShapeType() != LLViewerObject::PHYSICS_SHAPE_NONE )
			{
				if (!group->getSpatialPartition()->isBridge())
				{
					gGL.pushMatrix();
					LLVector3 trans = drawable->getRegion()->getOriginAgent();
					gGL.translatef(trans.mV[0], trans.mV[1], trans.mV[2]);
					renderPhysicsShape(drawable, volume);
					gGL.popMatrix();
				}
				else
				{
					renderPhysicsShape(drawable, volume);
				}
			}
			else
			{
				LLViewerObject* object = drawable->getVObj();
				if (object && object->getPCode() == LLViewerObject::LL_VO_SURFACE_PATCH)
				{
					gGL.pushMatrix();
					gGL.multMatrix((F32*) object->getRegion()->mRenderMatrix.mMatrix);
					//push face vertices for terrain
					for (S32 i = 0; i < drawable->getNumFaces(); ++i)
					{
						LLFace* face = drawable->getFace(i);
						if (face)
						{
							LLVertexBuffer* buff = face->getVertexBuffer();
							if (buff)
							{
								glPolygonMode(GL_FRONT_AND_BACK, GL_LINE);

								buff->setBuffer(LLVertexBuffer::MAP_VERTEX);
								gGL.diffuseColor3f(0.2f, 0.5f, 0.3f);
								buff->draw(LLRender::TRIANGLES, buff->getNumIndices(), 0);
									
								gGL.diffuseColor3f(0.2f, 1.f, 0.3f);
								glPolygonMode(GL_FRONT_AND_BACK, GL_FILL);
								buff->draw(LLRender::TRIANGLES, buff->getNumIndices(), 0);
							}
						}
					}
					gGL.popMatrix();
				}
			}
		}
	}
}

void renderTexturePriority(LLDrawable* drawable)
{
	for (int face=0; face<drawable->getNumFaces(); ++face)
	{
		LLFace *facep = drawable->getFace(face);
		
		LLVector4 cold(0,0,0.25f);
		LLVector4 hot(1,0.25f,0.25f);
	
		LLVector4 boost_cold(0,0,0,0);
		LLVector4 boost_hot(0,1,0,1);
		
		LLGLDisable blend(GL_BLEND);
		
		//LLViewerTexture* imagep = facep->getTexture();
		//if (imagep)
		if (facep)
		{
				
			//F32 vsize = imagep->mMaxVirtualSize;
			F32 vsize = facep->getPixelArea();

			if (vsize > sCurMaxTexPriority)
			{
				sCurMaxTexPriority = vsize;
			}
			
			F32 t = vsize/sLastMaxTexPriority;
			
			LLVector4 col = lerp(cold, hot, t);
			gGL.diffuseColor4fv(col.mV);
		}
		//else
		//{
		//	gGL.diffuseColor4f(1,0,1,1);
		//}
		
		LLVector4a center;
		center.setAdd(facep->mExtents[1],facep->mExtents[0]);
		center.mul(0.5f);
		LLVector4a size;
		size.setSub(facep->mExtents[1],facep->mExtents[0]);
		size.mul(0.5f);
		size.add(LLVector4a(0.01f));
		drawBox(center, size);
		
		/*S32 boost = imagep->getBoostLevel();
		if (boost>LLGLTexture::BOOST_NONE)
		{
			F32 t = (F32) boost / (F32) (LLGLTexture::BOOST_MAX_LEVEL-1);
			LLVector4 col = lerp(boost_cold, boost_hot, t);
			LLGLEnable blend_on(GL_BLEND);
			gGL.blendFunc(GL_SRC_ALPHA, GL_ONE);
			gGL.diffuseColor4fv(col.mV);
			drawBox(center, size);
			gGL.blendFunc(GL_SRC_ALPHA, GL_ONE_MINUS_SRC_ALPHA);
		}*/
	}
}

void renderPoints(LLDrawable* drawablep)
{
	LLGLDepthTest depth(GL_FALSE, GL_FALSE);
	if (drawablep->getNumFaces())
	{
		gGL.begin(LLRender::POINTS);
		gGL.diffuseColor3f(1,1,1);
		for (S32 i = 0; i < drawablep->getNumFaces(); i++)
		{
			LLFace * face = drawablep->getFace(i);
			if (face)
			{
				gGL.vertex3fv(face->mCenterLocal.mV);
			}
		}
		gGL.end();
	}
}

void renderTextureAnim(LLDrawInfo* params)
{
	if (!params->mTextureMatrix)
	{
		return;
	}
	
	LLGLEnable blend(GL_BLEND);
	gGL.diffuseColor4f(1,1,0,0.5f);
	pushVerts(params, LLVertexBuffer::MAP_VERTEX);
}

void renderBatchSize(LLDrawInfo* params)
{
	LLGLEnable offset(GL_POLYGON_OFFSET_FILL);
	glPolygonOffset(-1.f, 1.f);
	gGL.diffuseColor4ubv((GLubyte*) &(params->mDebugColor));
	pushVerts(params, LLVertexBuffer::MAP_VERTEX);
}

void renderShadowFrusta(LLDrawInfo* params)
{
	LLGLEnable blend(GL_BLEND);
	gGL.setSceneBlendType(LLRender::BT_ADD);

	LLVector4a center;
	center.setAdd(params->mExtents[1], params->mExtents[0]);
	center.mul(0.5f);
	LLVector4a size;
	size.setSub(params->mExtents[1],params->mExtents[0]);
	size.mul(0.5f);

	if (gPipeline.mShadowCamera[4].AABBInFrustum(center, size))
	{
		gGL.diffuseColor3f(1,0,0);
		pushVerts(params, LLVertexBuffer::MAP_VERTEX);
	}
	if (gPipeline.mShadowCamera[5].AABBInFrustum(center, size))
	{
		gGL.diffuseColor3f(0,1,0);
		pushVerts(params, LLVertexBuffer::MAP_VERTEX);
	}
	if (gPipeline.mShadowCamera[6].AABBInFrustum(center, size))
	{
		gGL.diffuseColor3f(0,0,1);
		pushVerts(params, LLVertexBuffer::MAP_VERTEX);
	}
	if (gPipeline.mShadowCamera[7].AABBInFrustum(center, size))
	{
		gGL.diffuseColor3f(1,0,1);
		pushVerts(params, LLVertexBuffer::MAP_VERTEX);
	}

	gGL.setSceneBlendType(LLRender::BT_ALPHA);
}

void renderTexelDensity(LLDrawable* drawable)
{
	if (LLViewerTexture::sDebugTexelsMode == LLViewerTexture::DEBUG_TEXELS_OFF
		|| LLViewerTexture::sCheckerBoardImagep.isNull())
	{
		return;
	}

	LLGLEnable _(GL_BLEND);
	//gObjectFullbrightProgram.bind();

	LLMatrix4 checkerboard_matrix;
	S32 discard_level = -1;

	for (S32 f = 0; f < drawable->getNumFaces(); f++)
	{
		LLFace* facep = drawable->getFace(f);
		LLVertexBuffer* buffer = facep->getVertexBuffer();
		LLViewerTexture* texturep = facep->getTexture();

		if (texturep == NULL) continue;

		switch(LLViewerTexture::sDebugTexelsMode)
		{
		case LLViewerTexture::DEBUG_TEXELS_CURRENT:
			discard_level = -1;
			break;
		case LLViewerTexture::DEBUG_TEXELS_DESIRED:
			{
				LLViewerFetchedTexture* fetched_texturep = dynamic_cast<LLViewerFetchedTexture*>(texturep);
				discard_level = fetched_texturep ? fetched_texturep->getDesiredDiscardLevel() : -1;
				break;
			}
		default:
		case LLViewerTexture::DEBUG_TEXELS_FULL:
			discard_level = 0;
			break;
		}

		checkerboard_matrix.initScale(LLVector3(texturep->getWidth(discard_level) / 8, texturep->getHeight(discard_level) / 8, 1.f));

		gGL.getTexUnit(0)->bind(LLViewerTexture::sCheckerBoardImagep, TRUE);
		gGL.matrixMode(LLRender::MM_TEXTURE);
		gGL.loadMatrix((GLfloat*)&checkerboard_matrix.mMatrix);

		if (buffer && (facep->getGeomCount() >= 3))
		{
			buffer->setBuffer(LLVertexBuffer::MAP_VERTEX | LLVertexBuffer::MAP_TEXCOORD0);
			U16 start = facep->getGeomStart();
			U16 end = start + facep->getGeomCount()-1;
			U32 count = facep->getIndicesCount();
			U16 offset = facep->getIndicesStart();
			buffer->drawRange(LLRender::TRIANGLES, start, end, count, offset);
		}

		gGL.loadIdentity();
		gGL.matrixMode(LLRender::MM_MODELVIEW);
	}

	//S32 num_textures = llmax(1, (S32)params->mTextureList.size());

	//for (S32 i = 0; i < num_textures; i++)
	//{
	//	LLViewerTexture* texturep = params->mTextureList.empty() ? params->mTexture.get() : params->mTextureList[i].get();
	//	if (texturep == NULL) continue;

	//	LLMatrix4 checkboard_matrix;
	//	S32 discard_level = -1;
	//	switch(LLViewerTexture::sDebugTexelsMode)
	//	{
	//	case LLViewerTexture::DEBUG_TEXELS_CURRENT:
	//		discard_level = -1;
	//		break;
	//	case LLViewerTexture::DEBUG_TEXELS_DESIRED:
	//		{
	//			LLViewerFetchedTexture* fetched_texturep = dynamic_cast<LLViewerFetchedTexture*>(texturep);
	//			discard_level = fetched_texturep ? fetched_texturep->getDesiredDiscardLevel() : -1;
	//			break;
	//		}
	//	default:
	//	case LLViewerTexture::DEBUG_TEXELS_FULL:
	//		discard_level = 0;
	//		break;
	//	}

	//	checkboard_matrix.initScale(LLVector3(texturep->getWidth(discard_level) / 8, texturep->getHeight(discard_level) / 8, 1.f));
	//	gGL.getTexUnit(i)->activate();

	//	glMatrixMode(GL_TEXTURE);
	//	glPushMatrix();
	//	glLoadIdentity();
	//	//gGL.matrixMode(LLRender::MM_TEXTURE);
	//	glLoadMatrixf((GLfloat*) checkboard_matrix.mMatrix);

	//	gGL.getTexUnit(i)->bind(LLViewerTexture::sCheckerBoardImagep, TRUE);

	//	pushVerts(params, LLVertexBuffer::MAP_VERTEX | LLVertexBuffer::MAP_TEXCOORD0 | LLVertexBuffer::MAP_COLOR | LLVertexBuffer::MAP_NORMAL );

	//	glPopMatrix();
	//	glMatrixMode(GL_MODELVIEW);
	//	//gGL.matrixMode(LLRender::MM_MODELVIEW);
	//}
}


void renderLights(LLDrawable* drawablep)
{
	if (!drawablep->isLight())
	{
		return;
	}

	if (drawablep->getNumFaces())
	{
		LLGLEnable blend(GL_BLEND);
		gGL.diffuseColor4f(0,1,1,0.5f);

		for (S32 i = 0; i < drawablep->getNumFaces(); i++)
		{
			LLFace * face = drawablep->getFace(i);
			if (face)
			{
				pushVerts(face, LLVertexBuffer::MAP_VERTEX);
			}
		}

		const LLVector4a* ext = drawablep->getSpatialExtents();

		LLVector4a pos;
		pos.setAdd(ext[0], ext[1]);
		pos.mul(0.5f);
		LLVector4a size;
		size.setSub(ext[1], ext[0]);
		size.mul(0.5f);

		{
			LLGLDepthTest depth(GL_FALSE, GL_TRUE);
			gGL.diffuseColor4f(1,1,1,1);
			drawBoxOutline(pos, size);
		}

		gGL.diffuseColor4f(1,1,0,1);
		F32 rad = drawablep->getVOVolume()->getLightRadius();
		drawBoxOutline(pos, LLVector4a(rad));
	}
}

class LLRenderOctreeRaycast : public LLOctreeTriangleRayIntersect
{
public:
	
	
	LLRenderOctreeRaycast(const LLVector4a& start, const LLVector4a& dir, F32* closest_t)
		: LLOctreeTriangleRayIntersect(start, dir, NULL, closest_t, NULL, NULL, NULL, NULL)
	{

	}

	void visit(const LLOctreeNode<LLVolumeTriangle>* branch)
	{
		LLVolumeOctreeListener* vl = (LLVolumeOctreeListener*) branch->getListener(0);

		LLVector3 center, size;
		
		if (branch->isEmpty())
		{
			gGL.diffuseColor3f(1.f,0.2f,0.f);
			center.set(branch->getCenter().getF32ptr());
			size.set(branch->getSize().getF32ptr());
		}
		else
		{
			gGL.diffuseColor3f(0.75f, 1.f, 0.f);
			center.set(vl->mBounds[0].getF32ptr());
			size.set(vl->mBounds[1].getF32ptr());
		}

		drawBoxOutline(center, size);	
		
		for (U32 i = 0; i < 2; i++)
		{
			LLGLDepthTest depth(GL_TRUE, GL_FALSE, i == 1 ? GL_LEQUAL : GL_GREATER);

			if (i == 1)
			{
				gGL.diffuseColor4f(0,1,1,0.5f);
			}
			else
			{
				gGL.diffuseColor4f(0,0.5f,0.5f, 0.25f);
				drawBoxOutline(center, size);
			}
			
			if (i == 1)
			{
				gGL.flush();
				glLineWidth(3.f);
			}

			gGL.begin(LLRender::TRIANGLES);
			for (LLOctreeNode<LLVolumeTriangle>::const_element_iter iter = branch->getDataBegin();
					iter != branch->getDataEnd();
					++iter)
			{
				const LLVolumeTriangle* tri = *iter;
				
				gGL.vertex3fv(tri->mV[0]->getF32ptr());
				gGL.vertex3fv(tri->mV[1]->getF32ptr());
				gGL.vertex3fv(tri->mV[2]->getF32ptr());
			}	
			gGL.end();

			if (i == 1)
			{
				gGL.flush();
				glLineWidth(1.f);
			}
		}
	}
};

void renderRaycast(LLDrawable* drawablep)
{
	if (drawablep->getNumFaces())
	{
		LLGLEnable blend(GL_BLEND);
		gGL.diffuseColor4f(0,1,1,0.5f);

		if (drawablep->getVOVolume())
		{
			//glPolygonMode(GL_FRONT_AND_BACK, GL_LINE);
			//pushVerts(drawablep->getFace(gDebugRaycastFaceHit), LLVertexBuffer::MAP_VERTEX);
			//glPolygonMode(GL_FRONT_AND_BACK, GL_FILL);

			LLVOVolume* vobj = drawablep->getVOVolume();
			LLVolume* volume = vobj->getVolume();

			bool transform = true;
			if (drawablep->isState(LLDrawable::RIGGED))
			{
				volume = vobj->getRiggedVolume();
				transform = false;
			}

			if (volume)
			{
				LLVector3 trans = drawablep->getRegion()->getOriginAgent();
				
				for (S32 i = 0; i < volume->getNumVolumeFaces(); ++i)
				{
					const LLVolumeFace& face = volume->getVolumeFace(i);
					
					gGL.pushMatrix();
					gGL.translatef(trans.mV[0], trans.mV[1], trans.mV[2]);					
					gGL.multMatrix((F32*) vobj->getRelativeXform().mMatrix);

					LLVector4a start, end;
					if (transform)
					{
						LLVector3 v_start(gDebugRaycastStart.getF32ptr());
						LLVector3 v_end(gDebugRaycastEnd.getF32ptr());

						v_start = vobj->agentPositionToVolume(v_start);
						v_end = vobj->agentPositionToVolume(v_end);

						start.load3(v_start.mV);
						end.load3(v_end.mV);
					}
					else
					{
						start = gDebugRaycastStart;
						end = gDebugRaycastEnd;
					}

					LLVector4a dir;
					dir.setSub(end, start);

					gGL.flush();
					glPolygonMode(GL_FRONT_AND_BACK, GL_LINE);				

					{
						//render face positions
						LLVertexBuffer::unbind();
						gGL.diffuseColor4f(0,1,1,0.5f);
						glVertexPointer(3, GL_FLOAT, sizeof(LLVector4a), face.mPositions);
						gGL.syncMatrices();
						glDrawElements(GL_TRIANGLES, face.mNumIndices, GL_UNSIGNED_SHORT, face.mIndices);
					}
					
					if (!volume->isUnique())
					{
						F32 t = 1.f;

						if (!face.mOctree)
						{
							((LLVolumeFace*) &face)->createOctree(); 
						}

						LLRenderOctreeRaycast render(start, dir, &t);
					
						render.traverse(face.mOctree);
					}

					gGL.popMatrix();		
					glPolygonMode(GL_FRONT_AND_BACK, GL_FILL);
				}
			}
		}
		else if (drawablep->isAvatar())
		{
			if (drawablep->getVObj() == gDebugRaycastObject)
			{
				LLGLDepthTest depth(GL_FALSE);
				LLVOAvatar* av = (LLVOAvatar*) drawablep->getVObj().get();
				av->renderCollisionVolumes();
			}
		}

		if (drawablep->getVObj() == gDebugRaycastObject)
		{
			// draw intersection point
			gGL.pushMatrix();
			gGL.loadMatrix(gGLModelView);
			LLVector3 translate(gDebugRaycastIntersection.getF32ptr());
			gGL.translatef(translate.mV[0], translate.mV[1], translate.mV[2]);
			LLCoordFrame orient;
			LLVector4a debug_binormal;
			
			debug_binormal.setCross3(gDebugRaycastNormal, gDebugRaycastTangent);
			debug_binormal.mul(gDebugRaycastTangent.getF32ptr()[3]);

			LLVector3 normal(gDebugRaycastNormal.getF32ptr());
			LLVector3 binormal(debug_binormal.getF32ptr());
						
			orient.lookDir(normal, binormal);
			LLMatrix4 rotation;
			orient.getRotMatrixToParent(rotation);
			gGL.multMatrix((float*)rotation.mMatrix);
			
			gGL.diffuseColor4f(1,0,0,0.5f);
			drawBox(LLVector3(0, 0, 0), LLVector3(0.1f, 0.022f, 0.022f));
			gGL.diffuseColor4f(0,1,0,0.5f);
			drawBox(LLVector3(0, 0, 0), LLVector3(0.021f, 0.1f, 0.021f));
			gGL.diffuseColor4f(0,0,1,0.5f);
			drawBox(LLVector3(0, 0, 0), LLVector3(0.02f, 0.02f, 0.1f));
			gGL.popMatrix();

			// draw bounding box of prim
			const LLVector4a* ext = drawablep->getSpatialExtents();

			LLVector4a pos;
			pos.setAdd(ext[0], ext[1]);
			pos.mul(0.5f);
			LLVector4a size;
			size.setSub(ext[1], ext[0]);
			size.mul(0.5f);

			LLGLDepthTest depth(GL_FALSE, GL_TRUE);
			gGL.diffuseColor4f(0,0.5f,0.5f,1);
			drawBoxOutline(pos, size);		
		}
	}
}


void renderAvatarCollisionVolumes(LLVOAvatar* avatar)
{
	avatar->renderCollisionVolumes();
}

void renderAgentTarget(LLVOAvatar* avatar)
{
	// render these for self only (why, i don't know)
	if (avatar->isSelf())
	{
		renderCrossHairs(avatar->getPositionAgent(), 0.2f, LLColor4(1, 0, 0, 0.8f));
		renderCrossHairs(avatar->mDrawable->getPositionAgent(), 0.2f, LLColor4(0, 1, 0, 0.8f));
		renderCrossHairs(avatar->mRoot->getWorldPosition(), 0.2f, LLColor4(1, 1, 1, 0.8f));
		renderCrossHairs(avatar->mPelvisp->getWorldPosition(), 0.2f, LLColor4(0, 0, 1, 0.8f));
	}
}

class LLOctreeRenderNonOccluded : public OctreeTraveler
{
public:
	LLCamera* mCamera;
	LLOctreeRenderNonOccluded(LLCamera* camera): mCamera(camera) {}
	
	virtual void traverse(const OctreeNode* node)
	{
		LLSpatialGroup* group = (LLSpatialGroup*) node->getListener(0);
		
		const LLVector4a* bounds = group->getBounds();
		if (!mCamera || mCamera->AABBInFrustumNoFarClip(bounds[0], bounds[1]))
		{
			node->accept(this);
			stop_glerror();

			for (U32 i = 0; i < node->getChildCount(); i++)
			{
				traverse(node->getChild(i));
				stop_glerror();
			}
			
			//draw tight fit bounding boxes for spatial group
			if (gPipeline.hasRenderDebugMask(LLPipeline::RENDER_DEBUG_OCTREE))
			{	
				group->rebuildGeom();
				group->rebuildMesh();

				renderOctree(group);
				stop_glerror();
			}

			//render visibility wireframe
			if (gPipeline.hasRenderDebugMask(LLPipeline::RENDER_DEBUG_OCCLUSION))
			{
				group->rebuildGeom();
				group->rebuildMesh();

				gGL.flush();
				gGL.pushMatrix();
				gGLLastMatrix = NULL;
				gGL.loadMatrix(gGLModelView);
				renderVisibility(group, mCamera);
				stop_glerror();
				gGLLastMatrix = NULL;
				gGL.popMatrix();
				gGL.diffuseColor4f(1,1,1,1);
			}
		}
	}

	virtual void visit(const OctreeNode* branch)
	{
		LLSpatialGroup* group = (LLSpatialGroup*) branch->getListener(0);
		const LLVector4a* bounds = group->getBounds();
		if (group->hasState(LLSpatialGroup::GEOM_DIRTY) || (mCamera && !mCamera->AABBInFrustumNoFarClip(bounds[0], bounds[1])))
		{
			return;
		}

		group->rebuildGeom();
		group->rebuildMesh();

		if (gPipeline.hasRenderDebugMask(LLPipeline::RENDER_DEBUG_BBOXES))
		{
			if (!group->isEmpty())
			{
				gGL.diffuseColor3f(0,0,1);

<<<<<<< HEAD
				llassert(group->mObjectBounds[0].isFinite3());
				llassert(group->mObjectBounds[1].isFinite3());

				drawBoxOutline(group->mObjectBounds[0],
								group->mObjectBounds[1]);
=======
				const LLVector4a* obj_bounds = group->getObjectBounds();
				drawBoxOutline(obj_bounds[0], obj_bounds[1]);
>>>>>>> 2eeee8a9
			}
		}

		for (OctreeNode::const_element_iter i = branch->getDataBegin(); i != branch->getDataEnd(); ++i)
		{
			LLDrawable* drawable = (LLDrawable*)(*i)->getDrawable();
			if(!drawable)
		{
				continue;
			}
					
			if (gPipeline.hasRenderDebugMask(LLPipeline::RENDER_DEBUG_BBOXES))
			{
				renderBoundingBox(drawable);			
			}

			if (gPipeline.hasRenderDebugMask(LLPipeline::RENDER_DEBUG_NORMALS))
			{
				renderNormals(drawable);
			}
			
			if (gPipeline.hasRenderDebugMask(LLPipeline::RENDER_DEBUG_BUILD_QUEUE))
			{
				if (drawable->isState(LLDrawable::IN_REBUILD_Q2))
				{
					gGL.diffuseColor4f(0.6f, 0.6f, 0.1f, 1.f);
					const LLVector4a* ext = drawable->getSpatialExtents();
					LLVector4a center;
					center.setAdd(ext[0], ext[1]);
					center.mul(0.5f);
					LLVector4a size;
					size.setSub(ext[1], ext[0]);
					size.mul(0.5f);
					drawBoxOutline(center, size);
				}
			}	

			if (drawable->getVOVolume() && gPipeline.hasRenderDebugMask(LLPipeline::RENDER_DEBUG_TEXTURE_PRIORITY))
			{
				renderTexturePriority(drawable);
			}

			if (gPipeline.hasRenderDebugMask(LLPipeline::RENDER_DEBUG_POINTS))
			{
				renderPoints(drawable);
			}

			if (gPipeline.hasRenderDebugMask(LLPipeline::RENDER_DEBUG_LIGHTS))
			{
				renderLights(drawable);
			}

			if (gPipeline.hasRenderDebugMask(LLPipeline::RENDER_DEBUG_RAYCAST))
			{
				renderRaycast(drawable);
			}
			if (gPipeline.hasRenderDebugMask(LLPipeline::RENDER_DEBUG_UPDATE_TYPE))
			{
				renderUpdateType(drawable);
			}
			if(gPipeline.hasRenderDebugMask(LLPipeline::RENDER_DEBUG_RENDER_COMPLEXITY))
			{
				renderComplexityDisplay(drawable);
			}
			if(gPipeline.hasRenderDebugMask(LLPipeline::RENDER_DEBUG_TEXEL_DENSITY))
			{
				renderTexelDensity(drawable);
			}

			LLVOAvatar* avatar = dynamic_cast<LLVOAvatar*>(drawable->getVObj().get());
			
			if (avatar && gPipeline.hasRenderDebugMask(LLPipeline::RENDER_DEBUG_AVATAR_VOLUME))
			{
				renderAvatarCollisionVolumes(avatar);
			}

			if (avatar && gPipeline.hasRenderDebugMask(LLPipeline::RENDER_DEBUG_AGENT_TARGET))
			{
				renderAgentTarget(avatar);
			}
			
			if (gDebugGL)
			{
				for (U32 i = 0; i < drawable->getNumFaces(); ++i)
				{
					LLFace* facep = drawable->getFace(i);
					if (facep)
					{
						U8 index = facep->getTextureIndex();
						if (facep->mDrawInfo)
						{
							if (index < 255)
							{
								if (facep->mDrawInfo->mTextureList.size() <= index)
								{
									LL_ERRS() << "Face texture index out of bounds." << LL_ENDL;
								}
								else if (facep->mDrawInfo->mTextureList[index] != facep->getTexture())
								{
									LL_ERRS() << "Face texture index incorrect." << LL_ENDL;
								}
							}
						}
					}
				}
			}
		}
		
		for (LLSpatialGroup::draw_map_t::iterator i = group->mDrawMap.begin(); i != group->mDrawMap.end(); ++i)
		{
			LLSpatialGroup::drawmap_elem_t& draw_vec = i->second;	
			for (LLSpatialGroup::drawmap_elem_t::iterator j = draw_vec.begin(); j != draw_vec.end(); ++j)	
			{
				LLDrawInfo* draw_info = *j;
				if (gPipeline.hasRenderDebugMask(LLPipeline::RENDER_DEBUG_TEXTURE_ANIM))
				{
					renderTextureAnim(draw_info);
				}
				if (gPipeline.hasRenderDebugMask(LLPipeline::RENDER_DEBUG_BATCH_SIZE))
				{
					renderBatchSize(draw_info);
				}
				if (gPipeline.hasRenderDebugMask(LLPipeline::RENDER_DEBUG_SHADOW_FRUSTA))
				{
					renderShadowFrusta(draw_info);
				}
			}
		}
	}
};

class LLOctreeRenderXRay : public OctreeTraveler
{
public:
	LLCamera* mCamera;
	LLOctreeRenderXRay(LLCamera* camera): mCamera(camera) {}
	
	virtual void traverse(const OctreeNode* node)
	{
		LLSpatialGroup* group = (LLSpatialGroup*) node->getListener(0);
		
		const LLVector4a* bounds = group->getBounds();
		if (!mCamera || mCamera->AABBInFrustumNoFarClip(bounds[0], bounds[1]))
		{
			node->accept(this);
			stop_glerror();

			for (U32 i = 0; i < node->getChildCount(); i++)
			{
				traverse(node->getChild(i));
				stop_glerror();
			}
			
			//render visibility wireframe
			if (gPipeline.hasRenderDebugMask(LLPipeline::RENDER_DEBUG_OCCLUSION))
			{
				group->rebuildGeom();
				group->rebuildMesh();

				gGL.flush();
				gGL.pushMatrix();
				gGLLastMatrix = NULL;
				gGL.loadMatrix(gGLModelView);
				renderXRay(group, mCamera);
				stop_glerror();
				gGLLastMatrix = NULL;
				gGL.popMatrix();
			}
		}
	}

	virtual void visit(const OctreeNode* node) {}

};

class LLOctreeRenderPhysicsShapes : public OctreeTraveler
{
public:
	LLCamera* mCamera;
	LLOctreeRenderPhysicsShapes(LLCamera* camera): mCamera(camera) {}
	
	virtual void traverse(const OctreeNode* node)
	{
		LLSpatialGroup* group = (LLSpatialGroup*) node->getListener(0);
		
		const LLVector4a* bounds = group->getBounds();
		if (!mCamera || mCamera->AABBInFrustumNoFarClip(bounds[0], bounds[1]))
		{
			node->accept(this);
			stop_glerror();

			for (U32 i = 0; i < node->getChildCount(); i++)
			{
				traverse(node->getChild(i));
				stop_glerror();
			}
			
			group->rebuildGeom();
			group->rebuildMesh();

			renderPhysicsShapes(group);
		}
	}

	virtual void visit(const OctreeNode* branch)
	{
		
	}
};

class LLOctreePushBBoxVerts : public OctreeTraveler
{
public:
	LLCamera* mCamera;
	LLOctreePushBBoxVerts(LLCamera* camera): mCamera(camera) {}
	
	virtual void traverse(const OctreeNode* node)
	{
		LLSpatialGroup* group = (LLSpatialGroup*) node->getListener(0);
		
		const LLVector4a* bounds = group->getBounds();
		if (!mCamera || mCamera->AABBInFrustum(bounds[0], bounds[1]))
		{
			node->accept(this);

			for (U32 i = 0; i < node->getChildCount(); i++)
			{
				traverse(node->getChild(i));
			}
		}
	}

	virtual void visit(const OctreeNode* branch)
	{
		LLSpatialGroup* group = (LLSpatialGroup*) branch->getListener(0);

		const LLVector4a* bounds = group->getBounds();
		if (group->hasState(LLSpatialGroup::GEOM_DIRTY) || (mCamera && !mCamera->AABBInFrustumNoFarClip(bounds[0], bounds[1])))
		{
			return;
		}

		for (OctreeNode::const_element_iter i = branch->getDataBegin(); i != branch->getDataEnd(); ++i)
		{
			LLDrawable* drawable = (LLDrawable*)(*i)->getDrawable();
			if(!drawable)
		{
				continue;
			}
			renderBoundingBox(drawable, FALSE);			
		}
	}
};

void LLSpatialPartition::renderIntersectingBBoxes(LLCamera* camera)
{
	LLOctreePushBBoxVerts pusher(camera);
	pusher.traverse(mOctree);
}

class LLOctreeStateCheck : public OctreeTraveler
{
public:
	U32 mInheritedMask[LLViewerCamera::NUM_CAMERAS];

	LLOctreeStateCheck()
	{ 
		for (U32 i = 0; i < LLViewerCamera::NUM_CAMERAS; i++)
		{
			mInheritedMask[i] = 0;
		}
	}

	virtual void traverse(const OctreeNode* node)
	{
		LLSpatialGroup* group = (LLSpatialGroup*) node->getListener(0);
		
		node->accept(this);


		U32 temp[LLViewerCamera::NUM_CAMERAS];

		for (U32 i = 0; i < LLViewerCamera::NUM_CAMERAS; i++)
		{
			temp[i] = mInheritedMask[i];
			mInheritedMask[i] |= group->mOcclusionState[i] & LLSpatialGroup::OCCLUDED; 
		}

		for (U32 i = 0; i < node->getChildCount(); i++)
		{
			traverse(node->getChild(i));
		}

		for (U32 i = 0; i < LLViewerCamera::NUM_CAMERAS; i++)
		{
			mInheritedMask[i] = temp[i];
		}
	}
	

	virtual void visit(const OctreeNode* state)
	{
		LLSpatialGroup* group = (LLSpatialGroup*) state->getListener(0);

		for (U32 i = 0; i < LLViewerCamera::NUM_CAMERAS; i++)
		{
			if (mInheritedMask[i] && !(group->mOcclusionState[i] & mInheritedMask[i]))
			{
				LL_ERRS() << "Spatial group failed inherited mask test." << LL_ENDL;
			}
		}

		if (group->hasState(LLSpatialGroup::DIRTY))
		{
			assert_parent_state(group, LLSpatialGroup::DIRTY);
		}
	}

	void assert_parent_state(LLSpatialGroup* group, U32 state)
	{
		LLSpatialGroup* parent = group->getParent();
		while (parent)
		{
			if (!parent->hasState(state))
			{
				LL_ERRS() << "Spatial group failed parent state check." << LL_ENDL;
			}
			parent = parent->getParent();
		}
	}	
};


void LLSpatialPartition::renderPhysicsShapes()
{
	LLSpatialBridge* bridge = asBridge();
	LLCamera* camera = LLViewerCamera::getInstance();
	
	if (bridge)
	{
		camera = NULL;
	}

	gGL.flush();
	gGL.getTexUnit(0)->unbind(LLTexUnit::TT_TEXTURE);
	glLineWidth(3.f);
	LLOctreeRenderPhysicsShapes render_physics(camera);
	render_physics.traverse(mOctree);
	gGL.flush();
	glLineWidth(1.f);
}

void LLSpatialPartition::renderDebug()
{
	if (!gPipeline.hasRenderDebugMask(LLPipeline::RENDER_DEBUG_OCTREE |
									  LLPipeline::RENDER_DEBUG_OCCLUSION |
									  LLPipeline::RENDER_DEBUG_LIGHTS |
									  LLPipeline::RENDER_DEBUG_BATCH_SIZE |
									  LLPipeline::RENDER_DEBUG_UPDATE_TYPE |
									  LLPipeline::RENDER_DEBUG_BBOXES |
									  LLPipeline::RENDER_DEBUG_NORMALS |
									  LLPipeline::RENDER_DEBUG_POINTS |
									  LLPipeline::RENDER_DEBUG_TEXTURE_PRIORITY |
									  LLPipeline::RENDER_DEBUG_TEXTURE_ANIM |
									  LLPipeline::RENDER_DEBUG_RAYCAST |
									  LLPipeline::RENDER_DEBUG_AVATAR_VOLUME |
									  LLPipeline::RENDER_DEBUG_AGENT_TARGET |
									  //LLPipeline::RENDER_DEBUG_BUILD_QUEUE |
									  LLPipeline::RENDER_DEBUG_SHADOW_FRUSTA |
									  LLPipeline::RENDER_DEBUG_RENDER_COMPLEXITY |
									  LLPipeline::RENDER_DEBUG_TEXEL_DENSITY)) 
	{
		return;
	}
	
	if (LLGLSLShader::sNoFixedFunction)
	{
		gDebugProgram.bind();
	}

	if (gPipeline.hasRenderDebugMask(LLPipeline::RENDER_DEBUG_TEXTURE_PRIORITY))
	{
		//sLastMaxTexPriority = lerp(sLastMaxTexPriority, sCurMaxTexPriority, gFrameIntervalSeconds);
		sLastMaxTexPriority = (F32) LLViewerCamera::getInstance()->getScreenPixelArea();
		sCurMaxTexPriority = 0.f;
	}

	LLGLDisable cullface(GL_CULL_FACE);
	LLGLEnable blend(GL_BLEND);
	gGL.setSceneBlendType(LLRender::BT_ALPHA);
	gGL.getTexUnit(0)->unbind(LLTexUnit::TT_TEXTURE);
	gPipeline.disableLights();

	LLSpatialBridge* bridge = asBridge();
	LLCamera* camera = LLViewerCamera::getInstance();
	
	if (bridge)
	{
		camera = NULL;
	}

	LLOctreeStateCheck checker;
	checker.traverse(mOctree);

	LLOctreeRenderNonOccluded render_debug(camera);
	render_debug.traverse(mOctree);


	if (gPipeline.hasRenderDebugMask(LLPipeline::RENDER_DEBUG_OCCLUSION))
	{
		{
			LLGLEnable cull(GL_CULL_FACE);
			
			LLGLEnable blend(GL_BLEND);
			LLGLDepthTest depth_under(GL_TRUE, GL_FALSE, GL_GREATER);
			glPolygonMode(GL_FRONT_AND_BACK, GL_LINE);
			gGL.diffuseColor4f(0.5f, 0.0f, 0, 0.25f);

			LLGLEnable offset(GL_POLYGON_OFFSET_LINE);
			glPolygonOffset(-1.f, -1.f);

			LLOctreeRenderXRay xray(camera);
			xray.traverse(mOctree);

			glPolygonMode(GL_FRONT_AND_BACK, GL_FILL);
		}
	}
	if (LLGLSLShader::sNoFixedFunction)
	{
		gDebugProgram.unbind();
	}
}

void LLSpatialGroup::drawObjectBox(LLColor4 col)
{
	gGL.diffuseColor4fv(col.mV);
	LLVector4a size;
	size = mObjectBounds[1];
	size.mul(1.01f);
	size.add(LLVector4a(0.001f));
	drawBox(mObjectBounds[0], size);
}

bool LLSpatialPartition::isHUDPartition() 
{ 
	return mPartitionType == LLViewerRegion::PARTITION_HUD ;
} 

BOOL LLSpatialPartition::isVisible(const LLVector3& v)
{
	if (!LLViewerCamera::getInstance()->sphereInFrustum(v, 4.0f))
	{
		return FALSE;
	}

	return TRUE;
}

LL_ALIGN_PREFIX(16)
class LLOctreeIntersect : public LLOctreeTraveler<LLViewerOctreeEntry>
{
public:
	LL_ALIGN_16(LLVector4a mStart);
	LL_ALIGN_16(LLVector4a mEnd);

	S32       *mFaceHit;
	LLVector4a *mIntersection;
	LLVector2 *mTexCoord;
	LLVector4a *mNormal;
	LLVector4a *mTangent;
	LLDrawable* mHit;
	BOOL mPickTransparent;

	LLOctreeIntersect(const LLVector4a& start, const LLVector4a& end, BOOL pick_transparent,
					  S32* face_hit, LLVector4a* intersection, LLVector2* tex_coord, LLVector4a* normal, LLVector4a* tangent)
		: mStart(start),
		  mEnd(end),
		  mFaceHit(face_hit),
		  mIntersection(intersection),
		  mTexCoord(tex_coord),
		  mNormal(normal),
		  mTangent(tangent),
		  mHit(NULL),
		  mPickTransparent(pick_transparent)
	{
	}
	
	virtual void visit(const OctreeNode* branch) 
	{	
		for (OctreeNode::const_element_iter i = branch->getDataBegin(); i != branch->getDataEnd(); ++i)
		{
			check(*i);
		}
	}

	virtual LLDrawable* check(const OctreeNode* node)
	{
		node->accept(this);
	
		for (U32 i = 0; i < node->getChildCount(); i++)
		{
			const OctreeNode* child = node->getChild(i);
			LLVector3 res;

			LLSpatialGroup* group = (LLSpatialGroup*) child->getListener(0);
			
			LLVector4a size;
			LLVector4a center;
			
			const LLVector4a* bounds = group->getBounds();
			size = bounds[1];
			center = bounds[0];
			
			LLVector4a local_start = mStart;
			LLVector4a local_end   = mEnd;

			if (group->getSpatialPartition()->isBridge())
			{
				LLMatrix4 local_matrix = group->getSpatialPartition()->asBridge()->mDrawable->getRenderMatrix();
				local_matrix.invert();
				
				LLMatrix4a local_matrix4a;
				local_matrix4a.loadu(local_matrix);

				local_matrix4a.affineTransform(mStart, local_start);
				local_matrix4a.affineTransform(mEnd, local_end);
			}

			if (LLLineSegmentBoxIntersect(local_start, local_end, center, size))
			{
				check(child);
			}
		}	

		return mHit;
	}

	virtual bool check(LLViewerOctreeEntry* entry)
	{	
		LLDrawable* drawable = (LLDrawable*)entry->getDrawable();
	
		if (!drawable || !gPipeline.hasRenderType(drawable->getRenderType()) || !drawable->isVisible())
		{
			return false;
		}

		if (drawable->isSpatialBridge())
		{
			LLSpatialPartition *part = drawable->asPartition();
			LLSpatialBridge* bridge = part->asBridge();
			if (bridge && gPipeline.hasRenderType(bridge->mDrawableType))
			{
				check(part->mOctree);
			}
		}
		else
		{
			LLViewerObject* vobj = drawable->getVObj();

			if (vobj)
			{
				LLVector4a intersection;
				bool skip_check = false;
				if (vobj->isAvatar())
				{
					LLVOAvatar* avatar = (LLVOAvatar*) vobj;
					if (avatar->isSelf() && LLFloater::isVisible(gFloaterTools))
					{
						LLViewerObject* hit = avatar->lineSegmentIntersectRiggedAttachments(mStart, mEnd, -1, mPickTransparent, mFaceHit, &intersection, mTexCoord, mNormal, mTangent);
						if (hit)
						{
							mEnd = intersection;
							if (mIntersection)
							{
								*mIntersection = intersection;
							}
							
							mHit = hit->mDrawable;
							skip_check = true;
						}

					}
				}

				if (!skip_check && vobj->lineSegmentIntersect(mStart, mEnd, -1, mPickTransparent, mFaceHit, &intersection, mTexCoord, mNormal, mTangent))
				{
					mEnd = intersection;  // shorten ray so we only find CLOSER hits
					if (mIntersection)
					{
						*mIntersection = intersection;
					}
					
					mHit = vobj->mDrawable;
				}
			}
		}
				
		return false;
	}
} LL_ALIGN_POSTFIX(16);

LLDrawable* LLSpatialPartition::lineSegmentIntersect(const LLVector4a& start, const LLVector4a& end,
													 BOOL pick_transparent,													
													 S32* face_hit,                   // return the face hit
													 LLVector4a* intersection,         // return the intersection point
													 LLVector2* tex_coord,            // return the texture coordinates of the intersection point
													 LLVector4a* normal,               // return the surface normal at the intersection point
													 LLVector4a* tangent			// return the surface tangent at the intersection point
	)

{
	LLOctreeIntersect intersect(start, end, pick_transparent, face_hit, intersection, tex_coord, normal, tangent);
	LLDrawable* drawable = intersect.check(mOctree);

	return drawable;
}

LLDrawInfo::LLDrawInfo(U16 start, U16 end, U32 count, U32 offset, 
					   LLViewerTexture* texture, LLVertexBuffer* buffer,
					   BOOL fullbright, U8 bump, BOOL particle, F32 part_size)
:	LLTrace::MemTrackableNonVirtual<LLDrawInfo, 16>("LLDrawInfo"),
	mVertexBuffer(buffer),
	mTexture(texture),
	mTextureMatrix(NULL),
	mModelMatrix(NULL),
	mStart(start),
	mEnd(end),
	mCount(count),
	mOffset(offset), 
	mFullbright(fullbright),
	mBump(bump),
	mParticle(particle),
	mPartSize(part_size),
	mVSize(0.f),
	mGroup(NULL),
	mFace(NULL),
	mDistance(0.f),
	mDrawMode(LLRender::TRIANGLES),
	mMaterial(NULL),
	mShaderMask(0),
	mSpecColor(1.0f, 1.0f, 1.0f, 0.5f),
	mBlendFuncSrc(LLRender::BF_SOURCE_ALPHA),
	mBlendFuncDst(LLRender::BF_ONE_MINUS_SOURCE_ALPHA),
	mHasGlow(FALSE),
	mEnvIntensity(0.0f),
	mAlphaMaskCutoff(0.5f),
	mDiffuseAlphaMode(0)
{
	mVertexBuffer->validateRange(mStart, mEnd, mCount, mOffset);
	
	mDebugColor = (rand() << 16) + rand();
}

LLDrawInfo::~LLDrawInfo()	
{
	/*if (LLSpatialGroup::sNoDelete)
	{
		LL_ERRS() << "LLDrawInfo deleted illegally!" << LL_ENDL;
	}*/

	if (mFace)
	{
		mFace->setDrawInfo(NULL);
	}

	if (gDebugGL)
	{
		gPipeline.checkReferences(this);
	}
}

void LLDrawInfo::validate()
{
	mVertexBuffer->validateRange(mStart, mEnd, mCount, mOffset);
}

LLVertexBuffer* LLGeometryManager::createVertexBuffer(U32 type_mask, U32 usage)
{
	return new LLVertexBuffer(type_mask, usage);
}

LLCullResult::LLCullResult() 
{
	mVisibleGroupsAllocated = 0;
	mAlphaGroupsAllocated = 0;
	mOcclusionGroupsAllocated = 0;
	mDrawableGroupsAllocated = 0;
	mVisibleListAllocated = 0;
	mVisibleBridgeAllocated = 0;

	mVisibleGroups.clear();
	mVisibleGroups.push_back(NULL);
	mVisibleGroupsEnd = &mVisibleGroups[0];
	mAlphaGroups.clear();
	mAlphaGroups.push_back(NULL);
	mAlphaGroupsEnd = &mAlphaGroups[0];
	mOcclusionGroups.clear();
	mOcclusionGroups.push_back(NULL);
	mOcclusionGroupsEnd = &mOcclusionGroups[0];
	mDrawableGroups.clear();
	mDrawableGroups.push_back(NULL);
	mDrawableGroupsEnd = &mDrawableGroups[0];
	mVisibleList.clear();
	mVisibleList.push_back(NULL);
	mVisibleListEnd = &mVisibleList[0];
	mVisibleBridge.clear();
	mVisibleBridge.push_back(NULL);
	mVisibleBridgeEnd = &mVisibleBridge[0];

	for (U32 i = 0; i < LLRenderPass::NUM_RENDER_TYPES; i++)
	{
		mRenderMap[i].clear();
		mRenderMap[i].push_back(NULL);
		mRenderMapEnd[i] = &mRenderMap[i][0];
		mRenderMapAllocated[i] = 0;
	}

	clear();
}

template <class T, class V> 
void LLCullResult::pushBack(T& head, U32& count, V* val)
{
	head[count] = val;
	head.push_back(NULL);
	count++;
}

void LLCullResult::clear()
{
	mVisibleGroupsSize = 0;
	mVisibleGroupsEnd = &mVisibleGroups[0];

	mAlphaGroupsSize = 0;
	mAlphaGroupsEnd = &mAlphaGroups[0];

	mOcclusionGroupsSize = 0;
	mOcclusionGroupsEnd = &mOcclusionGroups[0];

	mDrawableGroupsSize = 0;
	mDrawableGroupsEnd = &mDrawableGroups[0];

	mVisibleListSize = 0;
	mVisibleListEnd = &mVisibleList[0];

	mVisibleBridgeSize = 0;
	mVisibleBridgeEnd = &mVisibleBridge[0];


	for (U32 i = 0; i < LLRenderPass::NUM_RENDER_TYPES; i++)
	{
		for (U32 j = 0; j < mRenderMapSize[i]; j++)
		{
			mRenderMap[i][j] = 0;
		}
		mRenderMapSize[i] = 0;
		mRenderMapEnd[i] = &(mRenderMap[i][0]);
	}
}

LLCullResult::sg_iterator LLCullResult::beginVisibleGroups()
{
	return &mVisibleGroups[0];
}

LLCullResult::sg_iterator LLCullResult::endVisibleGroups()
{
	return mVisibleGroupsEnd;
}

LLCullResult::sg_iterator LLCullResult::beginAlphaGroups()
{
	return &mAlphaGroups[0];
}

LLCullResult::sg_iterator LLCullResult::endAlphaGroups()
{
	return mAlphaGroupsEnd;
}

LLCullResult::sg_iterator LLCullResult::beginOcclusionGroups()
{
	return &mOcclusionGroups[0];
}

LLCullResult::sg_iterator LLCullResult::endOcclusionGroups()
{
	return mOcclusionGroupsEnd;
}

LLCullResult::sg_iterator LLCullResult::beginDrawableGroups()
{
	return &mDrawableGroups[0];
}

LLCullResult::sg_iterator LLCullResult::endDrawableGroups()
{
	return mDrawableGroupsEnd;
}

LLCullResult::drawable_iterator LLCullResult::beginVisibleList()
{
	return &mVisibleList[0];
}

LLCullResult::drawable_iterator LLCullResult::endVisibleList()
{
	return mVisibleListEnd;
}

LLCullResult::bridge_iterator LLCullResult::beginVisibleBridge()
{
	return &mVisibleBridge[0];
}

LLCullResult::bridge_iterator LLCullResult::endVisibleBridge()
{
	return mVisibleBridgeEnd;
}

LLCullResult::drawinfo_iterator LLCullResult::beginRenderMap(U32 type)
{
	return &mRenderMap[type][0];
}

LLCullResult::drawinfo_iterator LLCullResult::endRenderMap(U32 type)
{
	return mRenderMapEnd[type];
}

void LLCullResult::pushVisibleGroup(LLSpatialGroup* group)
{
	if (mVisibleGroupsSize < mVisibleGroupsAllocated)
	{
		mVisibleGroups[mVisibleGroupsSize] = group;
	}
	else
	{
		pushBack(mVisibleGroups, mVisibleGroupsAllocated, group);
	}
	++mVisibleGroupsSize;
	mVisibleGroupsEnd = &mVisibleGroups[mVisibleGroupsSize];
}

void LLCullResult::pushAlphaGroup(LLSpatialGroup* group)
{
	if (mAlphaGroupsSize < mAlphaGroupsAllocated)
	{
		mAlphaGroups[mAlphaGroupsSize] = group;
	}
	else
	{
		pushBack(mAlphaGroups, mAlphaGroupsAllocated, group);
	}
	++mAlphaGroupsSize;
	mAlphaGroupsEnd = &mAlphaGroups[mAlphaGroupsSize];
}

void LLCullResult::pushOcclusionGroup(LLSpatialGroup* group)
{
	if (mOcclusionGroupsSize < mOcclusionGroupsAllocated)
	{
		mOcclusionGroups[mOcclusionGroupsSize] = group;
	}
	else
	{
		pushBack(mOcclusionGroups, mOcclusionGroupsAllocated, group);
	}
	++mOcclusionGroupsSize;
	mOcclusionGroupsEnd = &mOcclusionGroups[mOcclusionGroupsSize];
}

void LLCullResult::pushDrawableGroup(LLSpatialGroup* group)
{
	if (mDrawableGroupsSize < mDrawableGroupsAllocated)
	{
		mDrawableGroups[mDrawableGroupsSize] = group;
	}
	else
	{
		pushBack(mDrawableGroups, mDrawableGroupsAllocated, group);
	}
	++mDrawableGroupsSize;
	mDrawableGroupsEnd = &mDrawableGroups[mDrawableGroupsSize];
}

void LLCullResult::pushDrawable(LLDrawable* drawable)
{
	if (mVisibleListSize < mVisibleListAllocated)
	{
		mVisibleList[mVisibleListSize] = drawable;
	}
	else
	{
		pushBack(mVisibleList, mVisibleListAllocated, drawable);
	}
	++mVisibleListSize;
	mVisibleListEnd = &mVisibleList[mVisibleListSize];
}

void LLCullResult::pushBridge(LLSpatialBridge* bridge)
{
	if (mVisibleBridgeSize < mVisibleBridgeAllocated)
	{
		mVisibleBridge[mVisibleBridgeSize] = bridge;
	}
	else
	{
		pushBack(mVisibleBridge, mVisibleBridgeAllocated, bridge);
	}
	++mVisibleBridgeSize;
	mVisibleBridgeEnd = &mVisibleBridge[mVisibleBridgeSize];
}

void LLCullResult::pushDrawInfo(U32 type, LLDrawInfo* draw_info)
{
	if (mRenderMapSize[type] < mRenderMapAllocated[type])
	{
		mRenderMap[type][mRenderMapSize[type]] = draw_info;
	}
	else
	{
		pushBack(mRenderMap[type], mRenderMapAllocated[type], draw_info);
	}
	++mRenderMapSize[type];
	mRenderMapEnd[type] = &(mRenderMap[type][mRenderMapSize[type]]);
}


void LLCullResult::assertDrawMapsEmpty()
{
	for (U32 i = 0; i < LLRenderPass::NUM_RENDER_TYPES; i++)
	{
		if (mRenderMapSize[i] != 0)
		{
			LL_ERRS() << "Stale LLDrawInfo's in LLCullResult!" << LL_ENDL;
		}
	}
}
<|MERGE_RESOLUTION|>--- conflicted
+++ resolved
@@ -821,35 +821,50 @@
 	return FALSE;
 }
 
-<<<<<<< HEAD
-void LLSpatialGroup::handleInsertion(const TreeNode* node, LLDrawable* drawablep)
-{
-	addObject(drawablep, FALSE, TRUE);
+void LLSpatialGroup::handleInsertion(const TreeNode* node, LLViewerOctreeEntry* entry)
+{
+	addObject((LLDrawable*)entry->getDrawable());
 	unbound();
 	setState(OBJECT_DIRTY);
 }
 
-void LLSpatialGroup::handleRemoval(const TreeNode* node, LLDrawable* drawable)
-{
-	removeObject(drawable, TRUE);
-	setState(OBJECT_DIRTY);
+void LLSpatialGroup::handleRemoval(const TreeNode* node, LLViewerOctreeEntry* entry)
+{
+	removeObject((LLDrawable*)entry->getDrawable(), TRUE);
+	LLViewerOctreeGroup::handleRemoval(node, entry);
 }
 
 void LLSpatialGroup::handleDestruction(const TreeNode* node)
 {
+	if(isDead())
+	{
+		return;
+	}
 	setState(DEAD);
 	
-	for (element_iter i = getDataBegin(); i != getDataEnd(); ++i)
-	{
-		LLDrawable* drawable = *i;
-		if (drawable->getSpatialGroup() == this)
-		{
-			drawable->setSpatialGroup(NULL);
+	for (element_iter i = getDataBegin(); getElementCount() > 0 && i != getDataEnd();)
+	{
+		LLViewerOctreeEntry* entry = *i;
+
+		if (entry->getGroup() == this)
+		{
+			if(entry->hasDrawable())
+			{
+				((LLDrawable*)entry->getDrawable())->setGroup(NULL);
+			}
+			else
+	{
+				LL_ERRS() << "No Drawable found in the entry." << LL_ENDL;
+			}
+		}
+		else
+		{
+			++i;
 		}
 	}
 	
 	//clean up avatar attachment stats
-	LLSpatialBridge* bridge = mSpatialPartition->asBridge();
+	LLSpatialBridge* bridge = getSpatialPartition()->asBridge();
 	if (bridge)
 	{
 		if (bridge->mAvatar.notNull())
@@ -858,208 +873,6 @@
 			bridge->mAvatar->mAttachmentGeometryBytes = llmax(bridge->mAvatar->mAttachmentGeometryBytes, 0);
 			bridge->mAvatar->mAttachmentSurfaceArea -= mSurfaceArea;
 			bridge->mAvatar->mAttachmentSurfaceArea = llmax(bridge->mAvatar->mAttachmentSurfaceArea, 0.f);
-		}
-	}
-
-	clearDrawMap();
-	mVertexBuffer = NULL;
-	mBufferMap.clear();
-	sZombieGroups++;
-	mOctreeNode = NULL;
-}
-
-void LLSpatialGroup::handleStateChange(const TreeNode* node)
-{
-	//drop bounding box upon state change
-	if (mOctreeNode != node)
-	{
-		mOctreeNode = (OctreeNode*) node;
-	}
-	unbound();
-}
-
-void LLSpatialGroup::handleChildAddition(const OctreeNode* parent, OctreeNode* child) 
-{
-	if (child->getListenerCount() == 0)
-	{
-		new LLSpatialGroup(child, mSpatialPartition);
-	}
-	else
-	{
-		OCT_ERRS << "LLSpatialGroup redundancy detected." << llendl;
-	}
-
-	unbound();
-
-	assert_states_valid(this);
-}
-
-void LLSpatialGroup::handleChildRemoval(const OctreeNode* parent, const OctreeNode* child)
-{
-	unbound();
-}
-
-void LLSpatialGroup::destroyGL(bool keep_occlusion) 
-{
-	setState(LLSpatialGroup::GEOM_DIRTY | LLSpatialGroup::IMAGE_DIRTY);
-
-	if (!keep_occlusion)
-	{ //going to need a rebuild
-		gPipeline.markRebuild(this, TRUE);
-	}
-
-	mLastUpdateTime = gFrameTimeSeconds;
-	mVertexBuffer = NULL;
-	mBufferMap.clear();
-
-	clearDrawMap();
-
-	if (!keep_occlusion)
-	{
-		for (U32 i = 0; i < LLViewerCamera::NUM_CAMERAS; i++)
-		{
-			if (mOcclusionQuery[i])
-			{
-				sQueryPool.release(mOcclusionQuery[i]);
-				mOcclusionQuery[i] = 0;
-			}
-		}
-	}
-
-
-	for (LLSpatialGroup::element_iter i = getDataBegin(); i != getDataEnd(); ++i)
-	{
-		LLDrawable* drawable = *i;
-		for (S32 j = 0; j < drawable->getNumFaces(); j++)
-		{
-			LLFace* facep = drawable->getFace(j);
-			if (facep)
-			{
-				facep->clearVertexBuffer();
-			}
-		}
-	}
-}
-
-BOOL LLSpatialGroup::rebound()
-{
-	if (!isState(DIRTY))
-	{	//return TRUE if we're not empty
-		return TRUE;
-	}
-	
-	if (mOctreeNode->getChildCount() == 1 && mOctreeNode->getElementCount() == 0)
-	{
-		LLSpatialGroup* group = (LLSpatialGroup*) mOctreeNode->getChild(0)->getListener(0);
-
-		//rebound single child
-		group->rebound();
-		
-		//copy single child's bounding box
-		mBounds[0] = group->mBounds[0];
-		mBounds[1] = group->mBounds[1];
-		mExtents[0] = group->mExtents[0];
-		mExtents[1] = group->mExtents[1];
-		
-		//treat this node as a "chute" to a deeper level of the tree
-		group->setState(SKIP_FRUSTUM_CHECK);
-	}
-	else if (mOctreeNode->isLeaf())
-	{ //copy object bounding box if this is a leaf 
-		boundObjects(TRUE, mExtents[0], mExtents[1]);
-		mBounds[0] = mObjectBounds[0];
-		mBounds[1] = mObjectBounds[1];
-	}
-	else
-	{
-		LLVector4a& newMin = mExtents[0];
-		LLVector4a& newMax = mExtents[1];
-		
-		//get bounding box of first child
-		LLSpatialGroup* group = (LLSpatialGroup*) mOctreeNode->getChild(0)->getListener(0);
-		group->clearState(SKIP_FRUSTUM_CHECK);
-		group->rebound();
-
-		//initialize to first child
-		newMin = group->mExtents[0];
-		newMax = group->mExtents[1];
-
-		//rebound remaining children, expanding bounding box to encompass children
-		for (U32 i = 1; i < mOctreeNode->getChildCount(); i++)
-		{
-			group = (LLSpatialGroup*) mOctreeNode->getChild(i)->getListener(0);
-			group->clearState(SKIP_FRUSTUM_CHECK);
-			group->rebound();
-			const LLVector4a& max = group->mExtents[1];
-			const LLVector4a& min = group->mExtents[0];
-
-			newMax.setMax(newMax, max);
-			newMin.setMin(newMin, min);
-		}
-
-		boundObjects(FALSE, newMin, newMax);
-		
-		mBounds[0].setAdd(newMin, newMax);
-		mBounds[0].mul(0.5f);
-		mBounds[1].setSub(newMax, newMin);
-		mBounds[1].mul(0.5f);
-	}
-	
-	clearState(DIRTY);
-
-	return TRUE;
-=======
-void LLSpatialGroup::handleInsertion(const TreeNode* node, LLViewerOctreeEntry* entry)
-{
-	addObject((LLDrawable*)entry->getDrawable());
-	unbound();
-	setState(OBJECT_DIRTY);
->>>>>>> 2eeee8a9
-}
-
-void LLSpatialGroup::handleRemoval(const TreeNode* node, LLViewerOctreeEntry* entry)
-{
-	removeObject((LLDrawable*)entry->getDrawable(), TRUE);
-	LLViewerOctreeGroup::handleRemoval(node, entry);
-}
-
-void LLSpatialGroup::handleDestruction(const TreeNode* node)
-{
-	if(isDead())
-	{
-		return;
-	}
-	setState(DEAD);
-	
-	for (element_iter i = getDataBegin(); getElementCount() > 0 && i != getDataEnd();)
-	{
-		LLViewerOctreeEntry* entry = *i;
-
-		if (entry->getGroup() == this)
-		{
-			if(entry->hasDrawable())
-			{
-				((LLDrawable*)entry->getDrawable())->setGroup(NULL);
-			}
-			else
-	{
-				LL_ERRS() << "No Drawable found in the entry." << LL_ENDL;
-			}
-		}
-		else
-		{
-			++i;
-		}
-	}
-	
-	//clean up avatar attachment stats
-	LLSpatialBridge* bridge = getSpatialPartition()->asBridge();
-	if (bridge)
-	{
-		if (bridge->mAvatar.notNull())
-		{
-			bridge->mAvatar->mAttachmentGeometryBytes -= mGeometryBytes;
-			bridge->mAvatar->mAttachmentSurfaceArea -= mSurfaceArea;
 		}
 	}
 
@@ -3490,17 +3303,8 @@
 			if (!group->isEmpty())
 			{
 				gGL.diffuseColor3f(0,0,1);
-
-<<<<<<< HEAD
-				llassert(group->mObjectBounds[0].isFinite3());
-				llassert(group->mObjectBounds[1].isFinite3());
-
-				drawBoxOutline(group->mObjectBounds[0],
-								group->mObjectBounds[1]);
-=======
 				const LLVector4a* obj_bounds = group->getObjectBounds();
 				drawBoxOutline(obj_bounds[0], obj_bounds[1]);
->>>>>>> 2eeee8a9
 			}
 		}
 
