--- conflicted
+++ resolved
@@ -3997,13 +3997,8 @@
 	if (avatar->isSelf())
 	{
 		renderCrossHairs(avatar->getPositionAgent(), 0.2f, LLColor4(1, 0, 0, 0.8f));
-<<<<<<< HEAD
 		renderCrossHairs(avatar->mDrawable->getPositionAgent(), 0.2f, LLColor4(0, 1, 0, 0.8f));
-		renderCrossHairs(avatar->mRoot.getWorldPosition(), 0.2f, LLColor4(1, 1, 1, 0.8f));
-=======
-		renderCrossHairs(avatar->mDrawable->getPositionAgent(), 0.2f, LLColor4(1, 0, 0, 0.8f));
 		renderCrossHairs(avatar->mRoot->getWorldPosition(), 0.2f, LLColor4(1, 1, 1, 0.8f));
->>>>>>> fe042430
 		renderCrossHairs(avatar->mPelvisp->getWorldPosition(), 0.2f, LLColor4(0, 0, 1, 0.8f));
 	}
 }
