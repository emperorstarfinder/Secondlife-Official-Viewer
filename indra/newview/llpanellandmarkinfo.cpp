/**
 * @file llpanellandmarkinfo.cpp
 * @brief Displays landmark info in Side Tray.
 *
 * $LicenseInfo:firstyear=2009&license=viewergpl$
 *
 * Copyright (c) 2009, Linden Research, Inc.
 *
 * Second Life Viewer Source Code
 * The source code in this file ("Source Code") is provided by Linden Lab
 * to you under the terms of the GNU General Public License, version 2.0
 * ("GPL"), unless you have obtained a separate licensing agreement
 * ("Other License"), formally executed by you and Linden Lab.  Terms of
 * the GPL can be found in doc/GPL-license.txt in this distribution, or
 * online at http://secondlifegrid.net/programs/open_source/licensing/gplv2
 *
 * There are special exceptions to the terms and conditions of the GPL as
 * it is applied to this Source Code. View the full text of the exception
 * in the file doc/FLOSS-exception.txt in this software distribution, or
 * online at
 * http://secondlifegrid.net/programs/open_source/licensing/flossexception
 *
 * By copying, modifying or distributing this software, you acknowledge
 * that you have read and understood your obligations described above,
 * and agree to abide by those obligations.
 *
 * ALL LINDEN LAB SOURCE CODE IS PROVIDED "AS IS." LINDEN LAB MAKES NO
 * WARRANTIES, EXPRESS, IMPLIED OR OTHERWISE, REGARDING ITS ACCURACY,
 * COMPLETENESS OR PERFORMANCE.
 * $/LicenseInfo$
 */

#include "llviewerprecompiledheaders.h"

#include "llpanellandmarkinfo.h"

#include "llcombobox.h"
#include "lliconctrl.h"
#include "llinventoryfunctions.h"
#include "lllineeditor.h"
#include "lltextbox.h"
#include "lltexteditor.h"
#include "lltrans.h"

#include "llagent.h"
#include "llagentui.h"
#include "lllandmarkactions.h"
#include "llslurl.h"
#include "llviewerinventory.h"
#include "llviewerparcelmgr.h"
#include "llviewerregion.h"

//----------------------------------------------------------------------------
// Aux types and methods
//----------------------------------------------------------------------------

typedef std::pair<LLUUID, std::string> folder_pair_t;

static bool cmp_folders(const folder_pair_t& left, const folder_pair_t& right);
static void collectLandmarkFolders(LLInventoryModel::cat_array_t& cats);

static LLRegisterPanelClassWrapper<LLPanelLandmarkInfo> t_landmark_info("panel_landmark_info");

// Statics for textures filenames
static std::string icon_pg;
static std::string icon_m;
static std::string icon_r;

LLPanelLandmarkInfo::LLPanelLandmarkInfo()
:	LLPanelPlaceInfo()
{}

// virtual
LLPanelLandmarkInfo::~LLPanelLandmarkInfo()
{}

// virtual
BOOL LLPanelLandmarkInfo::postBuild()
{
	LLPanelPlaceInfo::postBuild();

	mOwner = getChild<LLTextBox>("owner");
	mCreator = getChild<LLTextBox>("creator");
	mCreated = getChild<LLTextBox>("created");

	mLandmarkTitle = getChild<LLTextBox>("title_value");
	mLandmarkTitleEditor = getChild<LLLineEditor>("title_editor");
	mNotesEditor = getChild<LLTextEditor>("notes_editor");
	mFolderCombo = getChild<LLComboBox>("folder_combo");

	icon_pg = getString("icon_PG");
	icon_m = getString("icon_M");
	icon_r = getString("icon_R");

	return TRUE;
}

// virtual
void LLPanelLandmarkInfo::resetLocation()
{
	LLPanelPlaceInfo::resetLocation();

	std::string loading = LLTrans::getString("LoadingData");
	mCreator->setText(loading);
	mOwner->setText(loading);
	mCreated->setText(loading);
	mLandmarkTitle->setText(LLStringUtil::null);
	mLandmarkTitleEditor->setText(LLStringUtil::null);
	mNotesEditor->setText(LLStringUtil::null);
}

// virtual
void LLPanelLandmarkInfo::setInfoType(EInfoType type)
{
	LLPanel* landmark_info_panel = getChild<LLPanel>("landmark_info_panel");

	bool is_info_type_create_landmark = type == CREATE_LANDMARK;

	landmark_info_panel->setVisible(type == LANDMARK);

	getChild<LLTextBox>("folder_label")->setVisible(is_info_type_create_landmark);
	mFolderCombo->setVisible(is_info_type_create_landmark);

	switch(type)
	{
		case CREATE_LANDMARK:
			mCurrentTitle = getString("title_create_landmark");

			mLandmarkTitle->setVisible(FALSE);
			mLandmarkTitleEditor->setVisible(TRUE);
			mNotesEditor->setEnabled(TRUE);
		break;

		case LANDMARK:
		default:
			mCurrentTitle = getString("title_landmark");

			mLandmarkTitle->setVisible(TRUE);
			mLandmarkTitleEditor->setVisible(FALSE);
			mNotesEditor->setEnabled(FALSE);
		break;
	}

	populateFoldersList();

	LLPanelPlaceInfo::setInfoType(type);
}

// virtual
void LLPanelLandmarkInfo::processParcelInfo(const LLParcelData& parcel_data)
{
	LLPanelPlaceInfo::processParcelInfo(parcel_data);

	// HACK: Flag 0x2 == adult region,
	// Flag 0x1 == mature region, otherwise assume PG
	if (parcel_data.flags & 0x2)
	{
		mMaturityRatingIcon->setValue(icon_r);
		mMaturityRatingText->setText(LLViewerRegion::accessToString(SIM_ACCESS_ADULT));
	}
	else if (parcel_data.flags & 0x1)
	{
		mMaturityRatingIcon->setValue(icon_m);
		mMaturityRatingText->setText(LLViewerRegion::accessToString(SIM_ACCESS_MATURE));
	}
	else
	{
		mMaturityRatingIcon->setValue(icon_pg);
		mMaturityRatingText->setText(LLViewerRegion::accessToString(SIM_ACCESS_PG));
	}

	S32 region_x;
	S32 region_y;
	S32 region_z;

	// If the region position is zero, grab position from the global
	if(mPosRegion.isExactlyZero())
	{
		region_x = llround(parcel_data.global_x) % REGION_WIDTH_UNITS;
		region_y = llround(parcel_data.global_y) % REGION_WIDTH_UNITS;
		region_z = llround(parcel_data.global_z);
	}
	else
	{
		region_x = llround(mPosRegion.mV[VX]);
		region_y = llround(mPosRegion.mV[VY]);
		region_z = llround(mPosRegion.mV[VZ]);
	}

	LLSD info;
	info["update_verbs"] = true;
	info["global_x"] = parcel_data.global_x;
	info["global_y"] = parcel_data.global_y;
	info["global_z"] = parcel_data.global_z;
	notifyParent(info);

	if (mInfoType == CREATE_LANDMARK)
	{
		if (parcel_data.name.empty())
		{
			mLandmarkTitleEditor->setText(llformat("%s (%d, %d, %d)",
								  parcel_data.sim_name.c_str(), region_x, region_y, region_z));
		}
		else
		{
			mLandmarkTitleEditor->setText(parcel_data.name);
		}

		std::string desc;
		LLAgentUI::buildLocationString(desc, LLAgentUI::LOCATION_FORMAT_FULL, gAgent.getPositionAgent());
		mNotesEditor->setText(desc);

		if (!LLLandmarkActions::landmarkAlreadyExists())
		{
			createLandmark(mFolderCombo->getValue().asUUID());
		}
	}
}

void LLPanelLandmarkInfo::displayItemInfo(const LLInventoryItem* pItem)
{
	if (!pItem)
		return;

	if(!gCacheName)
		return;

	const LLPermissions& perm = pItem->getPermissions();

	//////////////////
	// CREATOR NAME //
	//////////////////
	if (pItem->getCreatorUUID().notNull())
	{
		// IDEVO
		LLUUID creator_id = pItem->getCreatorUUID();
		std::string name =
			LLSLURL::buildCommand("agent", creator_id, "inspect");
		//if (!gCacheName->getFullName(creator_id, name))
		//{
		//	gCacheName->get(creator_id, FALSE,
		//					boost::bind(&LLPanelPlaceInfo::nameUpdatedCallback, mCreator, _2, _3));
		//}
		mCreator->setText(name);
	}
	else
	{
		mCreator->setText(getString("unknown"));
	}

	////////////////
	// OWNER NAME //
	////////////////
	if(perm.isOwned())
	{
		std::string name;
		if (perm.isGroupOwned())
		{
			LLUUID group_id = perm.getGroup();
			// IDEVO
			//if (!gCacheName->getGroupName(group_id, name))
			//{
			//	gCacheName->get(group_id, TRUE,
			//					boost::bind(&LLPanelPlaceInfo::nameUpdatedCallback, mOwner, _2, _3));
			//}
			name = LLSLURL::buildCommand("group", group_id, "inspect");
		}
		else
		{
			LLUUID owner_id = perm.getOwner();
			// IDEVO
			//if (!gCacheName->getFullName(owner_id, name))
			//{
			//	gCacheName->get(owner_id, FALSE,
			//					boost::bind(&LLPanelPlaceInfo::nameUpdatedCallback, mOwner, _2, _3));
			//}
			name = LLSLURL::buildCommand("agent", owner_id, "inspect");
		}
		mOwner->setText(name);
	}
	else
	{
		mOwner->setText(getString("public"));
	}

	//////////////////
	// ACQUIRE DATE //
	//////////////////
	time_t time_utc = pItem->getCreationDate();
	if (0 == time_utc)
	{
		mCreated->setText(getString("unknown"));
	}
	else
	{
		std::string timeStr = getString("acquired_date");
		LLSD substitution;
		substitution["datetime"] = (S32) time_utc;
		LLStringUtil::format (timeStr, substitution);
		mCreated->setText(timeStr);
	}

	mLandmarkTitle->setText(pItem->getName());
	mLandmarkTitleEditor->setText(pItem->getName());
	mNotesEditor->setText(pItem->getDescription());
}

void LLPanelLandmarkInfo::toggleLandmarkEditMode(BOOL enabled)
{
	// If switching to edit mode while creating landmark
	// the "Create Landmark" title remains.
	if (enabled && mInfoType != CREATE_LANDMARK)
	{
		mTitle->setText(getString("title_edit_landmark"));
	}
	else
	{
		mTitle->setText(mCurrentTitle);

		mLandmarkTitle->setText(mLandmarkTitleEditor->getText());
	}

	if (mNotesEditor->getReadOnly() ==  (enabled == TRUE))
	{
		mLandmarkTitle->setVisible(!enabled);
		mLandmarkTitleEditor->setVisible(enabled);
		mNotesEditor->setReadOnly(!enabled);
		mFolderCombo->setVisible(enabled);
		getChild<LLTextBox>("folder_label")->setVisible(enabled);

		// HACK: To change the text color in a text editor
		// when it was enabled/disabled we set the text once again.
		mNotesEditor->setText(mNotesEditor->getText());
	}
}

const std::string& LLPanelLandmarkInfo::getLandmarkTitle() const
{
	return mLandmarkTitleEditor->getText();
}

const std::string LLPanelLandmarkInfo::getLandmarkNotes() const
{
	return mNotesEditor->getText();
}

const LLUUID LLPanelLandmarkInfo::getLandmarkFolder() const
{
	return mFolderCombo->getValue().asUUID();
}

BOOL LLPanelLandmarkInfo::setLandmarkFolder(const LLUUID& id)
{
	return mFolderCombo->setCurrentByID(id);
}

void LLPanelLandmarkInfo::createLandmark(const LLUUID& folder_id)
{
	std::string name = mLandmarkTitleEditor->getText();
	std::string desc = mNotesEditor->getText();

	LLStringUtil::trim(name);
	LLStringUtil::trim(desc);

	// If typed name is empty use the parcel name instead.
	if (name.empty())
	{
		name = mParcelName->getText();

		// If no parcel exists use the region name instead.
		if (name.empty())
		{
			name = mRegionName->getText();
		}
	}

	LLStringUtil::replaceChar(desc, '\n', ' ');

	// If no folder chosen use the "Landmarks" folder.
	LLLandmarkActions::createLandmarkHere(name, desc,
		folder_id.notNull() ? folder_id : gInventory.findCategoryUUIDForType(LLFolderType::FT_LANDMARK));
}

// static
std::string LLPanelLandmarkInfo::getFullFolderName(const LLViewerInventoryCategory* cat)
{
	std::string name;
	LLUUID parent_id;

	llassert(cat);
	if (cat)
	{
		name = cat->getName();
		parent_id = cat->getParentUUID();
		bool is_under_root_category = parent_id == gInventory.getRootFolderID();

		// we don't want "My Inventory" to appear in the name
		while ((parent_id = cat->getParentUUID()).notNull())
		{
			cat = gInventory.getCategory(parent_id);
			llassert(cat);
			if (cat)
			{
				if (is_under_root_category || cat->getParentUUID() == gInventory.getRootFolderID())
				{
					std::string localized_name;

					// Looking for translation only for protected type categories
					// to avoid warnings about non existent string in strings.xml.
					bool is_protected_type = LLFolderType::lookupIsProtectedType(cat->getPreferredType());

					if (is_under_root_category)
					{
<<<<<<< HEAD
		// translate category name, if it's right below the root
		// FIXME: it can throw notification about non existent string in strings.xml
						bool is_found = LLTrans::findString(localized_name, "InvFolder " + name);
						name = is_found ? localized_name : name;
					}
					else
		{
						// FIXME: it can throw notification about non existent string in strings.xml
						bool is_found = LLTrans::findString(localized_name, "InvFolder " + cat->getName());
=======
						// translate category name, if it's right below the root
						bool is_found = is_protected_type && LLTrans::findString(localized_name, "InvFolder " + name);
						name = is_found ? localized_name : name;
					}
					else
					{
						bool is_found = is_protected_type && LLTrans::findString(localized_name, "InvFolder " + cat->getName());
>>>>>>> 8e1dbbbb

						// add translated category name to folder's full name
						name = (is_found ? localized_name : cat->getName()) + "/" + name;
		}

					break;
				}
				else
			{
				name = cat->getName() + "/" + name;
			}
		}
	}
	}

	return name;
}

void LLPanelLandmarkInfo::populateFoldersList()
{
	// Collect all folders that can contain landmarks.
	LLInventoryModel::cat_array_t cats;
	collectLandmarkFolders(cats);

	mFolderCombo->removeall();

	// Put the "Landmarks" folder first in list.
	LLUUID landmarks_id = gInventory.findCategoryUUIDForType(LLFolderType::FT_LANDMARK);
	const LLViewerInventoryCategory* lmcat = gInventory.getCategory(landmarks_id);
	if (!lmcat)
	{
		llwarns << "Cannot find the landmarks folder" << llendl;
	}
	else
	{
		std::string cat_full_name = getFullFolderName(lmcat);
		mFolderCombo->add(cat_full_name, lmcat->getUUID());
	}

	typedef std::vector<folder_pair_t> folder_vec_t;
	folder_vec_t folders;
	// Sort the folders by their full name.
	for (S32 i = 0; i < cats.count(); i++)
	{
		const LLViewerInventoryCategory* cat = cats.get(i);
		std::string cat_full_name = getFullFolderName(cat);
		folders.push_back(folder_pair_t(cat->getUUID(), cat_full_name));
	}
	sort(folders.begin(), folders.end(), cmp_folders);

	// Finally, populate the combobox.
	for (folder_vec_t::const_iterator it = folders.begin(); it != folders.end(); it++)
		mFolderCombo->add(it->second, LLSD(it->first));
}

static bool cmp_folders(const folder_pair_t& left, const folder_pair_t& right)
{
	return left.second < right.second;
}

static void collectLandmarkFolders(LLInventoryModel::cat_array_t& cats)
{
	LLUUID landmarks_id = gInventory.findCategoryUUIDForType(LLFolderType::FT_LANDMARK);

	// Add descendent folders of the "Landmarks" category.
	LLInventoryModel::item_array_t items; // unused
	LLIsType is_category(LLAssetType::AT_CATEGORY);
	gInventory.collectDescendentsIf(
		landmarks_id,
		cats,
		items,
		LLInventoryModel::EXCLUDE_TRASH,
		is_category);

	// Add the "My Favorites" category.
	LLUUID favorites_id = gInventory.findCategoryUUIDForType(LLFolderType::FT_FAVORITE);
	LLViewerInventoryCategory* favorites_cat = gInventory.getCategory(favorites_id);
	if (!favorites_cat)
	{
		llwarns << "Cannot find the favorites folder" << llendl;
	}
	else
	{
		cats.put(favorites_cat);
	}
}<|MERGE_RESOLUTION|>--- conflicted
+++ resolved
@@ -411,17 +411,6 @@
 
 					if (is_under_root_category)
 					{
-<<<<<<< HEAD
-		// translate category name, if it's right below the root
-		// FIXME: it can throw notification about non existent string in strings.xml
-						bool is_found = LLTrans::findString(localized_name, "InvFolder " + name);
-						name = is_found ? localized_name : name;
-					}
-					else
-		{
-						// FIXME: it can throw notification about non existent string in strings.xml
-						bool is_found = LLTrans::findString(localized_name, "InvFolder " + cat->getName());
-=======
 						// translate category name, if it's right below the root
 						bool is_found = is_protected_type && LLTrans::findString(localized_name, "InvFolder " + name);
 						name = is_found ? localized_name : name;
@@ -429,20 +418,19 @@
 					else
 					{
 						bool is_found = is_protected_type && LLTrans::findString(localized_name, "InvFolder " + cat->getName());
->>>>>>> 8e1dbbbb
 
 						// add translated category name to folder's full name
 						name = (is_found ? localized_name : cat->getName()) + "/" + name;
-		}
+					}
 
 					break;
 				}
 				else
-			{
-				name = cat->getName() + "/" + name;
+				{
+					name = cat->getName() + "/" + name;
+				}
 			}
 		}
-	}
 	}
 
 	return name;
