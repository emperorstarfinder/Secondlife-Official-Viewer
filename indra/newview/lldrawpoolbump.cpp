--- conflicted
+++ resolved
@@ -889,15 +889,9 @@
 
 void LLBumpImageList::restoreGL()
 {
-<<<<<<< HEAD
 	if(!gTextureList.isInitialized())
 	{
 		return ;
-=======
-	if(!gTextureList.isInitialized())
-	{
-		return ;
->>>>>>> e5752934
 	}
 
 	LLStandardBumpmap::restoreGL();
