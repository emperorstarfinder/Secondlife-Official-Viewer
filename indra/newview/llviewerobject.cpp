--- conflicted
+++ resolved
@@ -99,11 +99,8 @@
 #include "lltrans.h"
 #include "llsdutil.h"
 #include "llmediaentry.h"
-<<<<<<< HEAD
 #include "llfloaterperms.h"
-=======
 #include "llvocache.h"
->>>>>>> d0ef02c2
 
 //#define DEBUG_UPDATE_TYPE
 
@@ -2727,12 +2724,8 @@
 	 * XXXPAM Investigate not making this copy.  Seems unecessary, but I'm unsure about the
 	 * interaction with doUpdateInventory() called below.
 	 */
-<<<<<<< HEAD
-	lldebugs << "LLViewerObject::saveScript() " << item->getUUID() << " " << item->getAssetUUID() << llendl;
-
-=======
 	LL_DEBUGS() << "LLViewerObject::saveScript() " << item->getUUID() << " " << item->getAssetUUID() << LL_ENDL;
->>>>>>> d0ef02c2
+
 	LLPointer<LLViewerInventoryItem> task_item =
 		new LLViewerInventoryItem(item->getUUID(), mID, item->getPermissions(),
 								  item->getAssetUUID(), item->getType(),
