/** 
 * @file llviewerobject.cpp
 * @brief Base class for viewer objects
 *
 * $LicenseInfo:firstyear=2001&license=viewerlgpl$
 * Second Life Viewer Source Code
 * Copyright (C) 2010, Linden Research, Inc.
 * 
 * This library is free software; you can redistribute it and/or
 * modify it under the terms of the GNU Lesser General Public
 * License as published by the Free Software Foundation;
 * version 2.1 of the License only.
 * 
 * This library is distributed in the hope that it will be useful,
 * but WITHOUT ANY WARRANTY; without even the implied warranty of
 * MERCHANTABILITY or FITNESS FOR A PARTICULAR PURPOSE.  See the GNU
 * Lesser General Public License for more details.
 * 
 * You should have received a copy of the GNU Lesser General Public
 * License along with this library; if not, write to the Free Software
 * Foundation, Inc., 51 Franklin Street, Fifth Floor, Boston, MA  02110-1301  USA
 * 
 * Linden Research, Inc., 945 Battery Street, San Francisco, CA  94111  USA
 * $/LicenseInfo$
 */

#include "llviewerprecompiledheaders.h"

#include "llviewerobject.h"

#include "llaudioengine.h"
#include "indra_constants.h"
#include "llmath.h"
#include "llflexibleobject.h"
#include "llviewercontrol.h"
#include "lldatapacker.h"
#include "llfasttimer.h"
#include "llfloaterreg.h"
#include "llfontgl.h"
#include "llframetimer.h"
#include "llhudicon.h"
#include "llinventory.h"
#include "llinventorydefines.h"
#include "llmaterialtable.h"
#include "llmutelist.h"
#include "llnamevalue.h"
#include "llprimitive.h"
#include "llquantize.h"
#include "llregionhandle.h"
#include "llsdserialize.h"
#include "lltree_common.h"
#include "llxfermanager.h"
#include "message.h"
#include "object_flags.h"

#include "llaudiosourcevo.h"
#include "llagent.h"
#include "llagentcamera.h"
#include "llagentwearables.h"
#include "llbbox.h"
#include "llbox.h"
#include "llcylinder.h"
#include "lldrawable.h"
#include "llface.h"
#include "llfloaterproperties.h"
#include "llfloatertools.h"
#include "llfollowcam.h"
#include "llhudtext.h"
#include "llselectmgr.h"
#include "llrendersphere.h"
#include "lltooldraganddrop.h"
#include "llviewercamera.h"
#include "llviewertexturelist.h"
#include "llviewerinventory.h"
#include "llviewerobjectlist.h"
#include "llviewerparceloverlay.h"
#include "llviewerpartsource.h"
#include "llviewerregion.h"
#include "llviewerstats.h"
#include "llviewertextureanim.h"
#include "llviewerwindow.h" // For getSpinAxis
#include "llvoavatar.h"
#include "llvoavatarself.h"
#include "llvograss.h"
#include "llvoground.h"
#include "llvolume.h"
#include "llvolumemessage.h"
#include "llvopartgroup.h"
#include "llvosky.h"
#include "llvosurfacepatch.h"
#include "llvotree.h"
#include "llvovolume.h"
#include "llvowater.h"
#include "llworld.h"
#include "llui.h"
#include "pipeline.h"
#include "llviewernetwork.h"
#include "llvowlsky.h"
#include "llmanip.h"
#include "lltrans.h"
#include "llsdutil.h"
#include "llmediaentry.h"
#include "llfloaterperms.h"
#include "llvocache.h"

//#define DEBUG_UPDATE_TYPE

BOOL		LLViewerObject::sVelocityInterpolate = TRUE;
BOOL		LLViewerObject::sPingInterpolate = TRUE; 

U32			LLViewerObject::sNumZombieObjects = 0;
S32			LLViewerObject::sNumObjects = 0;
BOOL		LLViewerObject::sMapDebug = TRUE;
LLColor4	LLViewerObject::sEditSelectColor(	1.0f, 1.f, 0.f, 0.3f);	// Edit OK
LLColor4	LLViewerObject::sNoEditSelectColor(	1.0f, 0.f, 0.f, 0.3f);	// Can't edit
S32			LLViewerObject::sAxisArrowLength(50);


BOOL		LLViewerObject::sPulseEnabled(FALSE);
BOOL		LLViewerObject::sUseSharedDrawables(FALSE); // TRUE

// sMaxUpdateInterpolationTime must be greater than sPhaseOutUpdateInterpolationTime
F64Seconds	LLViewerObject::sMaxUpdateInterpolationTime(3.0);		// For motion interpolation: after X seconds with no updates, don't predict object motion
F64Seconds	LLViewerObject::sPhaseOutUpdateInterpolationTime(2.0);	// For motion interpolation: after Y seconds with no updates, taper off motion prediction

std::map<std::string, U32> LLViewerObject::sObjectDataMap;

// The maximum size of an object extra parameters binary (packed) block
#define MAX_OBJECT_PARAMS_SIZE 1024

// At 45 Hz collisions seem stable and objects seem
// to settle down at a reasonable rate.
// JC 3/18/2003

const F32 PHYSICS_TIMESTEP = 1.f / 45.f;

static LLTrace::BlockTimerStatHandle FTM_CREATE_OBJECT("Create Object");

// static
LLViewerObject *LLViewerObject::createObject(const LLUUID &id, const LLPCode pcode, LLViewerRegion *regionp)
{
	LLViewerObject *res = NULL;
	LL_RECORD_BLOCK_TIME(FTM_CREATE_OBJECT);
	
	switch (pcode)
	{
	case LL_PCODE_VOLUME:
	  res = new LLVOVolume(id, pcode, regionp); break;
	case LL_PCODE_LEGACY_AVATAR:
	{
		if (id == gAgentID)
		{
			if (!gAgentAvatarp)
			{
				gAgentAvatarp = new LLVOAvatarSelf(id, pcode, regionp);
				gAgentAvatarp->initInstance();
				gAgentWearables.setAvatarObject(gAgentAvatarp);
			}
			else 
			{
				if (isAgentAvatarValid())
				{
					gAgentAvatarp->updateRegion(regionp);
				}
			}
			res = gAgentAvatarp;
		}
		else
		{
			LLVOAvatar *avatar = new LLVOAvatar(id, pcode, regionp); 
			avatar->initInstance();
			res = avatar;
		}
		break;
	}
	case LL_PCODE_LEGACY_GRASS:
	  res = new LLVOGrass(id, pcode, regionp); break;
	case LL_PCODE_LEGACY_PART_SYS:
// 	  LL_WARNS() << "Creating old part sys!" << LL_ENDL;
// 	  res = new LLVOPart(id, pcode, regionp); break;
	  res = NULL; break;
	case LL_PCODE_LEGACY_TREE:
	  res = new LLVOTree(id, pcode, regionp); break;
	case LL_PCODE_TREE_NEW:
// 	  LL_WARNS() << "Creating new tree!" << LL_ENDL;
// 	  res = new LLVOTree(id, pcode, regionp); break;
	  res = NULL; break;
	case LL_VO_SURFACE_PATCH:
	  res = new LLVOSurfacePatch(id, pcode, regionp); break;
	case LL_VO_SKY:
	  res = new LLVOSky(id, pcode, regionp); break;
	case LL_VO_VOID_WATER:
		res = new LLVOVoidWater(id, pcode, regionp); break;
	case LL_VO_WATER:
		res = new LLVOWater(id, pcode, regionp); break;
	case LL_VO_GROUND:
	  res = new LLVOGround(id, pcode, regionp); break;
	case LL_VO_PART_GROUP:
	  res = new LLVOPartGroup(id, pcode, regionp); break;
	case LL_VO_HUD_PART_GROUP:
	  res = new LLVOHUDPartGroup(id, pcode, regionp); break;
	case LL_VO_WL_SKY:
	  res = new LLVOWLSky(id, pcode, regionp); break;
	default:
	  LL_WARNS() << "Unknown object pcode " << (S32)pcode << LL_ENDL;
	  res = NULL; break;
	}
	return res;
}

LLViewerObject::LLViewerObject(const LLUUID &id, const LLPCode pcode, LLViewerRegion *regionp, BOOL is_global)
:	LLTrace::MemTrackable<LLViewerObject>("LLViewerObject"),
	LLPrimitive(),
	mChildList(),
	mID(id),
	mLocalID(0),
	mTotalCRC(0),
	mListIndex(-1),
	mTEImages(NULL),
	mTENormalMaps(NULL),
	mTESpecularMaps(NULL),
	mGLName(0),
	mbCanSelect(TRUE),
	mFlags(0),
	mPhysicsShapeType(0),
	mPhysicsGravity(0),
	mPhysicsFriction(0),
	mPhysicsDensity(0),
	mPhysicsRestitution(0),
	mDrawable(),
	mCreateSelected(FALSE),
	mRenderMedia(FALSE),
	mBestUpdatePrecision(0),
	mText(),
	mHudText(""),
	mHudTextColor(LLColor4::white),
	mLastInterpUpdateSecs(0.f),
	mLastMessageUpdateSecs(0.f),
	mLatestRecvPacketID(0),
	mData(NULL),
	mAudioSourcep(NULL),
	mAudioGain(1.f),
	mAppAngle(0.f),
	mPixelArea(1024.f),
	mInventory(NULL),
	mInventorySerialNum(0),
	mRegionp( regionp ),
	mInventoryPending(FALSE),
	mInventoryDirty(FALSE),
	mDead(FALSE),
	mOrphaned(FALSE),
	mUserSelected(FALSE),
	mOnActiveList(FALSE),
	mOnMap(FALSE),
	mStatic(FALSE),
	mNumFaces(0),
	mRotTime(0.f),
	mAngularVelocityRot(),
	mPreviousRotation(),
	mState(0),
	mMedia(NULL),
	mClickAction(0),
	mObjectCost(0),
	mLinksetCost(0),
	mPhysicsCost(0),
	mLinksetPhysicsCost(0.f),
	mCostStale(true),
	mPhysicsShapeUnknown(true),
	mAttachmentItemID(LLUUID::null),
	mLastUpdateType(OUT_UNKNOWN),
	mLastUpdateCached(FALSE)
{
	if (!is_global)
	{
		llassert(mRegionp);
	}

	LLPrimitive::init_primitive(pcode);

	// CP: added 12/2/2005 - this was being initialised to 0, not the current frame time
	mLastInterpUpdateSecs = LLFrameTimer::getElapsedSeconds();

	mPositionRegion = LLVector3(0.f, 0.f, 0.f);

	if (!is_global && mRegionp)
	{
		mPositionAgent = mRegionp->getOriginAgent();
	}
	resetRot();

	LLViewerObject::sNumObjects++;
}

LLViewerObject::~LLViewerObject()
{
	deleteTEImages();

	if(mInventory)
	{
		mInventory->clear();  // will deref and delete entries
		delete mInventory;
		mInventory = NULL;
	}

	if (mPartSourcep)
	{
		mPartSourcep->setDead();
		mPartSourcep = NULL;
	}

	// Delete memory associated with extra parameters.
	std::map<U16, ExtraParameter*>::iterator iter;
	for (iter = mExtraParameterList.begin(); iter != mExtraParameterList.end(); ++iter)
	{
		if(iter->second != NULL)
		{
			delete iter->second->data;
			delete iter->second;
		}
	}
	mExtraParameterList.clear();

	for_each(mNameValuePairs.begin(), mNameValuePairs.end(), DeletePairedPointer()) ;
	mNameValuePairs.clear();
	
	delete[] mData;
	mData = NULL;

	delete mMedia;
	mMedia = NULL;

	sNumObjects--;
	sNumZombieObjects--;
	llassert(mChildList.size() == 0);

	clearInventoryListeners();
}

void LLViewerObject::deleteTEImages()
{
	delete[] mTEImages;
	mTEImages = NULL;
	
	if (mTENormalMaps != NULL)
	{
		delete[] mTENormalMaps;
		mTENormalMaps = NULL;
	}
	
	if (mTESpecularMaps != NULL)
	{
		delete[] mTESpecularMaps;
		mTESpecularMaps = NULL;
	}	
}

void LLViewerObject::markDead()
{
	if (!mDead)
	{
		//LL_INFOS() << "Marking self " << mLocalID << " as dead." << LL_ENDL;
		
		// Root object of this hierarchy unlinks itself.
		LLVOAvatar *av = getAvatarAncestor();
		if (getParent())
		{
			((LLViewerObject *)getParent())->removeChild(this);
		}
		LLUUID mesh_id;
		if (av && LLVOAvatar::getRiggedMeshID(this,mesh_id))
		{
			// This case is needed for indirectly attached mesh objects.
			av->resetJointPositionsOnDetach(mesh_id);
		}

		// Mark itself as dead
		mDead = TRUE;
		if(mRegionp)
		{
			mRegionp->removeFromCreatedList(getLocalID()); 
		}
		gObjectList.cleanupReferences(this);

		LLViewerObject *childp;
		while (mChildList.size() > 0)
		{
			childp = mChildList.back();
			if (childp->getPCode() != LL_PCODE_LEGACY_AVATAR)
			{
				//LL_INFOS() << "Marking child " << childp->getLocalID() << " as dead." << LL_ENDL;
				childp->setParent(NULL); // LLViewerObject::markDead 1
				childp->markDead();
			}
			else
			{
				// make sure avatar is no longer parented, 
				// so we can properly set it's position
				childp->setDrawableParent(NULL);
				((LLVOAvatar*)childp)->getOffObject();
				childp->setParent(NULL); // LLViewerObject::markDead 2
			}
			mChildList.pop_back();
		}

		if (mDrawable.notNull())
		{
			// Drawables are reference counted, mark as dead, then nuke the pointer.
			mDrawable->markDead();
			mDrawable = NULL;
		}

		if (mText)
		{
			mText->markDead();
			mText = NULL;
		}

		if (mIcon)
		{
			mIcon->markDead();
			mIcon = NULL;
		}

		if (mPartSourcep)
		{
			mPartSourcep->setDead();
			mPartSourcep = NULL;
		}

		if (mAudioSourcep)
		{
			// Do some cleanup
			if (gAudiop)
			{
				gAudiop->cleanupAudioSource(mAudioSourcep);
			}
			mAudioSourcep = NULL;
		}

		if (flagAnimSource())
		{
			if (isAgentAvatarValid())
			{
				// stop motions associated with this object
				gAgentAvatarp->stopMotionFromSource(mID);
			}
		}

		if (flagCameraSource())
		{
			LLFollowCamMgr::removeFollowCamParams(mID);
		}

		sNumZombieObjects++;
	}
}

void LLViewerObject::dump() const
{
	LL_INFOS() << "Type: " << pCodeToString(mPrimitiveCode) << LL_ENDL;
	LL_INFOS() << "Drawable: " << (LLDrawable *)mDrawable << LL_ENDL;
	LL_INFOS() << "Update Age: " << LLFrameTimer::getElapsedSeconds() - mLastMessageUpdateSecs << LL_ENDL;

	LL_INFOS() << "Parent: " << getParent() << LL_ENDL;
	LL_INFOS() << "ID: " << mID << LL_ENDL;
	LL_INFOS() << "LocalID: " << mLocalID << LL_ENDL;
	LL_INFOS() << "PositionRegion: " << getPositionRegion() << LL_ENDL;
	LL_INFOS() << "PositionAgent: " << getPositionAgent() << LL_ENDL;
	LL_INFOS() << "PositionGlobal: " << getPositionGlobal() << LL_ENDL;
	LL_INFOS() << "Velocity: " << getVelocity() << LL_ENDL;
	if (mDrawable.notNull() && 
		mDrawable->getNumFaces() && 
		mDrawable->getFace(0))
	{
		LLFacePool *poolp = mDrawable->getFace(0)->getPool();
		if (poolp)
		{
			LL_INFOS() << "Pool: " << poolp << LL_ENDL;
			LL_INFOS() << "Pool reference count: " << poolp->mReferences.size() << LL_ENDL;
		}
	}
	//LL_INFOS() << "BoxTree Min: " << mDrawable->getBox()->getMin() << LL_ENDL;
	//LL_INFOS() << "BoxTree Max: " << mDrawable->getBox()->getMin() << LL_ENDL;
	/*
	LL_INFOS() << "Velocity: " << getVelocity() << LL_ENDL;
	LL_INFOS() << "AnyOwner: " << permAnyOwner() << " YouOwner: " << permYouOwner() << " Edit: " << mPermEdit << LL_ENDL;
	LL_INFOS() << "UsePhysics: " << flagUsePhysics() << " CanSelect " << mbCanSelect << " UserSelected " << mUserSelected << LL_ENDL;
	LL_INFOS() << "AppAngle: " << mAppAngle << LL_ENDL;
	LL_INFOS() << "PixelArea: " << mPixelArea << LL_ENDL;

	char buffer[1000];
	char *key;
	for (key = mNameValuePairs.getFirstKey(); key; key = mNameValuePairs.getNextKey() )
	{
		mNameValuePairs[key]->printNameValue(buffer);
		LL_INFOS() << buffer << LL_ENDL;
	}
	for (child_list_t::iterator iter = mChildList.begin();
		 iter != mChildList.end(); iter++)
	{
		LLViewerObject* child = *iter;
		LL_INFOS() << "  child " << child->getID() << LL_ENDL;
	}
	*/
}

void LLViewerObject::printNameValuePairs() const
{
	for (name_value_map_t::const_iterator iter = mNameValuePairs.begin();
		 iter != mNameValuePairs.end(); iter++)
	{
		LLNameValue* nv = iter->second;
		LL_INFOS() << nv->printNameValue() << LL_ENDL;
	}
}

void LLViewerObject::initVOClasses()
{
	// Initialized shared class stuff first.
	LLVOAvatar::initClass();
	LLVOTree::initClass();
	LL_INFOS() << "Viewer Object size: " << sizeof(LLViewerObject) << LL_ENDL;
	LLVOGrass::initClass();
	LLVOWater::initClass();
	LLVOVolume::initClass();

	initObjectDataMap();
}

void LLViewerObject::cleanupVOClasses()
{
	LLVOGrass::cleanupClass();
	LLVOWater::cleanupClass();
	LLVOTree::cleanupClass();
	LLVOAvatar::cleanupClass();
	LLVOVolume::cleanupClass();

	sObjectDataMap.clear();
}

//object data map for compressed && !OUT_TERSE_IMPROVED
//static
void LLViewerObject::initObjectDataMap()
{
	U32 count = 0;

	sObjectDataMap["ID"] = count; //full id //LLUUID
	count += sizeof(LLUUID);

	sObjectDataMap["LocalID"] = count; //U32
	count += sizeof(U32);

	sObjectDataMap["PCode"] = count;   //U8
	count += sizeof(U8);

	sObjectDataMap["State"] = count;   //U8
	count += sizeof(U8);

	sObjectDataMap["CRC"] = count;     //U32
	count += sizeof(U32);

	sObjectDataMap["Material"] = count; //U8
	count += sizeof(U8);

	sObjectDataMap["ClickAction"] = count; //U8
	count += sizeof(U8);

	sObjectDataMap["Scale"] = count; //LLVector3
	count += sizeof(LLVector3);

	sObjectDataMap["Pos"] = count;   //LLVector3
	count += sizeof(LLVector3);

	sObjectDataMap["Rot"] = count;    //LLVector3
	count += sizeof(LLVector3);

	sObjectDataMap["SpecialCode"] = count; //U32
	count += sizeof(U32);

	sObjectDataMap["Owner"] = count; //LLUUID
	count += sizeof(LLUUID);

	sObjectDataMap["Omega"] = count; //LLVector3, when SpecialCode & 0x80 is set
	count += sizeof(LLVector3);

	//ParentID is after Omega if there is Omega, otherwise is after Owner
	sObjectDataMap["ParentID"] = count;//U32, when SpecialCode & 0x20 is set
	count += sizeof(U32);

	//-------
	//The rest items are not included here
	//-------
}

//static 
void LLViewerObject::unpackVector3(LLDataPackerBinaryBuffer* dp, LLVector3& value, std::string name)
{
	dp->shift(sObjectDataMap[name]);
	dp->unpackVector3(value, name.c_str());
	dp->reset();
}

//static 
void LLViewerObject::unpackUUID(LLDataPackerBinaryBuffer* dp, LLUUID& value, std::string name)
{
	dp->shift(sObjectDataMap[name]);
	dp->unpackUUID(value, name.c_str());
	dp->reset();
}
	
//static 
void LLViewerObject::unpackU32(LLDataPackerBinaryBuffer* dp, U32& value, std::string name)
{
	dp->shift(sObjectDataMap[name]);
	dp->unpackU32(value, name.c_str());
	dp->reset();
}
	
//static 
void LLViewerObject::unpackU8(LLDataPackerBinaryBuffer* dp, U8& value, std::string name)
{
	dp->shift(sObjectDataMap[name]);
	dp->unpackU8(value, name.c_str());
	dp->reset();
}

//static 
U32 LLViewerObject::unpackParentID(LLDataPackerBinaryBuffer* dp, U32& parent_id)
{
	dp->shift(sObjectDataMap["SpecialCode"]);
	U32 value;
	dp->unpackU32(value, "SpecialCode");

	parent_id = 0;
	if(value & 0x20)
	{
		S32 offset = sObjectDataMap["ParentID"];
		if(!(value & 0x80))
		{
			offset -= sizeof(LLVector3);
		}

		dp->shift(offset);
		dp->unpackU32(parent_id, "ParentID");
	}
	dp->reset();

	return parent_id;
}

// Replaces all name value pairs with data from \n delimited list
// Does not update server
void LLViewerObject::setNameValueList(const std::string& name_value_list)
{
	// Clear out the old
	for_each(mNameValuePairs.begin(), mNameValuePairs.end(), DeletePairedPointer()) ;
	mNameValuePairs.clear();

	// Bring in the new
	std::string::size_type length = name_value_list.length();
	std::string::size_type start = 0;
	while (start < length)
	{
		std::string::size_type end = name_value_list.find_first_of("\n", start);
		if (end == std::string::npos) end = length;
		if (end > start)
		{
			std::string tok = name_value_list.substr(start, end - start);
			addNVPair(tok);
		}
		start = end+1;
	}
}

void LLViewerObject::setSelected(BOOL sel)
{
	mUserSelected = sel;
	resetRot();

	if (!sel)
	{
		setAllTESelected(false);
	}
}

// This method returns true if the object is over land owned by the
// agent.
bool LLViewerObject::isReturnable()
{
	if (isAttachment())
	{
		return false;
	}
		
	std::vector<LLBBox> boxes;
	boxes.push_back(LLBBox(getPositionRegion(), getRotationRegion(), getScale() * -0.5f, getScale() * 0.5f).getAxisAligned());
	for (child_list_t::iterator iter = mChildList.begin();
		 iter != mChildList.end(); iter++)
	{
		LLViewerObject* child = *iter;
		boxes.push_back( LLBBox(child->getPositionRegion(), child->getRotationRegion(), child->getScale() * -0.5f, child->getScale() * 0.5f).getAxisAligned());
	}

	bool result = (mRegionp && mRegionp->objectIsReturnable(getPositionRegion(), boxes)) ? 1 : 0;
	
	if ( !result )
	{		
		//Get list of neighboring regions relative to this vo's region
		std::vector<LLViewerRegion*> uniqueRegions;
		mRegionp->getNeighboringRegions( uniqueRegions );
	
		//Build aabb's - for root and all children
		std::vector<PotentialReturnableObject> returnables;
		typedef std::vector<LLViewerRegion*>::iterator RegionIt;
		RegionIt regionStart = uniqueRegions.begin();
		RegionIt regionEnd   = uniqueRegions.end();
		
		for (; regionStart != regionEnd; ++regionStart )
		{
			LLViewerRegion* pTargetRegion = *regionStart;
			//Add the root vo as there may be no children and we still want
			//to test for any edge overlap
			buildReturnablesForChildrenVO( returnables, this, pTargetRegion );
			//Add it's children
			for (child_list_t::iterator iter = mChildList.begin();  iter != mChildList.end(); iter++)
			{
				LLViewerObject* pChild = *iter;		
				buildReturnablesForChildrenVO( returnables, pChild, pTargetRegion );
			}
		}	
	
		//TBD#Eventually create a region -> box list map 
		typedef std::vector<PotentialReturnableObject>::iterator ReturnablesIt;
		ReturnablesIt retCurrentIt = returnables.begin();
		ReturnablesIt retEndIt = returnables.end();
	
		for ( ; retCurrentIt !=retEndIt; ++retCurrentIt )
		{
			boxes.clear();
			LLViewerRegion* pRegion = (*retCurrentIt).pRegion;
			boxes.push_back( (*retCurrentIt).box );	
			bool retResult = 	pRegion
							 && pRegion->childrenObjectReturnable( boxes )
							 && pRegion->canManageEstate();
			if ( retResult )
			{ 
				result = true;
				break;
			}
		}
	}
	return result;
}

void LLViewerObject::buildReturnablesForChildrenVO( std::vector<PotentialReturnableObject>& returnables, LLViewerObject* pChild, LLViewerRegion* pTargetRegion )
{
	if ( !pChild )
	{
		LL_ERRS()<<"child viewerobject is NULL "<<LL_ENDL;
	}
	
	constructAndAddReturnable( returnables, pChild, pTargetRegion );
	
	//We want to handle any children VO's as well
	for (child_list_t::iterator iter = pChild->mChildList.begin();  iter != pChild->mChildList.end(); iter++)
	{
		LLViewerObject* pChildofChild = *iter;
		buildReturnablesForChildrenVO( returnables, pChildofChild, pTargetRegion );
	}
}

void LLViewerObject::constructAndAddReturnable( std::vector<PotentialReturnableObject>& returnables, LLViewerObject* pChild, LLViewerRegion* pTargetRegion )
{
	
	LLVector3 targetRegionPos;
	targetRegionPos.setVec( pChild->getPositionGlobal() );	
	
	LLBBox childBBox = LLBBox( targetRegionPos, pChild->getRotationRegion(), pChild->getScale() * -0.5f, 
							    pChild->getScale() * 0.5f).getAxisAligned();
	
	LLVector3 edgeA = targetRegionPos + childBBox.getMinLocal();
	LLVector3 edgeB = targetRegionPos + childBBox.getMaxLocal();
	
	LLVector3d edgeAd, edgeBd;
	edgeAd.setVec(edgeA);
	edgeBd.setVec(edgeB);
	
	//Only add the box when either of the extents are in a neighboring region
	if ( pTargetRegion->pointInRegionGlobal( edgeAd ) || pTargetRegion->pointInRegionGlobal( edgeBd ) )
	{
		PotentialReturnableObject returnableObj;
		returnableObj.box		= childBBox;
		returnableObj.pRegion	= pTargetRegion;
		returnables.push_back( returnableObj );
	}
}

bool LLViewerObject::crossesParcelBounds()
{
	std::vector<LLBBox> boxes;
	boxes.push_back(LLBBox(getPositionRegion(), getRotationRegion(), getScale() * -0.5f, getScale() * 0.5f).getAxisAligned());
	for (child_list_t::iterator iter = mChildList.begin();
		 iter != mChildList.end(); iter++)
	{
		LLViewerObject* child = *iter;
		boxes.push_back(LLBBox(child->getPositionRegion(), child->getRotationRegion(), child->getScale() * -0.5f, child->getScale() * 0.5f).getAxisAligned());
	}

	return mRegionp && mRegionp->objectsCrossParcel(boxes);
}

BOOL LLViewerObject::setParent(LLViewerObject* parent)
{
	if(mParent != parent)
	{
		LLViewerObject* old_parent = (LLViewerObject*)mParent ;		
		BOOL ret = LLPrimitive::setParent(parent);
		if(ret && old_parent && parent)
		{
			old_parent->removeChild(this) ;
		}
		return ret ;
	}

	return FALSE ;
}

void LLViewerObject::addChild(LLViewerObject *childp)
{
	for (child_list_t::iterator i = mChildList.begin(); i != mChildList.end(); ++i)
	{
		if (*i == childp)
		{	//already has child
			return;
		}
	}
	
	if (!isAvatar())
	{
		// propagate selection properties
		childp->mbCanSelect = mbCanSelect;
	}

	if(childp->setParent(this))
	{
		mChildList.push_back(childp);
	}
}

void LLViewerObject::removeChild(LLViewerObject *childp)
{
	for (child_list_t::iterator i = mChildList.begin(); i != mChildList.end(); ++i)
	{
		if (*i == childp)
		{
			if (!childp->isAvatar() && mDrawable.notNull() && mDrawable->isActive() && childp->mDrawable.notNull() && !isAvatar())
			{
				gPipeline.markRebuild(childp->mDrawable, LLDrawable::REBUILD_VOLUME);
			}

			mChildList.erase(i);

			if(childp->getParent() == this)
			{
				childp->setParent(NULL);			
			}
			break;
		}
	}
	
	if (childp->isSelected())
	{
		LLSelectMgr::getInstance()->deselectObjectAndFamily(childp);
		BOOL add_to_end = TRUE;
		LLSelectMgr::getInstance()->selectObjectAndFamily(childp, add_to_end);
	}
}

void LLViewerObject::addThisAndAllChildren(std::vector<LLViewerObject*>& objects)
{
	objects.push_back(this);
	for (child_list_t::iterator iter = mChildList.begin();
		 iter != mChildList.end(); iter++)
	{
		LLViewerObject* child = *iter;
		if (!child->isAvatar())
		{
			child->addThisAndAllChildren(objects);
		}
	}
}

void LLViewerObject::addThisAndNonJointChildren(std::vector<LLViewerObject*>& objects)
{
	objects.push_back(this);
	// don't add any attachments when temporarily selecting avatar
	if (isAvatar())
	{
		return;
	}
	for (child_list_t::iterator iter = mChildList.begin();
		 iter != mChildList.end(); iter++)
	{
		LLViewerObject* child = *iter;
		if ( (!child->isAvatar()))
		{
			child->addThisAndNonJointChildren(objects);
		}
	}
}

BOOL LLViewerObject::isChild(LLViewerObject *childp) const
{
	for (child_list_t::const_iterator iter = mChildList.begin();
		 iter != mChildList.end(); iter++)
	{
		LLViewerObject* testchild = *iter;
		if (testchild == childp)
			return TRUE;
	}
	return FALSE;
}


// returns TRUE if at least one avatar is sitting on this object
BOOL LLViewerObject::isSeat() const
{
	for (child_list_t::const_iterator iter = mChildList.begin();
		 iter != mChildList.end(); iter++)
	{
		LLViewerObject* child = *iter;
		if (child->isAvatar())
		{
			return TRUE;
		}
	}
	return FALSE;

}

BOOL LLViewerObject::setDrawableParent(LLDrawable* parentp)
{
	if (mDrawable.isNull())
	{
		return FALSE;
	}

	BOOL ret = mDrawable->mXform.setParent(parentp ? &parentp->mXform : NULL);
	if(!ret)
	{
		return FALSE ;
	}
	LLDrawable* old_parent = mDrawable->mParent;
	mDrawable->mParent = parentp; 
		
	if (parentp && mDrawable->isActive())
	{
		parentp->makeActive();
		parentp->setState(LLDrawable::ACTIVE_CHILD);
	}

	gPipeline.markRebuild(mDrawable, LLDrawable::REBUILD_VOLUME, TRUE);
	if(	(old_parent != parentp && old_parent)
		|| (parentp && parentp->isActive()))
	{
		// *TODO we should not be relying on setDrawable parent to call markMoved
		gPipeline.markMoved(mDrawable, FALSE);
	}
	else if (!mDrawable->isAvatar())
	{
		mDrawable->updateXform(TRUE);
		/*if (!mDrawable->getSpatialGroup())
		{
			mDrawable->movePartition();
		}*/
	}
	
	return ret;
}

// Show or hide particles, icon and HUD
void LLViewerObject::hideExtraDisplayItems( BOOL hidden )
{
	if( mPartSourcep.notNull() )
	{
		LLViewerPartSourceScript *partSourceScript = mPartSourcep.get();
		partSourceScript->setSuspended( hidden );
	}

	if( mText.notNull() )
	{
		LLHUDText *hudText = mText.get();
		hudText->setHidden( hidden );
	}

	if( mIcon.notNull() )
	{
		LLHUDIcon *hudIcon = mIcon.get();
		hudIcon->setHidden( hidden );
	}
}

U32 LLViewerObject::checkMediaURL(const std::string &media_url)
{
    U32 retval = (U32)0x0;
    if (!mMedia && !media_url.empty())
    {
        retval |= MEDIA_URL_ADDED;
        mMedia = new LLViewerObjectMedia;
        mMedia->mMediaURL = media_url;
        mMedia->mMediaType = LLViewerObject::MEDIA_SET;
        mMedia->mPassedWhitelist = FALSE;
    }
    else if (mMedia)
    {
        if (media_url.empty())
        {
            retval |= MEDIA_URL_REMOVED;
            delete mMedia;
            mMedia = NULL;
        }
        else if (mMedia->mMediaURL != media_url) // <-- This is an optimization.  If they are equal don't bother with below's test.
        {
            /*if (! (LLTextureEntry::getAgentIDFromMediaVersionString(media_url) == gAgent.getID() &&
                   LLTextureEntry::getVersionFromMediaVersionString(media_url) == 
                        LLTextureEntry::getVersionFromMediaVersionString(mMedia->mMediaURL) + 1))
			*/
            {
                // If the media URL is different and WE were not the one who
                // changed it, mark dirty.
                retval |= MEDIA_URL_UPDATED;
            }
            mMedia->mMediaURL = media_url;
            mMedia->mPassedWhitelist = FALSE;
        }
    }
    return retval;
}

//extract spatial information from object update message
//return parent_id
//static
U32 LLViewerObject::extractSpatialExtents(LLDataPackerBinaryBuffer *dp, LLVector3& pos, LLVector3& scale, LLQuaternion& rot)
{
	U32	parent_id = 0;
	LLViewerObject::unpackParentID(dp, parent_id);

	LLViewerObject::unpackVector3(dp, scale, "Scale");
	LLViewerObject::unpackVector3(dp, pos, "Pos");
	
	LLVector3 vec;
	LLViewerObject::unpackVector3(dp, vec, "Rot");
	rot.unpackFromVector3(vec);
	
	return parent_id;
}

U32 LLViewerObject::processUpdateMessage(LLMessageSystem *mesgsys,
					 void **user_data,
					 U32 block_num,
					 const EObjectUpdateType update_type,
					 LLDataPacker *dp)
{
	LL_DEBUGS_ONCE("SceneLoadTiming") << "Received viewer object data" << LL_ENDL;

	U32 retval = 0x0;
	
	// If region is removed from the list it is also deleted.
	if (!LLWorld::instance().isRegionListed(mRegionp))
	{
		LL_WARNS() << "Updating object in an invalid region" << LL_ENDL;
		return retval;
	}

	// Coordinates of objects on simulators are region-local.
	U64 region_handle = 0;	
	
	if(mesgsys != NULL)
	{
		mesgsys->getU64Fast(_PREHASH_RegionData, _PREHASH_RegionHandle, region_handle);
		LLViewerRegion* regionp = LLWorld::getInstance()->getRegionFromHandle(region_handle);
		if(regionp != mRegionp && regionp && mRegionp)//region cross
		{
			//this is the redundant position and region update, but it is necessary in case the viewer misses the following 
			//position and region update messages from sim.
			//this redundant update should not cause any problems.
			LLVector3 delta_pos =  mRegionp->getOriginAgent() - regionp->getOriginAgent();
			setPositionParent(getPosition() + delta_pos); //update to the new region position immediately.
			setRegion(regionp) ; //change the region.
		}
		else
		{
			if(regionp != mRegionp)
			{
				if(mRegionp)
				{
					mRegionp->removeFromCreatedList(getLocalID()); 
				}
				if(regionp)
				{
					regionp->addToCreatedList(getLocalID()); 
				}
			}
			mRegionp = regionp ;
		}
	}	
	
	if (!mRegionp)
	{
		U32 x, y;
		from_region_handle(region_handle, &x, &y);

		LL_ERRS() << "Object has invalid region " << x << ":" << y << "!" << LL_ENDL;
		return retval;
	}

	F32 time_dilation = 1.f;
	if(mesgsys != NULL)
	{
	U16 time_dilation16;
	mesgsys->getU16Fast(_PREHASH_RegionData, _PREHASH_TimeDilation, time_dilation16);
	time_dilation = ((F32) time_dilation16) / 65535.f;
	mRegionp->setTimeDilation(time_dilation);
	}

	// this will be used to determine if we've really changed position
	// Use getPosition, not getPositionRegion, since this is what we're comparing directly against.
	LLVector3 test_pos_parent = getPosition();

	U8  data[60+16]; // This needs to match the largest size below.
#ifdef LL_BIG_ENDIAN
	U16 valswizzle[4];
#endif
	U16	*val;
	const F32 size = LLWorld::getInstance()->getRegionWidthInMeters();	
	const F32 MAX_HEIGHT = LLWorld::getInstance()->getRegionMaxHeight();
	const F32 MIN_HEIGHT = LLWorld::getInstance()->getRegionMinHeight();
	S32 length;
	S32	count;
	S32 this_update_precision = 32;		// in bits

	// Temporaries, because we need to compare w/ previous to set dirty flags...
	LLVector3 new_pos_parent;
	LLVector3 new_vel;
	LLVector3 new_acc;
	LLVector3 new_angv;
	LLVector3 old_angv = getAngularVelocity();
	LLQuaternion new_rot;
	LLVector3 new_scale = getScale();

	U32	parent_id = 0;
	U8	material = 0;
	U8 click_action = 0;
	U32 crc = 0;

	bool old_special_hover_cursor = specialHoverCursor();

	LLViewerObject *cur_parentp = (LLViewerObject *)getParent();

	if (cur_parentp)
	{
		parent_id = cur_parentp->mLocalID;
	}

	if (!dp)
	{
		switch(update_type)
		{
		case OUT_FULL:
			{
#ifdef DEBUG_UPDATE_TYPE
				LL_INFOS() << "Full:" << getID() << LL_ENDL;
#endif
				//clear cost and linkset cost
				mCostStale = true;
				if (isSelected())
				{
					gFloaterTools->dirty();
				}

				LLUUID audio_uuid;
				LLUUID owner_id;	// only valid if audio_uuid or particle system is not null
				F32    gain;
				U8     sound_flags;

				mesgsys->getU32Fast( _PREHASH_ObjectData, _PREHASH_CRC, crc, block_num);
				mesgsys->getU32Fast( _PREHASH_ObjectData, _PREHASH_ParentID, parent_id, block_num);
				mesgsys->getUUIDFast(_PREHASH_ObjectData, _PREHASH_Sound, audio_uuid, block_num );
				// HACK: Owner id only valid if non-null sound id or particle system
				mesgsys->getUUIDFast(_PREHASH_ObjectData, _PREHASH_OwnerID, owner_id, block_num );
				mesgsys->getF32Fast( _PREHASH_ObjectData, _PREHASH_Gain, gain, block_num );
				mesgsys->getU8Fast(  _PREHASH_ObjectData, _PREHASH_Flags, sound_flags, block_num );
				mesgsys->getU8Fast(  _PREHASH_ObjectData, _PREHASH_Material, material, block_num );
				mesgsys->getU8Fast(  _PREHASH_ObjectData, _PREHASH_ClickAction, click_action, block_num); 
				mesgsys->getVector3Fast(_PREHASH_ObjectData, _PREHASH_Scale, new_scale, block_num );
				length = mesgsys->getSizeFast(_PREHASH_ObjectData, block_num, _PREHASH_ObjectData);
				mesgsys->getBinaryDataFast(_PREHASH_ObjectData, _PREHASH_ObjectData, data, length, block_num);

				mTotalCRC = crc;

				// Owner ID used for sound muting or particle system muting
				setAttachedSound(audio_uuid, owner_id, gain, sound_flags);

				U8 old_material = getMaterial();
				if (old_material != material)
				{
					setMaterial(material);
					if (mDrawable.notNull())
					{
						gPipeline.markMoved(mDrawable, FALSE); // undamped
					}
				}
				setClickAction(click_action);

				count = 0;
				LLVector4 collision_plane;
				
				switch(length)
				{
				case (60 + 16):
					// pull out collision normal for avatar
					htonmemcpy(collision_plane.mV, &data[count], MVT_LLVector4, sizeof(LLVector4));
					((LLVOAvatar*)this)->setFootPlane(collision_plane);
					count += sizeof(LLVector4);
					// fall through
				case 60:
					this_update_precision = 32;
					// this is a terse update
					// pos
					htonmemcpy(new_pos_parent.mV, &data[count], MVT_LLVector3, sizeof(LLVector3));
					count += sizeof(LLVector3);
					// vel
					htonmemcpy((void*)getVelocity().mV, &data[count], MVT_LLVector3, sizeof(LLVector3));
					count += sizeof(LLVector3);
					// acc
					htonmemcpy((void*)getAcceleration().mV, &data[count], MVT_LLVector3, sizeof(LLVector3));
					count += sizeof(LLVector3);
					// theta
					{
						LLVector3 vec;
						htonmemcpy(vec.mV, &data[count], MVT_LLVector3, sizeof(LLVector3));
						new_rot.unpackFromVector3(vec);
					}
					count += sizeof(LLVector3);
					// omega
					htonmemcpy((void*)new_angv.mV, &data[count], MVT_LLVector3, sizeof(LLVector3));
					if (new_angv.isExactlyZero())
					{
						// reset rotation time
						resetRot();
					}
					setAngularVelocity(new_angv);
#if LL_DARWIN
					if (length == 76)
					{
						setAngularVelocity(LLVector3::zero);
					}
#endif
					break;
				case(32 + 16):
					// pull out collision normal for avatar
					htonmemcpy(collision_plane.mV, &data[count], MVT_LLVector4, sizeof(LLVector4));
					((LLVOAvatar*)this)->setFootPlane(collision_plane);
					count += sizeof(LLVector4);
					// fall through
				case 32:
					this_update_precision = 16;
					test_pos_parent.quantize16(-0.5f*size, 1.5f*size, MIN_HEIGHT, MAX_HEIGHT);

					// This is a terse 16 update, so treat data as an array of U16's.
#ifdef LL_BIG_ENDIAN
					htonmemcpy(valswizzle, &data[count], MVT_U16Vec3, 6); 
					val = valswizzle;
#else
					val = (U16 *) &data[count];
#endif
					count += sizeof(U16)*3;
					new_pos_parent.mV[VX] = U16_to_F32(val[VX], -0.5f*size, 1.5f*size);
					new_pos_parent.mV[VY] = U16_to_F32(val[VY], -0.5f*size, 1.5f*size);
					new_pos_parent.mV[VZ] = U16_to_F32(val[VZ], MIN_HEIGHT, MAX_HEIGHT);

#ifdef LL_BIG_ENDIAN
					htonmemcpy(valswizzle, &data[count], MVT_U16Vec3, 6); 
					val = valswizzle;
#else
					val = (U16 *) &data[count];
#endif
					count += sizeof(U16)*3;
					setVelocity(LLVector3(U16_to_F32(val[VX], -size, size),
													   U16_to_F32(val[VY], -size, size),
													   U16_to_F32(val[VZ], -size, size)));

#ifdef LL_BIG_ENDIAN
					htonmemcpy(valswizzle, &data[count], MVT_U16Vec3, 6); 
					val = valswizzle;
#else
					val = (U16 *) &data[count];
#endif
					count += sizeof(U16)*3;
					setAcceleration(LLVector3(U16_to_F32(val[VX], -size, size),
														   U16_to_F32(val[VY], -size, size),
														   U16_to_F32(val[VZ], -size, size)));

#ifdef LL_BIG_ENDIAN
					htonmemcpy(valswizzle, &data[count], MVT_U16Quat, 4); 
					val = valswizzle;
#else
					val = (U16 *) &data[count];
#endif
					count += sizeof(U16)*4;
					new_rot.mQ[VX] = U16_to_F32(val[VX], -1.f, 1.f);
					new_rot.mQ[VY] = U16_to_F32(val[VY], -1.f, 1.f);
					new_rot.mQ[VZ] = U16_to_F32(val[VZ], -1.f, 1.f);
					new_rot.mQ[VW] = U16_to_F32(val[VW], -1.f, 1.f);

#ifdef LL_BIG_ENDIAN
					htonmemcpy(valswizzle, &data[count], MVT_U16Vec3, 6); 
					val = valswizzle;
#else
					val = (U16 *) &data[count];
#endif
					new_angv.setVec(U16_to_F32(val[VX], -size, size),
										U16_to_F32(val[VY], -size, size),
										U16_to_F32(val[VZ], -size, size));
					if (new_angv.isExactlyZero())
					{
						// reset rotation time
						resetRot();
					}
					setAngularVelocity(new_angv);
					break;

				case 16:
					this_update_precision = 8;
					test_pos_parent.quantize8(-0.5f*size, 1.5f*size, MIN_HEIGHT, MAX_HEIGHT);
					// this is a terse 8 update
					new_pos_parent.mV[VX] = U8_to_F32(data[0], -0.5f*size, 1.5f*size);
					new_pos_parent.mV[VY] = U8_to_F32(data[1], -0.5f*size, 1.5f*size);
					new_pos_parent.mV[VZ] = U8_to_F32(data[2], MIN_HEIGHT, MAX_HEIGHT);

					setVelocity(U8_to_F32(data[3], -size, size),
								U8_to_F32(data[4], -size, size),
								U8_to_F32(data[5], -size, size) );

					setAcceleration(U8_to_F32(data[6], -size, size),
									U8_to_F32(data[7], -size, size),
									U8_to_F32(data[8], -size, size) );

					new_rot.mQ[VX] = U8_to_F32(data[9], -1.f, 1.f);
					new_rot.mQ[VY] = U8_to_F32(data[10], -1.f, 1.f);
					new_rot.mQ[VZ] = U8_to_F32(data[11], -1.f, 1.f);
					new_rot.mQ[VW] = U8_to_F32(data[12], -1.f, 1.f);

					new_angv.setVec(U8_to_F32(data[13], -size, size),
										U8_to_F32(data[14], -size, size),
										U8_to_F32(data[15], -size, size) );
					if (new_angv.isExactlyZero())
					{
						// reset rotation time
						resetRot();
					}
					setAngularVelocity(new_angv);
					break;
				}

				////////////////////////////////////////////////////
				//
				// Here we handle data specific to the full message.
				//

				U32 flags;
				mesgsys->getU32Fast(_PREHASH_ObjectData, _PREHASH_UpdateFlags, flags, block_num);
				// clear all but local flags
				mFlags &= FLAGS_LOCAL;
				mFlags |= flags;

				U8 state;
				mesgsys->getU8Fast(_PREHASH_ObjectData, _PREHASH_State, state, block_num );
				mState = state;

				// ...new objects that should come in selected need to be added to the selected list
				mCreateSelected = ((flags & FLAGS_CREATE_SELECTED) != 0);

				// Set all name value pairs
				S32 nv_size = mesgsys->getSizeFast(_PREHASH_ObjectData, block_num, _PREHASH_NameValue);
				if (nv_size > 0)
				{
					std::string name_value_list;
					mesgsys->getStringFast(_PREHASH_ObjectData, _PREHASH_NameValue, name_value_list, block_num);
					setNameValueList(name_value_list);
				}

				// Clear out any existing generic data
				if (mData)
				{
					delete [] mData;
				}

				// Check for appended generic data
				S32 data_size = mesgsys->getSizeFast(_PREHASH_ObjectData, block_num, _PREHASH_Data);
				if (data_size <= 0)
				{
					mData = NULL;
				}
				else
				{
					// ...has generic data
					mData = new U8[data_size];
					mesgsys->getBinaryDataFast(_PREHASH_ObjectData, _PREHASH_Data, mData, data_size, block_num);
				}

				S32 text_size = mesgsys->getSizeFast(_PREHASH_ObjectData, block_num, _PREHASH_Text);
				if (text_size > 1)
				{
					// Setup object text
					if (!mText)
					{
					    initHudText();
					}

					std::string temp_string;
					mesgsys->getStringFast(_PREHASH_ObjectData, _PREHASH_Text, temp_string, block_num );
					
					LLColor4U coloru;
					mesgsys->getBinaryDataFast(_PREHASH_ObjectData, _PREHASH_TextColor, coloru.mV, 4, block_num);

					// alpha was flipped so that it zero encoded better
					coloru.mV[3] = 255 - coloru.mV[3];
					mText->setColor(LLColor4(coloru));
					mText->setString(temp_string);

					mHudText = temp_string;
					mHudTextColor = LLColor4(coloru);

					setChanged(MOVED | SILHOUETTE);
				}
				else if (mText.notNull())
				{
					mText->markDead();
					mText = NULL;
				}

				std::string media_url;
				mesgsys->getStringFast(_PREHASH_ObjectData, _PREHASH_MediaURL, media_url, block_num);
                retval |= checkMediaURL(media_url);
                
				//
				// Unpack particle system data
				//
				unpackParticleSource(block_num, owner_id);

				// Mark all extra parameters not used
				std::map<U16, ExtraParameter*>::iterator iter;
				for (iter = mExtraParameterList.begin(); iter != mExtraParameterList.end(); ++iter)
				{
					iter->second->in_use = FALSE;
				}

				// Unpack extra parameters
				S32 size = mesgsys->getSizeFast(_PREHASH_ObjectData, block_num, _PREHASH_ExtraParams);
				if (size > 0)
				{
					U8 *buffer = new U8[size];
					mesgsys->getBinaryDataFast(_PREHASH_ObjectData, _PREHASH_ExtraParams, buffer, size, block_num);
					LLDataPackerBinaryBuffer dp(buffer, size);

					U8 num_parameters;
					dp.unpackU8(num_parameters, "num_params");
					U8 param_block[MAX_OBJECT_PARAMS_SIZE];
					for (U8 param=0; param<num_parameters; ++param)
					{
						U16 param_type;
						S32 param_size;
						dp.unpackU16(param_type, "param_type");
						dp.unpackBinaryData(param_block, param_size, "param_data");
						//LL_INFOS() << "Param type: " << param_type << ", Size: " << param_size << LL_ENDL;
						LLDataPackerBinaryBuffer dp2(param_block, param_size);
						unpackParameterEntry(param_type, &dp2);
					}
					delete[] buffer;
				}

				for (iter = mExtraParameterList.begin(); iter != mExtraParameterList.end(); ++iter)
				{
					if (!iter->second->in_use)
					{
						// Send an update message in case it was formerly in use
						parameterChanged(iter->first, iter->second->data, FALSE, false);
					}
				}

				break;
			}

		case OUT_TERSE_IMPROVED:
			{
#ifdef DEBUG_UPDATE_TYPE
				LL_INFOS() << "TI:" << getID() << LL_ENDL;
#endif
				length = mesgsys->getSizeFast(_PREHASH_ObjectData, block_num, _PREHASH_ObjectData);
				mesgsys->getBinaryDataFast(_PREHASH_ObjectData, _PREHASH_ObjectData, data, length, block_num);
				count = 0;
				LLVector4 collision_plane;
				
				switch(length)
				{
				case(60 + 16):
					// pull out collision normal for avatar
					htonmemcpy(collision_plane.mV, &data[count], MVT_LLVector4, sizeof(LLVector4));
					((LLVOAvatar*)this)->setFootPlane(collision_plane);
					count += sizeof(LLVector4);
					// fall through
				case 60:
					// this is a terse 32 update
					// pos
					this_update_precision = 32;
					htonmemcpy(new_pos_parent.mV, &data[count], MVT_LLVector3, sizeof(LLVector3));
					count += sizeof(LLVector3);
					// vel
					htonmemcpy((void*)getVelocity().mV, &data[count], MVT_LLVector3, sizeof(LLVector3));
					count += sizeof(LLVector3);
					// acc
					htonmemcpy((void*)getAcceleration().mV, &data[count], MVT_LLVector3, sizeof(LLVector3));
					count += sizeof(LLVector3);
					// theta
					{
						LLVector3 vec;
						htonmemcpy(vec.mV, &data[count], MVT_LLVector3, sizeof(LLVector3));
						new_rot.unpackFromVector3(vec);
					}
					count += sizeof(LLVector3);
					// omega
					htonmemcpy((void*)new_angv.mV, &data[count], MVT_LLVector3, sizeof(LLVector3));
					if (new_angv.isExactlyZero())
					{
						// reset rotation time
						resetRot();
					}
					setAngularVelocity(new_angv);
#if LL_DARWIN
					if (length == 76)
					{
						setAngularVelocity(LLVector3::zero);
					}
#endif
					break;
				case(32 + 16):
					// pull out collision normal for avatar
					htonmemcpy(collision_plane.mV, &data[count], MVT_LLVector4, sizeof(LLVector4));
					((LLVOAvatar*)this)->setFootPlane(collision_plane);
					count += sizeof(LLVector4);
					// fall through
				case 32:
					// this is a terse 16 update
					this_update_precision = 16;
					test_pos_parent.quantize16(-0.5f*size, 1.5f*size, MIN_HEIGHT, MAX_HEIGHT);

#ifdef LL_BIG_ENDIAN
					htonmemcpy(valswizzle, &data[count], MVT_U16Vec3, 6); 
					val = valswizzle;
#else
					val = (U16 *) &data[count];
#endif
					count += sizeof(U16)*3;
					new_pos_parent.mV[VX] = U16_to_F32(val[VX], -0.5f*size, 1.5f*size);
					new_pos_parent.mV[VY] = U16_to_F32(val[VY], -0.5f*size, 1.5f*size);
					new_pos_parent.mV[VZ] = U16_to_F32(val[VZ], MIN_HEIGHT, MAX_HEIGHT);

#ifdef LL_BIG_ENDIAN
					htonmemcpy(valswizzle, &data[count], MVT_U16Vec3, 6); 
					val = valswizzle;
#else
					val = (U16 *) &data[count];
#endif
					count += sizeof(U16)*3;
					setVelocity(U16_to_F32(val[VX], -size, size),
								U16_to_F32(val[VY], -size, size),
								U16_to_F32(val[VZ], -size, size));

#ifdef LL_BIG_ENDIAN
					htonmemcpy(valswizzle, &data[count], MVT_U16Vec3, 6); 
					val = valswizzle;
#else
					val = (U16 *) &data[count];
#endif
					count += sizeof(U16)*3;
					setAcceleration(U16_to_F32(val[VX], -size, size),
									U16_to_F32(val[VY], -size, size),
									U16_to_F32(val[VZ], -size, size));

#ifdef LL_BIG_ENDIAN
					htonmemcpy(valswizzle, &data[count], MVT_U16Quat, 8); 
					val = valswizzle;
#else
					val = (U16 *) &data[count];
#endif
					count += sizeof(U16)*4;
					new_rot.mQ[VX] = U16_to_F32(val[VX], -1.f, 1.f);
					new_rot.mQ[VY] = U16_to_F32(val[VY], -1.f, 1.f);
					new_rot.mQ[VZ] = U16_to_F32(val[VZ], -1.f, 1.f);
					new_rot.mQ[VW] = U16_to_F32(val[VW], -1.f, 1.f);

#ifdef LL_BIG_ENDIAN
					htonmemcpy(valswizzle, &data[count], MVT_U16Vec3, 6); 
					val = valswizzle;
#else
					val = (U16 *) &data[count];
#endif
					new_angv.set(U16_to_F32(val[VX], -size, size),
										U16_to_F32(val[VY], -size, size),
										U16_to_F32(val[VZ], -size, size));
					setAngularVelocity(new_angv);
					break;

				case 16:
					// this is a terse 8 update
					this_update_precision = 8;
					test_pos_parent.quantize8(-0.5f*size, 1.5f*size, MIN_HEIGHT, MAX_HEIGHT);
					new_pos_parent.mV[VX] = U8_to_F32(data[0], -0.5f*size, 1.5f*size);
					new_pos_parent.mV[VY] = U8_to_F32(data[1], -0.5f*size, 1.5f*size);
					new_pos_parent.mV[VZ] = U8_to_F32(data[2], MIN_HEIGHT, MAX_HEIGHT);

					setVelocity(U8_to_F32(data[3], -size, size),
								U8_to_F32(data[4], -size, size),
								U8_to_F32(data[5], -size, size) );

					setAcceleration(U8_to_F32(data[6], -size, size),
									U8_to_F32(data[7], -size, size),
									U8_to_F32(data[8], -size, size) );

					new_rot.mQ[VX] = U8_to_F32(data[9], -1.f, 1.f);
					new_rot.mQ[VY] = U8_to_F32(data[10], -1.f, 1.f);
					new_rot.mQ[VZ] = U8_to_F32(data[11], -1.f, 1.f);
					new_rot.mQ[VW] = U8_to_F32(data[12], -1.f, 1.f);

					new_angv.set(U8_to_F32(data[13], -size, size),
										U8_to_F32(data[14], -size, size),
										U8_to_F32(data[15], -size, size) );
					setAngularVelocity(new_angv);
					break;
				}

				U8 state;
				mesgsys->getU8Fast(_PREHASH_ObjectData, _PREHASH_State, state, block_num );
				mState = state;
				break;
			}

		default:
			break;

		}
	}
	else
	{
		// handle the compressed case
		LLUUID sound_uuid;
		LLUUID	owner_id;
		F32    gain = 0;
		U8     sound_flags = 0;
		F32		cutoff = 0;

		U16 val[4];

		U8		state;

		dp->unpackU8(state, "State");
		mState = state;

		switch(update_type)
		{
			case OUT_TERSE_IMPROVED:
			{
#ifdef DEBUG_UPDATE_TYPE
				LL_INFOS() << "CompTI:" << getID() << LL_ENDL;
#endif
				U8		value;
				dp->unpackU8(value, "agent");
				if (value)
				{
					LLVector4 collision_plane;
					dp->unpackVector4(collision_plane, "Plane");
					((LLVOAvatar*)this)->setFootPlane(collision_plane);
				}
				test_pos_parent = getPosition();
				dp->unpackVector3(new_pos_parent, "Pos");
				dp->unpackU16(val[VX], "VelX");
				dp->unpackU16(val[VY], "VelY");
				dp->unpackU16(val[VZ], "VelZ");
				setVelocity(U16_to_F32(val[VX], -128.f, 128.f),
							U16_to_F32(val[VY], -128.f, 128.f),
							U16_to_F32(val[VZ], -128.f, 128.f));
				dp->unpackU16(val[VX], "AccX");
				dp->unpackU16(val[VY], "AccY");
				dp->unpackU16(val[VZ], "AccZ");
				setAcceleration(U16_to_F32(val[VX], -64.f, 64.f),
								U16_to_F32(val[VY], -64.f, 64.f),
								U16_to_F32(val[VZ], -64.f, 64.f));

				dp->unpackU16(val[VX], "ThetaX");
				dp->unpackU16(val[VY], "ThetaY");
				dp->unpackU16(val[VZ], "ThetaZ");
				dp->unpackU16(val[VS], "ThetaS");
				new_rot.mQ[VX] = U16_to_F32(val[VX], -1.f, 1.f);
				new_rot.mQ[VY] = U16_to_F32(val[VY], -1.f, 1.f);
				new_rot.mQ[VZ] = U16_to_F32(val[VZ], -1.f, 1.f);
				new_rot.mQ[VS] = U16_to_F32(val[VS], -1.f, 1.f);
				dp->unpackU16(val[VX], "AccX");
				dp->unpackU16(val[VY], "AccY");
				dp->unpackU16(val[VZ], "AccZ");
				new_angv.set(U16_to_F32(val[VX], -64.f, 64.f),
									U16_to_F32(val[VY], -64.f, 64.f),
									U16_to_F32(val[VZ], -64.f, 64.f));
				setAngularVelocity(new_angv);
			}
			break;
			case OUT_FULL_COMPRESSED:
			case OUT_FULL_CACHED:
			{
#ifdef DEBUG_UPDATE_TYPE
				LL_INFOS() << "CompFull:" << getID() << LL_ENDL;
#endif
				mCostStale = true;

				if (isSelected())
				{
					gFloaterTools->dirty();
				}
	
				dp->unpackU32(crc, "CRC");
				mTotalCRC = crc;
				dp->unpackU8(material, "Material");
				U8 old_material = getMaterial();
				if (old_material != material)
				{
					setMaterial(material);
					if (mDrawable.notNull())
					{
						gPipeline.markMoved(mDrawable, FALSE); // undamped
					}
				}
				dp->unpackU8(click_action, "ClickAction");
				setClickAction(click_action);
				dp->unpackVector3(new_scale, "Scale");
				dp->unpackVector3(new_pos_parent, "Pos");
				LLVector3 vec;
				dp->unpackVector3(vec, "Rot");
				new_rot.unpackFromVector3(vec);
				setAcceleration(LLVector3::zero);

				U32 value;
				dp->unpackU32(value, "SpecialCode");
				dp->setPassFlags(value);
				dp->unpackUUID(owner_id, "Owner");

				mOwnerID = owner_id;

				if (value & 0x80)
				{
					dp->unpackVector3(new_angv, "Omega");
					setAngularVelocity(new_angv);
				}

				if (value & 0x20)
				{
					dp->unpackU32(parent_id, "ParentID");
				}
				else
				{
					parent_id = 0;
				}

				S32 sp_size;
				U32 size;
				if (value & 0x2)
				{
					sp_size = 1;
					delete [] mData;
					mData = new U8[1];
					dp->unpackU8(((U8*)mData)[0], "TreeData");
				}
				else if (value & 0x1)
				{
					dp->unpackU32(size, "ScratchPadSize");
					delete [] mData;
					mData = new U8[size];
					dp->unpackBinaryData((U8 *)mData, sp_size, "PartData");
				}
				else
				{
					mData = NULL;
				}

				// Setup object text
				if (!mText && (value & 0x4))
				{
				    initHudText();
				}

				if (value & 0x4)
				{
					std::string temp_string;
					dp->unpackString(temp_string, "Text");
					LLColor4U coloru;
					dp->unpackBinaryDataFixed(coloru.mV, 4, "Color");
					coloru.mV[3] = 255 - coloru.mV[3];
					mText->setColor(LLColor4(coloru));
					mText->setString(temp_string);

                    mHudText = temp_string;
                    mHudTextColor = LLColor4(coloru);

					setChanged(TEXTURE);
				}
				else if(mText.notNull())
				{
					mText->markDead();
					mText = NULL;
				}

                std::string media_url;
				if (value & 0x200)
				{
					dp->unpackString(media_url, "MediaURL");
				}
                retval |= checkMediaURL(media_url);

				//
				// Unpack particle system data (legacy)
				//
				if (value & 0x8)
				{
					unpackParticleSource(*dp, owner_id, true);
				}
				else if (!(value & 0x400))
				{
					deleteParticleSource();
				}
				
				// Mark all extra parameters not used
				std::map<U16, ExtraParameter*>::iterator iter;
				for (iter = mExtraParameterList.begin(); iter != mExtraParameterList.end(); ++iter)
				{
					iter->second->in_use = FALSE;
				}

				// Unpack extra params
				U8 num_parameters;
				dp->unpackU8(num_parameters, "num_params");
				U8 param_block[MAX_OBJECT_PARAMS_SIZE];
				for (U8 param=0; param<num_parameters; ++param)
				{
					U16 param_type;
					S32 param_size;
					dp->unpackU16(param_type, "param_type");
					dp->unpackBinaryData(param_block, param_size, "param_data");
					//LL_INFOS() << "Param type: " << param_type << ", Size: " << param_size << LL_ENDL;
					LLDataPackerBinaryBuffer dp2(param_block, param_size);
					unpackParameterEntry(param_type, &dp2);
				}

				for (iter = mExtraParameterList.begin(); iter != mExtraParameterList.end(); ++iter)
				{
					if (!iter->second->in_use)
					{
						// Send an update message in case it was formerly in use
						parameterChanged(iter->first, iter->second->data, FALSE, false);
					}
				}

				if (value & 0x10)
				{
					dp->unpackUUID(sound_uuid, "SoundUUID");
					dp->unpackF32(gain, "SoundGain");
					dp->unpackU8(sound_flags, "SoundFlags");
					dp->unpackF32(cutoff, "SoundRadius");
				}

				if (value & 0x100)
				{
					std::string name_value_list;
					dp->unpackString(name_value_list, "NV");

					setNameValueList(name_value_list);
				}

				mTotalCRC = crc;

				setAttachedSound(sound_uuid, owner_id, gain, sound_flags);

				// only get these flags on updates from sim, not cached ones
				// Preload these five flags for every object.
				// Finer shades require the object to be selected, and the selection manager
				// stores the extended permission info.
				if(mesgsys != NULL)
				{
				U32 flags;
				mesgsys->getU32Fast(_PREHASH_ObjectData, _PREHASH_UpdateFlags, flags, block_num);
				loadFlags(flags);					
				}
			}
			break;

		default:
			break;
		}
	}

	//
	// Fix object parenting.
	//
	BOOL b_changed_status = FALSE;

	if (OUT_TERSE_IMPROVED != update_type)
	{
		// We only need to update parenting on full updates, terse updates
		// don't send parenting information.
		if (!cur_parentp)
		{
			if (parent_id == 0)
			{
				// No parent now, no parent in message -> do nothing
			}
			else
			{
				// No parent now, new parent in message -> attach to that parent if possible
				LLUUID parent_uuid;

				if(mesgsys != NULL)
				{
				LLViewerObjectList::getUUIDFromLocal(parent_uuid,
														parent_id,
														mesgsys->getSenderIP(),
														mesgsys->getSenderPort());
				}
				else
				{
					LLViewerObjectList::getUUIDFromLocal(parent_uuid,
														parent_id,
														mRegionp->getHost().getAddress(),
														mRegionp->getHost().getPort());
				}

				LLViewerObject *sent_parentp = gObjectList.findObject(parent_uuid);

				//
				// Check to see if we have the corresponding viewer object for the parent.
				//
				if (sent_parentp && sent_parentp->getParent() == this)
				{
					// Try to recover if we attempt to attach a parent to its child
					LL_WARNS() << "Attempt to attach a parent to it's child: " << this->getID() << " to " << sent_parentp->getID() << LL_ENDL;
					this->removeChild(sent_parentp);
					sent_parentp->setDrawableParent(NULL);
				}
				
				if (sent_parentp && (sent_parentp != this) && !sent_parentp->isDead())
				{
                    if (((LLViewerObject*)sent_parentp)->isAvatar())
                    {
                        //LL_DEBUGS("Avatar") << "ATT got object update for attachment " << LL_ENDL; 
                    }
                    
					//
					// We have a viewer object for the parent, and it's not dead.
					// Do the actual reparenting here.
					//

					// new parent is valid
					b_changed_status = TRUE;
					// ...no current parent, so don't try to remove child
					if (mDrawable.notNull())
					{
						if (mDrawable->isDead() || !mDrawable->getVObj())
						{
							LL_WARNS() << "Drawable is dead or no VObj!" << LL_ENDL;
							sent_parentp->addChild(this);
						}
						else
						{
							if (!setDrawableParent(sent_parentp->mDrawable)) // LLViewerObject::processUpdateMessage 1
							{
								// Bad, we got a cycle somehow.
								// Kill both the parent and the child, and
								// set cache misses for both of them.
								LL_WARNS() << "Attempting to recover from parenting cycle!" << LL_ENDL;
								LL_WARNS() << "Killing " << sent_parentp->getID() << " and " << getID() << LL_ENDL;
								LL_WARNS() << "Adding to cache miss list" << LL_ENDL;
								setParent(NULL);
								sent_parentp->setParent(NULL);
								getRegion()->addCacheMissFull(getLocalID());
								getRegion()->addCacheMissFull(sent_parentp->getLocalID());
								gObjectList.killObject(sent_parentp);
								gObjectList.killObject(this);
								return retval;
							}
							sent_parentp->addChild(this);
							// make sure this object gets a non-damped update
							if (sent_parentp->mDrawable.notNull())
							{
								gPipeline.markMoved(sent_parentp->mDrawable, FALSE); // undamped
							}
						}
					}
					else
					{
						sent_parentp->addChild(this);
					}
					
					// Show particles, icon and HUD
					hideExtraDisplayItems( FALSE );

					setChanged(MOVED | SILHOUETTE);
				}
				else
				{
					//
					// No corresponding viewer object for the parent, put the various
					// pieces on the orphan list.
					//
					
					//parent_id
					U32 ip, port; 
					
					if(mesgsys != NULL)
					{
						ip = mesgsys->getSenderIP();
						port = mesgsys->getSenderPort();
					}
					else
					{
						ip = mRegionp->getHost().getAddress();
						port = mRegionp->getHost().getPort();
					}
					gObjectList.orphanize(this, parent_id, ip, port);

					// Hide particles, icon and HUD
					hideExtraDisplayItems( TRUE );
				}
			}
		}
		else
		{
			// BUG: this is a bad assumption once border crossing is alowed
			if (  (parent_id == cur_parentp->mLocalID)
				&&(update_type == OUT_TERSE_IMPROVED))
			{
				// Parent now, same parent in message -> do nothing

				// Debugging for suspected problems with local ids.
				//LLUUID parent_uuid;
				//LLViewerObjectList::getUUIDFromLocal(parent_uuid, parent_id, mesgsys->getSenderIP(), mesgsys->getSenderPort() );
				//if (parent_uuid != cur_parentp->getID() )
				//{
				//	LL_ERRS() << "Local ID match but UUID mismatch of viewer object" << LL_ENDL;
				//}
			}
			else
			{
				// Parented now, different parent in message
				LLViewerObject *sent_parentp;
				if (parent_id == 0)
				{
					//
					// This object is no longer parented, we sent in a zero parent ID.
					//
					sent_parentp = NULL;
				}
				else
				{
					LLUUID parent_uuid;

					if(mesgsys != NULL)
					{
					LLViewerObjectList::getUUIDFromLocal(parent_uuid,
														parent_id,
														gMessageSystem->getSenderIP(),
														gMessageSystem->getSenderPort());
					}
					else
					{
						LLViewerObjectList::getUUIDFromLocal(parent_uuid,
														parent_id,
														mRegionp->getHost().getAddress(),
														mRegionp->getHost().getPort());
					}
					sent_parentp = gObjectList.findObject(parent_uuid);
					
					if (isAvatar())
					{
						// This logic is meant to handle the case where a sitting avatar has reached a new sim
						// ahead of the object she was sitting on (which is common as objects are transfered through
						// a slower route than agents)...
						// In this case, the local id for the object will not be valid, since the viewer has not received
						// a full update for the object from that sim yet, so we assume that the agent is still sitting
						// where she was originally. --RN
						if (!sent_parentp)
						{
							sent_parentp = cur_parentp;
						}
					}
					else if (!sent_parentp)
					{
						//
						// Switching parents, but we don't know the new parent.
						//
						U32 ip, port; 
					
						if(mesgsys != NULL)
						{
							ip = mesgsys->getSenderIP();
							port = mesgsys->getSenderPort();
						}
						else
						{
							ip = mRegionp->getHost().getAddress();
							port = mRegionp->getHost().getPort();
						}

						// We're an orphan, flag things appropriately.
						gObjectList.orphanize(this, parent_id, ip, port);
					}
				}

				// Reattach if possible.
				if (sent_parentp && sent_parentp != cur_parentp && sent_parentp != this)
				{
					// New parent is valid, detach and reattach
					b_changed_status = TRUE;
					if (mDrawable.notNull())
					{
						if (!setDrawableParent(sent_parentp->mDrawable)) // LLViewerObject::processUpdateMessage 2
						{
							// Bad, we got a cycle somehow.
							// Kill both the parent and the child, and
							// set cache misses for both of them.
							LL_WARNS() << "Attempting to recover from parenting cycle!" << LL_ENDL;
							LL_WARNS() << "Killing " << sent_parentp->getID() << " and " << getID() << LL_ENDL;
							LL_WARNS() << "Adding to cache miss list" << LL_ENDL;
							setParent(NULL);
							sent_parentp->setParent(NULL);
							getRegion()->addCacheMissFull(getLocalID());
							getRegion()->addCacheMissFull(sent_parentp->getLocalID());
							gObjectList.killObject(sent_parentp);
							gObjectList.killObject(this);
							return retval;
						}
						// make sure this object gets a non-damped update
					}
					cur_parentp->removeChild(this);
					sent_parentp->addChild(this);
					setChanged(MOVED | SILHOUETTE);
					sent_parentp->setChanged(MOVED | SILHOUETTE);
					if (sent_parentp->mDrawable.notNull())
					{
						gPipeline.markMoved(sent_parentp->mDrawable, FALSE); // undamped
					}
				}
				else if (!sent_parentp)
				{
					bool remove_parent = true;
					// No new parent, or the parent that we sent doesn't exist on the viewer.
					LLViewerObject *parentp = (LLViewerObject *)getParent();
					if (parentp)
					{
						if (parentp->getRegion() != getRegion())
						{
							// This is probably an object flying across a region boundary, the
							// object probably ISN'T being reparented, but just got an object
							// update out of order (child update before parent).
							//LL_INFOS() << "Don't reparent object handoffs!" << LL_ENDL;
							remove_parent = false;
						}
					}

					if (remove_parent)
					{
						b_changed_status = TRUE;
						if (mDrawable.notNull())
						{
							// clear parent to removeChild can put the drawable on the damped list
							setDrawableParent(NULL); // LLViewerObject::processUpdateMessage 3
						}

						cur_parentp->removeChild(this);

						setChanged(MOVED | SILHOUETTE);

						if (mDrawable.notNull())
						{
							// make sure this object gets a non-damped update
							gPipeline.markMoved(mDrawable, FALSE); // undamped
						}
					}
				}
			}
		}
	}

	new_rot.normQuat();

	if (sPingInterpolate && mesgsys != NULL)
	{ 
		LLCircuitData *cdp = gMessageSystem->mCircuitInfo.findCircuit(mesgsys->getSender());
		if (cdp)
		{
			F32 ping_delay = 0.5f * time_dilation * ( ((F32)cdp->getPingDelay().valueInUnits<LLUnits::Seconds>()) + gFrameDTClamped);
			LLVector3 diff = getVelocity() * ping_delay; 
			new_pos_parent += diff;
		}
		else
		{
			LL_WARNS() << "findCircuit() returned NULL; skipping interpolation" << LL_ENDL;
		}
	}

	//////////////////////////
	//
	// Set the generic change flags...
	//
	//

	// If we're going to skip this message, why are we 
	// doing all the parenting, etc above?
	if(mesgsys != NULL)
	{
	U32 packet_id = mesgsys->getCurrentRecvPacketID(); 
	if (packet_id < mLatestRecvPacketID && 
		mLatestRecvPacketID - packet_id < 65536)
	{
		//skip application of this message, it's old
		return retval;
	}
	mLatestRecvPacketID = packet_id;
	}

	// Set the change flags for scale
	if (new_scale != getScale())
	{
		setChanged(SCALED | SILHOUETTE);
		setScale(new_scale);  // Must follow setting permYouOwner()
	}

	// first, let's see if the new position is actually a change

	//static S32 counter = 0;

	F32 vel_mag_sq = getVelocity().magVecSquared();
	F32 accel_mag_sq = getAcceleration().magVecSquared();

	if (  ((b_changed_status)||(test_pos_parent != new_pos_parent))
		||(  (!isSelected())
		   &&(  (vel_mag_sq != 0.f)
			  ||(accel_mag_sq != 0.f)
			  ||(this_update_precision > mBestUpdatePrecision))))
	{
		mBestUpdatePrecision = this_update_precision;
		
		LLVector3 diff = new_pos_parent - test_pos_parent ;
		F32 mag_sqr = diff.magVecSquared() ;
		if(llfinite(mag_sqr)) 
		{
			setPositionParent(new_pos_parent);
		}
		else
		{
			LL_WARNS() << "Can not move the object/avatar to an infinite location!" << LL_ENDL ;	

			retval |= INVALID_UPDATE ;
		}

		if (mParent && ((LLViewerObject*)mParent)->isAvatar())
		{
			// we have changed the position of an attachment, so we need to clamp it
			LLVOAvatar *avatar = (LLVOAvatar*)mParent;

			avatar->clampAttachmentPositions();
		}
		
		// If we're snapping the position by more than 0.5m, update LLViewerStats::mAgentPositionSnaps
		if ( asAvatar() && asAvatar()->isSelf() && (mag_sqr > 0.25f) )
		{
			record(LLStatViewer::AGENT_POSITION_SNAP, LLUnit<F64, LLUnits::Meters>(diff.length()));
		}
	}

	if ((new_rot.isNotEqualEps(getRotation(), F_ALMOST_ZERO))
		|| (new_angv != old_angv))
	{
		if (new_rot != mPreviousRotation)
		{
			resetRot();
		}
		else if (new_angv != old_angv)
		{
			if (flagUsePhysics())
			{
				resetRot();
			}
			else
			{
				resetRotTime();
			}
		}

		// Remember the last rotation value
		mPreviousRotation = new_rot;

		// Set the rotation of the object followed by adjusting for the accumulated angular velocity (llSetTargetOmega)
		setRotation(new_rot * mAngularVelocityRot);
		setChanged(ROTATED | SILHOUETTE);
	}

	if ( gShowObjectUpdates )
	{
		LLColor4 color;
		if (update_type == OUT_TERSE_IMPROVED)
		{
			color.setVec(0.f, 0.f, 1.f, 1.f);
		}
		else
		{
			color.setVec(1.f, 0.f, 0.f, 1.f);
		}
		gPipeline.addDebugBlip(getPositionAgent(), color);
	}

	const F32 MAG_CUTOFF = F_APPROXIMATELY_ZERO;

	llassert(vel_mag_sq >= 0.f);
	llassert(accel_mag_sq >= 0.f);
	llassert(getAngularVelocity().magVecSquared() >= 0.f);

	if ((MAG_CUTOFF >= vel_mag_sq) && 
		(MAG_CUTOFF >= accel_mag_sq) &&
		(MAG_CUTOFF >= getAngularVelocity().magVecSquared()))
	{
		mStatic = TRUE; // This object doesn't move!
	}
	else
	{
		mStatic = FALSE;
	}

// BUG: This code leads to problems during group rotate and any scale operation.
// Small discepencies between the simulator and viewer representations cause the 
// selection center to creep, leading to objects moving around the wrong center.
// 
// Removing this, however, means that if someone else drags an object you have
// selected, your selection center and dialog boxes will be wrong.  It also means
// that higher precision information on selected objects will be ignored.
//
// I believe the group rotation problem is fixed.  JNC 1.21.2002
//
	// Additionally, if any child is selected, need to update the dialogs and selection
	// center.
	BOOL needs_refresh = mUserSelected;
	for (child_list_t::iterator iter = mChildList.begin();
		 iter != mChildList.end(); iter++)
	{
		LLViewerObject* child = *iter;
		needs_refresh = needs_refresh || child->mUserSelected;
	}

	if (needs_refresh)
	{
		LLSelectMgr::getInstance()->updateSelectionCenter();
		dialog_refresh_all();
	} 


	// Mark update time as approx. now, with the ping delay.
	// Ping delay is off because it's not set for velocity interpolation, causing
	// much jumping and hopping around...

//	U32 ping_delay = mesgsys->mCircuitInfo.getPingDelay();
	mLastInterpUpdateSecs = LLFrameTimer::getElapsedSeconds();
	mLastMessageUpdateSecs = mLastInterpUpdateSecs;
	if (mDrawable.notNull())
	{
		// Don't clear invisibility flag on update if still orphaned!
		if (mDrawable->isState(LLDrawable::FORCE_INVISIBLE) && !mOrphaned)
		{
// 			LL_DEBUGS() << "Clearing force invisible: " << mID << ":" << getPCodeString() << ":" << getPositionAgent() << LL_ENDL;
			mDrawable->clearState(LLDrawable::FORCE_INVISIBLE);
			gPipeline.markRebuild( mDrawable, LLDrawable::REBUILD_ALL, TRUE );
		}
	}

	// Update special hover cursor status
	bool special_hover_cursor = specialHoverCursor();
	if (old_special_hover_cursor != special_hover_cursor
		&& mDrawable.notNull())
	{
		mDrawable->updateSpecialHoverCursor(special_hover_cursor);
	}

	return retval;
}

BOOL LLViewerObject::isActive() const
{
	return TRUE;
}

//load flags from cache or from message
void LLViewerObject::loadFlags(U32 flags)
{
	if(flags == (U32)(-1))
	{
		return; //invalid
	}

	// keep local flags and overwrite remote-controlled flags
	mFlags = (mFlags & FLAGS_LOCAL) | flags;

	// ...new objects that should come in selected need to be added to the selected list
	mCreateSelected = ((flags & FLAGS_CREATE_SELECTED) != 0);
	return;
}

void LLViewerObject::idleUpdate(LLAgent &agent, const F64 &time)
{
	//static LLTrace::BlockTimerStatHandle ftm("Viewer Object");
	//LL_RECORD_BLOCK_TIME(ftm);

	if (!mDead)
	{
		if (!mStatic && sVelocityInterpolate && !isSelected())
		{
			// calculate dt from last update
			F32 time_dilation = mRegionp ? mRegionp->getTimeDilation() : 1.0f;
			F32 dt_raw = ((F64Seconds)time - mLastInterpUpdateSecs).value();
			F32 dt = time_dilation * dt_raw;

			applyAngularVelocity(dt);

			if (isAttachment())
			{
				mLastInterpUpdateSecs = (F64Seconds)time;
				return;
			}
			else
			{	// Move object based on it's velocity and rotation
				interpolateLinearMotion(time, dt);
			}
		}

		updateDrawable(FALSE);
	}
}


// Move an object due to idle-time viewer side updates by interpolating motion
void LLViewerObject::interpolateLinearMotion(const F64SecondsImplicit& time, const F32SecondsImplicit& dt_seconds)
{
	// linear motion
	// PHYSICS_TIMESTEP is used below to correct for the fact that the velocity in object
	// updates represents the average velocity of the last timestep, rather than the final velocity.
	// the time dilation above should guarantee that dt is never less than PHYSICS_TIMESTEP, theoretically
	// 
	// *TODO: should also wrap linear accel/velocity in check
	// to see if object is selected, instead of explicitly
	// zeroing it out	

	F32 dt = dt_seconds;
	F64Seconds time_since_last_update = time - mLastMessageUpdateSecs;
	if (time_since_last_update <= (F64Seconds)0.0 || dt <= 0.f)
	{
		return;
	}

	LLVector3 accel = getAcceleration();
	LLVector3 vel 	= getVelocity();
	
	if (sMaxUpdateInterpolationTime <= (F64Seconds)0.0)
	{	// Old code path ... unbounded, simple interpolation
		if (!(accel.isExactlyZero() && vel.isExactlyZero()))
		{
			LLVector3 pos   = (vel + (0.5f * (dt-PHYSICS_TIMESTEP)) * accel) * dt;  
		
			// region local  
			setPositionRegion(pos + getPositionRegion());
			setVelocity(vel + accel*dt);	
			
			// for objects that are spinning but not translating, make sure to flag them as having moved
			setChanged(MOVED | SILHOUETTE);
		}
	}
	else if (!accel.isExactlyZero() || !vel.isExactlyZero())		// object is moving
	{	// Object is moving, and hasn't been too long since we got an update from the server
		
		// Calculate predicted position and velocity
		LLVector3 new_pos = (vel + (0.5f * (dt-PHYSICS_TIMESTEP)) * accel) * dt;	
		LLVector3 new_v = accel * dt;

		if (time_since_last_update > sPhaseOutUpdateInterpolationTime &&
			sPhaseOutUpdateInterpolationTime > (F64Seconds)0.0)
		{	// Haven't seen a viewer update in a while, check to see if the circuit is still active
			if (mRegionp)
			{	// The simulator will NOT send updates if the object continues normally on the path
				// predicted by the velocity and the acceleration (often gravity) sent to the viewer
				// So check to see if the circuit is blocked, which means the sim is likely in a long lag
				LLCircuitData *cdp = gMessageSystem->mCircuitInfo.findCircuit( mRegionp->getHost() );
				if (cdp)
				{
					// Find out how many seconds since last packet arrived on the circuit
					F64Seconds time_since_last_packet = LLMessageSystem::getMessageTimeSeconds() - cdp->getLastPacketInTime();

					if (!cdp->isAlive() ||		// Circuit is dead or blocked
						 cdp->isBlocked() ||	// or doesn't seem to be getting any packets
						 (time_since_last_packet > sPhaseOutUpdateInterpolationTime))
					{
						// Start to reduce motion interpolation since we haven't seen a server update in a while
						F64Seconds time_since_last_interpolation = time - mLastInterpUpdateSecs;
						F64 phase_out = 1.0;
						if (time_since_last_update > sMaxUpdateInterpolationTime)
						{	// Past the time limit, so stop the object
							phase_out = 0.0;
							//LL_INFOS() << "Motion phase out to zero" << LL_ENDL;

							// Kill angular motion as well.  Note - not adding this due to paranoia
							// about stopping rotation for llTargetOmega objects and not having it restart
							// setAngularVelocity(LLVector3::zero);
						}
						else if (mLastInterpUpdateSecs - mLastMessageUpdateSecs > sPhaseOutUpdateInterpolationTime)
						{	// Last update was already phased out a bit
							phase_out = (sMaxUpdateInterpolationTime - time_since_last_update) / 
										(sMaxUpdateInterpolationTime - time_since_last_interpolation);
							//LL_INFOS() << "Continuing motion phase out of " << (F32) phase_out << LL_ENDL;
						}
						else
						{	// Phase out from full value
							phase_out = (sMaxUpdateInterpolationTime - time_since_last_update) / 
										(sMaxUpdateInterpolationTime - sPhaseOutUpdateInterpolationTime);
							//LL_INFOS() << "Starting motion phase out of " << (F32) phase_out << LL_ENDL;
						}
						phase_out = llclamp(phase_out, 0.0, 1.0);

						new_pos = new_pos * ((F32) phase_out);
						new_v = new_v * ((F32) phase_out);
					}
				}
			}
		}

		new_pos = new_pos + getPositionRegion();
		new_v = new_v + vel;


		// Clamp interpolated position to minimum underground and maximum region height
		LLVector3d new_pos_global = mRegionp->getPosGlobalFromRegion(new_pos);
		F32 min_height;
		if (isAvatar())
		{	// Make a better guess about AVs not going underground
			min_height = LLWorld::getInstance()->resolveLandHeightGlobal(new_pos_global);
			min_height += (0.5f * getScale().mV[VZ]);
		}
		else
		{	// This will put the object underground, but we can't tell if it will stop 
			// at ground level or not
			min_height = LLWorld::getInstance()->getMinAllowedZ(this, new_pos_global);
			// Cap maximum height
			new_pos.mV[VZ] = llmin(LLWorld::getInstance()->getRegionMaxHeight(), new_pos.mV[VZ]);
		}

		new_pos.mV[VZ] = llmax(min_height, new_pos.mV[VZ]);

		// Check to see if it's going off the region
		LLVector3 temp(new_pos);
		if (temp.clamp(0.f, mRegionp->getWidth()))
		{	// Going off this region, so see if we might end up on another region
			LLVector3d old_pos_global = mRegionp->getPosGlobalFromRegion(getPositionRegion());
			new_pos_global = mRegionp->getPosGlobalFromRegion(new_pos);		// Re-fetch in case it got clipped above

			// Clip the positions to known regions
			LLVector3d clip_pos_global = LLWorld::getInstance()->clipToVisibleRegions(old_pos_global, new_pos_global);
			if (clip_pos_global != new_pos_global)
			{	// Was clipped, so this means we hit a edge where there is no region to enter
				
				//LL_INFOS() << "Hit empty region edge, clipped predicted position to " << mRegionp->getPosRegionFromGlobal(clip_pos_global)
				//	<< " from " << new_pos << LL_ENDL;
				new_pos = mRegionp->getPosRegionFromGlobal(clip_pos_global);
				
				// Stop motion and get server update for bouncing on the edge
				new_v.clear();
				setAcceleration(LLVector3::zero);
			}
			else
			{	// Let predicted movement cross into another region
				//LL_INFOS() << "Predicting region crossing to " << new_pos << LL_ENDL;
			}
		}

		// Set new position and velocity
		setPositionRegion(new_pos);
		setVelocity(new_v);	
		
		// for objects that are spinning but not translating, make sure to flag them as having moved
		setChanged(MOVED | SILHOUETTE);
	}		

	// Update the last time we did anything
	mLastInterpUpdateSecs = time;
}



BOOL LLViewerObject::setData(const U8 *datap, const U32 data_size)
{
	delete [] mData;

	if (datap)
	{
		mData = new U8[data_size];
		if (!mData)
		{
			return FALSE;
		}
		memcpy(mData, datap, data_size);		/* Flawfinder: ignore */
	}
	return TRUE;
}

// delete an item in the inventory, but don't tell the server. This is
// used internally by remove, update, and savescript.
// This will only delete the first item with an item_id in the list
void LLViewerObject::deleteInventoryItem(const LLUUID& item_id)
{
	if(mInventory)
	{
		LLInventoryObject::object_list_t::iterator it = mInventory->begin();
		LLInventoryObject::object_list_t::iterator end = mInventory->end();
		for( ; it != end; ++it )
		{
			if((*it)->getUUID() == item_id)
			{
				// This is safe only because we return immediatly.
				mInventory->erase(it); // will deref and delete it
				return;
			}
		}
		doInventoryCallback();
	}
}

void LLViewerObject::doUpdateInventory(
	LLPointer<LLViewerInventoryItem>& item,
	U8 key,
	bool is_new)
{
	LLViewerInventoryItem* old_item = NULL;
	if(TASK_INVENTORY_ITEM_KEY == key)
	{
		old_item = (LLViewerInventoryItem*)getInventoryObject(item->getUUID());
	}
	else if(TASK_INVENTORY_ASSET_KEY == key)
	{
		old_item = getInventoryItemByAsset(item->getAssetUUID());
	}
	LLUUID item_id;
	LLUUID new_owner;
	LLUUID new_group;
	BOOL group_owned = FALSE;
	if(old_item)
	{
		item_id = old_item->getUUID();
		new_owner = old_item->getPermissions().getOwner();
		new_group = old_item->getPermissions().getGroup();
		group_owned = old_item->getPermissions().isGroupOwned();
		old_item = NULL;
	}
	else
	{
		item_id = item->getUUID();
	}
	if(!is_new && mInventory)
	{
		// Attempt to update the local inventory. If we can get the
		// object perm, we have perfect visibility, so we want the
		// serial number to match. Otherwise, take our best guess and
		// make sure that the serial number does not match.
		deleteInventoryItem(item_id);
		LLPermissions perm(item->getPermissions());
		LLPermissions* obj_perm = LLSelectMgr::getInstance()->findObjectPermissions(this);
		bool is_atomic = ((S32)LLAssetType::AT_OBJECT == item->getType()) ? false : true;
		if(obj_perm)
		{
			perm.setOwnerAndGroup(LLUUID::null, obj_perm->getOwner(), obj_perm->getGroup(), is_atomic);
		}
		else
		{
			if(group_owned)
			{
				perm.setOwnerAndGroup(LLUUID::null, new_owner, new_group, is_atomic);
			}
			else if(!new_owner.isNull())
			{
				// The object used to be in inventory, so we can
				// assume the owner and group will match what they are
				// there.
				perm.setOwnerAndGroup(LLUUID::null, new_owner, new_group, is_atomic);
			}
			// *FIX: can make an even better guess by using the mPermGroup flags
			else if(permYouOwner())
			{
				// best guess.
				perm.setOwnerAndGroup(LLUUID::null, gAgent.getID(), item->getPermissions().getGroup(), is_atomic);
				--mInventorySerialNum;
			}
			else
			{
				// dummy it up.
				perm.setOwnerAndGroup(LLUUID::null, LLUUID::null, LLUUID::null, is_atomic);
				--mInventorySerialNum;
			}
		}
		LLViewerInventoryItem* oldItem = item;
		LLViewerInventoryItem* new_item = new LLViewerInventoryItem(oldItem);
		new_item->setPermissions(perm);
		mInventory->push_front(new_item);
		doInventoryCallback();
		++mInventorySerialNum;
	}
}

// save a script, which involves removing the old one, and rezzing
// in the new one. This method should be called with the asset id
// of the new and old script AFTER the bytecode has been saved.
void LLViewerObject::saveScript(
	const LLViewerInventoryItem* item,
	BOOL active,
	bool is_new)
{
	/*
	 * XXXPAM Investigate not making this copy.  Seems unecessary, but I'm unsure about the
	 * interaction with doUpdateInventory() called below.
	 */
	LL_DEBUGS() << "LLViewerObject::saveScript() " << item->getUUID() << " " << item->getAssetUUID() << LL_ENDL;

	LLPointer<LLViewerInventoryItem> task_item =
		new LLViewerInventoryItem(item->getUUID(), mID, item->getPermissions(),
								  item->getAssetUUID(), item->getType(),
								  item->getInventoryType(),
								  item->getName(), item->getDescription(),
								  item->getSaleInfo(), item->getFlags(),
								  item->getCreationDate());
	task_item->setTransactionID(item->getTransactionID());

	LLMessageSystem* msg = gMessageSystem;
	msg->newMessageFast(_PREHASH_RezScript);
	msg->nextBlockFast(_PREHASH_AgentData);
	msg->addUUIDFast(_PREHASH_AgentID, gAgent.getID());
	msg->addUUIDFast(_PREHASH_SessionID, gAgent.getSessionID());
	msg->addUUIDFast(_PREHASH_GroupID, gAgent.getGroupID());
	msg->nextBlockFast(_PREHASH_UpdateBlock);
	msg->addU32Fast(_PREHASH_ObjectLocalID, (mLocalID));
	U8 enabled = active;
	msg->addBOOLFast(_PREHASH_Enabled, enabled);
	msg->nextBlockFast(_PREHASH_InventoryBlock);
	task_item->packMessage(msg);
	msg->sendReliable(mRegionp->getHost());

	// do the internal logic
	doUpdateInventory(task_item, TASK_INVENTORY_ITEM_KEY, is_new);
}

void LLViewerObject::moveInventory(const LLUUID& folder_id,
								   const LLUUID& item_id)
{
	LL_DEBUGS() << "LLViewerObject::moveInventory " << item_id << LL_ENDL;
	LLMessageSystem* msg = gMessageSystem;
	msg->newMessageFast(_PREHASH_MoveTaskInventory);
	msg->nextBlockFast(_PREHASH_AgentData);
	msg->addUUIDFast(_PREHASH_AgentID, gAgent.getID());
	msg->addUUIDFast(_PREHASH_SessionID, gAgent.getSessionID());
	msg->addUUIDFast(_PREHASH_FolderID, folder_id);
	msg->nextBlockFast(_PREHASH_InventoryData);
	msg->addU32Fast(_PREHASH_LocalID, mLocalID);
	msg->addUUIDFast(_PREHASH_ItemID, item_id);
	msg->sendReliable(mRegionp->getHost());

	LLInventoryObject* inv_obj = getInventoryObject(item_id);
	if(inv_obj)
	{
		LLViewerInventoryItem* item = (LLViewerInventoryItem*)inv_obj;
		if(!item->getPermissions().allowCopyBy(gAgent.getID()))
		{
			deleteInventoryItem(item_id);
			++mInventorySerialNum;
		}
	}
}

void LLViewerObject::dirtyInventory()
{
	// If there aren't any LLVOInventoryListeners, we won't be
	// able to update our mInventory when it comes back from the
	// simulator, so we should not clear the inventory either.
	if(mInventory && !mInventoryCallbacks.empty())
	{
		mInventory->clear(); // will deref and delete entries
		delete mInventory;
		mInventory = NULL;
	}
	mInventoryDirty = TRUE;
}

void LLViewerObject::registerInventoryListener(LLVOInventoryListener* listener, void* user_data)
{
	LLInventoryCallbackInfo* info = new LLInventoryCallbackInfo;
	info->mListener = listener;
	info->mInventoryData = user_data;
	mInventoryCallbacks.push_front(info);
}

void LLViewerObject::removeInventoryListener(LLVOInventoryListener* listener)
{
	if (listener == NULL)
		return;
	for (callback_list_t::iterator iter = mInventoryCallbacks.begin();
		 iter != mInventoryCallbacks.end(); )
	{
		callback_list_t::iterator curiter = iter++;
		LLInventoryCallbackInfo* info = *curiter;
		if (info->mListener == listener)
		{
			delete info;
			mInventoryCallbacks.erase(curiter);
			break;
		}
	}
}

void LLViewerObject::clearInventoryListeners()
{
	for_each(mInventoryCallbacks.begin(), mInventoryCallbacks.end(), DeletePointer());
	mInventoryCallbacks.clear();
}

bool LLViewerObject::hasInventoryListeners()
{
	return !mInventoryCallbacks.empty();
}

void LLViewerObject::requestInventory()
{
	if(mInventoryDirty && mInventory && !mInventoryCallbacks.empty())
	{
		mInventory->clear(); // will deref and delete entries
		delete mInventory;
		mInventory = NULL;
	}

	if(mInventory)
	{
		// inventory is either up to date or doesn't has a listener
		// if it is dirty, leave it this way in case we gain a listener
		doInventoryCallback();
	}
	else
	{
		// since we are going to request it now
		mInventoryDirty = FALSE;

		// Note: throws away duplicate requests
		fetchInventoryFromServer();
	}
}

void LLViewerObject::fetchInventoryFromServer()
{
	if (!mInventoryPending)
	{
		delete mInventory;
		LLMessageSystem* msg = gMessageSystem;
		msg->newMessageFast(_PREHASH_RequestTaskInventory);
		msg->nextBlockFast(_PREHASH_AgentData);
		msg->addUUIDFast(_PREHASH_AgentID, gAgent.getID());
		msg->addUUIDFast(_PREHASH_SessionID, gAgent.getSessionID());
		msg->nextBlockFast(_PREHASH_InventoryData);
		msg->addU32Fast(_PREHASH_LocalID, mLocalID);
		msg->sendReliable(mRegionp->getHost());

		// this will get reset by dirtyInventory or doInventoryCallback
		mInventoryPending = TRUE;
	}
}

struct LLFilenameAndTask
{
	LLUUID mTaskID;
	std::string mFilename;

	// for sequencing in case of multiple updates
	S16 mSerial;
#ifdef _DEBUG
	static S32 sCount;
	LLFilenameAndTask()
	{
		++sCount;
		LL_DEBUGS() << "Constructing LLFilenameAndTask: " << sCount << LL_ENDL;
	}
	~LLFilenameAndTask()
	{
		--sCount;
		LL_DEBUGS() << "Destroying LLFilenameAndTask: " << sCount << LL_ENDL;
	}
private:
	LLFilenameAndTask(const LLFilenameAndTask& rhs);
	const LLFilenameAndTask& operator=(const LLFilenameAndTask& rhs) const;
#endif
};

#ifdef _DEBUG
S32 LLFilenameAndTask::sCount = 0;
#endif

// static
void LLViewerObject::processTaskInv(LLMessageSystem* msg, void** user_data)
{
	LLUUID task_id;
	msg->getUUIDFast(_PREHASH_InventoryData, _PREHASH_TaskID, task_id);
	LLViewerObject* object = gObjectList.findObject(task_id);
	if(!object)
	{
		LL_WARNS() << "LLViewerObject::processTaskInv object "
			<< task_id << " does not exist." << LL_ENDL;
		return;
	}

	LLFilenameAndTask* ft = new LLFilenameAndTask;
	ft->mTaskID = task_id;
	// we can receive multiple task updates simultaneously, make sure we will not rewrite newer with older update
	msg->getS16Fast(_PREHASH_InventoryData, _PREHASH_Serial, ft->mSerial);

	if (ft->mSerial < object->mInventorySerialNum)
	{
		// viewer did some changes to inventory that were not saved yet.
		LL_DEBUGS() << "Task inventory serial might be out of sync, server serial: " << ft->mSerial << " client serial: " << object->mInventorySerialNum << LL_ENDL;
		object->mInventorySerialNum = ft->mSerial;
	}

	std::string unclean_filename;
	msg->getStringFast(_PREHASH_InventoryData, _PREHASH_Filename, unclean_filename);
	ft->mFilename = LLDir::getScrubbedFileName(unclean_filename);
	
	if(ft->mFilename.empty())
	{
		LL_DEBUGS() << "Task has no inventory" << LL_ENDL;
		// mock up some inventory to make a drop target.
		if(object->mInventory)
		{
			object->mInventory->clear(); // will deref and delete it
		}
		else
		{
			object->mInventory = new LLInventoryObject::object_list_t();
		}
		LLPointer<LLInventoryObject> obj;
		obj = new LLInventoryObject(object->mID, LLUUID::null,
									LLAssetType::AT_CATEGORY,
									"Contents");
		object->mInventory->push_front(obj);
		object->doInventoryCallback();
		delete ft;
		return;
	}
	gXferManager->requestFile(gDirUtilp->getExpandedFilename(LL_PATH_CACHE, ft->mFilename), 
								ft->mFilename, LL_PATH_CACHE,
								object->mRegionp->getHost(),
								TRUE,
								&LLViewerObject::processTaskInvFile,
								(void**)ft,
								LLXferManager::HIGH_PRIORITY);
}

void LLViewerObject::processTaskInvFile(void** user_data, S32 error_code, LLExtStat ext_status)
{
	LLFilenameAndTask* ft = (LLFilenameAndTask*)user_data;
	LLViewerObject* object = NULL;

	if (ft
		&& (0 == error_code)
		&& (object = gObjectList.findObject(ft->mTaskID))
		&& ft->mSerial >= object->mInventorySerialNum)
	{
		object->mInventorySerialNum = ft->mSerial;
		if (object->loadTaskInvFile(ft->mFilename))
		{

			LLInventoryObject::object_list_t::iterator it = object->mInventory->begin();
			LLInventoryObject::object_list_t::iterator end = object->mInventory->end();
			std::list<LLUUID>& pending_lst = object->mPendingInventoryItemsIDs;

			for (; it != end && pending_lst.size(); ++it)
			{
				LLViewerInventoryItem* item = dynamic_cast<LLViewerInventoryItem*>(it->get());
				if(item && item->getType() != LLAssetType::AT_CATEGORY)
				{
					std::list<LLUUID>::iterator id_it = std::find(pending_lst.begin(), pending_lst.begin(), item->getAssetUUID());
					if (id_it != pending_lst.end())
					{
						pending_lst.erase(id_it);
					}
				}
			}
		}
		else
		{
			// MAINT-2597 - crash when trying to edit a no-mod object
			// Somehow get an contents inventory response, but with an invalid stream (possibly 0 size?)
			// Stated repro was specific to no-mod objects so failing without user interaction should be safe.
			LL_WARNS() << "Trying to load invalid task inventory file. Ignoring file contents." << LL_ENDL;
		}
	}
	else
	{
		// This Occurs When two requests were made, and the first one
		// has already handled it.
		LL_DEBUGS() << "Problem loading task inventory. Return code: "
				 << error_code << LL_ENDL;
	}
	delete ft;
}

BOOL LLViewerObject::loadTaskInvFile(const std::string& filename)
{
	std::string filename_and_local_path = gDirUtilp->getExpandedFilename(LL_PATH_CACHE, filename);
	llifstream ifs(filename_and_local_path.c_str());
	if(ifs.good())
	{
		char buffer[MAX_STRING];	/* Flawfinder: ignore */
		// *NOTE: This buffer size is hard coded into scanf() below.
		char keyword[MAX_STRING];	/* Flawfinder: ignore */
		if(mInventory)
		{
			mInventory->clear(); // will deref and delete it
		}
		else
		{
			mInventory = new LLInventoryObject::object_list_t;
		}
		while(ifs.good())
		{
			ifs.getline(buffer, MAX_STRING);
			sscanf(buffer, " %254s", keyword);	/* Flawfinder: ignore */
			if(0 == strcmp("inv_item", keyword))
			{
				LLPointer<LLInventoryObject> inv = new LLViewerInventoryItem;
				inv->importLegacyStream(ifs);
				mInventory->push_front(inv);
			}
			else if(0 == strcmp("inv_object", keyword))
			{
				LLPointer<LLInventoryObject> inv = new LLInventoryObject;
				inv->importLegacyStream(ifs);
				inv->rename("Contents");
				mInventory->push_front(inv);
			}
			else
			{
				LL_WARNS() << "Unknown token in inventory file '"
						<< keyword << "'" << LL_ENDL;
			}
		}
		ifs.close();
		LLFile::remove(filename_and_local_path);
	}
	else
	{
		LL_WARNS() << "unable to load task inventory: " << filename_and_local_path
				<< LL_ENDL;
		return FALSE;
	}
	doInventoryCallback();

	return TRUE;
}

void LLViewerObject::doInventoryCallback()
{
	for (callback_list_t::iterator iter = mInventoryCallbacks.begin();
		 iter != mInventoryCallbacks.end(); )
	{
		callback_list_t::iterator curiter = iter++;
		LLInventoryCallbackInfo* info = *curiter;
		if (info->mListener != NULL)
		{
			info->mListener->inventoryChanged(this,
								 mInventory,
								 mInventorySerialNum,
								 info->mInventoryData);
		}
		else
		{
			LL_INFOS() << "LLViewerObject::doInventoryCallback() deleting bad listener entry." << LL_ENDL;
			delete info;
			mInventoryCallbacks.erase(curiter);
		}
	}
	mInventoryPending = FALSE;
}

void LLViewerObject::removeInventory(const LLUUID& item_id)
{
	// close any associated floater properties
	LLFloaterReg::hideInstance("properties", item_id);

	LLMessageSystem* msg = gMessageSystem;
	msg->newMessageFast(_PREHASH_RemoveTaskInventory);
	msg->nextBlockFast(_PREHASH_AgentData);
	msg->addUUIDFast(_PREHASH_AgentID, gAgent.getID());
	msg->addUUIDFast(_PREHASH_SessionID, gAgent.getSessionID());
	msg->nextBlockFast(_PREHASH_InventoryData);
	msg->addU32Fast(_PREHASH_LocalID, mLocalID);
	msg->addUUIDFast(_PREHASH_ItemID, item_id);
	msg->sendReliable(mRegionp->getHost());
	deleteInventoryItem(item_id);
	++mInventorySerialNum;
}

bool LLViewerObject::isTextureInInventory(LLViewerInventoryItem* item)
{
	bool result = false;

	if (item && LLAssetType::AT_TEXTURE == item->getType())
	{
		std::list<LLUUID>::iterator begin = mPendingInventoryItemsIDs.begin();
		std::list<LLUUID>::iterator end = mPendingInventoryItemsIDs.end();

		bool is_fetching = std::find(begin, end, item->getAssetUUID()) != end;
		bool is_fetched = getInventoryItemByAsset(item->getAssetUUID()) != NULL;

		result = is_fetched || is_fetching;
	}

	return result;
}

void LLViewerObject::updateTextureInventory(LLViewerInventoryItem* item, U8 key, bool is_new)
{
	if (item && !isTextureInInventory(item))
	{
		mPendingInventoryItemsIDs.push_back(item->getAssetUUID());
		updateInventory(item, key, is_new);
	}
}

void LLViewerObject::updateInventory(
	LLViewerInventoryItem* item,
	U8 key,
	bool is_new)
{
	// This slices the object into what we're concerned about on the
	// viewer. The simulator will take the permissions and transfer
	// ownership.
	LLPointer<LLViewerInventoryItem> task_item =
		new LLViewerInventoryItem(item->getUUID(), mID, item->getPermissions(),
								  item->getAssetUUID(), item->getType(),
								  item->getInventoryType(),
								  item->getName(), item->getDescription(),
								  item->getSaleInfo(),
								  item->getFlags(),
								  item->getCreationDate());
	task_item->setTransactionID(item->getTransactionID());
	LLMessageSystem* msg = gMessageSystem;
	msg->newMessageFast(_PREHASH_UpdateTaskInventory);
	msg->nextBlockFast(_PREHASH_AgentData);
	msg->addUUIDFast(_PREHASH_AgentID, gAgent.getID());
	msg->addUUIDFast(_PREHASH_SessionID, gAgent.getSessionID());
	msg->nextBlockFast(_PREHASH_UpdateData);
	msg->addU32Fast(_PREHASH_LocalID, mLocalID);
	msg->addU8Fast(_PREHASH_Key, key);
	msg->nextBlockFast(_PREHASH_InventoryData);
	task_item->packMessage(msg);
	msg->sendReliable(mRegionp->getHost());

	// do the internal logic
	doUpdateInventory(task_item, key, is_new);
}

void LLViewerObject::updateInventoryLocal(LLInventoryItem* item, U8 key)
{
	LLPointer<LLViewerInventoryItem> task_item =
		new LLViewerInventoryItem(item->getUUID(), mID, item->getPermissions(),
								  item->getAssetUUID(), item->getType(),
								  item->getInventoryType(),
								  item->getName(), item->getDescription(),
								  item->getSaleInfo(), item->getFlags(),
								  item->getCreationDate());

	// do the internal logic
	const bool is_new = false;
	doUpdateInventory(task_item, key, is_new);
}

LLInventoryObject* LLViewerObject::getInventoryObject(const LLUUID& item_id)
{
	LLInventoryObject* rv = NULL;
	if(mInventory)
	{
		LLInventoryObject::object_list_t::iterator it = mInventory->begin();
		LLInventoryObject::object_list_t::iterator end = mInventory->end();
		for ( ; it != end; ++it)
		{
			if((*it)->getUUID() == item_id)
			{
				rv = *it;
				break;
			}
		}		
	}
	return rv;
}

void LLViewerObject::getInventoryContents(LLInventoryObject::object_list_t& objects)
{
	if(mInventory)
	{
		LLInventoryObject::object_list_t::iterator it = mInventory->begin();
		LLInventoryObject::object_list_t::iterator end = mInventory->end();
		for( ; it != end; ++it)
		{
			if ((*it)->getType() != LLAssetType::AT_CATEGORY)
			{
				objects.push_back(*it);
			}
		}
	}
}

LLInventoryObject* LLViewerObject::getInventoryRoot()
{
	if (!mInventory || !mInventory->size())
	{
		return NULL;
	}
	return mInventory->back();
}

LLViewerInventoryItem* LLViewerObject::getInventoryItemByAsset(const LLUUID& asset_id)
{
	if (mInventoryDirty)
		LL_WARNS() << "Peforming inventory lookup for object " << mID << " that has dirty inventory!" << LL_ENDL;

	LLViewerInventoryItem* rv = NULL;
	if(mInventory)
	{
		LLViewerInventoryItem* item = NULL;

		LLInventoryObject::object_list_t::iterator it = mInventory->begin();
		LLInventoryObject::object_list_t::iterator end = mInventory->end();
		for( ; it != end; ++it)
		{
			LLInventoryObject* obj = *it;
			if(obj->getType() != LLAssetType::AT_CATEGORY)
			{
				// *FIX: gank-ass down cast!
				item = (LLViewerInventoryItem*)obj;
				if(item->getAssetUUID() == asset_id)
				{
					rv = item;
					break;
				}
			}
		}		
	}
	return rv;
}

void LLViewerObject::updateViewerInventoryAsset(
					const LLViewerInventoryItem* item,
					const LLUUID& new_asset)
{
	LLPointer<LLViewerInventoryItem> task_item =
		new LLViewerInventoryItem(item);
	task_item->setAssetUUID(new_asset);

	// do the internal logic
	doUpdateInventory(task_item, TASK_INVENTORY_ITEM_KEY, false);
}

void LLViewerObject::setPixelAreaAndAngle(LLAgent &agent)
{
	if (getVolume())
	{	//volumes calculate pixel area and angle per face
		return;
	}
	
	LLVector3 viewer_pos_agent = gAgentCamera.getCameraPositionAgent();
	LLVector3 pos_agent = getRenderPosition();

	F32 dx = viewer_pos_agent.mV[VX] - pos_agent.mV[VX];
	F32 dy = viewer_pos_agent.mV[VY] - pos_agent.mV[VY];
	F32 dz = viewer_pos_agent.mV[VZ] - pos_agent.mV[VZ];

	F32 max_scale = getMaxScale();
	F32 mid_scale = getMidScale();
	F32 min_scale = getMinScale();

	// IW: estimate - when close to large objects, computing range based on distance from center is no good
	// to try to get a min distance from face, subtract min_scale/2 from the range.
	// This means we'll load too much detail sometimes, but that's better than not enough
	// I don't think there's a better way to do this without calculating distance per-poly
	F32 range = sqrt(dx*dx + dy*dy + dz*dz) - min_scale/2;

	LLViewerCamera* camera = LLViewerCamera::getInstance();
	if (range < 0.001f || isHUDAttachment())		// range == zero
	{
		mAppAngle = 180.f;
		mPixelArea = (F32)camera->getScreenPixelArea();
	}
	else
	{
		mAppAngle = (F32) atan2( max_scale, range) * RAD_TO_DEG;

		F32 pixels_per_meter = camera->getPixelMeterRatio() / range;

		mPixelArea = (pixels_per_meter * max_scale) * (pixels_per_meter * mid_scale);
		if (mPixelArea > camera->getScreenPixelArea())
		{
			mAppAngle = 180.f;
			mPixelArea = (F32)camera->getScreenPixelArea();
		}
	}
}

BOOL LLViewerObject::updateLOD()
{
	return FALSE;
}

BOOL LLViewerObject::updateGeometry(LLDrawable *drawable)
{
	return TRUE;
}

void LLViewerObject::updateGL()
{

}

void LLViewerObject::updateFaceSize(S32 idx)
{
	
}

LLDrawable* LLViewerObject::createDrawable(LLPipeline *pipeline)
{
	return NULL;
}

void LLViewerObject::setScale(const LLVector3 &scale, BOOL damped)
{
	LLPrimitive::setScale(scale);
	if (mDrawable.notNull())
	{
		//encompass completely sheared objects by taking 
		//the most extreme point possible (<1,1,0.5>)
		mDrawable->setRadius(LLVector3(1,1,0.5f).scaleVec(scale).magVec());
		updateDrawable(damped);
	}

	if( (LL_PCODE_VOLUME == getPCode()) && !isDead() )
	{
		if (permYouOwner() || (scale.magVecSquared() > (7.5f * 7.5f)) )
		{
			if (!mOnMap)
			{
				llassert_always(LLWorld::getInstance()->getRegionFromHandle(getRegion()->getHandle()));

				gObjectList.addToMap(this);
				mOnMap = TRUE;
			}
		}
		else
		{
			if (mOnMap)
			{
				gObjectList.removeFromMap(this);
				mOnMap = FALSE;
			}
		}
	}
}

void LLViewerObject::setObjectCost(F32 cost)
{
	mObjectCost = cost;
	mCostStale = false;

	if (isSelected())
	{
		gFloaterTools->dirty();
	}
}

void LLViewerObject::setLinksetCost(F32 cost)
{
	mLinksetCost = cost;
	mCostStale = false;

	BOOL needs_refresh = isSelected();
	child_list_t::iterator iter = mChildList.begin();
	while(iter != mChildList.end() && !needs_refresh)
	{
		LLViewerObject* child = *iter;
		needs_refresh = child->isSelected();
		iter++;
	}

	if (needs_refresh)
	{
		gFloaterTools->dirty();
	}
}

void LLViewerObject::setPhysicsCost(F32 cost)
{
	mPhysicsCost = cost;
	mCostStale = false;

	if (isSelected())
	{
		gFloaterTools->dirty();
	}
}

void LLViewerObject::setLinksetPhysicsCost(F32 cost)
{
	mLinksetPhysicsCost = cost;
	mCostStale = false;
	
	if (isSelected())
	{
		gFloaterTools->dirty();
	}
}


F32 LLViewerObject::getObjectCost()
{
	if (mCostStale)
	{
		gObjectList.updateObjectCost(this);
	}
	
	return mObjectCost;
}

F32 LLViewerObject::getLinksetCost()
{
	if (mCostStale)
	{
		gObjectList.updateObjectCost(this);
	}

	return mLinksetCost;
}

F32 LLViewerObject::getPhysicsCost()
{
	if (mCostStale)
	{
		gObjectList.updateObjectCost(this);
	}
	
	return mPhysicsCost;
}

F32 LLViewerObject::getLinksetPhysicsCost()
{
	if (mCostStale)
	{
		gObjectList.updateObjectCost(this);
	}

	return mLinksetPhysicsCost;
}

F32 LLViewerObject::getStreamingCost(S32* bytes, S32* visible_bytes, F32* unscaled_value) const
{
	return 0.f;
}

U32 LLViewerObject::getTriangleCount(S32* vcount) const
{
	return 0;
}

U32 LLViewerObject::getHighLODTriangleCount()
{
	return 0;
}

void LLViewerObject::updateSpatialExtents(LLVector4a& newMin, LLVector4a &newMax)
{
	LLVector4a center;
	center.load3(getRenderPosition().mV);
	LLVector4a size;
	size.load3(getScale().mV);
	newMin.setSub(center, size);
	newMax.setAdd(center, size);
	
	mDrawable->setPositionGroup(center);
}

F32 LLViewerObject::getBinRadius()
{
	if (mDrawable.notNull())
	{
		const LLVector4a* ext = mDrawable->getSpatialExtents();
		LLVector4a diff;
		diff.setSub(ext[1], ext[0]);
		return diff.getLength3().getF32();
	}
	
	return getScale().magVec();
}

F32 LLViewerObject::getMaxScale() const
{
	return llmax(getScale().mV[VX],getScale().mV[VY], getScale().mV[VZ]);
}

F32 LLViewerObject::getMinScale() const
{
	return llmin(getScale().mV[0],getScale().mV[1],getScale().mV[2]);
}

F32 LLViewerObject::getMidScale() const
{
	if (getScale().mV[VX] < getScale().mV[VY])
	{
		if (getScale().mV[VY] < getScale().mV[VZ])
		{
			return getScale().mV[VY];
		}
		else if (getScale().mV[VX] < getScale().mV[VZ])
		{
			return getScale().mV[VZ];
		}
		else
		{
			return getScale().mV[VX];
		}
	}
	else if (getScale().mV[VX] < getScale().mV[VZ])
	{
		return getScale().mV[VX];
	}
	else if (getScale().mV[VY] < getScale().mV[VZ])
	{
		return getScale().mV[VZ];
	}
	else
	{
		return getScale().mV[VY];
	}
}


void LLViewerObject::updateTextures()
{
}

void LLViewerObject::boostTexturePriority(BOOL boost_children /* = TRUE */)
{
	if (isDead())
	{
		return;
	}

	S32 i;
	S32 tex_count = getNumTEs();
	for (i = 0; i < tex_count; i++)
	{
 		getTEImage(i)->setBoostLevel(LLGLTexture::BOOST_SELECTED);
	}

	if (isSculpted() && !isMesh())
	{
		LLSculptParams *sculpt_params = (LLSculptParams *)getParameterEntry(LLNetworkData::PARAMS_SCULPT);
		LLUUID sculpt_id = sculpt_params->getSculptTexture();
		LLViewerTextureManager::getFetchedTexture(sculpt_id, FTT_DEFAULT, TRUE, LLGLTexture::BOOST_NONE, LLViewerTexture::LOD_TEXTURE)->setBoostLevel(LLGLTexture::BOOST_SELECTED);
	}
	
	if (boost_children)
	{
		for (child_list_t::iterator iter = mChildList.begin();
			 iter != mChildList.end(); iter++)
		{
			LLViewerObject* child = *iter;
			child->boostTexturePriority();
		}
	}
}


void LLViewerObject::setLineWidthForWindowSize(S32 window_width)
{
	if (window_width < 700)
	{
		LLUI::setLineWidth(2.0f);
	}
	else if (window_width < 1100)
	{
		LLUI::setLineWidth(3.0f);
	}
	else if (window_width < 2000)
	{
		LLUI::setLineWidth(4.0f);
	}
	else
	{
		// _damn_, what a nice monitor!
		LLUI::setLineWidth(5.0f);
	}
}

void LLViewerObject::increaseArrowLength()
{
/* ???
	if (mAxisArrowLength == 50)
	{
		mAxisArrowLength = 100;
	}
	else
	{
		mAxisArrowLength = 150;
	}
*/
}


void LLViewerObject::decreaseArrowLength()
{
/* ???
	if (mAxisArrowLength == 150)
	{
		mAxisArrowLength = 100;
	}
	else
	{
		mAxisArrowLength = 50;
	}
*/
}

// Culled from newsim LLTask::addNVPair
void LLViewerObject::addNVPair(const std::string& data)
{
	// cout << "LLViewerObject::addNVPair() with ---" << data << "---" << endl;
	LLNameValue *nv = new LLNameValue(data.c_str());

//	char splat[MAX_STRING];
//	temp->printNameValue(splat);
//	LL_INFOS() << "addNVPair " << splat << LL_ENDL;

	name_value_map_t::iterator iter = mNameValuePairs.find(nv->mName);
	if (iter != mNameValuePairs.end())
	{
		LLNameValue* foundnv = iter->second;
		if (foundnv->mClass != NVC_READ_ONLY)
		{
			delete foundnv;
			mNameValuePairs.erase(iter);
		}
		else
		{
			delete nv;
//			LL_INFOS() << "Trying to write to Read Only NVPair " << temp->mName << " in addNVPair()" << LL_ENDL;
			return;
		}
	}
	mNameValuePairs[nv->mName] = nv;
}

BOOL LLViewerObject::removeNVPair(const std::string& name)
{
	char* canonical_name = gNVNameTable.addString(name);

	LL_DEBUGS() << "LLViewerObject::removeNVPair(): " << name << LL_ENDL;

	name_value_map_t::iterator iter = mNameValuePairs.find(canonical_name);
	if (iter != mNameValuePairs.end())
	{
		if( mRegionp )
		{
			LLNameValue* nv = iter->second;
/*
			std::string buffer = nv->printNameValue();
			gMessageSystem->newMessageFast(_PREHASH_RemoveNameValuePair);
			gMessageSystem->nextBlockFast(_PREHASH_TaskData);
			gMessageSystem->addUUIDFast(_PREHASH_ID, mID);
			
			gMessageSystem->nextBlockFast(_PREHASH_NameValueData);
			gMessageSystem->addStringFast(_PREHASH_NVPair, buffer);

			gMessageSystem->sendReliable( mRegionp->getHost() );
*/
			// Remove the NV pair from the local list.
			delete nv;
			mNameValuePairs.erase(iter);
			return TRUE;
		}
		else
		{
			LL_DEBUGS() << "removeNVPair - No region for object" << LL_ENDL;
		}
	}
	return FALSE;
}


LLNameValue *LLViewerObject::getNVPair(const std::string& name) const
{
	char		*canonical_name;

	canonical_name = gNVNameTable.addString(name);

	// If you access a map with a name that isn't in it, it will add the name and a null pointer.
	// So first check if the data is in the map.
	name_value_map_t::const_iterator iter = mNameValuePairs.find(canonical_name);
	if (iter != mNameValuePairs.end())
	{
		return iter->second;
	}
	else
	{
		return NULL;
	}
}

void LLViewerObject::updatePositionCaches() const
{
	// If region is removed from the list it is also deleted.
	if(mRegionp && LLWorld::instance().isRegionListed(mRegionp))
	{
		if (!isRoot())
		{
			mPositionRegion = ((LLViewerObject *)getParent())->getPositionRegion() + getPosition() * getParent()->getRotation();
			mPositionAgent = mRegionp->getPosAgentFromRegion(mPositionRegion);
		}
		else
		{
			mPositionRegion = getPosition();
			mPositionAgent = mRegionp->getPosAgentFromRegion(mPositionRegion);
		}
	}
}

const LLVector3d LLViewerObject::getPositionGlobal() const
{	
	// If region is removed from the list it is also deleted.
	if(mRegionp && LLWorld::instance().isRegionListed(mRegionp))
	{
		LLVector3d position_global = mRegionp->getPosGlobalFromRegion(getPositionRegion());

		if (isAttachment())
		{
			position_global = gAgent.getPosGlobalFromAgent(getRenderPosition());
		}		
		return position_global;
	}
	else
	{
		LLVector3d position_global(getPosition());
		return position_global;
	}	
}

const LLVector3 &LLViewerObject::getPositionAgent() const
{
	// If region is removed from the list it is also deleted.
	if(mRegionp && LLWorld::instance().isRegionListed(mRegionp))
	{
		if (mDrawable.notNull() && (!mDrawable->isRoot() && getParent()))
		{
			// Don't return cached position if you have a parent, recalc (until all dirtying is done correctly.
			LLVector3 position_region;
			position_region = ((LLViewerObject *)getParent())->getPositionRegion() + getPosition() * getParent()->getRotation();
			mPositionAgent = mRegionp->getPosAgentFromRegion(position_region);
		}
		else
		{
			mPositionAgent = mRegionp->getPosAgentFromRegion(getPosition());
		}
	}
	return mPositionAgent;
}

const LLVector3 &LLViewerObject::getPositionRegion() const
{
	if (!isRoot())
	{
		LLViewerObject *parent = (LLViewerObject *)getParent();
		mPositionRegion = parent->getPositionRegion() + (getPosition() * parent->getRotation());
	}
	else
	{
		mPositionRegion = getPosition();
	}

	return mPositionRegion;
}

const LLVector3 LLViewerObject::getPositionEdit() const
{
	if (isRootEdit())
	{
		return getPosition();
	}
	else
	{
		LLViewerObject *parent = (LLViewerObject *)getParent();
		LLVector3 position_edit = parent->getPositionEdit() + getPosition() * parent->getRotationEdit();
		return position_edit;
	}
}

const LLVector3 LLViewerObject::getRenderPosition() const
{
	if (mDrawable.notNull() && mDrawable->isState(LLDrawable::RIGGED))
	{
		LLVOAvatar* avatar = getAvatar();
		if (avatar)
		{
			return avatar->getPositionAgent();
		}
	}

	if (mDrawable.isNull() || mDrawable->getGeneration() < 0)
	{
		return getPositionAgent();
	}
	else
	{
		return mDrawable->getPositionAgent();
	}
}

const LLVector3 LLViewerObject::getPivotPositionAgent() const
{
	return getRenderPosition();
}

const LLQuaternion LLViewerObject::getRenderRotation() const
{
	LLQuaternion ret;
	if (mDrawable.notNull() && mDrawable->isState(LLDrawable::RIGGED))
	{
		return ret;
	}
	
	if (mDrawable.isNull() || mDrawable->isStatic())
	{
		ret = getRotationEdit();
	}
	else
	{
		if (!mDrawable->isRoot())
		{
			ret = getRotation() * LLQuaternion(mDrawable->getParent()->getWorldMatrix());
		}
		else
		{
			ret = LLQuaternion(mDrawable->getWorldMatrix());
		}
	}
	
	return ret;
}

const LLMatrix4 LLViewerObject::getRenderMatrix() const
{
	return mDrawable->getWorldMatrix();
}

const LLQuaternion LLViewerObject::getRotationRegion() const
{
	LLQuaternion global_rotation = getRotation();
	if (!((LLXform *)this)->isRoot())
	{
		global_rotation = global_rotation * getParent()->getRotation();
	}
	return global_rotation;
}

const LLQuaternion LLViewerObject::getRotationEdit() const
{
	LLQuaternion global_rotation = getRotation();
	if (!((LLXform *)this)->isRootEdit())
	{
		global_rotation = global_rotation * getParent()->getRotation();
	}
	return global_rotation;
}

void LLViewerObject::setPositionAbsoluteGlobal( const LLVector3d &pos_global, BOOL damped )
{
	if (isAttachment())
	{
		LLVector3 new_pos = mRegionp->getPosRegionFromGlobal(pos_global);
		if (isRootEdit())
		{
			new_pos -= mDrawable->mXform.getParent()->getWorldPosition();
			LLQuaternion world_rotation = mDrawable->mXform.getParent()->getWorldRotation();
			new_pos = new_pos * ~world_rotation;
		}
		else
		{
			LLViewerObject* parentp = (LLViewerObject*)getParent();
			new_pos -= parentp->getPositionAgent();
			new_pos = new_pos * ~parentp->getRotationRegion();
		}
		LLViewerObject::setPosition(new_pos);
		
		if (mParent && ((LLViewerObject*)mParent)->isAvatar())
		{
			// we have changed the position of an attachment, so we need to clamp it
			LLVOAvatar *avatar = (LLVOAvatar*)mParent;

			avatar->clampAttachmentPositions();
		}
	}
	else
	{
		if( isRoot() )
		{
			setPositionRegion(mRegionp->getPosRegionFromGlobal(pos_global));
		}
		else
		{
			// the relative position with the parent is not constant
			LLViewerObject* parent = (LLViewerObject *)getParent();
			//RN: this assumes we are only calling this function from the edit tools
			gPipeline.updateMoveNormalAsync(parent->mDrawable);

			LLVector3 pos_local = mRegionp->getPosRegionFromGlobal(pos_global) - parent->getPositionRegion();
			pos_local = pos_local * ~parent->getRotationRegion();
			LLViewerObject::setPosition( pos_local );
		}
	}
	//RN: assumes we always want to snap the object when calling this function
	gPipeline.updateMoveNormalAsync(mDrawable);
}

void LLViewerObject::setPosition(const LLVector3 &pos, BOOL damped)
{
	if (getPosition() != pos)
	{
		setChanged(TRANSLATED | SILHOUETTE);
	}
		
	LLXform::setPosition(pos);
	updateDrawable(damped);
	if (isRoot())
	{
		// position caches need to be up to date on root objects
		updatePositionCaches();
	}
}

void LLViewerObject::setPositionGlobal(const LLVector3d &pos_global, BOOL damped)
{
	if (isAttachment())
	{
		if (isRootEdit())
		{
			LLVector3 newPos = mRegionp->getPosRegionFromGlobal(pos_global);
			newPos = newPos - mDrawable->mXform.getParent()->getWorldPosition();

			LLQuaternion invWorldRotation = mDrawable->mXform.getParent()->getWorldRotation();
			invWorldRotation.transQuat();

			newPos = newPos * invWorldRotation;
			LLViewerObject::setPosition(newPos);
		}
		else
		{
			// assumes parent is root editable (root of attachment)
			LLVector3 newPos = mRegionp->getPosRegionFromGlobal(pos_global);
			newPos = newPos - mDrawable->mXform.getParent()->getWorldPosition();
			LLVector3 delta_pos = newPos - getPosition();

			LLQuaternion invRotation = mDrawable->getRotation();
			invRotation.transQuat();
			
			delta_pos = delta_pos * invRotation;

			// *FIX: is this right?  Shouldn't we be calling the
			// LLViewerObject version of setPosition?
			LLVector3 old_pos = mDrawable->mXform.getParent()->getPosition();
			mDrawable->mXform.getParent()->setPosition(old_pos + delta_pos);
			setChanged(TRANSLATED | SILHOUETTE);
		}
		if (mParent && ((LLViewerObject*)mParent)->isAvatar())
		{
			// we have changed the position of an attachment, so we need to clamp it
			LLVOAvatar *avatar = (LLVOAvatar*)mParent;

			avatar->clampAttachmentPositions();
		}
	}
	else
	{
		if (isRoot())
		{
			setPositionRegion(mRegionp->getPosRegionFromGlobal(pos_global));
		}
		else
		{
			// the relative position with the parent is constant, but the parent's position needs to be changed
			LLVector3d position_offset;
			position_offset.setVec(getPosition()*getParent()->getRotation());
			LLVector3d new_pos_global = pos_global - position_offset;
			((LLViewerObject *)getParent())->setPositionGlobal(new_pos_global);
		}
	}
	updateDrawable(damped);
}


void LLViewerObject::setPositionParent(const LLVector3 &pos_parent, BOOL damped)
{
	// Set position relative to parent, if no parent, relative to region
	if (!isRoot())
	{
		LLViewerObject::setPosition(pos_parent, damped);
		//updateDrawable(damped);
	}
	else
	{
		setPositionRegion(pos_parent, damped);
	}
}

void LLViewerObject::setPositionRegion(const LLVector3 &pos_region, BOOL damped)
{
	if (!isRootEdit())
	{
		LLViewerObject* parent = (LLViewerObject*) getParent();
		LLViewerObject::setPosition((pos_region-parent->getPositionRegion())*~parent->getRotationRegion());
	}
	else
	{
		LLViewerObject::setPosition(pos_region);
		mPositionRegion = pos_region;
		mPositionAgent = mRegionp->getPosAgentFromRegion(mPositionRegion);
	}
}

void LLViewerObject::setPositionAgent(const LLVector3 &pos_agent, BOOL damped)
{
	LLVector3 pos_region = getRegion()->getPosRegionFromAgent(pos_agent);
	setPositionRegion(pos_region, damped);
}

// identical to setPositionRegion() except it checks for child-joints 
// and doesn't also move the joint-parent
// TODO -- implement similar intelligence for joint-parents toward
// their joint-children
void LLViewerObject::setPositionEdit(const LLVector3 &pos_edit, BOOL damped)
{
	if (!isRootEdit())
	{
		// the relative position with the parent is constant, but the parent's position needs to be changed
		LLVector3 position_offset = getPosition() * getParent()->getRotation();

		((LLViewerObject *)getParent())->setPositionEdit(pos_edit - position_offset);
		updateDrawable(damped);
	}
	else
	{
		LLViewerObject::setPosition(pos_edit, damped);
		mPositionRegion = pos_edit;
		mPositionAgent = mRegionp->getPosAgentFromRegion(mPositionRegion);
	}	
}


LLViewerObject* LLViewerObject::getRootEdit() const
{
	const LLViewerObject* root = this;
	while (root->mParent 
		   && !((LLViewerObject*)root->mParent)->isAvatar()) 
	{
		root = (LLViewerObject*)root->mParent;
	}
	return (LLViewerObject*)root;
}


BOOL LLViewerObject::lineSegmentIntersect(const LLVector4a& start, const LLVector4a& end,
										  S32 face,
										  BOOL pick_transparent,
										  BOOL pick_rigged,
										  S32* face_hit,
										  LLVector4a* intersection,
										  LLVector2* tex_coord,
										  LLVector4a* normal,
										  LLVector4a* tangent)
{
	return false;
}

BOOL LLViewerObject::lineSegmentBoundingBox(const LLVector4a& start, const LLVector4a& end)
{
	if (mDrawable.isNull() || mDrawable->isDead())
	{
		return FALSE;
	}

	const LLVector4a* ext = mDrawable->getSpatialExtents();

	//VECTORIZE THIS
	LLVector4a center;
	center.setAdd(ext[1], ext[0]);
	center.mul(0.5f);
	LLVector4a size;
	size.setSub(ext[1], ext[0]);
	size.mul(0.5f);

	return LLLineSegmentBoxIntersect(start, end, center, size);
}

U8 LLViewerObject::getMediaType() const
{
	if (mMedia)
	{
		return mMedia->mMediaType;
	}
	else
	{
		return LLViewerObject::MEDIA_NONE;
	}
}

void LLViewerObject::setMediaType(U8 media_type)
{
	if (!mMedia)
	{
		// TODO what if we don't have a media pointer?
	}
	else if (mMedia->mMediaType != media_type)
	{
		mMedia->mMediaType = media_type;

		// TODO: update materials with new image
	}
}

std::string LLViewerObject::getMediaURL() const
{
	if (mMedia)
	{
		return mMedia->mMediaURL;
	}
	else
	{
		return std::string();
	}
}

void LLViewerObject::setMediaURL(const std::string& media_url)
{
	if (!mMedia)
	{
		mMedia = new LLViewerObjectMedia;
		mMedia->mMediaURL = media_url;
		mMedia->mPassedWhitelist = FALSE;

		// TODO: update materials with new image
	}
	else if (mMedia->mMediaURL != media_url)
	{
		mMedia->mMediaURL = media_url;
		mMedia->mPassedWhitelist = FALSE;

		// TODO: update materials with new image
	}
}

BOOL LLViewerObject::getMediaPassedWhitelist() const
{
	if (mMedia)
	{
		return mMedia->mPassedWhitelist;
	}
	else
	{
		return FALSE;
	}
}

void LLViewerObject::setMediaPassedWhitelist(BOOL passed)
{
	if (mMedia)
	{
		mMedia->mPassedWhitelist = passed;
	}
}

BOOL LLViewerObject::setMaterial(const U8 material)
{
	BOOL res = LLPrimitive::setMaterial(material);
	if (res)
	{
		setChanged(TEXTURE);
	}
	return res;
}

void LLViewerObject::setNumTEs(const U8 num_tes)
{
	U32 i;
	if (num_tes != getNumTEs())
	{
		if (num_tes)
		{
			LLPointer<LLViewerTexture> *new_images;
			new_images = new LLPointer<LLViewerTexture>[num_tes];
			
			LLPointer<LLViewerTexture> *new_normmaps;
			new_normmaps = new LLPointer<LLViewerTexture>[num_tes];
			
			LLPointer<LLViewerTexture> *new_specmaps;
			new_specmaps = new LLPointer<LLViewerTexture>[num_tes];
			for (i = 0; i < num_tes; i++)
			{
				if (i < getNumTEs())
				{
					new_images[i] = mTEImages[i];
					new_normmaps[i] = mTENormalMaps[i];
					new_specmaps[i] = mTESpecularMaps[i];
				}
				else if (getNumTEs())
				{
					new_images[i] = mTEImages[getNumTEs()-1];
					new_normmaps[i] = mTENormalMaps[getNumTEs()-1];
					new_specmaps[i] = mTESpecularMaps[getNumTEs()-1];
				}
				else
				{
					new_images[i] = NULL;
					new_normmaps[i] = NULL;
					new_specmaps[i] = NULL;
				}
			}

			deleteTEImages();
			
			mTEImages = new_images;
			mTENormalMaps = new_normmaps;
			mTESpecularMaps = new_specmaps;
		}
		else
		{
			deleteTEImages();
		}
		LLPrimitive::setNumTEs(num_tes);
		setChanged(TEXTURE);

		if (mDrawable.notNull())
		{
			gPipeline.markTextured(mDrawable);
		}
	}
}

void LLViewerObject::sendMaterialUpdate() const
{
	LLViewerRegion* regionp = getRegion();
	if(!regionp) return;
	gMessageSystem->newMessageFast(_PREHASH_ObjectMaterial);
	gMessageSystem->nextBlockFast(_PREHASH_AgentData);
	gMessageSystem->addUUIDFast(_PREHASH_AgentID, gAgent.getID() );
	gMessageSystem->addUUIDFast(_PREHASH_SessionID, gAgent.getSessionID());
	gMessageSystem->nextBlockFast(_PREHASH_ObjectData);
	gMessageSystem->addU32Fast(_PREHASH_ObjectLocalID,	mLocalID );
	gMessageSystem->addU8Fast(_PREHASH_Material, getMaterial() );
	gMessageSystem->sendReliable( regionp->getHost() );

}

//formerly send_object_shape(LLViewerObject *object)
void LLViewerObject::sendShapeUpdate()
{
	gMessageSystem->newMessageFast(_PREHASH_ObjectShape);
	gMessageSystem->nextBlockFast(_PREHASH_AgentData);
	gMessageSystem->addUUIDFast(_PREHASH_AgentID, gAgent.getID() );
	gMessageSystem->addUUIDFast(_PREHASH_SessionID, gAgent.getSessionID());
	gMessageSystem->nextBlockFast(_PREHASH_ObjectData);
	gMessageSystem->addU32Fast(_PREHASH_ObjectLocalID, mLocalID );

	LLVolumeMessage::packVolumeParams(&getVolume()->getParams(), gMessageSystem);

	LLViewerRegion *regionp = getRegion();
	gMessageSystem->sendReliable( regionp->getHost() );
}


void LLViewerObject::sendTEUpdate() const
{
	LLMessageSystem* msg = gMessageSystem;
	msg->newMessageFast(_PREHASH_ObjectImage);

	msg->nextBlockFast(_PREHASH_AgentData);
	msg->addUUIDFast(_PREHASH_AgentID, gAgent.getID() );
	msg->addUUIDFast(_PREHASH_SessionID, gAgent.getSessionID());

	msg->nextBlockFast(_PREHASH_ObjectData);
	msg->addU32Fast(_PREHASH_ObjectLocalID, mLocalID );
	if (mMedia)
	{
		msg->addString("MediaURL", mMedia->mMediaURL);
	}
	else
	{
		msg->addString("MediaURL", NULL);
	}

	// TODO send media type

	packTEMessage(msg);

	LLViewerRegion *regionp = getRegion();
	msg->sendReliable( regionp->getHost() );
}

void LLViewerObject::setTE(const U8 te, const LLTextureEntry &texture_entry)
{
	LLPrimitive::setTE(te, texture_entry);

		const LLUUID& image_id = getTE(te)->getID();
		mTEImages[te] = LLViewerTextureManager::getFetchedTexture(image_id, FTT_DEFAULT, TRUE, LLGLTexture::BOOST_NONE, LLViewerTexture::LOD_TEXTURE);
	
	if (getTE(te)->getMaterialParams().notNull())
	{
		const LLUUID& norm_id = getTE(te)->getMaterialParams()->getNormalID();
		mTENormalMaps[te] = LLViewerTextureManager::getFetchedTexture(norm_id, FTT_DEFAULT, TRUE, LLGLTexture::BOOST_NONE, LLViewerTexture::LOD_TEXTURE);
		
		const LLUUID& spec_id = getTE(te)->getMaterialParams()->getSpecularID();
		mTESpecularMaps[te] = LLViewerTextureManager::getFetchedTexture(spec_id, FTT_DEFAULT, TRUE, LLGLTexture::BOOST_NONE, LLViewerTexture::LOD_TEXTURE);
	}
}

void LLViewerObject::setTEImage(const U8 te, LLViewerTexture *imagep)
{
	if (mTEImages[te] != imagep)
	{
		mTEImages[te] = imagep;
		LLPrimitive::setTETexture(te, imagep->getID());
		setChanged(TEXTURE);
		if (mDrawable.notNull())
		{
			gPipeline.markTextured(mDrawable);
		}
	}
}

S32 LLViewerObject::setTETextureCore(const U8 te, LLViewerTexture *image)
{
	const LLUUID& uuid = image->getID();
	S32 retval = 0;
	if (uuid != getTE(te)->getID() ||
		uuid == LLUUID::null)
	{
		retval = LLPrimitive::setTETexture(te, uuid);
		mTEImages[te] = image;
		setChanged(TEXTURE);
		if (mDrawable.notNull())
		{
			gPipeline.markTextured(mDrawable);
		}
	}
	return retval;
}

S32 LLViewerObject::setTENormalMapCore(const U8 te, LLViewerTexture *image)
{
	S32 retval = TEM_CHANGE_TEXTURE;
	const LLUUID& uuid = image ? image->getID() : LLUUID::null;
	if (uuid != getTE(te)->getID() ||
		uuid == LLUUID::null)
	{
		LLTextureEntry* tep = getTE(te);
		LLMaterial* mat = NULL;
		if (tep)
		{
		   mat = tep->getMaterialParams();
		}

		if (mat)
		{
			mat->setNormalID(uuid);
		}
	}
	changeTENormalMap(te,image);	
	return retval;
}

S32 LLViewerObject::setTESpecularMapCore(const U8 te, LLViewerTexture *image)
{
	S32 retval = TEM_CHANGE_TEXTURE;
	const LLUUID& uuid = image ? image->getID() : LLUUID::null;
	if (uuid != getTE(te)->getID() ||
		uuid == LLUUID::null)
	{
		LLTextureEntry* tep = getTE(te);
		LLMaterial* mat = NULL;
		if (tep)
		{
			mat = tep->getMaterialParams();
		}

		if (mat)
		{
			mat->setSpecularID(uuid);
		}		
	}
	changeTESpecularMap(te, image);
	return retval;
}

//virtual
void LLViewerObject::changeTEImage(S32 index, LLViewerTexture* new_image) 
{
	if(index < 0 || index >= getNumTEs())
	{
		return ;
	}
	mTEImages[index] = new_image ;
}

void LLViewerObject::changeTENormalMap(S32 index, LLViewerTexture* new_image)
{
	if(index < 0 || index >= getNumTEs())
	{
		return ;
	}
	mTENormalMaps[index] = new_image ;
	refreshMaterials();
}

void LLViewerObject::changeTESpecularMap(S32 index, LLViewerTexture* new_image)
{
	if(index < 0 || index >= getNumTEs())
	{
		return ;
	}
	mTESpecularMaps[index] = new_image ;
	refreshMaterials();
}

S32 LLViewerObject::setTETexture(const U8 te, const LLUUID& uuid)
{
	// Invalid host == get from the agent's sim
	LLViewerFetchedTexture *image = LLViewerTextureManager::getFetchedTexture(
		uuid, FTT_DEFAULT, TRUE, LLGLTexture::BOOST_NONE, LLViewerTexture::LOD_TEXTURE, 0, 0, LLHost::invalid);
	return setTETextureCore(te,image);
}

S32 LLViewerObject::setTENormalMap(const U8 te, const LLUUID& uuid)
{
	LLViewerFetchedTexture *image = (uuid == LLUUID::null) ? NULL : LLViewerTextureManager::getFetchedTexture(
		uuid, FTT_DEFAULT, TRUE, LLGLTexture::BOOST_NONE, LLViewerTexture::LOD_TEXTURE, 0, 0, LLHost::invalid);
	return setTENormalMapCore(te, image);
}

S32 LLViewerObject::setTESpecularMap(const U8 te, const LLUUID& uuid)
{
	LLViewerFetchedTexture *image = (uuid == LLUUID::null) ? NULL : LLViewerTextureManager::getFetchedTexture(
		uuid, FTT_DEFAULT, TRUE, LLGLTexture::BOOST_NONE, LLViewerTexture::LOD_TEXTURE, 0, 0, LLHost::invalid);
	return setTESpecularMapCore(te, image);
}

S32 LLViewerObject::setTEColor(const U8 te, const LLColor3& color)
{
	return setTEColor(te, LLColor4(color));
}

S32 LLViewerObject::setTEColor(const U8 te, const LLColor4& color)
{
	S32 retval = 0;
	const LLTextureEntry *tep = getTE(te);
	if (!tep)
	{
		LL_WARNS() << "No texture entry for te " << (S32)te << ", object " << mID << LL_ENDL;
	}
	else if (color != tep->getColor())
	{
		retval = LLPrimitive::setTEColor(te, color);
		if (mDrawable.notNull() && retval)
		{
			// These should only happen on updates which are not the initial update.
			dirtyMesh();
		}
	}
	return retval;
}

S32 LLViewerObject::setTEBumpmap(const U8 te, const U8 bump)
{
	S32 retval = 0;
	const LLTextureEntry *tep = getTE(te);
	if (!tep)
	{
		LL_WARNS() << "No texture entry for te " << (S32)te << ", object " << mID << LL_ENDL;
	}
	else if (bump != tep->getBumpmap())
	{
		retval = LLPrimitive::setTEBumpmap(te, bump);
		setChanged(TEXTURE);
		if (mDrawable.notNull() && retval)
		{
			gPipeline.markTextured(mDrawable);
			gPipeline.markRebuild(mDrawable, LLDrawable::REBUILD_GEOMETRY, TRUE);
		}
	}
	return retval;
}

S32 LLViewerObject::setTETexGen(const U8 te, const U8 texgen)
{
	S32 retval = 0;
	const LLTextureEntry *tep = getTE(te);
	if (!tep)
	{
		LL_WARNS() << "No texture entry for te " << (S32)te << ", object " << mID << LL_ENDL;
	}
	else if (texgen != tep->getTexGen())
	{
		retval = LLPrimitive::setTETexGen(te, texgen);
		setChanged(TEXTURE);
	}
	return retval;
}

S32 LLViewerObject::setTEMediaTexGen(const U8 te, const U8 media)
{
	S32 retval = 0;
	const LLTextureEntry *tep = getTE(te);
	if (!tep)
	{
		LL_WARNS() << "No texture entry for te " << (S32)te << ", object " << mID << LL_ENDL;
	}
	else if (media != tep->getMediaTexGen())
	{
		retval = LLPrimitive::setTEMediaTexGen(te, media);
		setChanged(TEXTURE);
	}
	return retval;
}

S32 LLViewerObject::setTEShiny(const U8 te, const U8 shiny)
{
	S32 retval = 0;
	const LLTextureEntry *tep = getTE(te);
	if (!tep)
	{
		LL_WARNS() << "No texture entry for te " << (S32)te << ", object " << mID << LL_ENDL;
	}
	else if (shiny != tep->getShiny())
	{
		retval = LLPrimitive::setTEShiny(te, shiny);
		setChanged(TEXTURE);
	}
	return retval;
}

S32 LLViewerObject::setTEFullbright(const U8 te, const U8 fullbright)
{
	S32 retval = 0;
	const LLTextureEntry *tep = getTE(te);
	if (!tep)
	{
		LL_WARNS() << "No texture entry for te " << (S32)te << ", object " << mID << LL_ENDL;
	}
	else if (fullbright != tep->getFullbright())
	{
		retval = LLPrimitive::setTEFullbright(te, fullbright);
		setChanged(TEXTURE);
		if (mDrawable.notNull() && retval)
		{
			gPipeline.markTextured(mDrawable);
		}
	}
	return retval;
}


S32 LLViewerObject::setTEMediaFlags(const U8 te, const U8 media_flags)
{
	// this might need work for media type
	S32 retval = 0;
	const LLTextureEntry *tep = getTE(te);
	if (!tep)
	{
		LL_WARNS() << "No texture entry for te " << (S32)te << ", object " << mID << LL_ENDL;
	}
	else if (media_flags != tep->getMediaFlags())
	{
		retval = LLPrimitive::setTEMediaFlags(te, media_flags);
		setChanged(TEXTURE);
		if (mDrawable.notNull() && retval)
		{
			gPipeline.markRebuild(mDrawable, LLDrawable::REBUILD_TCOORD, TRUE);
			gPipeline.markTextured(mDrawable);
			// JC - probably only need this if changes texture coords
			//gPipeline.markRebuild(mDrawable);
		}
	}
	return retval;
}

S32 LLViewerObject::setTEGlow(const U8 te, const F32 glow)
{
	S32 retval = 0;
	const LLTextureEntry *tep = getTE(te);
	if (!tep)
	{
		LL_WARNS() << "No texture entry for te " << (S32)te << ", object " << mID << LL_ENDL;
	}
	else if (glow != tep->getGlow())
	{
		retval = LLPrimitive::setTEGlow(te, glow);
		setChanged(TEXTURE);
		if (mDrawable.notNull() && retval)
		{
			gPipeline.markTextured(mDrawable);
		}
	}
	return retval;
}

S32 LLViewerObject::setTEMaterialID(const U8 te, const LLMaterialID& pMaterialID)
{
	S32 retval = 0;
	const LLTextureEntry *tep = getTE(te);
	if (!tep)
	{
		LL_WARNS("Material") << "No texture entry for te " << (S32)te
							 << ", object " << mID
							 << ", material " << pMaterialID
							 << LL_ENDL;
	}
	//else if (pMaterialID != tep->getMaterialID())
	{
		LL_DEBUGS("Material") << "Changing texture entry for te " << (S32)te
							 << ", object " << mID
							 << ", material " << pMaterialID
							 << LL_ENDL;
		retval = LLPrimitive::setTEMaterialID(te, pMaterialID);
		refreshMaterials();
	}
	return retval;
}

S32 LLViewerObject::setTEMaterialParams(const U8 te, const LLMaterialPtr pMaterialParams)
{
	S32 retval = 0;
	const LLTextureEntry *tep = getTE(te);
	if (!tep)
	{
		LL_WARNS() << "No texture entry for te " << (S32)te << ", object " << mID << LL_ENDL;
		return 0;
	}

	retval = LLPrimitive::setTEMaterialParams(te, pMaterialParams);
	LL_DEBUGS("Material") << "Changing material params for te " << (S32)te
							<< ", object " << mID
			               << " (" << retval << ")"
							<< LL_ENDL;
	setTENormalMap(te, (pMaterialParams) ? pMaterialParams->getNormalID() : LLUUID::null);
	setTESpecularMap(te, (pMaterialParams) ? pMaterialParams->getSpecularID() : LLUUID::null);

	refreshMaterials();
	return retval;
}

void LLViewerObject::refreshMaterials()
{
	setChanged(TEXTURE);
	if (mDrawable.notNull())
	{
		gPipeline.markTextured(mDrawable);
	}
}

S32 LLViewerObject::setTEScale(const U8 te, const F32 s, const F32 t)
{
	S32 retval = 0;
	retval = LLPrimitive::setTEScale(te, s, t);
	setChanged(TEXTURE);
	if (mDrawable.notNull() && retval)
	{
		gPipeline.markRebuild(mDrawable, LLDrawable::REBUILD_TCOORD);
	}
	return retval;
}

S32 LLViewerObject::setTEScaleS(const U8 te, const F32 s)
{
	S32 retval = LLPrimitive::setTEScaleS(te, s);
	if (mDrawable.notNull() && retval)
	{
		gPipeline.markRebuild(mDrawable, LLDrawable::REBUILD_TCOORD);
	}

	return retval;
}

S32 LLViewerObject::setTEScaleT(const U8 te, const F32 t)
{
	S32 retval = LLPrimitive::setTEScaleT(te, t);
	if (mDrawable.notNull() && retval)
	{
		gPipeline.markRebuild(mDrawable, LLDrawable::REBUILD_TCOORD);
	}

	return retval;
}

S32 LLViewerObject::setTEOffset(const U8 te, const F32 s, const F32 t)
{
	S32 retval = LLPrimitive::setTEOffset(te, s, t);
	if (mDrawable.notNull() && retval)
	{
		gPipeline.markRebuild(mDrawable, LLDrawable::REBUILD_TCOORD);
	}
	return retval;
}

S32 LLViewerObject::setTEOffsetS(const U8 te, const F32 s)
{
	S32 retval = LLPrimitive::setTEOffsetS(te, s);
	if (mDrawable.notNull() && retval)
	{
		gPipeline.markRebuild(mDrawable, LLDrawable::REBUILD_TCOORD);
	}

	return retval;
}

S32 LLViewerObject::setTEOffsetT(const U8 te, const F32 t)
{
	S32 retval = LLPrimitive::setTEOffsetT(te, t);
	if (mDrawable.notNull() && retval)
	{
		gPipeline.markRebuild(mDrawable, LLDrawable::REBUILD_TCOORD);
	}

	return retval;
}

S32 LLViewerObject::setTERotation(const U8 te, const F32 r)
{
	S32 retval = LLPrimitive::setTERotation(te, r);
	if (mDrawable.notNull() && retval)
	{
		gPipeline.markRebuild(mDrawable, LLDrawable::REBUILD_TCOORD);
	}
	return retval;
}


LLViewerTexture *LLViewerObject::getTEImage(const U8 face) const
{
//	llassert(mTEImages);

	if (face < getNumTEs())
	{
		LLViewerTexture* image = mTEImages[face];
		if (image)
		{
			return image;
		}
		else
		{
			return (LLViewerTexture*)(LLViewerFetchedTexture::sDefaultImagep);
		}
	}

	LL_ERRS() << llformat("Requested Image from invalid face: %d/%d",face,getNumTEs()) << LL_ENDL;

	return NULL;
}


bool LLViewerObject::isImageAlphaBlended(const U8 te) const
{
	LLViewerTexture* image = getTEImage(te);
	LLGLenum format = image ? image->getPrimaryFormat() : GL_RGB;
	switch (format)
	{
		case GL_RGBA:
		case GL_ALPHA:
		{
			return true;
		}
		break;

		case GL_RGB: break;
		default:
		{
			LL_WARNS() << "Unexpected tex format in LLViewerObject::isImageAlphaBlended...returning no alpha." << LL_ENDL;
		}
		break;
	}

	return false;
}

LLViewerTexture *LLViewerObject::getTENormalMap(const U8 face) const
{
	//	llassert(mTEImages);
	
	if (face < getNumTEs())
	{
		LLViewerTexture* image = mTENormalMaps[face];
		if (image)
		{
			return image;
		}
		else
		{
			return (LLViewerTexture*)(LLViewerFetchedTexture::sDefaultImagep);
		}
	}
	
	LL_ERRS() << llformat("Requested Image from invalid face: %d/%d",face,getNumTEs()) << LL_ENDL;
	
	return NULL;
}

LLViewerTexture *LLViewerObject::getTESpecularMap(const U8 face) const
{
	//	llassert(mTEImages);
	
	if (face < getNumTEs())
	{
		LLViewerTexture* image = mTESpecularMaps[face];
		if (image)
		{
			return image;
		}
		else
		{
			return (LLViewerTexture*)(LLViewerFetchedTexture::sDefaultImagep);
		}
	}
	
	LL_ERRS() << llformat("Requested Image from invalid face: %d/%d",face,getNumTEs()) << LL_ENDL;
	
	return NULL;
}

void LLViewerObject::fitFaceTexture(const U8 face)
{
	LL_INFOS() << "fitFaceTexture not implemented" << LL_ENDL;
}


LLBBox LLViewerObject::getBoundingBoxAgent() const
{
	LLVector3 position_agent;
	LLQuaternion rot;
	LLViewerObject* avatar_parent = NULL;
	LLViewerObject* root_edit = (LLViewerObject*)getRootEdit();
	if (root_edit)
	{
		avatar_parent = (LLViewerObject*)root_edit->getParent();
	}
	
	if (avatar_parent && avatar_parent->isAvatar() &&
		root_edit && root_edit->mDrawable.notNull() && root_edit->mDrawable->getXform()->getParent())
	{
		LLXform* parent_xform = root_edit->mDrawable->getXform()->getParent();
		position_agent = (getPositionEdit() * parent_xform->getWorldRotation()) + parent_xform->getWorldPosition();
		rot = getRotationEdit() * parent_xform->getWorldRotation();
	}
	else
	{
		position_agent = getPositionAgent();
		rot = getRotationRegion();
	}
	
	return LLBBox( position_agent, rot, getScale() * -0.5f, getScale() * 0.5f );
}

U32 LLViewerObject::getNumVertices() const
{
	U32 num_vertices = 0;
	if (mDrawable.notNull())
	{
		S32 i, num_faces;
		num_faces = mDrawable->getNumFaces();
		for (i = 0; i < num_faces; i++)
		{
			LLFace * facep = mDrawable->getFace(i);
			if (facep)
			{
				num_vertices += facep->getGeomCount();
			}
		}
	}
	return num_vertices;
}

U32 LLViewerObject::getNumIndices() const
{
	U32 num_indices = 0;
	if (mDrawable.notNull())
	{
		S32 i, num_faces;
		num_faces = mDrawable->getNumFaces();
		for (i = 0; i < num_faces; i++)
		{
			LLFace * facep = mDrawable->getFace(i);
			if (facep)
			{
				num_indices += facep->getIndicesCount();
			}
		}
	}
	return num_indices;
}

// Find the number of instances of this object's inventory that are of the given type
S32 LLViewerObject::countInventoryContents(LLAssetType::EType type)
{
	S32 count = 0;
	if( mInventory )
	{
		LLInventoryObject::object_list_t::const_iterator it = mInventory->begin();
		LLInventoryObject::object_list_t::const_iterator end = mInventory->end();
		for(  ; it != end ; ++it )
		{
			if( (*it)->getType() == type )
			{
				++count;
			}
		}
	}
	return count;
}


void LLViewerObject::setCanSelect(BOOL canSelect)
{
	mbCanSelect = canSelect;
	for (child_list_t::iterator iter = mChildList.begin();
		 iter != mChildList.end(); iter++)
	{
		LLViewerObject* child = *iter;
		child->mbCanSelect = canSelect;
	}
}

void LLViewerObject::setDebugText(const std::string &utf8text)
{
	if (utf8text.empty() && !mText)
	{
		return;
	}

	if (!mText)
	{
<<<<<<< HEAD
		initDebugTextHud();
=======
	    initHudText();
>>>>>>> 5a5c023e
	}
	mText->setColor(LLColor4::white);
	mText->setString(utf8text);
	mText->setZCompare(FALSE);
	mText->setDoFade(FALSE);
	updateText();
}

<<<<<<< HEAD
void LLViewerObject::initDebugTextHud()
{
	mText = (LLHUDText *)LLHUDObject::addHUDObject(LLHUDObject::LL_HUD_TEXT);
	mText->setFont(LLFontGL::getFontSansSerif());
	mText->setVertAlignment(LLHUDText::ALIGN_VERT_TOP);
	mText->setMaxLines(-1);
	mText->setSourceObject(this);
	mText->setOnHUDAttachment(isHUDAttachment());
=======
void LLViewerObject::initHudText()
{
    mText = (LLHUDText *)LLHUDObject::addHUDObject(LLHUDObject::LL_HUD_TEXT);
    mText->setFont(LLFontGL::getFontSansSerif());
    mText->setVertAlignment(LLHUDText::ALIGN_VERT_TOP);
    mText->setMaxLines(-1);
    mText->setSourceObject(this);
    mText->setOnHUDAttachment(isHUDAttachment());
}

void LLViewerObject::restoreHudText()
{
    if(mText)
    {
        mText->setColor(mHudTextColor);
        mText->setString(mHudText);
    }
>>>>>>> 5a5c023e
}

void LLViewerObject::setIcon(LLViewerTexture* icon_image)
{
	if (!mIcon)
	{
		mIcon = (LLHUDIcon *)LLHUDObject::addHUDObject(LLHUDObject::LL_HUD_ICON);
		mIcon->setSourceObject(this);
		mIcon->setImage(icon_image);
		// *TODO: make this user configurable
		mIcon->setScale(0.03f);
	}
	else
	{
		mIcon->restartLifeTimer();
	}
}

void LLViewerObject::clearIcon()
{
	if (mIcon)
	{
		mIcon = NULL;
	}
}

LLViewerObject* LLViewerObject::getSubParent() 
{ 
	return (LLViewerObject*) getParent();
}

const LLViewerObject* LLViewerObject::getSubParent() const
{
	return (const LLViewerObject*) getParent();
}

BOOL LLViewerObject::isOnMap()
{
	return mOnMap;
}


void LLViewerObject::updateText()
{
	if (!isDead())
	{
		if (mText.notNull())
		{		
		    LLVOAvatar* avatar = getAvatar();
		    if (avatar)
		    {
		        mText->setHidden(avatar->isInMuteList());
		    }

		    LLVector3 up_offset(0,0,0);
			up_offset.mV[2] = getScale().mV[VZ]*0.6f;
			
			if (mDrawable.notNull())
			{
				mText->setPositionAgent(getRenderPosition() + up_offset);
			}
			else
			{
				mText->setPositionAgent(getPositionAgent() + up_offset);
			}
		}
	}
}

LLVOAvatar* LLViewerObject::asAvatar()
{
	return NULL;
}

// If this object is directly or indirectly parented by an avatar, return it.
LLVOAvatar* LLViewerObject::getAvatarAncestor()
{
	LLViewerObject *pobj = (LLViewerObject*) getParent();
	while (pobj)
	{
		LLVOAvatar *av = pobj->asAvatar();
		if (av)
		{
			return av;
		}
		pobj =  (LLViewerObject*) pobj->getParent();
	}
	return NULL;
}

BOOL LLViewerObject::isParticleSource() const
{
	return !mPartSourcep.isNull() && !mPartSourcep->isDead();
}

void LLViewerObject::setParticleSource(const LLPartSysData& particle_parameters, const LLUUID& owner_id)
{
	if (mPartSourcep)
	{
		deleteParticleSource();
	}

	LLPointer<LLViewerPartSourceScript> pss = LLViewerPartSourceScript::createPSS(this, particle_parameters);
	mPartSourcep = pss;
	
	if (mPartSourcep)
	{
		mPartSourcep->setOwnerUUID(owner_id);

		if (mPartSourcep->getImage()->getID() != mPartSourcep->mPartSysData.mPartImageID)
		{
			LLViewerTexture* image;
			if (mPartSourcep->mPartSysData.mPartImageID == LLUUID::null)
			{
				image = LLViewerTextureManager::getFetchedTextureFromFile("pixiesmall.tga");
			}
			else
			{
				image = LLViewerTextureManager::getFetchedTexture(mPartSourcep->mPartSysData.mPartImageID);
			}
			mPartSourcep->setImage(image);
		}
	}
	LLViewerPartSim::getInstance()->addPartSource(pss);
}

void LLViewerObject::unpackParticleSource(const S32 block_num, const LLUUID& owner_id)
{
	if (!mPartSourcep.isNull() && mPartSourcep->isDead())
	{
		mPartSourcep = NULL;
	}
	if (mPartSourcep)
	{
		// If we've got one already, just update the existing source (or remove it)
		if (!LLViewerPartSourceScript::unpackPSS(this, mPartSourcep, block_num))
		{
			mPartSourcep->setDead();
			mPartSourcep = NULL;
		}
	}
	else
	{
		LLPointer<LLViewerPartSourceScript> pss = LLViewerPartSourceScript::unpackPSS(this, NULL, block_num);
		//If the owner is muted, don't create the system
		if(LLMuteList::getInstance()->isMuted(owner_id, LLMute::flagParticles)) return;

		// We need to be able to deal with a particle source that hasn't changed, but still got an update!
		if (pss)
		{
// 			LL_INFOS() << "Making particle system with owner " << owner_id << LL_ENDL;
			pss->setOwnerUUID(owner_id);
			mPartSourcep = pss;
			LLViewerPartSim::getInstance()->addPartSource(pss);
		}
	}
	if (mPartSourcep)
	{
		if (mPartSourcep->getImage()->getID() != mPartSourcep->mPartSysData.mPartImageID)
		{
			LLViewerTexture* image;
			if (mPartSourcep->mPartSysData.mPartImageID == LLUUID::null)
			{
				image = LLViewerTextureManager::getFetchedTextureFromFile("pixiesmall.j2c");
			}
			else
			{
				image = LLViewerTextureManager::getFetchedTexture(mPartSourcep->mPartSysData.mPartImageID);
			}
			mPartSourcep->setImage(image);
		}
	}
}

void LLViewerObject::unpackParticleSource(LLDataPacker &dp, const LLUUID& owner_id, bool legacy)
{
	if (!mPartSourcep.isNull() && mPartSourcep->isDead())
	{
		mPartSourcep = NULL;
	}
	if (mPartSourcep)
	{
		// If we've got one already, just update the existing source (or remove it)
		if (!LLViewerPartSourceScript::unpackPSS(this, mPartSourcep, dp, legacy))
		{
			mPartSourcep->setDead();
			mPartSourcep = NULL;
		}
	}
	else
	{
		LLPointer<LLViewerPartSourceScript> pss = LLViewerPartSourceScript::unpackPSS(this, NULL, dp, legacy);
		//If the owner is muted, don't create the system
		if(LLMuteList::getInstance()->isMuted(owner_id, LLMute::flagParticles)) return;
		// We need to be able to deal with a particle source that hasn't changed, but still got an update!
		if (pss)
		{
// 			LL_INFOS() << "Making particle system with owner " << owner_id << LL_ENDL;
			pss->setOwnerUUID(owner_id);
			mPartSourcep = pss;
			LLViewerPartSim::getInstance()->addPartSource(pss);
		}
	}
	if (mPartSourcep)
	{
		if (mPartSourcep->getImage()->getID() != mPartSourcep->mPartSysData.mPartImageID)
		{
			LLViewerTexture* image;
			if (mPartSourcep->mPartSysData.mPartImageID == LLUUID::null)
			{
				image = LLViewerTextureManager::getFetchedTextureFromFile("pixiesmall.j2c");
			}
			else
			{
				image = LLViewerTextureManager::getFetchedTexture(mPartSourcep->mPartSysData.mPartImageID);
			}
			mPartSourcep->setImage(image);
		}
	}
}

void LLViewerObject::deleteParticleSource()
{
	if (mPartSourcep.notNull())
	{
		mPartSourcep->setDead();
		mPartSourcep = NULL;
	}
}

// virtual
void LLViewerObject::updateDrawable(BOOL force_damped)
{
	if (!isChanged(MOVED))
	{ //most common case, having an empty if case here makes for better branch prediction
	}
	else if (mDrawable.notNull() && 
		!mDrawable->isState(LLDrawable::ON_MOVE_LIST))
	{
		BOOL damped_motion = 
			!isChanged(SHIFTED) &&										// not shifted between regions this frame and...
			(	force_damped ||										// ...forced into damped motion by application logic or...
				(	!isSelected() &&									// ...not selected and...
					(	mDrawable->isRoot() ||								// ... is root or ...
						(getParent() && !((LLViewerObject*)getParent())->isSelected())// ... parent is not selected and ...
					) &&	
					getPCode() == LL_PCODE_VOLUME &&					// ...is a volume object and...
					getVelocity().isExactlyZero() &&					// ...is not moving physically and...
					mDrawable->getGeneration() != -1                    // ...was not created this frame.
				)					
			);
		gPipeline.markMoved(mDrawable, damped_motion);
	}
	clearChanged(SHIFTED);
}

// virtual, overridden by LLVOVolume
F32 LLViewerObject::getVObjRadius() const
{
	return mDrawable.notNull() ? mDrawable->getRadius() : 0.f;
}

void LLViewerObject::setAttachedSound(const LLUUID &audio_uuid, const LLUUID& owner_id, const F32 gain, const U8 flags)
{
	if (!gAudiop)
	{
		return;
	}
	
	if (audio_uuid.isNull())
	{
		if (!mAudioSourcep)
		{
			return;
		}
		if (mAudioSourcep->isLoop() && !mAudioSourcep->hasPendingPreloads())
		{
			// We don't clear the sound if it's a loop, it'll go away on its own.
			// At least, this appears to be how the scripts work.
			// The attached sound ID is set to NULL to avoid it playing back when the
			// object rezzes in on non-looping sounds.
			//LL_INFOS() << "Clearing attached sound " << mAudioSourcep->getCurrentData()->getID() << LL_ENDL;
			gAudiop->cleanupAudioSource(mAudioSourcep);
			mAudioSourcep = NULL;
		}
		else if (flags & LL_SOUND_FLAG_STOP)
        {
			// Just shut off the sound
			mAudioSourcep->play(LLUUID::null);
		}
		return;
	}
	if (flags & LL_SOUND_FLAG_LOOP
		&& mAudioSourcep && mAudioSourcep->isLoop() && mAudioSourcep->getCurrentData()
		&& mAudioSourcep->getCurrentData()->getID() == audio_uuid)
	{
		//LL_INFOS() << "Already playing this sound on a loop, ignoring" << LL_ENDL;
		return;
	}

	// don't clean up before previous sound is done. Solves: SL-33486
	if ( mAudioSourcep && mAudioSourcep->isDone() ) 
	{
		gAudiop->cleanupAudioSource(mAudioSourcep);
		mAudioSourcep = NULL;
	}

	if (mAudioSourcep && mAudioSourcep->isMuted() &&
	    mAudioSourcep->getCurrentData() && mAudioSourcep->getCurrentData()->getID() == audio_uuid)
	{
		//LL_INFOS() << "Already having this sound as muted sound, ignoring" << LL_ENDL;
		return;
	}

	getAudioSource(owner_id);

	if (mAudioSourcep)
	{
		BOOL queue = flags & LL_SOUND_FLAG_QUEUE;
		mAudioGain = gain;
		mAudioSourcep->setGain(gain);
		mAudioSourcep->setLoop(flags & LL_SOUND_FLAG_LOOP);
		mAudioSourcep->setSyncMaster(flags & LL_SOUND_FLAG_SYNC_MASTER);
		mAudioSourcep->setSyncSlave(flags & LL_SOUND_FLAG_SYNC_SLAVE);
		mAudioSourcep->setQueueSounds(queue);
		if(!queue) // stop any current sound first to avoid "farts of doom" (SL-1541) -MG
		{
			mAudioSourcep->play(LLUUID::null);
		}
		
		// Play this sound if region maturity permits
		if( gAgent.canAccessMaturityAtGlobal(this->getPositionGlobal()) )
		{
			//LL_INFOS() << "Playing attached sound " << audio_uuid << LL_ENDL;
			mAudioSourcep->play(audio_uuid);
		}
	}
}

LLAudioSource *LLViewerObject::getAudioSource(const LLUUID& owner_id)
{
	if (!mAudioSourcep)
	{
		// Arbitrary low gain for a sound that's not playing.
		// This is used for sound preloads, for example.
		LLAudioSourceVO *asvop = new LLAudioSourceVO(mID, owner_id, 0.01f, this);

		mAudioSourcep = asvop;
		if(gAudiop)
		{
			gAudiop->addAudioSource(asvop);
		}
	}

	return mAudioSourcep;
}

void LLViewerObject::adjustAudioGain(const F32 gain)
{
	if (mAudioSourcep)
	{
		mAudioGain = gain;
		mAudioSourcep->setGain(mAudioGain);
	}
}

//----------------------------------------------------------------------------

bool LLViewerObject::unpackParameterEntry(U16 param_type, LLDataPacker *dp)
{
	if (LLNetworkData::PARAMS_MESH == param_type)
	{
		param_type = LLNetworkData::PARAMS_SCULPT;
	}
	ExtraParameter* param = getExtraParameterEntryCreate(param_type);
	if (param)
	{
		param->data->unpack(*dp);
		param->in_use = TRUE;
		parameterChanged(param_type, param->data, TRUE, false);
		return true;
	}
	else
	{
		return false;
	}
}

LLViewerObject::ExtraParameter* LLViewerObject::createNewParameterEntry(U16 param_type)
{
	LLNetworkData* new_block = NULL;
	switch (param_type)
	{
	  case LLNetworkData::PARAMS_FLEXIBLE:
	  {
		  new_block = new LLFlexibleObjectData();
		  break;
	  }
	  case LLNetworkData::PARAMS_LIGHT:
	  {
		  new_block = new LLLightParams();
		  break;
	  }
	  case LLNetworkData::PARAMS_SCULPT:
	  {
		  new_block = new LLSculptParams();
		  break;
	  }
	  case LLNetworkData::PARAMS_LIGHT_IMAGE:
	  {
		  new_block = new LLLightImageParams();
		  break;
	  }
	  default:
	  {
		  LL_INFOS() << "Unknown param type." << LL_ENDL;
		  break;
	  }
	};

	if (new_block)
	{
		ExtraParameter* new_entry = new ExtraParameter;
		new_entry->data = new_block;
		new_entry->in_use = false; // not in use yet
		mExtraParameterList[param_type] = new_entry;
		return new_entry;
	}
	return NULL;
}

LLViewerObject::ExtraParameter* LLViewerObject::getExtraParameterEntry(U16 param_type) const
{
	std::map<U16, ExtraParameter*>::const_iterator itor = mExtraParameterList.find(param_type);
	if (itor != mExtraParameterList.end())
	{
		return itor->second;
	}
	return NULL;
}

LLViewerObject::ExtraParameter* LLViewerObject::getExtraParameterEntryCreate(U16 param_type)
{
	ExtraParameter* param = getExtraParameterEntry(param_type);
	if (!param)
	{
		param = createNewParameterEntry(param_type);
	}
	return param;
}

LLNetworkData* LLViewerObject::getParameterEntry(U16 param_type) const
{
	ExtraParameter* param = getExtraParameterEntry(param_type);
	if (param)
	{
		return param->data;
	}
	else
	{
		return NULL;
	}
}

BOOL LLViewerObject::getParameterEntryInUse(U16 param_type) const
{
	ExtraParameter* param = getExtraParameterEntry(param_type);
	if (param)
	{
		return param->in_use;
	}
	else
	{
		return FALSE;
	}
}

bool LLViewerObject::setParameterEntry(U16 param_type, const LLNetworkData& new_value, bool local_origin)
{
	ExtraParameter* param = getExtraParameterEntryCreate(param_type);
	if (param)
	{
		if (param->in_use && new_value == *(param->data))
		{
			return false;
		}
		param->in_use = true;
		param->data->copy(new_value);
		parameterChanged(param_type, param->data, TRUE, local_origin);
		return true;
	}
	else
	{
		return false;
	}
}

// Assumed to be called locally
// If in_use is TRUE, will crate a new extra parameter if none exists.
// Should always return true.
bool LLViewerObject::setParameterEntryInUse(U16 param_type, BOOL in_use, bool local_origin)
{
	ExtraParameter* param = getExtraParameterEntryCreate(param_type);
	if (param && param->in_use != in_use)
	{
		param->in_use = in_use;
		parameterChanged(param_type, param->data, in_use, local_origin);
		return true;
	}
	return false;
}

void LLViewerObject::parameterChanged(U16 param_type, bool local_origin)
{
	ExtraParameter* param = getExtraParameterEntry(param_type);
	if (param)
	{
		parameterChanged(param_type, param->data, param->in_use, local_origin);
	}
}

void LLViewerObject::parameterChanged(U16 param_type, LLNetworkData* data, BOOL in_use, bool local_origin)
{
	if (local_origin)
	{
		LLViewerRegion* regionp = getRegion();
		if(!regionp) return;

		// Change happened on the viewer. Send the change up
		U8 tmp[MAX_OBJECT_PARAMS_SIZE];
		LLDataPackerBinaryBuffer dpb(tmp, MAX_OBJECT_PARAMS_SIZE);
		if (data->pack(dpb))
		{
			U32 datasize = (U32)dpb.getCurrentSize();

			LLMessageSystem* msg = gMessageSystem;
			msg->newMessageFast(_PREHASH_ObjectExtraParams);
			msg->nextBlockFast(_PREHASH_AgentData);
			msg->addUUIDFast(_PREHASH_AgentID, gAgent.getID() );
			msg->addUUIDFast(_PREHASH_SessionID, gAgent.getSessionID());
			msg->nextBlockFast(_PREHASH_ObjectData);
			msg->addU32Fast(_PREHASH_ObjectLocalID, mLocalID );

			msg->addU16Fast(_PREHASH_ParamType, param_type);
			msg->addBOOLFast(_PREHASH_ParamInUse, in_use);

			msg->addU32Fast(_PREHASH_ParamSize, datasize);
			msg->addBinaryDataFast(_PREHASH_ParamData, tmp, datasize);

			msg->sendReliable( regionp->getHost() );
		}
		else
		{
			LL_WARNS() << "Failed to send object extra parameters: " << param_type << LL_ENDL;
		}
	}
}

void LLViewerObject::setDrawableState(U32 state, BOOL recursive)
{
	if (mDrawable)
	{
		mDrawable->setState(state);
	}
	if (recursive)
	{
		for (child_list_t::iterator iter = mChildList.begin();
			 iter != mChildList.end(); iter++)
		{
			LLViewerObject* child = *iter;
			child->setDrawableState(state, recursive);
		}
	}
}

void LLViewerObject::clearDrawableState(U32 state, BOOL recursive)
{
	if (mDrawable)
	{
		mDrawable->clearState(state);
	}
	if (recursive)
	{
		for (child_list_t::iterator iter = mChildList.begin();
			 iter != mChildList.end(); iter++)
		{
			LLViewerObject* child = *iter;
			child->clearDrawableState(state, recursive);
		}
	}
}

BOOL LLViewerObject::isDrawableState(U32 state, BOOL recursive) const
{
	BOOL matches = FALSE;
	if (mDrawable)
	{
		matches = mDrawable->isState(state);
	}
	if (recursive)
	{
		for (child_list_t::const_iterator iter = mChildList.begin();
			 (iter != mChildList.end()) && matches; iter++)
		{
			LLViewerObject* child = *iter;
			matches &= child->isDrawableState(state, recursive);
		}
	}

	return matches;
}



//!!!!!!!!!!!!!!!!!!!!!!!!!!!!!!!!!!!!!!!!!!!!!!!!!!
// RN: these functions assume a 2-level hierarchy 
//!!!!!!!!!!!!!!!!!!!!!!!!!!!!!!!!!!!!!!!!!!!!!!!!!!

// Owned by anyone?
BOOL LLViewerObject::permAnyOwner() const
{ 
	if (isRootEdit())
	{
		return flagObjectAnyOwner(); 
	}
	else
	{
		return ((LLViewerObject*)getParent())->permAnyOwner();
	}
}	
// Owned by this viewer?
BOOL LLViewerObject::permYouOwner() const
{ 
	if (isRootEdit())
	{
#ifdef HACKED_GODLIKE_VIEWER
		return TRUE;
#else
# ifdef TOGGLE_HACKED_GODLIKE_VIEWER
		if (!LLGridManager::getInstance()->isInProductionGrid()
            && (gAgent.getGodLevel() >= GOD_MAINTENANCE))
		{
			return TRUE;
		}
# endif
		return flagObjectYouOwner(); 
#endif
	}
	else
	{
		return ((LLViewerObject*)getParent())->permYouOwner();
	}
}

// Owned by a group?
BOOL LLViewerObject::permGroupOwner() const		
{ 
	if (isRootEdit())
	{
		return flagObjectGroupOwned(); 
	}
	else
	{
		return ((LLViewerObject*)getParent())->permGroupOwner();
	}
}

// Can the owner edit
BOOL LLViewerObject::permOwnerModify() const
{ 
	if (isRootEdit())
	{
#ifdef HACKED_GODLIKE_VIEWER
		return TRUE;
#else
# ifdef TOGGLE_HACKED_GODLIKE_VIEWER
		if (!LLGridManager::getInstance()->isInProductionGrid()
            && (gAgent.getGodLevel() >= GOD_MAINTENANCE))
	{
			return TRUE;
	}
# endif
		return flagObjectOwnerModify(); 
#endif
	}
	else
	{
		return ((LLViewerObject*)getParent())->permOwnerModify();
	}
}

// Can edit
BOOL LLViewerObject::permModify() const
{ 
	if (isRootEdit())
	{
#ifdef HACKED_GODLIKE_VIEWER
		return TRUE;
#else
# ifdef TOGGLE_HACKED_GODLIKE_VIEWER
		if (!LLGridManager::getInstance()->isInProductionGrid()
            && (gAgent.getGodLevel() >= GOD_MAINTENANCE))
	{
			return TRUE;
	}
# endif
		return flagObjectModify(); 
#endif
	}
	else
	{
		return ((LLViewerObject*)getParent())->permModify();
	}
}

// Can copy
BOOL LLViewerObject::permCopy() const
{ 
	if (isRootEdit())
	{
#ifdef HACKED_GODLIKE_VIEWER
		return TRUE;
#else
# ifdef TOGGLE_HACKED_GODLIKE_VIEWER
		if (!LLGridManager::getInstance()->isInProductionGrid()
            && (gAgent.getGodLevel() >= GOD_MAINTENANCE))
		{
			return TRUE;
		}
# endif
		return flagObjectCopy();
#endif
	}
	else
	{
		return ((LLViewerObject*)getParent())->permCopy();
	}
}

// Can move
BOOL LLViewerObject::permMove() const
{
	if (isRootEdit())
	{
#ifdef HACKED_GODLIKE_VIEWER
		return TRUE;
#else
# ifdef TOGGLE_HACKED_GODLIKE_VIEWER
		if (!LLGridManager::getInstance()->isInProductionGrid()
            && (gAgent.getGodLevel() >= GOD_MAINTENANCE))
		{
			return TRUE;
		}
# endif
		return flagObjectMove(); 
#endif
	}
	else
	{
		return ((LLViewerObject*)getParent())->permMove();
	}
}

// Can be transferred
BOOL LLViewerObject::permTransfer() const
{ 
	if (isRootEdit())
	{
#ifdef HACKED_GODLIKE_VIEWER
		return TRUE;
#else
# ifdef TOGGLE_HACKED_GODLIKE_VIEWER
		if (!LLGridManager::getInstance()->isInProductionGrid()
            && (gAgent.getGodLevel() >= GOD_MAINTENANCE))
		{
			return TRUE;
		}
# endif
		return flagObjectTransfer(); 
#endif
	}
	else
	{
		return ((LLViewerObject*)getParent())->permTransfer();
	}
}

// Can only open objects that you own, or that someone has
// given you modify rights to.  JC
BOOL LLViewerObject::allowOpen() const
{
	return !flagInventoryEmpty() && (permYouOwner() || permModify());
}

LLViewerObject::LLInventoryCallbackInfo::~LLInventoryCallbackInfo()
{
	if (mListener)
	{
		mListener->clearVOInventoryListener();
	}
}

void LLViewerObject::updateVolume(const LLVolumeParams& volume_params)
{
	if (setVolume(volume_params, 1)) // *FIX: magic number, ack!
	{
		// Transmit the update to the simulator
		sendShapeUpdate();
		markForUpdate(TRUE);
	}
}

void LLViewerObject::markForUpdate(BOOL priority)
{
	if (mDrawable.notNull())
	{
		gPipeline.markTextured(mDrawable);
		gPipeline.markRebuild(mDrawable, LLDrawable::REBUILD_GEOMETRY, priority);
	}
}

bool LLViewerObject::isPermanentEnforced() const
{
	return flagObjectPermanent() && (mRegionp != gAgent.getRegion()) && !gAgent.isGodlike();
}

bool LLViewerObject::getIncludeInSearch() const
{
	return flagIncludeInSearch();
}

void LLViewerObject::setIncludeInSearch(bool include_in_search)
{
	setFlags(FLAGS_INCLUDE_IN_SEARCH, include_in_search);
}

void LLViewerObject::setRegion(LLViewerRegion *regionp)
{
	if (!regionp)
	{
		LL_WARNS() << "viewer object set region to NULL" << LL_ENDL;
	}
	if(regionp != mRegionp)
	{
		if(mRegionp)
		{
			mRegionp->removeFromCreatedList(getLocalID()); 
		}
		if(regionp)
		{
			regionp->addToCreatedList(getLocalID()); 
		}
	}
	
	mLatestRecvPacketID = 0;
	mRegionp = regionp;

	for (child_list_t::iterator i = mChildList.begin(); i != mChildList.end(); ++i)
	{
		LLViewerObject* child = *i;
		child->setRegion(regionp);
	}

	setChanged(MOVED | SILHOUETTE);
	updateDrawable(FALSE);
}

// virtual
void	LLViewerObject::updateRegion(LLViewerRegion *regionp)
{
//	if (regionp)
//	{
//		F64 now = LLFrameTimer::getElapsedSeconds();
//		LL_INFOS() << "Updating to region " << regionp->getName()
//			<< ", ms since last update message: " << (F32)((now - mLastMessageUpdateSecs) * 1000.0)
//			<< ", ms since last interpolation: " << (F32)((now - mLastInterpUpdateSecs) * 1000.0) 
//			<< LL_ENDL;
//	}
}


bool LLViewerObject::specialHoverCursor() const
{
	return flagUsePhysics()
			|| flagHandleTouch()
			|| (mClickAction != 0);
}

void LLViewerObject::updateFlags(BOOL physics_changed)
{
	LLViewerRegion* regionp = getRegion();
	if(!regionp) return;
	gMessageSystem->newMessage("ObjectFlagUpdate");
	gMessageSystem->nextBlockFast(_PREHASH_AgentData);
	gMessageSystem->addUUIDFast(_PREHASH_AgentID, gAgent.getID() );
	gMessageSystem->addUUIDFast(_PREHASH_SessionID, gAgent.getSessionID());
	gMessageSystem->addU32Fast(_PREHASH_ObjectLocalID, getLocalID() );
	gMessageSystem->addBOOLFast(_PREHASH_UsePhysics, flagUsePhysics() );
	gMessageSystem->addBOOL("IsTemporary", flagTemporaryOnRez() );
	gMessageSystem->addBOOL("IsPhantom", flagPhantom() );

	// stinson 02/28/2012 : This CastsShadows BOOL is no longer used in either the viewer or the simulator
	// The simulator code does not even unpack this value when the message is received.
	// This could be potentially hijacked in the future for another use should the urgent need arise.
	gMessageSystem->addBOOL("CastsShadows", FALSE );

	if (physics_changed)
	{
		gMessageSystem->nextBlock("ExtraPhysics");
		gMessageSystem->addU8("PhysicsShapeType", getPhysicsShapeType() );
		gMessageSystem->addF32("Density", getPhysicsDensity() );
		gMessageSystem->addF32("Friction", getPhysicsFriction() );
		gMessageSystem->addF32("Restitution", getPhysicsRestitution() );
		gMessageSystem->addF32("GravityMultiplier", getPhysicsGravity() );
	}
	gMessageSystem->sendReliable( regionp->getHost() );
}

BOOL LLViewerObject::setFlags(U32 flags, BOOL state)
{
	BOOL setit = setFlagsWithoutUpdate(flags, state);

	// BUG: Sometimes viewer physics and simulator physics get
	// out of sync.  To fix this, always send update to simulator.
// 	if (setit)
	{
		updateFlags();
	}
	return setit;
}

BOOL LLViewerObject::setFlagsWithoutUpdate(U32 flags, BOOL state)
{
	BOOL setit = FALSE;
	if (state)
	{
		if ((mFlags & flags) != flags)
		{
			mFlags |= flags;
			setit = TRUE;
		}
	}
	else
	{
		if ((mFlags & flags) != 0)
		{
			mFlags &= ~flags;
			setit = TRUE;
		}
	}
	return setit;
}

void LLViewerObject::setPhysicsShapeType(U8 type)
{
	mPhysicsShapeUnknown = false;
	if (type != mPhysicsShapeType)
	{
	mPhysicsShapeType = type;
	mCostStale = true;
}
}

void LLViewerObject::setPhysicsGravity(F32 gravity)
{
	mPhysicsGravity = gravity;
}

void LLViewerObject::setPhysicsFriction(F32 friction)
{
	mPhysicsFriction = friction;
}

void LLViewerObject::setPhysicsDensity(F32 density)
{
	mPhysicsDensity = density;
}

void LLViewerObject::setPhysicsRestitution(F32 restitution)
{
	mPhysicsRestitution = restitution;
}

U8 LLViewerObject::getPhysicsShapeType() const
{ 
	if (mPhysicsShapeUnknown)
	{
		gObjectList.updatePhysicsFlags(this);
	}

	return mPhysicsShapeType; 
}

void LLViewerObject::applyAngularVelocity(F32 dt)
{
	//do target omega here
	mRotTime += dt;
	LLVector3 ang_vel = getAngularVelocity();
	F32 omega = ang_vel.magVecSquared();
	F32 angle = 0.0f;
	LLQuaternion dQ;
	if (omega > 0.00001f)
	{
		omega = sqrt(omega);
		angle = omega * dt;

		ang_vel *= 1.f/omega;
		
		// calculate the delta increment based on the object's angular velocity
		dQ.setQuat(angle, ang_vel);

		// accumulate the angular velocity rotations to re-apply in the case of an object update
		mAngularVelocityRot *= dQ;
		
		// Just apply the delta increment to the current rotation
		setRotation(getRotation()*dQ);
		setChanged(MOVED | SILHOUETTE);
	}
}

void LLViewerObject::resetRotTime()
{
	mRotTime = 0.0f;
}

void LLViewerObject::resetRot()
{
	resetRotTime();

	// Reset the accumulated angular velocity rotation
	mAngularVelocityRot.loadIdentity(); 
}

U32 LLViewerObject::getPartitionType() const
{ 
	return LLViewerRegion::PARTITION_NONE; 
}

void LLViewerObject::dirtySpatialGroup(BOOL priority) const
{
	if (mDrawable)
	{
		LLSpatialGroup* group = mDrawable->getSpatialGroup();
		if (group)
		{
			group->dirtyGeom();
			gPipeline.markRebuild(group, priority);
		}
	}
}

void LLViewerObject::dirtyMesh()
{
	if (mDrawable)
	{
		gPipeline.markRebuild(mDrawable, LLDrawable::REBUILD_ALL);
		/*LLSpatialGroup* group = mDrawable->getSpatialGroup();
		if (group)
		{
			group->dirtyMesh();
		}*/
	}
}

F32 LLAlphaObject::getPartSize(S32 idx)
{
	return 0.f;
}

void LLAlphaObject::getBlendFunc(S32 face, U32& src, U32& dst)
{

}

// virtual
void LLStaticViewerObject::updateDrawable(BOOL force_damped)
{
	// Force an immediate rebuild on any update
	if (mDrawable.notNull())
	{
		mDrawable->updateXform(TRUE);
		gPipeline.markRebuild(mDrawable, LLDrawable::REBUILD_ALL, TRUE);
	}
	clearChanged(SHIFTED);
}

void LLViewerObject::saveUnselectedChildrenPosition(std::vector<LLVector3>& positions)
{
	if(mChildList.empty() || !positions.empty())
	{
		return ;
	}

	for (LLViewerObject::child_list_t::const_iterator iter = mChildList.begin();
			iter != mChildList.end(); iter++)
	{
		LLViewerObject* childp = *iter;
		if (!childp->isSelected() && childp->mDrawable.notNull())
		{
			positions.push_back(childp->getPositionEdit());		
		}
	}

	return ;
}

void LLViewerObject::saveUnselectedChildrenRotation(std::vector<LLQuaternion>& rotations)
{
	if(mChildList.empty())
	{
		return ;
	}

	for (LLViewerObject::child_list_t::const_iterator iter = mChildList.begin();
			iter != mChildList.end(); iter++)
	{
		LLViewerObject* childp = *iter;
		if (!childp->isSelected() && childp->mDrawable.notNull())
		{
			rotations.push_back(childp->getRotationEdit());				
		}		
	}

	return ;
}

//counter-rotation
void LLViewerObject::resetChildrenRotationAndPosition(const std::vector<LLQuaternion>& rotations, 
											const std::vector<LLVector3>& positions)
{
	if(mChildList.empty())
	{
		return ;
	}

	S32 index = 0 ;
	LLQuaternion inv_rotation = ~getRotationEdit() ;
	LLVector3 offset = getPositionEdit() ;
	for (LLViewerObject::child_list_t::const_iterator iter = mChildList.begin();
			iter != mChildList.end(); iter++)
	{
		LLViewerObject* childp = *iter;
		if (!childp->isSelected() && childp->mDrawable.notNull())
		{
			if (childp->getPCode() != LL_PCODE_LEGACY_AVATAR)
			{
				childp->setRotation(rotations[index] * inv_rotation);
				childp->setPosition((positions[index] - offset) * inv_rotation);
				LLManip::rebuild(childp);					
			}
			else //avatar
			{
				LLVector3 reset_pos = (positions[index] - offset) * inv_rotation ;
				LLQuaternion reset_rot = rotations[index] * inv_rotation ;

				((LLVOAvatar*)childp)->mDrawable->mXform.setPosition(reset_pos);				
				((LLVOAvatar*)childp)->mDrawable->mXform.setRotation(reset_rot) ;
				
				((LLVOAvatar*)childp)->mDrawable->getVObj()->setPosition(reset_pos, TRUE);				
				((LLVOAvatar*)childp)->mDrawable->getVObj()->setRotation(reset_rot, TRUE) ;

				LLManip::rebuild(childp);				
			}	
			index++;
		}				
	}

	return ;
}

//counter-translation
void LLViewerObject::resetChildrenPosition(const LLVector3& offset, BOOL simplified)
{
	if(mChildList.empty())
	{
		return ;
	}

	LLVector3 child_offset;
	if(simplified) //translation only, rotation matrix does not change
	{
		child_offset = offset * ~getRotation();
	}
	else //rotation matrix might change too.
	{
		if (isAttachment() && mDrawable.notNull())
		{
			LLXform* attachment_point_xform = mDrawable->getXform()->getParent();
			LLQuaternion parent_rotation = getRotation() * attachment_point_xform->getWorldRotation();
			child_offset = offset * ~parent_rotation;
		}
		else
		{
			child_offset = offset * ~getRenderRotation();
		}
	}

	for (LLViewerObject::child_list_t::const_iterator iter = mChildList.begin();
			iter != mChildList.end(); iter++)
	{
		LLViewerObject* childp = *iter;
		if (!childp->isSelected() && childp->mDrawable.notNull())
		{
			if (childp->getPCode() != LL_PCODE_LEGACY_AVATAR)
			{
				childp->setPosition(childp->getPosition() + child_offset);
				LLManip::rebuild(childp);
			}
			else //avatar
			{
				LLVector3 reset_pos = ((LLVOAvatar*)childp)->mDrawable->mXform.getPosition() + child_offset ;

				((LLVOAvatar*)childp)->mDrawable->mXform.setPosition(reset_pos);
				((LLVOAvatar*)childp)->mDrawable->getVObj()->setPosition(reset_pos);				
				
				LLManip::rebuild(childp);
			}			
		}		
	}

	return ;
}

// virtual 
BOOL	LLViewerObject::isTempAttachment() const
{
	return (mID.notNull() && (mID == mAttachmentItemID));
}


const LLUUID &LLViewerObject::getAttachmentItemID() const
{
	return mAttachmentItemID;
}

void LLViewerObject::setAttachmentItemID(const LLUUID &id)
{
	mAttachmentItemID = id;
}

EObjectUpdateType LLViewerObject::getLastUpdateType() const
{
	return mLastUpdateType;
}

void LLViewerObject::setLastUpdateType(EObjectUpdateType last_update_type)
{
	mLastUpdateType = last_update_type;
}

BOOL LLViewerObject::getLastUpdateCached() const
{
	return mLastUpdateCached;
}

void LLViewerObject::setLastUpdateCached(BOOL last_update_cached)
{
	mLastUpdateCached = last_update_cached;
}

const LLUUID &LLViewerObject::extractAttachmentItemID()
{
	LLUUID item_id = LLUUID::null;
	LLNameValue* item_id_nv = getNVPair("AttachItemID");
	if( item_id_nv )
	{
		const char* s = item_id_nv->getString();
		if( s )
		{
			item_id.set(s);
		}
	}
	setAttachmentItemID(item_id);
	return getAttachmentItemID();
}

const std::string& LLViewerObject::getAttachmentItemName()
{
	static std::string empty;
	LLInventoryItem *item = gInventory.getItem(getAttachmentItemID());
	if (isAttachment() && item)
	{
		return item->getName();
	}
	return empty;
}

//virtual
LLVOAvatar* LLViewerObject::getAvatar() const
{
	if (isAttachment())
	{
		LLViewerObject* vobj = (LLViewerObject*) getParent();

		while (vobj && !vobj->asAvatar())
		{
			vobj = (LLViewerObject*) vobj->getParent();
		}

		return (LLVOAvatar*) vobj;
	}

	return NULL;
}


class ObjectPhysicsProperties : public LLHTTPNode
{
public:
	virtual void post(
		ResponsePtr responder,
		const LLSD& context,
		const LLSD& input) const
	{
		LLSD object_data = input["body"]["ObjectData"];
		S32 num_entries = object_data.size();
		
		for ( S32 i = 0; i < num_entries; i++ )
		{
			LLSD& curr_object_data = object_data[i];
			U32 local_id = curr_object_data["LocalID"].asInteger();

			// Iterate through nodes at end, since it can be on both the regular AND hover list
			struct f : public LLSelectedNodeFunctor
			{
				U32 mID;
				f(const U32& id) : mID(id) {}
				virtual bool apply(LLSelectNode* node)
				{
					return (node->getObject() && node->getObject()->mLocalID == mID );
				}
			} func(local_id);

			LLSelectNode* node = LLSelectMgr::getInstance()->getSelection()->getFirstNode(&func);

			if (node)
			{
				// The LLSD message builder doesn't know how to handle U8, so we need to send as S8 and cast
				U8 type = (U8)curr_object_data["PhysicsShapeType"].asInteger();
				F32 density = (F32)curr_object_data["Density"].asReal();
				F32 friction = (F32)curr_object_data["Friction"].asReal();
				F32 restitution = (F32)curr_object_data["Restitution"].asReal();
				F32 gravity = (F32)curr_object_data["GravityMultiplier"].asReal();

				node->getObject()->setPhysicsShapeType(type);
				node->getObject()->setPhysicsGravity(gravity);
				node->getObject()->setPhysicsFriction(friction);
				node->getObject()->setPhysicsDensity(density);
				node->getObject()->setPhysicsRestitution(restitution);
			}	
		}
		
		dialog_refresh_all();
	};
};

LLHTTPRegistration<ObjectPhysicsProperties>
	gHTTPRegistrationObjectPhysicsProperties("/message/ObjectPhysicsProperties");
<|MERGE_RESOLUTION|>--- conflicted
+++ resolved
@@ -4969,11 +4969,7 @@
 
 	if (!mText)
 	{
-<<<<<<< HEAD
-		initDebugTextHud();
-=======
 	    initHudText();
->>>>>>> 5a5c023e
 	}
 	mText->setColor(LLColor4::white);
 	mText->setString(utf8text);
@@ -4982,7 +4978,22 @@
 	updateText();
 }
 
-<<<<<<< HEAD
+void LLViewerObject::initHudText()
+{
+    mText = (LLHUDText *)LLHUDObject::addHUDObject(LLHUDObject::LL_HUD_TEXT);
+    mText->setFont(LLFontGL::getFontSansSerif());
+    mText->setVertAlignment(LLHUDText::ALIGN_VERT_TOP);
+    mText->setMaxLines(-1);
+    mText->setSourceObject(this);
+    mText->setOnHUDAttachment(isHUDAttachment());
+}
+
+void LLViewerObject::restoreHudText()
+{
+    if(mText)
+    {
+}
+
 void LLViewerObject::initDebugTextHud()
 {
 	mText = (LLHUDText *)LLHUDObject::addHUDObject(LLHUDObject::LL_HUD_TEXT);
@@ -4991,25 +5002,6 @@
 	mText->setMaxLines(-1);
 	mText->setSourceObject(this);
 	mText->setOnHUDAttachment(isHUDAttachment());
-=======
-void LLViewerObject::initHudText()
-{
-    mText = (LLHUDText *)LLHUDObject::addHUDObject(LLHUDObject::LL_HUD_TEXT);
-    mText->setFont(LLFontGL::getFontSansSerif());
-    mText->setVertAlignment(LLHUDText::ALIGN_VERT_TOP);
-    mText->setMaxLines(-1);
-    mText->setSourceObject(this);
-    mText->setOnHUDAttachment(isHUDAttachment());
-}
-
-void LLViewerObject::restoreHudText()
-{
-    if(mText)
-    {
-        mText->setColor(mHudTextColor);
-        mText->setString(mHudText);
-    }
->>>>>>> 5a5c023e
 }
 
 void LLViewerObject::setIcon(LLViewerTexture* icon_image)
