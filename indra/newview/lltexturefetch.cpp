--- conflicted
+++ resolved
@@ -1896,15 +1896,9 @@
 	LLCore::HttpStatus status(response->getStatus());
 	
 	LL_DEBUGS("Texture") << "HTTP COMPLETE: " << mID
-<<<<<<< HEAD
-						 << " status: " << status.toHex()
-						 << " '" << status.toString() << "'"
-						 << llendl;
-=======
 			 << " status: " << status.toHex()
 			 << " '" << status.toString() << "'"
 			 << llendl;
->>>>>>> 70c1e219
 //	unsigned int offset(0), length(0), full_length(0);
 //	response->getRange(&offset, &length, &full_length);
 // 	llwarns << "HTTP COMPLETE: " << mID << " handle: " << handle
