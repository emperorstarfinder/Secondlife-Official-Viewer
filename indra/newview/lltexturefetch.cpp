--- conflicted
+++ resolved
@@ -2408,15 +2408,9 @@
 	mHttpOptions = new LLCore::HttpOptions;
 	mHttpHeaders = new LLCore::HttpHeaders;
 	// *TODO: Should this be 'image/j2c' instead of 'image/x-j2c' ?
-<<<<<<< HEAD
-	mHttpHeaders->mHeaders.push_back(HTTP_HEADER_ACCEPT + ": " + HTTP_CONTENT_IMAGE_X_J2C);
-	mHttpMetricsHeaders = new LLCore::HttpHeaders;
-	mHttpMetricsHeaders->mHeaders.push_back(HTTP_HEADER_CONTENT_TYPE + ": " + HTTP_CONTENT_LLSD_XML);
-=======
 	mHttpHeaders->mHeaders.push_back(HTTP_OUT_HEADER_ACCEPT + ": " + HTTP_CONTENT_IMAGE_X_J2C);
 	mHttpMetricsHeaders = new LLCore::HttpHeaders;
 	mHttpMetricsHeaders->mHeaders.push_back(HTTP_OUT_HEADER_CONTENT_TYPE + ": " + HTTP_CONTENT_LLSD_XML);
->>>>>>> beeefb45
 	mHttpPolicyClass = LLAppViewer::instance()->getAppCoreHttp().getPolicyDefault();
 }
 
@@ -4049,11 +4043,7 @@
 	{
 		mHttpHeaders = new LLCore::HttpHeaders;
 		// *TODO: Should this be 'image/j2c' instead of 'image/x-j2c' ?
-<<<<<<< HEAD
-		mHttpHeaders->mHeaders.push_back(HTTP_HEADER_ACCEPT + ": " + HTTP_CONTENT_IMAGE_X_J2C);
-=======
 		mHttpHeaders->mHeaders.push_back(HTTP_OUT_HEADER_ACCEPT + ": " + HTTP_CONTENT_IMAGE_X_J2C);
->>>>>>> beeefb45
 	}
 }
 
