--- conflicted
+++ resolved
@@ -1388,10 +1388,6 @@
 			//recordTextureStart(false);
 			//setPriority(LLWorkerThread::PRIORITY_LOW | mWorkPriority);
 
-<<<<<<< HEAD
-=======
-			LL_DEBUGS("Texture") << mID << " does this happen?" << LL_ENDL;
->>>>>>> d0ef02c2
 			return false;
 		}
 	}
@@ -1581,21 +1577,12 @@
 					{
 						setState(DONE);
 						releaseHttpSemaphore();
-<<<<<<< HEAD
 						if (mFTType != FTT_MAP_TILE)
 						{
 							LL_WARNS("Texture") << mID << " abort: WAIT_HTTP_REQ not found" << llendl;
 						}
 						return true; 
 					}
-
-=======
-						LL_DEBUGS("Texture") << mID << " abort: WAIT_HTTP_REQ not found" << LL_ENDL;
-						return true; // failed, means no map tile on the empty region.
-					}
-
-					LL_WARNS() << "Texture missing from server (404): " << mUrl << LL_ENDL;
->>>>>>> d0ef02c2
 
 					// roll back to try UDP
 					if (mCanUseNET)
@@ -1838,11 +1825,7 @@
 				if (mCachedSize > 0 && !mInLocalCache && mRetryAttempt == 0)
 				{
 					// Cache file should be deleted, try again
-<<<<<<< HEAD
- 					llwarns << mID << ": Decode of cached file failed (removed), retrying" << llendl;
-=======
-// 					LL_WARNS() << mID << ": Decode of cached file failed (removed), retrying" << LL_ENDL;
->>>>>>> d0ef02c2
+ 					LL_WARNS() << mID << ": Decode of cached file failed (removed), retrying" << LL_ENDL;
 					llassert_always(mDecodeHandle == 0);
 					mFormattedImage = NULL;
 					++mRetryAttempt;
@@ -2007,16 +1990,10 @@
 	}
 	
 	LL_DEBUGS("Texture") << "HTTP COMPLETE: " << mID
-<<<<<<< HEAD
 						 << " status: " << status.toTerseString()
 						 << " '" << status.toString() << "'"
-						 << llendl;
-
-=======
-			 << " status: " << status.toTerseString()
-			 << " '" << status.toString() << "'"
 						 << LL_ENDL;
->>>>>>> d0ef02c2
+
 //	unsigned int offset(0), length(0), full_length(0);
 //	response->getRange(&offset, &length, &full_length);
 // 	LL_WARNS() << "HTTP COMPLETE: " << mID << " handle: " << handle
@@ -2030,7 +2007,6 @@
 	if (! status)
 	{
 		success = false;
-<<<<<<< HEAD
 		if (mFTType != FTT_MAP_TILE) // missing map tiles are normal, don't complain about them.
 		{
 			std::string reason(status.toString());
@@ -2038,12 +2014,6 @@
 			llwarns << "CURL GET FAILED, status: " << status.toTerseString()
 					<< " reason: " << reason << llendl;
 		}
-=======
-		std::string reason(status.toString());
-		setGetStatus(status, reason);
-		LL_WARNS() << "CURL GET FAILED, status: " << status.toTerseString()
-				<< " reason: " << reason << LL_ENDL;
->>>>>>> d0ef02c2
 	}
 	else
 	{
@@ -2704,11 +2674,8 @@
 		worker->unlockWorkMutex();										// -Mw
 	}
 	
-<<<<<<< HEAD
- 	LL_DEBUGS("Texture") << "REQUESTED: " << id << " f_type " << fttype_to_string(f_type) << " Discard: " << desired_discard << " size " << desired_size << llendl;
-=======
- 	LL_DEBUGS("Texture") << "REQUESTED: " << id << " Discard: " << desired_discard << " size " << desired_size << LL_ENDL;
->>>>>>> d0ef02c2
+ 	LL_DEBUGS("Texture") << "REQUESTED: " << id << " f_type " << fttype_to_string(f_type)
+						 << " Discard: " << desired_discard << " size " << desired_size << LL_ENDL;
 	return true;
 }
 
@@ -3381,7 +3348,6 @@
 
 void LLTextureFetchWorker::setState(e_state new_state)
 {
-<<<<<<< HEAD
 	if (mFTType == FTT_SERVER_BAKE)
 	{
 	// NOTE: turning on these log statements is a reliable way to get
@@ -3390,27 +3356,6 @@
 
 //		LL_INFOS("Texture") << "id: " << mID << " FTType: " << mFTType << " disc: " << mDesiredDiscard << " sz: " << mDesiredSize << " state: " << e_state_name[mState] << " => " << e_state_name[new_state] << llendl;
 	}
-=======
-	static const char* e_state_name[] =
-	{
-		"INVALID",
-		"INIT",
-		"LOAD_FROM_TEXTURE_CACHE",
-		"CACHE_POST",
-		"LOAD_FROM_NETWORK",
-		"LOAD_FROM_SIMULATOR",
-		"WAIT_HTTP_RESOURCE",
-		"WAIT_HTTP_RESOURCE2",
-		"SEND_HTTP_REQ",
-		"WAIT_HTTP_REQ",
-		"DECODE_IMAGE",
-		"DECODE_IMAGE_UPDATE",
-		"WRITE_TO_CACHE",
-		"WAIT_ON_WRITE",
-		"DONE"
-	};
-	LL_DEBUGS("Texture") << "id: " << mID << " FTType: " << mFTType << " disc: " << mDesiredDiscard << " sz: " << mDesiredSize << " state: " << e_state_name[mState] << " => " << e_state_name[new_state] << LL_ENDL;
->>>>>>> d0ef02c2
 	mState = new_state;
 }
 
