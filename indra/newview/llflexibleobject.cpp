--- conflicted
+++ resolved
@@ -416,14 +416,8 @@
 	LLPath *path = &volume->getPath();
 	if ((mSimulateRes == 0 || !mInitialized) && mVO->mDrawable->isVisible()) 
 	{
-<<<<<<< HEAD
-		//mVO->markForUpdate(TRUE);
+		BOOL force_update = mSimulateRes == 0 ? TRUE : FALSE;
 		doIdleUpdate();
-=======
-		BOOL force_update = mSimulateRes == 0 ? TRUE : FALSE;
-
-		doIdleUpdate(gAgent, *LLWorld::getInstance(), 0.0);
->>>>>>> e3c5cf99
 
 		if (!force_update || !gPipeline.hasRenderDebugFeatureMask(LLPipeline::RENDER_DEBUG_FEATURE_FLEXIBLE))
 		{
