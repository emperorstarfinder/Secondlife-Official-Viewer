/** 
 * @file llappviewer.cpp
 * @brief The LLAppViewer class definitions
 *
 * $LicenseInfo:firstyear=2007&license=viewerlgpl$
 * Second Life Viewer Source Code
 * Copyright (C) 2010, Linden Research, Inc.
 * 
 * This library is free software; you can redistribute it and/or
 * modify it under the terms of the GNU Lesser General Public
 * License as published by the Free Software Foundation;
 * version 2.1 of the License only.
 * 
 * This library is distributed in the hope that it will be useful,
 * but WITHOUT ANY WARRANTY; without even the implied warranty of
 * MERCHANTABILITY or FITNESS FOR A PARTICULAR PURPOSE.  See the GNU
 * Lesser General Public License for more details.
 * 
 * You should have received a copy of the GNU Lesser General Public
 * License along with this library; if not, write to the Free Software
 * Foundation, Inc., 51 Franklin Street, Fifth Floor, Boston, MA  02110-1301  USA
 * 
 * Linden Research, Inc., 945 Battery Street, San Francisco, CA  94111  USA
 * $/LicenseInfo$
 */

#include "llviewerprecompiledheaders.h"

#include "llappviewer.h"

// Viewer includes
#include "llversioninfo.h"
#include "llversionviewer.h"
#include "llfeaturemanager.h"
#include "lluictrlfactory.h"
#include "lltexteditor.h"
#include "llerrorcontrol.h"
#include "lleventtimer.h"
#include "llviewertexturelist.h"
#include "llgroupmgr.h"
#include "llagent.h"
#include "llagentcamera.h"
#include "llagentlanguage.h"
#include "llagentwearables.h"
#include "llwindow.h"
#include "llviewerstats.h"
#include "llmd5.h"
#include "llmeshrepository.h"
#include "llpumpio.h"
#include "llmimetypes.h"
#include "llslurl.h"
#include "llstartup.h"
#include "llfocusmgr.h"
#include "llviewerjoystick.h"
#include "llallocator.h"
#include "llares.h" 
#include "llcurl.h"
#include "lltexturestats.h"
#include "lltexturestats.h"
#include "llviewerwindow.h"
#include "llviewerdisplay.h"
#include "llviewermedia.h"
#include "llviewerparcelmedia.h"
#include "llviewermediafocus.h"
#include "llviewermessage.h"
#include "llviewerobjectlist.h"
#include "llworldmap.h"
#include "llmutelist.h"
#include "llviewerhelp.h"
#include "lluicolortable.h"
#include "llurldispatcher.h"
#include "llurlhistory.h"
//#include "llfirstuse.h"
#include "llrender.h"
#include "llteleporthistory.h"
#include "lllocationhistory.h"
#include "llfasttimerview.h"
#include "llvector4a.h"
#include "llviewermenufile.h"
#include "llvoicechannel.h"
#include "llvoavatarself.h"
#include "llsidetray.h"
#include "llfeaturemanager.h"
#include "llurlmatch.h"
#include "lltextutil.h"

#include "llweb.h"
#include "llsecondlifeurls.h"
#include "llupdaterservice.h"

// Linden library includes
#include "llavatarnamecache.h"
#include "llimagej2c.h"
#include "llmemory.h"
#include "llprimitive.h"
#include "llurlaction.h"
#include "llvfile.h"
#include "llvfsthread.h"
#include "llvolumemgr.h"
#include "llxfermanager.h"

#include "llnotificationmanager.h"
#include "llnotifications.h"
#include "llnotificationsutil.h"

// Third party library includes
#include <boost/bind.hpp>


#if LL_WINDOWS
#	include <share.h> // For _SH_DENYWR in initMarkerFile
#else
#   include <sys/file.h> // For initMarkerFile support
#endif

#include "llapr.h"
#include "apr_dso.h"
#include <boost/lexical_cast.hpp>

#include "llviewerkeyboard.h"
#include "lllfsthread.h"
#include "llworkerthread.h"
#include "lltexturecache.h"
#include "lltexturefetch.h"
#include "llimageworker.h"
#include "llevents.h"

// The files below handle dependencies from cleanup.
#include "llkeyframemotion.h"
#include "llworldmap.h"
#include "llhudmanager.h"
#include "lltoolmgr.h"
#include "llassetstorage.h"
#include "llpolymesh.h"
#include "llcachename.h"
#include "llaudioengine.h"
#include "llstreamingaudio.h"
#include "llviewermenu.h"
#include "llselectmgr.h"
#include "lltrans.h"
#include "lltransutil.h"
#include "lltracker.h"
#include "llviewerparcelmgr.h"
#include "llworldmapview.h"
#include "llpostprocess.h"
#include "llwlparammanager.h"
#include "llwaterparammanager.h"

#include "lldebugview.h"
#include "llconsole.h"
#include "llcontainerview.h"
#include "lltooltip.h"

#include "llsdserialize.h"

#include "llworld.h"
#include "llhudeffecttrail.h"
#include "llvectorperfoptions.h"
#include "llslurl.h"
#include "llwatchdog.h"

// Included so that constants/settings might be initialized
// in save_settings_to_globals()
#include "llbutton.h"
#include "llstatusbar.h"
#include "llsurface.h"
#include "llvosky.h"
#include "llvotree.h"
#include "llvoavatar.h"
#include "llfolderview.h"
#include "llagentpilot.h"
#include "llvovolume.h"
#include "llflexibleobject.h" 
#include "llvosurfacepatch.h"
#include "llviewerfloaterreg.h"
#include "llcommandlineparser.h"
#include "llfloatermemleak.h"
#include "llfloaterreg.h"
#include "llfloatersnapshot.h"
#include "llfloaterinventory.h"

// includes for idle() idleShutdown()
#include "llviewercontrol.h"
#include "lleventnotifier.h"
#include "llcallbacklist.h"
#include "pipeline.h"
#include "llgesturemgr.h"
#include "llsky.h"
#include "llvlmanager.h"
#include "llviewercamera.h"
#include "lldrawpoolbump.h"
#include "llvieweraudio.h"
#include "llimview.h"
#include "llviewerthrottle.h"
#include "llparcel.h"
#include "llavatariconctrl.h"
#include "llgroupiconctrl.h"

// Include for security api initialization
#include "llsecapi.h"
#include "llmachineid.h"
#include "llmainlooprepeater.h"

// *FIX: These extern globals should be cleaned up.
// The globals either represent state/config/resource-storage of either 
// this app, or another 'component' of the viewer. App globals should be 
// moved into the app class, where as the other globals should be 
// moved out of here.
// If a global symbol reference seems valid, it will be included
// via header files above.

//----------------------------------------------------------------------------
// llviewernetwork.h
#include "llviewernetwork.h"
// define a self-registering event API object
#include "llappviewerlistener.h"

#if (LL_LINUX || LL_SOLARIS) && LL_GTK
#include "glib.h"
#endif // (LL_LINUX || LL_SOLARIS) && LL_GTK

#if LL_MSVC
// disable boost::lexical_cast warning
#pragma warning (disable:4702)
#endif

static LLAppViewerListener sAppViewerListener(LLAppViewer::instance);

////// Windows-specific includes to the bottom - nasty defines in these pollute the preprocessor
//
//----------------------------------------------------------------------------
// viewer.cpp - these are only used in viewer, should be easily moved.

#if LL_DARWIN
extern void init_apple_menu(const char* product);
#endif // LL_DARWIN

extern BOOL gRandomizeFramerate;
extern BOOL gPeriodicSlowFrame;
extern BOOL gDebugGL;

////////////////////////////////////////////////////////////
// All from the last globals push...
const F32 DEFAULT_AFK_TIMEOUT = 5.f * 60.f; // time with no input before user flagged as Away From Keyboard

F32 gSimLastTime; // Used in LLAppViewer::init and send_stats()
F32 gSimFrames;

BOOL gShowObjectUpdates = FALSE;
BOOL gUseQuickTime = TRUE;

eLastExecEvent gLastExecEvent = LAST_EXEC_NORMAL;

LLSD gDebugInfo;

U32	gFrameCount = 0;
U32 gForegroundFrameCount = 0; // number of frames that app window was in foreground
LLPumpIO* gServicePump = NULL;

U64 gFrameTime = 0;
F32 gFrameTimeSeconds = 0.f;
F32 gFrameIntervalSeconds = 0.f;
F32 gFPSClamped = 10.f;						// Pretend we start at target rate.
F32 gFrameDTClamped = 0.f;					// Time between adjacent checks to network for packets
U64	gStartTime = 0; // gStartTime is "private", used only to calculate gFrameTimeSeconds
U32 gFrameStalls = 0;
const F64 FRAME_STALL_THRESHOLD = 1.0;

LLTimer gRenderStartTime;
LLFrameTimer gForegroundTime;
LLFrameTimer gLoggedInTime;
LLTimer gLogoutTimer;
static const F32 LOGOUT_REQUEST_TIME = 6.f;  // this will be cut short by the LogoutReply msg.
F32 gLogoutMaxTime = LOGOUT_REQUEST_TIME;

BOOL				gDisconnected = FALSE;

// used to restore texture state after a mode switch
LLFrameTimer	gRestoreGLTimer;
BOOL			gRestoreGL = FALSE;
BOOL				gUseWireframe = FALSE;

// VFS globals - see llappviewer.h
LLVFS* gStaticVFS = NULL;

LLMemoryInfo gSysMemory;
U64 gMemoryAllocated = 0; // updated in display_stats() in llviewerdisplay.cpp

std::string gLastVersionChannel;

LLVector3			gWindVec(3.0, 3.0, 0.0);
LLVector3			gRelativeWindVec(0.0, 0.0, 0.0);

U32		gPacketsIn = 0;

BOOL				gPrintMessagesThisFrame = FALSE;

BOOL gRandomizeFramerate = FALSE;
BOOL gPeriodicSlowFrame = FALSE;

BOOL gCrashOnStartup = FALSE;
BOOL gLLErrorActivated = FALSE;
BOOL gLogoutInProgress = FALSE;

////////////////////////////////////////////////////////////
// Internal globals... that should be removed.
static std::string gArgs = "Mesh Beta";

const std::string MARKER_FILE_NAME("SecondLife.exec_marker");
const std::string ERROR_MARKER_FILE_NAME("SecondLife.error_marker");
const std::string LLERROR_MARKER_FILE_NAME("SecondLife.llerror_marker");
const std::string LOGOUT_MARKER_FILE_NAME("SecondLife.logout_marker");
static BOOL gDoDisconnect = FALSE;
static std::string gLaunchFileOnQuit;

// Used on Win32 for other apps to identify our window (eg, win_setup)
const char* const VIEWER_WINDOW_CLASSNAME = "Second Life";

//----------------------------------------------------------------------------

// List of entries from strings.xml to always replace
static std::set<std::string> default_trans_args;
void init_default_trans_args()
{
	default_trans_args.insert("SECOND_LIFE"); // World
	default_trans_args.insert("APP_NAME");
	default_trans_args.insert("CAPITALIZED_APP_NAME");
	default_trans_args.insert("SECOND_LIFE_GRID");
	default_trans_args.insert("SUPPORT_SITE");
}

//----------------------------------------------------------------------------
// File scope definitons
const char *VFS_DATA_FILE_BASE = "data.db2.x.";
const char *VFS_INDEX_FILE_BASE = "index.db2.x.";

static std::string gWindowTitle;

LLAppViewer::LLUpdaterInfo *LLAppViewer::sUpdaterInfo = NULL ;

void idle_afk_check()
{
	// check idle timers
	if (gSavedSettings.getS32("AFKTimeout") && (gAwayTriggerTimer.getElapsedTimeF32() > gSavedSettings.getS32("AFKTimeout")))
	{
		gAgent.setAFK();
	}
}

// A callback set in LLAppViewer::init()
static void ui_audio_callback(const LLUUID& uuid)
{
	if (gAudiop)
	{
		gAudiop->triggerSound(uuid, gAgent.getID(), 1.0f, LLAudioEngine::AUDIO_TYPE_UI);
	}
}

bool	create_text_segment_icon_from_url_match(LLUrlMatch* match,LLTextBase* base)
{
	if(!match || !base || base->getPlainText())
		return false;

	LLUUID match_id = match->getID();

	LLIconCtrl* icon;

	if(gAgent.isInGroup(match_id, TRUE))
	{
		LLGroupIconCtrl::Params icon_params;
		icon_params.group_id = match_id;
		icon_params.rect = LLRect(0, 16, 16, 0);
		icon_params.visible = true;
		icon = LLUICtrlFactory::instance().create<LLGroupIconCtrl>(icon_params);
	}
	else
	{
		LLAvatarIconCtrl::Params icon_params;
		icon_params.avatar_id = match_id;
		icon_params.rect = LLRect(0, 16, 16, 0);
		icon_params.visible = true;
		icon = LLUICtrlFactory::instance().create<LLAvatarIconCtrl>(icon_params);
	}

	LLInlineViewSegment::Params params;
	params.force_newline = false;
	params.view = icon;
	params.left_pad = 4;
	params.right_pad = 4;
	params.top_pad = -2;
	params.bottom_pad = 2;

	base->appendWidget(params," ",false);
	
	return true;
}

void request_initial_instant_messages()
{
	static BOOL requested = FALSE;
	if (!requested
		&& gMessageSystem
		&& LLMuteList::getInstance()->isLoaded()
		&& isAgentAvatarValid())
	{
		// Auto-accepted inventory items may require the avatar object
		// to build a correct name.  Likewise, inventory offers from
		// muted avatars require the mute list to properly mute.
		LLMessageSystem* msg = gMessageSystem;
		msg->newMessageFast(_PREHASH_RetrieveInstantMessages);
		msg->nextBlockFast(_PREHASH_AgentData);
		msg->addUUIDFast(_PREHASH_AgentID, gAgent.getID());
		msg->addUUIDFast(_PREHASH_SessionID, gAgent.getSessionID());
		gAgent.sendReliableMessage();
		requested = TRUE;
	}
}

// A settings system callback for CrashSubmitBehavior
bool handleCrashSubmitBehaviorChanged(const LLSD& newvalue)
{
	S32 cb = newvalue.asInteger();
	const S32 NEVER_SUBMIT_REPORT = 2;
	if(cb == NEVER_SUBMIT_REPORT)
	{
		LLAppViewer::instance()->destroyMainloopTimeout();
	}
	return true;
}

// Use these strictly for things that are constructed at startup,
// or for things that are performance critical.  JC
static void settings_to_globals()
{
	LLBUTTON_H_PAD		= gSavedSettings.getS32("ButtonHPad");
	BTN_HEIGHT_SMALL	= gSavedSettings.getS32("ButtonHeightSmall");
	BTN_HEIGHT			= gSavedSettings.getS32("ButtonHeight");

	MENU_BAR_HEIGHT		= gSavedSettings.getS32("MenuBarHeight");
	MENU_BAR_WIDTH		= gSavedSettings.getS32("MenuBarWidth");

	LLSurface::setTextureSize(gSavedSettings.getU32("RegionTextureSize"));
	
	LLImageGL::sGlobalUseAnisotropic	= gSavedSettings.getBOOL("RenderAnisotropic");
	LLVOVolume::sLODFactor				= gSavedSettings.getF32("RenderVolumeLODFactor");
	LLVOVolume::sDistanceFactor			= 1.f-LLVOVolume::sLODFactor * 0.1f;
	LLVolumeImplFlexible::sUpdateFactor = gSavedSettings.getF32("RenderFlexTimeFactor");
	LLVOTree::sTreeFactor				= gSavedSettings.getF32("RenderTreeLODFactor");
	LLVOAvatar::sLODFactor				= gSavedSettings.getF32("RenderAvatarLODFactor");
	LLVOAvatar::sMaxVisible				= (U32)gSavedSettings.getS32("RenderAvatarMaxVisible");
	LLVOAvatar::sVisibleInFirstPerson	= gSavedSettings.getBOOL("FirstPersonAvatarVisible");
	// clamp auto-open time to some minimum usable value
	LLFolderView::sAutoOpenTime			= llmax(0.25f, gSavedSettings.getF32("FolderAutoOpenDelay"));
	LLSelectMgr::sRectSelectInclusive	= gSavedSettings.getBOOL("RectangleSelectInclusive");
	LLSelectMgr::sRenderHiddenSelections = gSavedSettings.getBOOL("RenderHiddenSelections");
	LLSelectMgr::sRenderLightRadius = gSavedSettings.getBOOL("RenderLightRadius");

	gAgentPilot.mNumRuns		= gSavedSettings.getS32("StatsNumRuns");
	gAgentPilot.mQuitAfterRuns	= gSavedSettings.getBOOL("StatsQuitAfterRuns");
	gAgent.setHideGroupTitle(gSavedSettings.getBOOL("RenderHideGroupTitle"));

	gDebugWindowProc = gSavedSettings.getBOOL("DebugWindowProc");
	gShowObjectUpdates = gSavedSettings.getBOOL("ShowObjectUpdates");
	LLWorldMapView::sMapScale = gSavedSettings.getF32("MapScale");

	LLCubeMap::sUseCubeMaps = LLFeatureManager::getInstance()->isFeatureAvailable("RenderCubeMap");
}

static void settings_modify()
{
	LLRenderTarget::sUseFBO				= gSavedSettings.getBOOL("RenderDeferred");
	LLVOAvatar::sUseImpostors			= gSavedSettings.getBOOL("RenderUseImpostors");
	LLVOSurfacePatch::sLODFactor		= gSavedSettings.getF32("RenderTerrainLODFactor");
	LLVOSurfacePatch::sLODFactor *= LLVOSurfacePatch::sLODFactor; //square lod factor to get exponential range of [1,4]
	gDebugGL = gSavedSettings.getBOOL("RenderDebugGL") || gDebugSession;
	gDebugPipeline = gSavedSettings.getBOOL("RenderDebugPipeline");
	gAuditTexture = gSavedSettings.getBOOL("AuditTexture");
#if LL_VECTORIZE
	if (gSysCPU.hasAltivec())
	{
		gSavedSettings.setBOOL("VectorizeEnable", TRUE );
		gSavedSettings.setU32("VectorizeProcessor", 0 );
	}
	else
	if (gSysCPU.hasSSE2())
	{
		gSavedSettings.setBOOL("VectorizeEnable", TRUE );
		gSavedSettings.setU32("VectorizeProcessor", 2 );
	}
	else
	if (gSysCPU.hasSSE())
	{
		gSavedSettings.setBOOL("VectorizeEnable", TRUE );
		gSavedSettings.setU32("VectorizeProcessor", 1 );
	}
	else
	{
		// Don't bother testing or running if CPU doesn't support it. JC
		gSavedSettings.setBOOL("VectorizePerfTest", FALSE );
		gSavedSettings.setBOOL("VectorizeEnable", FALSE );
		gSavedSettings.setU32("VectorizeProcessor", 0 );
		gSavedSettings.setBOOL("VectorizeSkin", FALSE);
	}
#else
	// This build target doesn't support SSE, don't test/run.
	gSavedSettings.setBOOL("VectorizePerfTest", FALSE );
	gSavedSettings.setBOOL("VectorizeEnable", FALSE );
	gSavedSettings.setU32("VectorizeProcessor", 0 );
	gSavedSettings.setBOOL("VectorizeSkin", FALSE);
#endif
}

class LLFastTimerLogThread : public LLThread
{
public:
	std::string mFile;

	LLFastTimerLogThread(std::string& test_name) : LLThread("fast timer log")
 	{
		std::string file_name = test_name + std::string(".slp");
		mFile = gDirUtilp->getExpandedFilename(LL_PATH_LOGS, file_name);
	}

	void run()
	{
		std::ofstream os(mFile.c_str());
		
		while (!LLAppViewer::instance()->isQuitting())
		{
			LLFastTimer::writeLog(os);
			os.flush();
			ms_sleep(32);
		}

		os.close();
	}
};

//virtual
bool LLAppViewer::initSLURLHandler()
{
	// does nothing unless subclassed
	return false;
}

//virtual
bool LLAppViewer::sendURLToOtherInstance(const std::string& url)
{
	// does nothing unless subclassed
	return false;
}

//----------------------------------------------------------------------------
// LLAppViewer definition

// Static members.
// The single viewer app.
LLAppViewer* LLAppViewer::sInstance = NULL;

const std::string LLAppViewer::sGlobalSettingsName = "Global"; 

LLTextureCache* LLAppViewer::sTextureCache = NULL; 
LLImageDecodeThread* LLAppViewer::sImageDecodeThread = NULL; 
LLTextureFetch* LLAppViewer::sTextureFetch = NULL; 

LLAppViewer::LLAppViewer() : 
	mMarkerFile(),
	mLogoutMarkerFile(NULL),
	mReportedCrash(false),
	mNumSessions(0),
	mPurgeCache(false),
	mPurgeOnExit(false),
	mSecondInstance(false),
	mSavedFinalSnapshot(false),
	mForceGraphicsDetail(false),
	mQuitRequested(false),
	mLogoutRequestSent(false),
	mYieldTime(-1),
	mMainloopTimeout(NULL),
	mAgentRegionLastAlive(false),
	mRandomizeFramerate(LLCachedControl<bool>(gSavedSettings,"Randomize Framerate", FALSE)),
	mPeriodicSlowFrame(LLCachedControl<bool>(gSavedSettings,"Periodic Slow Frame", FALSE)),
	mFastTimerLogThread(NULL),
	mUpdater(new LLUpdaterService())
{
	if(NULL != sInstance)
	{
		llerrs << "Oh no! An instance of LLAppViewer already exists! LLAppViewer is sort of like a singleton." << llendl;
	}

	setupErrorHandling();
	sInstance = this;
	gLoggedInTime.stop();
}

LLAppViewer::~LLAppViewer()
{
	destroyMainloopTimeout();

	// If we got to this destructor somehow, the app didn't hang.
	removeMarkerFile();
}

bool LLAppViewer::init()
{
	//
	// Start of the application
	//
	// IMPORTANT! Do NOT put anything that will write
	// into the log files during normal startup until AFTER
	// we run the "program crashed last time" error handler below.
	//
	LLFastTimer::reset();

	// initialize SSE options
	LLVector4a::initClass();

	// Need to do this initialization before we do anything else, since anything
	// that touches files should really go through the lldir API
	gDirUtilp->initAppDirs("SecondLife");
	// set skin search path to default, will be overridden later
	// this allows simple skinned file lookups to work
	gDirUtilp->setSkinFolder("default");

	initLogging();
	
	//
	// OK to write stuff to logs now, we've now crash reported if necessary
	//
	
	init_default_trans_args();
	
	if (!initConfiguration())
		return false;

	// write Google Breakpad minidump files to our log directory
	std::string logdir = gDirUtilp->getExpandedFilename(LL_PATH_LOGS, "");
	logdir += gDirUtilp->getDirDelimiter();
	setMiniDumpDir(logdir);

	// Although initLogging() is the right place to mess with
	// setFatalFunction(), we can't query gSavedSettings until after
	// initConfiguration().
	S32 rc(gSavedSettings.getS32("QAModeTermCode"));
	if (rc >= 0)
	{
		// QAModeTermCode set, terminate with that rc on LL_ERRS. Use _exit()
		// rather than exit() because normal cleanup depends too much on
		// successful startup!
		LLError::setFatalFunction(boost::bind(_exit, rc));
	}

    mAlloc.setProfilingEnabled(gSavedSettings.getBOOL("MemProfiling"));

    // *NOTE:Mani - LLCurl::initClass is not thread safe. 
    // Called before threads are created.
    LLCurl::initClass();
    LLMachineID::init();

    initThreads();
    writeSystemInfo();

	// Initialize updater service (now that we have an io pump)
	initUpdater();
	if(isQuitting())
	{
		// Early out here because updater set the quitting flag.
		return true;
	}

	//////////////////////////////////////////////////////////////////////////////
	//////////////////////////////////////////////////////////////////////////////
	//////////////////////////////////////////////////////////////////////////////
	//////////////////////////////////////////////////////////////////////////////
	// *FIX: The following code isn't grouped into functions yet.

	// Statistics / debug timer initialization
	init_statistics();
	
	//
	// Various introspection concerning the libs we're using - particularly
        // the libs involved in getting to a full login screen.
	//
	LL_INFOS("InitInfo") << "J2C Engine is: " << LLImageJ2C::getEngineInfo() << LL_ENDL;
	LL_INFOS("InitInfo") << "libcurl version is: " << LLCurl::getVersionString() << LL_ENDL;

	// Get the single value from the crash settings file, if it exists
	std::string crash_settings_filename = gDirUtilp->getExpandedFilename(LL_PATH_USER_SETTINGS, CRASH_SETTINGS_FILE);
	gCrashSettings.loadFromFile(crash_settings_filename);
	if(gSavedSettings.getBOOL("IgnoreAllNotifications"))
	{
		gCrashSettings.setS32(CRASH_BEHAVIOR_SETTING, CRASH_BEHAVIOR_ALWAYS_SEND);
		gCrashSettings.saveToFile(crash_settings_filename, FALSE);
	}

	/////////////////////////////////////////////////
	// OS-specific login dialogs
	/////////////////////////////////////////////////

	//test_cached_control();

	// track number of times that app has run
	mNumSessions = gSavedSettings.getS32("NumSessions");
	mNumSessions++;
	gSavedSettings.setS32("NumSessions", mNumSessions);

	if (gSavedSettings.getBOOL("VerboseLogs"))
	{
		LLError::setPrintLocation(true);
	}
	
	// Widget construction depends on LLUI being initialized
	LLUI::settings_map_t settings_map;
	settings_map["config"] = &gSavedSettings;
	settings_map["ignores"] = &gWarningSettings;
	settings_map["floater"] = &gSavedSettings; // *TODO: New settings file
	settings_map["account"] = &gSavedPerAccountSettings;

	LLUI::initClass(settings_map,
		LLUIImageList::getInstance(),
		ui_audio_callback,
		&LLUI::sGLScaleFactor);
	
	// Setup paths and LLTrans after LLUI::initClass has been called
	LLUI::setupPaths();
	LLTransUtil::parseStrings("strings.xml", default_trans_args);		
	LLTransUtil::parseLanguageStrings("language_settings.xml");
	
	// LLKeyboard relies on LLUI to know what some accelerator keys are called.
	LLKeyboard::setStringTranslatorFunc( LLTrans::getKeyboardString );

	LLWeb::initClass();			  // do this after LLUI
	
	// Provide the text fields with callbacks for opening Urls
	LLUrlAction::setOpenURLCallback(&LLWeb::loadURL);
	LLUrlAction::setOpenURLInternalCallback(&LLWeb::loadURLInternal);
	LLUrlAction::setOpenURLExternalCallback(&LLWeb::loadURLExternal);
	LLUrlAction::setExecuteSLURLCallback(&LLURLDispatcher::dispatchFromTextEditor);

	// Let code in llui access the viewer help floater
	LLUI::sHelpImpl = LLViewerHelp::getInstance();

	// Load translations for tooltips
	LLFloater::initClass();

	/////////////////////////////////////////////////
	
	LLToolMgr::getInstance(); // Initialize tool manager if not already instantiated
	
	LLViewerFloaterReg::registerFloaters();
	
	/////////////////////////////////////////////////
	//
	// Load settings files
	//
	//
	LLGroupMgr::parseRoleActions("role_actions.xml");

	LLAgent::parseTeleportMessages("teleport_strings.xml");

	LLViewerJointMesh::updateVectorize();

	// load MIME type -> media impl mappings
	std::string mime_types_name;
#if LL_DARWIN
	mime_types_name = "mime_types_mac.xml";
#elif LL_LINUX
	mime_types_name = "mime_types_linux.xml";
#else
	mime_types_name = "mime_types.xml";
#endif
	LLMIMETypes::parseMIMETypes( mime_types_name ); 

	// Copy settings to globals. *TODO: Remove or move to appropriage class initializers
	settings_to_globals();
	// Setup settings listeners
	settings_setup_listeners();
	// Modify settings based on system configuration and compile options
	settings_modify();

	// Find partition serial number (Windows) or hardware serial (Mac)
	mSerialNumber = generateSerialNumber();

	// do any necessary set-up for accepting incoming SLURLs from apps
	initSLURLHandler();

	if(false == initHardwareTest())
	{
		// Early out from user choice.
		return false;
	}

	// Prepare for out-of-memory situations, during which we will crash on
	// purpose and save a dump.
#if LL_WINDOWS && LL_RELEASE_FOR_DOWNLOAD && LL_USE_SMARTHEAP
	MemSetErrorHandler(first_mem_error_handler);
#endif // LL_WINDOWS && LL_RELEASE_FOR_DOWNLOAD && LL_USE_SMARTHEAP

	// *Note: this is where gViewerStats used to be created.

	//
	// Initialize the VFS, and gracefully handle initialization errors
	//

	if (!initCache())
	{
		std::ostringstream msg;
		msg << LLTrans::getString("MBUnableToAccessFile");
		OSMessageBox(msg.str(),LLStringUtil::null,OSMB_OK);
		return 1;
	}
	
	// Initialize the repeater service.
	LLMainLoopRepeater::instance().start();

	//
	// Initialize the window
	//
	gGLActive = TRUE;
	initWindow();

	// call all self-registered classes
	LLInitClassList::instance().fireCallbacks();

	LLFolderViewItem::initClass(); // SJB: Needs to happen after initWindow(), not sure why but related to fonts
		
	gGLManager.getGLInfo(gDebugInfo);
	gGLManager.printGLInfoString();

	//load key settings
	bind_keyboard_functions();

	// Load Default bindings
	if (!gViewerKeyboard.loadBindings(gDirUtilp->getExpandedFilename(LL_PATH_APP_SETTINGS,"keys.ini")))
	{
		LL_ERRS("InitInfo") << "Unable to open keys.ini" << LL_ENDL;
	}
	// Load Custom bindings (override defaults)
	gViewerKeyboard.loadBindings(gDirUtilp->getExpandedFilename(LL_PATH_APP_SETTINGS,"custom_keys.ini"));

	// If we don't have the right GL requirements, exit.
	if (!gGLManager.mHasRequirements && !gNoRender)
	{	
		// can't use an alert here since we're exiting and
		// all hell breaks lose.
		OSMessageBox(
			LLNotifications::instance().getGlobalString("UnsupportedGLRequirements"),
			LLStringUtil::null,
			OSMB_OK);
		return 0;
	}

	// alert the user if they are using unsupported hardware
	if(!gSavedSettings.getBOOL("AlertedUnsupportedHardware"))
	{
		bool unsupported = false;
		LLSD args;
		std::string minSpecs;
		
		// get cpu data from xml
		std::stringstream minCPUString(LLNotifications::instance().getGlobalString("UnsupportedCPUAmount"));
		S32 minCPU = 0;
		minCPUString >> minCPU;

		// get RAM data from XML
		std::stringstream minRAMString(LLNotifications::instance().getGlobalString("UnsupportedRAMAmount"));
		U64 minRAM = 0;
		minRAMString >> minRAM;
		minRAM = minRAM * 1024 * 1024;

		if(!LLFeatureManager::getInstance()->isGPUSupported() && LLFeatureManager::getInstance()->getGPUClass() != GPU_CLASS_UNKNOWN)
		{
			minSpecs += LLNotifications::instance().getGlobalString("UnsupportedGPU");
			minSpecs += "\n";
			unsupported = true;
		}
		if(gSysCPU.getMHz() < minCPU)
		{
			minSpecs += LLNotifications::instance().getGlobalString("UnsupportedCPU");
			minSpecs += "\n";
			unsupported = true;
		}
		if(gSysMemory.getPhysicalMemoryClamped() < minRAM)
		{
			minSpecs += LLNotifications::instance().getGlobalString("UnsupportedRAM");
			minSpecs += "\n";
			unsupported = true;
		}

		if (LLFeatureManager::getInstance()->getGPUClass() == GPU_CLASS_UNKNOWN)
		{
			LLNotificationsUtil::add("UnknownGPU");
		} 
			
		if(unsupported)
		{
			if(!gSavedSettings.controlExists("WarnUnsupportedHardware") 
				|| gSavedSettings.getBOOL("WarnUnsupportedHardware"))
			{
				args["MINSPECS"] = minSpecs;
				LLNotificationsUtil::add("UnsupportedHardware", args );
			}

		}
	}


	// save the graphics card
	gDebugInfo["GraphicsCard"] = LLFeatureManager::getInstance()->getGPUString();

	// Save the current version to the prefs file
<<<<<<< HEAD
	gSavedSettings.setString("LastRunVersion", LLVersionInfo::getVersionAndChannel());
=======
	gSavedSettings.setString("LastRunVersion", 
							 LLVersionInfo::getChannelAndVersion());
>>>>>>> 24915552

	gSimLastTime = gRenderStartTime.getElapsedTimeF32();
	gSimFrames = (F32)gFrameCount;

	LLViewerJoystick::getInstance()->init(false);

	try {
		initializeSecHandler();
	}
	catch (LLProtectedDataException ex)
	{
	  LLNotificationsUtil::add("CorruptedProtectedDataStore");
	}
	LLHTTPClient::setCertVerifyCallback(secapiSSLCertVerifyCallback);


	gGLActive = FALSE;
	if (gSavedSettings.getBOOL("QAMode") && gSavedSettings.getS32("QAModeEventHostPort") > 0)
	{
		loadEventHostModule(gSavedSettings.getS32("QAModeEventHostPort"));
	}
	
	LLViewerMedia::initClass();
	LLTextUtil::TextHelpers::iconCallbackCreationFunction = create_text_segment_icon_from_url_match;

	//EXT-7013 - On windows for some locale (Japanese) standard 
	//datetime formatting functions didn't support some parameters such as "weekday".
	//Names for days and months localized in xml are also useful for Polish locale(STORM-107).
	std::string language = LLControlGroup::getInstance(sGlobalSettingsName)->getString("Language");
	if(language == "ja" || language == "pl")
	{
		LLStringOps::setupWeekDaysNames(LLTrans::getString("dateTimeWeekdaysNames"));
		LLStringOps::setupWeekDaysShortNames(LLTrans::getString("dateTimeWeekdaysShortNames"));
		LLStringOps::setupMonthNames(LLTrans::getString("dateTimeMonthNames"));
		LLStringOps::setupMonthShortNames(LLTrans::getString("dateTimeMonthShortNames"));
		LLStringOps::setupDayFormat(LLTrans::getString("dateTimeDayFormat"));

		LLStringOps::sAM = LLTrans::getString("dateTimeAM");
		LLStringOps::sPM = LLTrans::getString("dateTimePM");
	}

	LLAgentLanguage::init();

	return true;
}

static LLFastTimer::DeclareTimer FTM_MESSAGES("System Messages");
static LLFastTimer::DeclareTimer FTM_SLEEP("Sleep");
static LLFastTimer::DeclareTimer FTM_TEXTURE_CACHE("Texture Cache");
static LLFastTimer::DeclareTimer FTM_DECODE("Image Decode");
static LLFastTimer::DeclareTimer FTM_VFS("VFS Thread");
static LLFastTimer::DeclareTimer FTM_LFS("LFS Thread");
static LLFastTimer::DeclareTimer FTM_PAUSE_THREADS("Pause Threads");
static LLFastTimer::DeclareTimer FTM_IDLE("Idle");
static LLFastTimer::DeclareTimer FTM_PUMP("Pump");
static LLFastTimer::DeclareTimer FTM_PUMP_ARES("Ares");
static LLFastTimer::DeclareTimer FTM_PUMP_SERVICE("Service");
static LLFastTimer::DeclareTimer FTM_SERVICE_CALLBACK("Callback");
static LLFastTimer::DeclareTimer FTM_AGENT_AUTOPILOT("Autopilot");
static LLFastTimer::DeclareTimer FTM_AGENT_UPDATE("Update");

bool LLAppViewer::mainLoop()
{
	LLMemType mt1(LLMemType::MTYPE_MAIN);
	mMainloopTimeout = new LLWatchdogTimeout();
	
	//-------------------------------------------
	// Run main loop until time to quit
	//-------------------------------------------

	// Create IO Pump to use for HTTP Requests.
	gServicePump = new LLPumpIO(gAPRPoolp);
	LLHTTPClient::setPump(*gServicePump);
	LLCurl::setCAFile(gDirUtilp->getCAFile());

	// Note: this is where gLocalSpeakerMgr and gActiveSpeakerMgr used to be instantiated.

	LLVoiceChannel::initClass();
	LLVoiceClient::getInstance()->init(gServicePump);
	LLTimer frameTimer,idleTimer;
	LLTimer debugTime;
	LLFrameTimer memCheckTimer;
	LLViewerJoystick* joystick(LLViewerJoystick::getInstance());
	joystick->setNeedsReset(true);

    LLEventPump& mainloop(LLEventPumps::instance().obtain("mainloop"));
    // As we do not (yet) send data on the mainloop LLEventPump that varies
    // with each frame, no need to instantiate a new LLSD event object each
    // time. Obviously, if that changes, just instantiate the LLSD at the
    // point of posting.
    LLSD newFrame;

	const F32 memory_check_interval = 1.0f ; //second

	// Handle messages
	while (!LLApp::isExiting())
	{
		LLFastTimer::nextFrame(); // Should be outside of any timer instances

		//clear call stack records
		llclearcallstacks;

		//check memory availability information
		{
			if(memory_check_interval < memCheckTimer.getElapsedTimeF32())
			{
				memCheckTimer.reset() ;

				//update the availability of memory
				LLMemoryInfo::getAvailableMemoryKB(mAvailPhysicalMemInKB, mAvailVirtualMemInKB) ;
			}
			llcallstacks << "Available physical mem(KB): " << mAvailPhysicalMemInKB << llcallstacksendl ;
			llcallstacks << "Available virtual mem(KB): " << mAvailVirtualMemInKB << llcallstacksendl ;
		}

		try
		{
			pingMainloopTimeout("Main:MiscNativeWindowEvents");

			if (gViewerWindow)
			{
				LLFastTimer t2(FTM_MESSAGES);
				gViewerWindow->mWindow->processMiscNativeEvents();
			}
		
			pingMainloopTimeout("Main:GatherInput");
			
			if (gViewerWindow)
			{
				LLFastTimer t2(FTM_MESSAGES);
				if (!restoreErrorTrap())
				{
					llwarns << " Someone took over my signal/exception handler (post messagehandling)!" << llendl;
				}

				gViewerWindow->mWindow->gatherInput();
			}

#if 1 && !LL_RELEASE_FOR_DOWNLOAD
			// once per second debug info
			if (debugTime.getElapsedTimeF32() > 1.f)
			{
				debugTime.reset();
			}
			
#endif
			//memory leaking simulation
			LLFloaterMemLeak* mem_leak_instance =
				LLFloaterReg::findTypedInstance<LLFloaterMemLeak>("mem_leaking");
			if(mem_leak_instance)
			{
				mem_leak_instance->idle() ;				
			}			

            // canonical per-frame event
            mainloop.post(newFrame);

			if (!LLApp::isExiting())
			{
				pingMainloopTimeout("Main:JoystickKeyboard");
				
				// Scan keyboard for movement keys.  Command keys and typing
				// are handled by windows callbacks.  Don't do this until we're
				// done initializing.  JC
				if (gViewerWindow->mWindow->getVisible() 
					&& gViewerWindow->getActive()
					&& !gViewerWindow->mWindow->getMinimized()
					&& LLStartUp::getStartupState() == STATE_STARTED
					&& !gViewerWindow->getShowProgress()
					&& !gFocusMgr.focusLocked())
				{
					LLMemType mjk(LLMemType::MTYPE_JOY_KEY);
					joystick->scanJoystick();
					gKeyboard->scanKeyboard();
				}

				// Update state based on messages, user input, object idle.
				{
					pauseMainloopTimeout(); // *TODO: Remove. Messages shouldn't be stalling for 20+ seconds!
					
					LLFastTimer t3(FTM_IDLE);
					idle();

					if (gAres != NULL && gAres->isInitialized())
					{
						LLMemType mt_ip(LLMemType::MTYPE_IDLE_PUMP);
						pingMainloopTimeout("Main:ServicePump");				
						LLFastTimer t4(FTM_PUMP);
						{
							LLFastTimer t(FTM_PUMP_ARES);
							gAres->process();
						}
						{
							LLFastTimer t(FTM_PUMP_SERVICE);
							// this pump is necessary to make the login screen show up
							gServicePump->pump();

							{
								LLFastTimer t(FTM_SERVICE_CALLBACK);
								gServicePump->callback();
							}
						}
					}
					
					resumeMainloopTimeout();
				}
 
				if (gDoDisconnect && (LLStartUp::getStartupState() == STATE_STARTED))
				{
					pauseMainloopTimeout();
					saveFinalSnapshot();
					disconnectViewer();
					resumeMainloopTimeout();
				}

				// Render scene.
				if (!LLApp::isExiting())
				{
					pingMainloopTimeout("Main:Display");
					gGLActive = TRUE;
					display();
					pingMainloopTimeout("Main:Snapshot");
					LLFloaterSnapshot::update(); // take snapshots
					gGLActive = FALSE;
				}

			}

			pingMainloopTimeout("Main:Sleep");
			
			pauseMainloopTimeout();

			// Sleep and run background threads
			{
				LLMemType mt_sleep(LLMemType::MTYPE_SLEEP);
				LLFastTimer t2(FTM_SLEEP);
				
				// yield some time to the os based on command line option
				if(mYieldTime >= 0)
				{
					ms_sleep(mYieldTime);
				}

				// yield cooperatively when not running as foreground window
				if (   gNoRender
					   || (gViewerWindow && !gViewerWindow->mWindow->getVisible())
						|| !gFocusMgr.getAppHasFocus())
				{
					// Sleep if we're not rendering, or the window is minimized.
					S32 milliseconds_to_sleep = llclamp(gSavedSettings.getS32("BackgroundYieldTime"), 0, 1000);
					// don't sleep when BackgroundYieldTime set to 0, since this will still yield to other threads
					// of equal priority on Windows
					if (milliseconds_to_sleep > 0)
					{
						ms_sleep(milliseconds_to_sleep);
						// also pause worker threads during this wait period
						LLAppViewer::getTextureCache()->pause();
						LLAppViewer::getImageDecodeThread()->pause();
					}
				}
				
				if (mRandomizeFramerate)
				{
					ms_sleep(rand() % 200);
				}

				if (mPeriodicSlowFrame
					&& (gFrameCount % 10 == 0))
				{
					llinfos << "Periodic slow frame - sleeping 500 ms" << llendl;
					ms_sleep(500);
				}

				static const F64 FRAME_SLOW_THRESHOLD = 0.5; //2 frames per seconds				
				const F64 max_idle_time = llmin(.005*10.0*gFrameTimeSeconds, 0.005); // 5 ms a second
				idleTimer.reset();
				bool is_slow = (frameTimer.getElapsedTimeF64() > FRAME_SLOW_THRESHOLD) ;
				S32 total_work_pending = 0;
				S32 total_io_pending = 0;				
				while(!is_slow)//do not unpause threads if the frame rates are very low.
				{
					S32 work_pending = 0;
					S32 io_pending = 0;
					{
						LLFastTimer ftm(FTM_TEXTURE_CACHE);
 						work_pending += LLAppViewer::getTextureCache()->update(1); // unpauses the texture cache thread
					}
					{
						LLFastTimer ftm(FTM_DECODE);
	 					work_pending += LLAppViewer::getImageDecodeThread()->update(1); // unpauses the image thread
					}
					{
						LLFastTimer ftm(FTM_DECODE);
	 					work_pending += LLAppViewer::getTextureFetch()->update(1); // unpauses the texture fetch thread
					}

					{
						LLFastTimer ftm(FTM_VFS);
	 					io_pending += LLVFSThread::updateClass(1);
					}
					{
						LLFastTimer ftm(FTM_LFS);
	 					io_pending += LLLFSThread::updateClass(1);
					}

					if (io_pending > 1000)
					{
						ms_sleep(llmin(io_pending/100,100)); // give the vfs some time to catch up
					}

					total_work_pending += work_pending ;
					total_io_pending += io_pending ;
					
					if (!work_pending || idleTimer.getElapsedTimeF64() >= max_idle_time)
					{
						break;
					}
				}

				if(!total_work_pending) //pause texture fetching threads if nothing to process.
				{
					LLAppViewer::getTextureCache()->pause();
					LLAppViewer::getImageDecodeThread()->pause();
					LLAppViewer::getTextureFetch()->pause(); 
				}
				if(!total_io_pending) //pause file threads if nothing to process.
				{
					LLVFSThread::sLocal->pause(); 
					LLLFSThread::sLocal->pause(); 
				}									

				if ((LLStartUp::getStartupState() >= STATE_CLEANUP) &&
					(frameTimer.getElapsedTimeF64() > FRAME_STALL_THRESHOLD))
				{
					gFrameStalls++;
				}
				frameTimer.reset();

				resumeMainloopTimeout();
	
				pingMainloopTimeout("Main:End");
			}			
		}
		catch(std::bad_alloc)
		{			
			{
				llinfos << "Availabe physical memory(KB) at the beginning of the frame: " << mAvailPhysicalMemInKB << llendl ;
				llinfos << "Availabe virtual memory(KB) at the beginning of the frame: " << mAvailVirtualMemInKB << llendl ;

				LLMemoryInfo::getAvailableMemoryKB(mAvailPhysicalMemInKB, mAvailVirtualMemInKB) ;

				llinfos << "Current availabe physical memory(KB): " << mAvailPhysicalMemInKB << llendl ;
				llinfos << "Current availabe virtual memory(KB): " << mAvailVirtualMemInKB << llendl ;
			}

			//stop memory leaking simulation
			LLFloaterMemLeak* mem_leak_instance =
				LLFloaterReg::findTypedInstance<LLFloaterMemLeak>("mem_leaking");
			if(mem_leak_instance)
			{
				mem_leak_instance->stop() ;				
				llwarns << "Bad memory allocation in LLAppViewer::mainLoop()!" << llendl ;
			}
			else
			{
				//output possible call stacks to log file.
				LLError::LLCallStacks::print() ;

				llerrs << "Bad memory allocation in LLAppViewer::mainLoop()!" << llendl ;
			}
		}
	}

	// Save snapshot for next time, if we made it through initialization
	if (STATE_STARTED == LLStartUp::getStartupState())
	{
		try
		{
			saveFinalSnapshot();
		}
		catch(std::bad_alloc)
		{
			llwarns << "Bad memory allocation when saveFinalSnapshot() is called!" << llendl ;

			//stop memory leaking simulation
			LLFloaterMemLeak* mem_leak_instance =
				LLFloaterReg::findTypedInstance<LLFloaterMemLeak>("mem_leaking");
			if(mem_leak_instance)
			{
				mem_leak_instance->stop() ;				
			}	
		}
	}
	
	delete gServicePump;

	destroyMainloopTimeout();

	llinfos << "Exiting main_loop" << llendflush;

	return true;
}

bool LLAppViewer::cleanup()
{
	// workaround for DEV-35406 crash on shutdown
	LLEventPumps::instance().reset();

	if (LLFastTimerView::sAnalyzePerformance)
	{
		llinfos << "Analyzing performance" << llendl;
		std::string baseline_name = LLFastTimer::sLogName + "_baseline.slp";
		std::string current_name  = LLFastTimer::sLogName + ".slp"; 
		std::string report_name   = LLFastTimer::sLogName + "_report.csv";

		LLFastTimerView::doAnalysis(
			gDirUtilp->getExpandedFilename(LL_PATH_LOGS, baseline_name),
			gDirUtilp->getExpandedFilename(LL_PATH_LOGS, current_name),
			gDirUtilp->getExpandedFilename(LL_PATH_LOGS, report_name));		
	}
	LLMetricPerformanceTesterBasic::cleanClass();

	// remove any old breakpad minidump files from the log directory
	if (! isError())
	{
		std::string logdir = gDirUtilp->getExpandedFilename(LL_PATH_LOGS, "");
		logdir += gDirUtilp->getDirDelimiter();
		gDirUtilp->deleteFilesInDir(logdir, "*-*-*-*-*.dmp");
	}

	// *TODO - generalize this and move DSO wrangling to a helper class -brad
	std::set<struct apr_dso_handle_t *>::const_iterator i;
	for(i = mPlugins.begin(); i != mPlugins.end(); ++i)
	{
		int (*ll_plugin_stop_func)(void) = NULL;
		apr_status_t rv = apr_dso_sym((apr_dso_handle_sym_t*)&ll_plugin_stop_func, *i, "ll_plugin_stop");
		ll_plugin_stop_func();

		rv = apr_dso_unload(*i);
	}
	mPlugins.clear();

	//----------------------------------------------
	//this test code will be removed after the test
	//test manual call stack tracer
	if(gSavedSettings.getBOOL("QAMode"))
	{
		LLError::LLCallStacks::print() ;
	}
	//end of the test code
	//----------------------------------------------

	//flag all elements as needing to be destroyed immediately
	// to ensure shutdown order
	LLMortician::setZealous(TRUE);

	LLVoiceClient::getInstance()->terminate();
	
	disconnectViewer();

	llinfos << "Viewer disconnected" << llendflush;

	display_cleanup(); 

	release_start_screen(); // just in case

	LLError::logToFixedBuffer(NULL);

	llinfos << "Cleaning Up" << llendflush;

	// shut down mesh streamer
	gMeshRepo.shutdown();

	// Must clean up texture references before viewer window is destroyed.
	if(LLHUDManager::instanceExists())
	{
		LLHUDManager::getInstance()->updateEffects();
		LLHUDObject::updateAll();
		LLHUDManager::getInstance()->cleanupEffects();
		LLHUDObject::cleanupHUDObjects();
		llinfos << "HUD Objects cleaned up" << llendflush;
	}

	LLKeyframeDataCache::clear();
	
 	// End TransferManager before deleting systems it depends on (Audio, VFS, AssetStorage)
#if 0 // this seems to get us stuck in an infinite loop...
	gTransferManager.cleanup();
#endif
	
	// Note: this is where gWorldMap used to be deleted.

	// Note: this is where gHUDManager used to be deleted.
	if(LLHUDManager::instanceExists())
	{
		LLHUDManager::getInstance()->shutdownClass();
	}

	delete gAssetStorage;
	gAssetStorage = NULL;

	LLPolyMesh::freeAllMeshes();

	LLStartUp::cleanupNameCache();

	// Note: this is where gLocalSpeakerMgr and gActiveSpeakerMgr used to be deleted.

	LLWorldMap::getInstance()->reset(); // release any images
	
	llinfos << "Global stuff deleted" << llendflush;

	if (gAudiop)
	{
		// shut down the streaming audio sub-subsystem first, in case it relies on not outliving the general audio subsystem.

		LLStreamingAudioInterface *sai = gAudiop->getStreamingAudioImpl();
		delete sai;
		gAudiop->setStreamingAudioImpl(NULL);

		// shut down the audio subsystem

		bool want_longname = false;
		if (gAudiop->getDriverName(want_longname) == "FMOD")
		{
			// This hack exists because fmod likes to occasionally
			// crash or hang forever when shutting down, for no
			// apparent reason.
			llwarns << "Hack, skipping FMOD audio engine cleanup" << llendflush;
		}
		else
		{
			gAudiop->shutdown();
		}

		delete gAudiop;
		gAudiop = NULL;
	}

	// Note: this is where LLFeatureManager::getInstance()-> used to be deleted.

	// Patch up settings for next time
	// Must do this before we delete the viewer window,
	// such that we can suck rectangle information out of
	// it.
	cleanupSavedSettings();
	llinfos << "Settings patched up" << llendflush;

	// delete some of the files left around in the cache.
	removeCacheFiles("*.wav");
	removeCacheFiles("*.tmp");
	removeCacheFiles("*.lso");
	removeCacheFiles("*.out");
	removeCacheFiles("*.dsf");
	removeCacheFiles("*.bodypart");
	removeCacheFiles("*.clothing");

	llinfos << "Cache files removed" << llendflush;

	// Wait for any pending VFS IO
	while (1)
	{
		S32 pending = LLVFSThread::updateClass(0);
		pending += LLLFSThread::updateClass(0);
		if (!pending)
		{
			break;
		}
		llinfos << "Waiting for pending IO to finish: " << pending << llendflush;
		ms_sleep(100);
	}
	llinfos << "Shutting down Views" << llendflush;

	// Destroy the UI
	if( gViewerWindow)
		gViewerWindow->shutdownViews();

	llinfos << "Cleaning up Inventory" << llendflush;
	
	// Cleanup Inventory after the UI since it will delete any remaining observers
	// (Deleted observers should have already removed themselves)
	gInventory.cleanupInventory();

	llinfos << "Cleaning up Selections" << llendflush;
	
	// Clean up selection managers after UI is destroyed, as UI may be observing them.
	// Clean up before GL is shut down because we might be holding on to objects with texture references
	LLSelectMgr::cleanupGlobals();
	
	llinfos << "Shutting down OpenGL" << llendflush;

	// Shut down OpenGL
	if( gViewerWindow)
	{
		gViewerWindow->shutdownGL();
	
		// Destroy window, and make sure we're not fullscreen
		// This may generate window reshape and activation events.
		// Therefore must do this before destroying the message system.
		delete gViewerWindow;
		gViewerWindow = NULL;
		llinfos << "ViewerWindow deleted" << llendflush;
	}

	llinfos << "Cleaning up Keyboard & Joystick" << llendflush;
	
	// viewer UI relies on keyboard so keep it aound until viewer UI isa gone
	delete gKeyboard;
	gKeyboard = NULL;

	// Turn off Space Navigator and similar devices
	LLViewerJoystick::getInstance()->terminate();
	
	llinfos << "Cleaning up Objects" << llendflush;
	
	LLViewerObject::cleanupVOClasses();

	LLWaterParamManager::cleanupClass();
	LLWLParamManager::cleanupClass();
	LLPostProcess::cleanupClass();

	LLTracker::cleanupInstance();
	
	// *FIX: This is handled in LLAppViewerWin32::cleanup().
	// I'm keeping the comment to remember its order in cleanup,
	// in case of unforseen dependency.
	//#if LL_WINDOWS
	//	gDXHardware.cleanup();
	//#endif // LL_WINDOWS

	LLVolumeMgr* volume_manager = LLPrimitive::getVolumeManager();
	if (!volume_manager->cleanup())
	{
		llwarns << "Remaining references in the volume manager!" << llendflush;
	}
	LLPrimitive::cleanupVolumeManager();

	llinfos << "Additional Cleanup..." << llendflush;	
	
	LLViewerParcelMgr::cleanupGlobals();

	// *Note: this is where gViewerStats used to be deleted.

 	//end_messaging_system();

	LLFollowCamMgr::cleanupClass();
	//LLVolumeMgr::cleanupClass();
	LLPrimitive::cleanupVolumeManager();
	LLWorldMapView::cleanupClass();
	LLFolderViewItem::cleanupClass();
	LLUI::cleanupClass();
	
	//
	// Shut down the VFS's AFTER the decode manager cleans up (since it cleans up vfiles).
	// Also after viewerwindow is deleted, since it may have image pointers (which have vfiles)
	// Also after shutting down the messaging system since it has VFS dependencies

	//
	llinfos << "Cleaning up VFS" << llendflush;
	LLVFile::cleanupClass();

	llinfos << "Saving Data" << llendflush;
	
	// Store the time of our current logoff
	gSavedPerAccountSettings.setU32("LastLogoff", time_corrected());

	// Must do this after all panels have been deleted because panels that have persistent rects
	// save their rects on delete.
	gSavedSettings.saveToFile(gSavedSettings.getString("ClientSettingsFile"), TRUE);
	
	LLUIColorTable::instance().saveUserSettings();

	// PerAccountSettingsFile should be empty if no user has been logged on.
	// *FIX:Mani This should get really saved in a "logoff" mode. 
	if (gSavedSettings.getString("PerAccountSettingsFile").empty())
	{
		llinfos << "Not saving per-account settings; don't know the account name yet." << llendl;
	}
	else
	{
		gSavedPerAccountSettings.saveToFile(gSavedSettings.getString("PerAccountSettingsFile"), TRUE);
		llinfos << "Saved settings" << llendflush;
	}

	std::string crash_settings_filename = gDirUtilp->getExpandedFilename(LL_PATH_USER_SETTINGS, CRASH_SETTINGS_FILE);
	// save all settings, even if equals defaults
	gCrashSettings.saveToFile(crash_settings_filename, FALSE);

	std::string warnings_settings_filename = gDirUtilp->getExpandedFilename(LL_PATH_USER_SETTINGS, getSettingsFilename("Default", "Warnings"));
	gWarningSettings.saveToFile(warnings_settings_filename, TRUE);

	// Save URL history file
	LLURLHistory::saveFile("url_history.xml");

	// save mute list. gMuteList used to also be deleted here too.
	LLMuteList::getInstance()->cache(gAgent.getID());

	if (mPurgeOnExit)
	{
		llinfos << "Purging all cache files on exit" << llendflush;
		std::string mask = gDirUtilp->getDirDelimiter() + "*.*";
		gDirUtilp->deleteFilesInDir(gDirUtilp->getExpandedFilename(LL_PATH_CACHE,""),mask);
	}

	removeMarkerFile(); // Any crashes from here on we'll just have to ignore
	
	writeDebugInfo();

	LLLocationHistory::getInstance()->save();

	LLAvatarIconIDCache::getInstance()->save();
	
	LLViewerMedia::saveCookieFile();

	// Stop the plugin read thread if it's running.
	LLPluginProcessParent::setUseReadThread(false);

	llinfos << "Shutting down Threads" << llendflush;

	// Let threads finish
	LLTimer idleTimer;
	idleTimer.reset();
	const F64 max_idle_time = 5.f; // 5 seconds
	while(1)
	{
		S32 pending = 0;
		pending += LLAppViewer::getTextureCache()->update(1); // unpauses the worker thread
		pending += LLAppViewer::getImageDecodeThread()->update(1); // unpauses the image thread
		pending += LLAppViewer::getTextureFetch()->update(1); // unpauses the texture fetch thread
		pending += LLVFSThread::updateClass(0);
		pending += LLLFSThread::updateClass(0);
		F64 idle_time = idleTimer.getElapsedTimeF64();
		if(!pending)
		{
			break ; //done
		}
		else if(idle_time >= max_idle_time)
		{
			llwarns << "Quitting with pending background tasks." << llendl;
			break;
		}
	}

	// Delete workers first
	// shotdown all worker threads before deleting them in case of co-dependencies
	sTextureCache->shutdown();
	sTextureFetch->shutdown();
	sImageDecodeThread->shutdown();
	
	sTextureFetch->shutDownTextureCacheThread() ;
	sTextureFetch->shutDownImageDecodeThread() ;

	LLFilePickerThread::cleanupClass();

	delete sTextureCache;
    sTextureCache = NULL;
	delete sTextureFetch;
    sTextureFetch = NULL;
	delete sImageDecodeThread;
    sImageDecodeThread = NULL;
	delete mFastTimerLogThread;
	mFastTimerLogThread = NULL;
	
	if (LLFastTimerView::sAnalyzePerformance)
	{
		llinfos << "Analyzing performance" << llendl;
		
		std::string baseline_name = LLFastTimer::sLogName + "_baseline.slp";
		std::string current_name  = LLFastTimer::sLogName + ".slp"; 
		std::string report_name   = LLFastTimer::sLogName + "_report.csv";

		LLFastTimerView::doAnalysis(
			gDirUtilp->getExpandedFilename(LL_PATH_LOGS, baseline_name),
			gDirUtilp->getExpandedFilename(LL_PATH_LOGS, current_name),
			gDirUtilp->getExpandedFilename(LL_PATH_LOGS, report_name));
	}	

	LLMetricPerformanceTesterBasic::cleanClass() ;

	llinfos << "Cleaning up Media and Textures" << llendflush;

	//Note:
	//LLViewerMedia::cleanupClass() has to be put before gTextureList.shutdown()
	//because some new image might be generated during cleaning up media. --bao
	LLViewerMedia::cleanupClass();
	LLViewerParcelMedia::cleanupClass();
	gTextureList.shutdown(); // shutdown again in case a callback added something
	LLUIImageList::getInstance()->cleanUp();
	
	// This should eventually be done in LLAppViewer
	LLImage::cleanupClass();
	LLVFSThread::cleanupClass();
	LLLFSThread::cleanupClass();

#ifndef LL_RELEASE_FOR_DOWNLOAD
	llinfos << "Auditing VFS" << llendl;
	if(gVFS)
	{
		gVFS->audit();
	}
#endif

	llinfos << "Misc Cleanup" << llendflush;
	
	// For safety, the LLVFS has to be deleted *after* LLVFSThread. This should be cleaned up.
	// (LLVFS doesn't know about LLVFSThread so can't kill pending requests) -Steve
	delete gStaticVFS;
	gStaticVFS = NULL;
	delete gVFS;
	gVFS = NULL;
	
	gSavedSettings.cleanup();
	LLUIColorTable::instance().clear();
	gCrashSettings.cleanup();

	LLWatchdog::getInstance()->cleanup();

	llinfos << "Shutting down message system" << llendflush;
	end_messaging_system();

	// *NOTE:Mani - The following call is not thread safe. 
	LLCurl::cleanupClass();

	// If we're exiting to launch an URL, do that here so the screen
	// is at the right resolution before we launch IE.
	if (!gLaunchFileOnQuit.empty())
	{
		llinfos << "Launch file on quit." << llendflush;
#if LL_WINDOWS
		// Indicate an application is starting.
		SetCursor(LoadCursor(NULL, IDC_WAIT));
#endif

		// HACK: Attempt to wait until the screen res. switch is complete.
		ms_sleep(1000);

		LLWeb::loadURLExternal( gLaunchFileOnQuit, false );
		llinfos << "File launched." << llendflush;
	}

	LLMainLoopRepeater::instance().stop();

	ll_close_fail_log();

    llinfos << "Goodbye!" << llendflush;

	// return 0;
	return true;
}

// A callback for llerrs to call during the watchdog error.
void watchdog_llerrs_callback(const std::string &error_string)
{
	gLLErrorActivated = true;

#ifdef LL_WINDOWS
	RaiseException(0,0,0,0);
#else
	raise(SIGQUIT);
#endif
}

// A callback for the watchdog to call.
void watchdog_killer_callback()
{
	LLError::setFatalFunction(watchdog_llerrs_callback);
	llerrs << "Watchdog killer event" << llendl;
}

bool LLAppViewer::initThreads()
{
#if MEM_TRACK_MEM
	static const bool enable_threads = false;
#else
	static const bool enable_threads = true;
#endif

	LLVFSThread::initClass(enable_threads && false);
	LLLFSThread::initClass(enable_threads && false);

	// Image decoding
	LLAppViewer::sImageDecodeThread = new LLImageDecodeThread(enable_threads && true);
	LLAppViewer::sTextureCache = new LLTextureCache(enable_threads && true);
	LLAppViewer::sTextureFetch = new LLTextureFetch(LLAppViewer::getTextureCache(), sImageDecodeThread, enable_threads && true);
	LLImage::initClass();

	if (LLFastTimer::sLog || LLFastTimer::sMetricLog)
	{
		LLFastTimer::sLogLock = new LLMutex(NULL);
		mFastTimerLogThread = new LLFastTimerLogThread(LLFastTimer::sLogName);
		mFastTimerLogThread->start();
	}

	// Mesh streaming and caching
	gMeshRepo.init();

	LLFilePickerThread::initClass();

	// *FIX: no error handling here!
	return true;
}

void errorCallback(const std::string &error_string)
{
#ifndef LL_RELEASE_FOR_DOWNLOAD
	OSMessageBox(error_string, LLTrans::getString("MBFatalError"), OSMB_OK);
#endif

	//Set the ErrorActivated global so we know to create a marker file
	gLLErrorActivated = true;
	
	LLError::crashAndLoop(error_string);
}

bool LLAppViewer::initLogging()
{
	//
	// Set up logging defaults for the viewer
	//
	LLError::initForApplication(
				gDirUtilp->getExpandedFilename(LL_PATH_APP_SETTINGS, ""));
	LLError::setFatalFunction(errorCallback);

	// Remove the last ".old" log file.
	std::string old_log_file = gDirUtilp->getExpandedFilename(LL_PATH_LOGS,
							     "SecondLife.old");
	LLFile::remove(old_log_file);

	// Rename current log file to ".old"
	std::string log_file = gDirUtilp->getExpandedFilename(LL_PATH_LOGS,
							     "SecondLife.log");
	LLFile::rename(log_file, old_log_file);

	// Set the log file to SecondLife.log

	LLError::logToFile(log_file);

	// *FIX:Mani no error handling here!
	return true;
}

bool LLAppViewer::loadSettingsFromDirectory(const std::string& location_key,
					    bool set_defaults)
{	
	// Find and vet the location key.
	if(!mSettingsLocationList.has(location_key))
	{
		llerrs << "Requested unknown location: " << location_key << llendl;
		return false;
	}

	LLSD location = mSettingsLocationList.get(location_key);

	if(!location.has("PathIndex"))
	{
		llerrs << "Settings location is missing PathIndex value. Settings cannot be loaded." << llendl;
		return false;
	}
	ELLPath path_index = (ELLPath)(location.get("PathIndex").asInteger());
	if(path_index <= LL_PATH_NONE || path_index >= LL_PATH_LAST)
	{
		llerrs << "Out of range path index in app_settings/settings_files.xml" << llendl;
		return false;
	}

	// Iterate through the locations list of files.
	LLSD files = location.get("Files");
	for(LLSD::map_iterator itr = files.beginMap(); itr != files.endMap(); ++itr)
	{
		std::string settings_group = (*itr).first;
		llinfos << "Attempting to load settings for the group " << settings_group 
			    << " - from location " << location_key << llendl;

		if(!LLControlGroup::getInstance(settings_group))
		{
			llwarns << "No matching settings group for name " << settings_group << llendl;
			continue;
		}

		LLSD file = (*itr).second;

		std::string full_settings_path;
		if(file.has("NameFromSetting"))
		{
			std::string custom_name_setting = file.get("NameFromSetting");
			// *NOTE: Regardless of the group currently being lodaed,
			// this setting is always read from the Global settings.
			if(LLControlGroup::getInstance(sGlobalSettingsName)->controlExists(custom_name_setting))
			{
				std::string file_name = 
					LLControlGroup::getInstance(sGlobalSettingsName)->getString(custom_name_setting);
				full_settings_path = file_name;
			}
		}

		if(full_settings_path.empty())
		{
			std::string file_name = file.get("Name");
			full_settings_path = gDirUtilp->getExpandedFilename(path_index, file_name);
		}

		int requirement = 0;
		if(file.has("Requirement"))
		{
			requirement = file.get("Requirement").asInteger();
		}
		
		if(!LLControlGroup::getInstance(settings_group)->loadFromFile(full_settings_path, set_defaults))
		{
			if(requirement == 1)
			{
				llwarns << "Error: Cannot load required settings file from: " 
						<< full_settings_path << llendl;
				return false;
			}
			else
			{
				llinfos << "Cannot load " << full_settings_path << " - No settings found." << llendl;
			}
		}
		else
		{
			llinfos << "Loaded settings file " << full_settings_path << llendl;
		}
	}

	return true;
}

std::string LLAppViewer::getSettingsFilename(const std::string& location_key,
											 const std::string& file)
{
	if(mSettingsLocationList.has(location_key))
	{
		LLSD location = mSettingsLocationList.get(location_key);
		if(location.has("Files"))
		{
			LLSD files = location.get("Files");
			if(files.has(file) && files[file].has("Name"))
			{
				return files.get(file).get("Name").asString();
			}
		}
	}
	return std::string();
}

void LLAppViewer::loadColorSettings()
{
	LLUIColorTable::instance().loadFromSettings();
}

bool LLAppViewer::initConfiguration()
{	
	//Load settings files list
	std::string settings_file_list = gDirUtilp->getExpandedFilename(LL_PATH_APP_SETTINGS, "settings_files.xml");
	LLControlGroup settings_control("SettingsFiles");
	llinfos << "Loading settings file list " << settings_file_list << llendl;
	if (0 == settings_control.loadFromFile(settings_file_list))
	{
        llerrs << "Cannot load default configuration file " << settings_file_list << llendl;
	}

	mSettingsLocationList = settings_control.getLLSD("Locations");
		
	// The settings and command line parsing have a fragile
	// order-of-operation:
	// - load defaults from app_settings
	// - set procedural settings values
	// - read command line settings
	// - selectively apply settings needed to load user settings.
    // - load overrides from user_settings 
	// - apply command line settings (to override the overrides)
	// - load per account settings (happens in llstartup
	
	// - load defaults
	bool set_defaults = true;
	if(!loadSettingsFromDirectory("Default", set_defaults))
	{
		std::ostringstream msg;
		msg << "Unable to load default settings file. The installation may be corrupted.";
		OSMessageBox(msg.str(),LLStringUtil::null,OSMB_OK);
		return false;
	}
	
	LLUI::setupPaths(); // setup paths for LLTrans based on settings files only
	LLTransUtil::parseStrings("strings.xml", default_trans_args);
	LLTransUtil::parseLanguageStrings("language_settings.xml");
	// - set procedural settings
	// Note: can't use LL_PATH_PER_SL_ACCOUNT for any of these since we haven't logged in yet
	gSavedSettings.setString("ClientSettingsFile", 
        gDirUtilp->getExpandedFilename(LL_PATH_USER_SETTINGS, getSettingsFilename("Default", "Global")));

	gSavedSettings.setString("VersionChannelName", LLVersionInfo::getChannel());

#ifndef	LL_RELEASE_FOR_DOWNLOAD
	// provide developer build only overrides for these control variables that are not
	// persisted to settings.xml
	LLControlVariable* c = gSavedSettings.getControl("ShowConsoleWindow");
	if (c)
	{
		c->setValue(true, false);
	}
	c = gSavedSettings.getControl("AllowMultipleViewers");
	if (c)
	{
		c->setValue(true, false);
	}
#endif

#ifndef	LL_RELEASE_FOR_DOWNLOAD
	gSavedSettings.setBOOL("QAMode", TRUE );
	gSavedSettings.setS32("WatchdogEnabled", 0);
#endif
	
	gCrashSettings.getControl(CRASH_BEHAVIOR_SETTING)->getSignal()->connect(boost::bind(&handleCrashSubmitBehaviorChanged, _2));	

	// These are warnings that appear on the first experience of that condition.
	// They are already set in the settings_default.xml file, but still need to be added to LLFirstUse
	// for disable/reset ability
//	LLFirstUse::addConfigVariable("FirstBalanceIncrease");
//	LLFirstUse::addConfigVariable("FirstBalanceDecrease");
//	LLFirstUse::addConfigVariable("FirstSit");
//	LLFirstUse::addConfigVariable("FirstMap");
//	LLFirstUse::addConfigVariable("FirstGoTo");
//	LLFirstUse::addConfigVariable("FirstBuild");
//	LLFirstUse::addConfigVariable("FirstLeftClickNoHit");
//	LLFirstUse::addConfigVariable("FirstTeleport");
//	LLFirstUse::addConfigVariable("FirstOverrideKeys");
//	LLFirstUse::addConfigVariable("FirstAttach");
//	LLFirstUse::addConfigVariable("FirstAppearance");
//	LLFirstUse::addConfigVariable("FirstInventory");
//	LLFirstUse::addConfigVariable("FirstSandbox");
//	LLFirstUse::addConfigVariable("FirstFlexible");
//	LLFirstUse::addConfigVariable("FirstDebugMenus");
//	LLFirstUse::addConfigVariable("FirstSculptedPrim");
//	LLFirstUse::addConfigVariable("FirstVoice");
//	LLFirstUse::addConfigVariable("FirstMedia");
		
	// - read command line settings.
	LLControlGroupCLP clp;
	std::string	cmd_line_config	= gDirUtilp->getExpandedFilename(LL_PATH_APP_SETTINGS,
														  "cmd_line.xml");

	clp.configure(cmd_line_config, &gSavedSettings);

	if(!initParseCommandLine(clp))
	{
		llwarns	<< "Error parsing command line options.	Command	Line options ignored."  << llendl;
		
		llinfos	<< "Command	line usage:\n" << clp << llendl;

		std::ostringstream msg;
		msg << LLTrans::getString("MBCmdLineError") << clp.getErrorMessage();
		OSMessageBox(msg.str(),LLStringUtil::null,OSMB_OK);
		return false;
	}
	
	// - selectively apply settings 

	// If the user has specified a alternate settings file name.
	// Load	it now before loading the user_settings/settings.xml
	if(clp.hasOption("settings"))
	{
		std::string	user_settings_filename = 
			gDirUtilp->getExpandedFilename(LL_PATH_USER_SETTINGS, 
										   clp.getOption("settings")[0]);		
		gSavedSettings.setString("ClientSettingsFile", user_settings_filename);
		llinfos	<< "Using command line specified settings filename: " 
			<< user_settings_filename << llendl;
	}

	// - load overrides from user_settings 
	loadSettingsFromDirectory("User");
	// - apply command line settings 
	clp.notify(); 

	// Register the core crash option as soon as we can
	// if we want gdb post-mortem on cores we need to be up and running
	// ASAP or we might miss init issue etc.
	if(clp.hasOption("disablecrashlogger"))
	{
		llwarns << "Crashes will be handled by system, stack trace logs and crash logger are both disabled" << llendl;
		LLAppViewer::instance()->disableCrashlogger();
	}

	// Handle initialization from settings.
	// Start up the debugging console before handling other options.
	if (gSavedSettings.getBOOL("ShowConsoleWindow"))
	{
		initConsole();
	}

	if(clp.hasOption("help"))
	{
		std::ostringstream msg;
		msg << LLTrans::getString("MBCmdLineUsg") << "\n" << clp;
		llinfos	<< msg.str() << llendl;

		OSMessageBox(
			msg.str().c_str(),
			LLStringUtil::null,
			OSMB_OK);

		return false;
	}

    if(clp.hasOption("set"))
    {
        const LLCommandLineParser::token_vector_t& set_values = clp.getOption("set");
        if(0x1 & set_values.size())
        {
            llwarns << "Invalid '--set' parameter count." << llendl;
        }
        else
        {
            LLCommandLineParser::token_vector_t::const_iterator itr = set_values.begin();
            for(; itr != set_values.end(); ++itr)
            {
                const std::string& name = *itr;
                const std::string& value = *(++itr);
				LLControlVariable* c = LLControlGroup::getInstance(sGlobalSettingsName)->getControl(name);
                if(c)
                {
                    c->setValue(value, false);
                }
                else
                {
                    llwarns << "'--set' specified with unknown setting: '"
                        << name << "'." << llendl;
                }
            }
        }
    }

    if(clp.hasOption("channel"))
    {
		LLVersionInfo::resetChannel(clp.getOption("channel")[0]);
	}

	// If we have specified crash on startup, set the global so we'll trigger the crash at the right time
	if(clp.hasOption("crashonstartup"))
	{
		gCrashOnStartup = TRUE;
	}

	if (clp.hasOption("logperformance"))
	{
		LLFastTimer::sLog = TRUE;
		LLFastTimer::sLogName = std::string("performance");		
	}
	
	if (clp.hasOption("logmetrics"))
 	{
 		LLFastTimer::sMetricLog = TRUE ;
		// '--logmetrics' can be specified with a named test metric argument so the data gathering is done only on that test
		// In the absence of argument, every metric is gathered (makes for a rather slow run and hard to decipher report...)
		std::string test_name = clp.getOption("logmetrics")[0];
		llinfos << "'--logmetrics' argument : " << test_name << llendl;
		if (test_name == "")
		{
			llwarns << "No '--logmetrics' argument given, will output all metrics to " << DEFAULT_METRIC_NAME << llendl;
			LLFastTimer::sLogName = DEFAULT_METRIC_NAME;
		}
		else
		{
			LLFastTimer::sLogName = test_name;
		}
 	}

	if (clp.hasOption("graphicslevel"))
	{
		const LLCommandLineParser::token_vector_t& value = clp.getOption("graphicslevel");
        if(value.size() != 1)
        {
			llwarns << "Usage: -graphicslevel <0-3>" << llendl;
        }
        else
        {
			std::string detail = value.front();
			mForceGraphicsDetail = TRUE;
			
			switch (detail.c_str()[0])
			{
				case '0': 
					gSavedSettings.setU32("RenderQualityPerformance", 0);		
					break;
				case '1': 
					gSavedSettings.setU32("RenderQualityPerformance", 1);		
					break;
				case '2': 
					gSavedSettings.setU32("RenderQualityPerformance", 2);		
					break;
				case '3': 
					gSavedSettings.setU32("RenderQualityPerformance", 3);		
					break;
				default:
					mForceGraphicsDetail = FALSE;
					llwarns << "Usage: -graphicslevel <0-3>" << llendl;
					break;
			}
        }
	}

	if (clp.hasOption("analyzeperformance"))
	{
		LLFastTimerView::sAnalyzePerformance = TRUE;
	}

	if (clp.hasOption("replaysession"))
	{
		LLAgentPilot::sReplaySession = TRUE;
	}

	if (clp.hasOption("nonotifications"))
	{
		gSavedSettings.setBOOL("IgnoreAllNotifications", TRUE);
	}
	
	if (clp.hasOption("debugsession"))
	{
		gDebugSession = TRUE;
		gDebugGL = TRUE;

		ll_init_fail_log(gDirUtilp->getExpandedFilename(LL_PATH_LOGS, "test_failures.log"));
	}

	// Handle slurl use. NOTE: Don't let SL-55321 reappear.

    // *FIX: This init code should be made more robust to prevent 
    // the issue SL-55321 from returning. One thought is to allow 
    // only select options to be set from command line when a slurl 
    // is specified. More work on the settings system is needed to 
    // achieve this. For now...

    // *NOTE:Mani The command line parser parses tokens and is 
    // setup to bail after parsing the '--url' option or the 
    // first option specified without a '--option' flag (or
    // any other option that uses the 'last_option' setting - 
    // see LLControlGroupCLP::configure())

    // What can happen is that someone can use IE (or potentially 
    // other browsers) and do the rough equivalent of command 
    // injection and steal passwords. Phoenix. SL-55321
    if(clp.hasOption("url"))
    {
		LLStartUp::setStartSLURL(LLSLURL(clp.getOption("url")[0]));
		if(LLStartUp::getStartSLURL().getType() == LLSLURL::LOCATION) 
		{  
			LLGridManager::getInstance()->setGridChoice(LLStartUp::getStartSLURL().getGrid());
			
		}  
    }
    else if(clp.hasOption("slurl"))
    {
		LLSLURL start_slurl(clp.getOption("slurl")[0]);
		LLStartUp::setStartSLURL(start_slurl);
    }

    const LLControlVariable* skinfolder = gSavedSettings.getControl("SkinCurrent");
    if(skinfolder && LLStringUtil::null != skinfolder->getValue().asString())
    {   
		// hack to force the skin to default.
        //gDirUtilp->setSkinFolder(skinfolder->getValue().asString());
		gDirUtilp->setSkinFolder("default");
    }

    mYieldTime = gSavedSettings.getS32("YieldTime");

	// Read skin/branding settings if specified.
	//if (! gDirUtilp->getSkinDir().empty() )
	//{
	//	std::string skin_def_file = gDirUtilp->findSkinnedFilename("skin.xml");
	//	LLXmlTree skin_def_tree;

	//	if (!skin_def_tree.parseFile(skin_def_file))
	//	{
	//		llerrs << "Failed to parse skin definition." << llendl;
	//	}

	//}

#if LL_DARWIN
	// Initialize apple menubar and various callbacks
	init_apple_menu(LLTrans::getString("APP_NAME").c_str());

#if __ppc__
	// If the CPU doesn't have Altivec (i.e. it's not at least a G4), don't go any further.
	// Only test PowerPC - all Intel Macs have SSE.
	if(!gSysCPU.hasAltivec())
	{
		std::ostringstream msg;
		msg << LLTrans::getString("MBRequiresAltiVec");
		OSMessageBox(
			msg.str(),
			LLStringUtil::null,
			OSMB_OK);
		removeMarkerFile();
		return false;
	}
#endif
	
#endif // LL_DARWIN

	// Display splash screen.  Must be after above check for previous
	// crash as this dialog is always frontmost.
	std::string splash_msg;
	LLStringUtil::format_map_t args;
	args["[APP_NAME]"] = LLTrans::getString("SECOND_LIFE");
	splash_msg = LLTrans::getString("StartupLoading", args);
	LLSplashScreen::show();
	LLSplashScreen::update(splash_msg);

	//LLVolumeMgr::initClass();
	LLVolumeMgr* volume_manager = new LLVolumeMgr();
	volume_manager->useMutex();	// LLApp and LLMutex magic must be manually enabled
	LLPrimitive::setVolumeManager(volume_manager);

	// Note: this is where we used to initialize gFeatureManagerp.

	gStartTime = totalTime();

	//
	// Set the name of the window
	//
	gWindowTitle = LLTrans::getString("APP_NAME");
#if LL_DEBUG
	gWindowTitle += std::string(" [DEBUG] ") + gArgs;
#else
	gWindowTitle += std::string(" ") + gArgs;
#endif
	LLStringUtil::truncate(gWindowTitle, 255);

	//RN: if we received a URL, hand it off to the existing instance.
	// don't call anotherInstanceRunning() when doing URL handoff, as
	// it relies on checking a marker file which will not work when running
	// out of different directories

	if (LLStartUp::getStartSLURL().isValid())
	{
		if (sendURLToOtherInstance(LLStartUp::getStartSLURL().getSLURLString()))
		{
			// successfully handed off URL to existing instance, exit
			return false;
		}
	}

	if (!gSavedSettings.getBOOL("AllowMultipleViewers"))
	{
	    //
	    // Check for another instance of the app running
	    //

		mSecondInstance = anotherInstanceRunning();
		
		if (mSecondInstance)
		{
			std::ostringstream msg;
			msg << LLTrans::getString("MBAlreadyRunning");
			OSMessageBox(
				msg.str(),
				LLStringUtil::null,
				OSMB_OK);
			return false;
		}

		initMarkerFile();
        
        checkForCrash();
    }
	else
	{
		mSecondInstance = anotherInstanceRunning();
		
		if (mSecondInstance)
		{
			// This is the second instance of SL. Turn off voice support,
			// but make sure the setting is *not* persisted.
			LLControlVariable* disable_voice = gSavedSettings.getControl("CmdLineDisableVoice");
			if(disable_voice)
			{
				const BOOL DO_NOT_PERSIST = FALSE;
				disable_voice->setValue(LLSD(TRUE), DO_NOT_PERSIST);
			}
		}

		initMarkerFile();
        
        if(!mSecondInstance)
        {
            checkForCrash();
        }
	}

   	// need to do this here - need to have initialized global settings first
	std::string nextLoginLocation = gSavedSettings.getString( "NextLoginLocation" );
	if ( !nextLoginLocation.empty() )
	{
		LLStartUp::setStartSLURL(LLSLURL(nextLoginLocation));
	};

	gLastRunVersion = gSavedSettings.getString("LastRunVersion");

	loadColorSettings();

	return true; // Config was successful.
}

namespace {
	// *TODO - decide if there's a better place for this function.
	// do we need a file llupdaterui.cpp or something? -brad
	bool notify_update(LLSD const & evt)
	{
		switch (evt["type"].asInteger())
		{
			case LLUpdaterService::DOWNLOAD_COMPLETE:
				LLNotificationsUtil::add("DownloadBackground");
				break;
			case LLUpdaterService::INSTALL_ERROR:
				LLNotificationsUtil::add("FailedUpdateInstall");
				break;
			default:
				llinfos << "unhandled update event " << evt << llendl;
				break;
		}

		// let others also handle this event by default
		return false;
	}
};

void LLAppViewer::initUpdater()
{
	// Initialize the updater service.
	// Generate URL to the udpater service
	// Get Channel
	// Get Version
	std::string url = gSavedSettings.getString("UpdaterServiceURL");
	std::string channel = LLVersionInfo::getChannel();
	std::string version = LLVersionInfo::getVersion();
	std::string protocol_version = gSavedSettings.getString("UpdaterServiceProtocolVersion");
	std::string service_path = gSavedSettings.getString("UpdaterServicePath");
	U32 check_period = gSavedSettings.getU32("UpdaterServiceCheckPeriod");

	mUpdater->setAppExitCallback(boost::bind(&LLAppViewer::forceQuit, this));
	mUpdater->initialize(protocol_version, 
						 url, 
						 service_path, 
						 channel, 
						 version);
 	mUpdater->setCheckPeriod(check_period);
	if(gSavedSettings.getBOOL("UpdaterServiceActive"))
	{
		bool install_if_ready = true;
		mUpdater->startChecking(install_if_ready);
	}

    LLEventPump & updater_pump = LLEventPumps::instance().obtain(LLUpdaterService::pumpName());
    updater_pump.listen("notify_update", &notify_update);
}

void LLAppViewer::checkForCrash(void)
{
    
#if LL_SEND_CRASH_REPORTS
	if (gLastExecEvent == LAST_EXEC_FROZE)
    {
        llinfos << "Last execution froze, requesting to send crash report." << llendl;
        //
        // Pop up a freeze or crash warning dialog
        //
        S32 choice;
        if(gCrashSettings.getS32(CRASH_BEHAVIOR_SETTING) == CRASH_BEHAVIOR_ASK)
        {
            std::ostringstream msg;
			msg << LLTrans::getString("MBFrozenCrashed");
			std::string alert = LLTrans::getString("APP_NAME") + " " + LLTrans::getString("MBAlert");
            choice = OSMessageBox(msg.str(),
                                  alert,
                                  OSMB_YESNO);
        } 
        else if(gCrashSettings.getS32(CRASH_BEHAVIOR_SETTING) == CRASH_BEHAVIOR_NEVER_SEND)
        {
            choice = OSBTN_NO;
        }
        else
        {
            choice = OSBTN_YES;
        }

        if (OSBTN_YES == choice)
        {
            llinfos << "Sending crash report." << llendl;
            
            bool report_freeze = true;
            handleCrashReporting(report_freeze);
        }
        else
        {
            llinfos << "Not sending crash report." << llendl;
        }
    }
#endif // LL_SEND_CRASH_REPORTS    
    
}

bool LLAppViewer::initWindow()
{
	LL_INFOS("AppInit") << "Initializing window..." << LL_ENDL;

	// store setting in a global for easy access and modification
	gNoRender = gSavedSettings.getBOOL("DisableRendering");

	// always start windowed
	BOOL ignorePixelDepth = gSavedSettings.getBOOL("IgnorePixelDepth");
	gViewerWindow = new LLViewerWindow(gWindowTitle, 
		VIEWER_WINDOW_CLASSNAME,
		gSavedSettings.getS32("WindowX"), gSavedSettings.getS32("WindowY"),
		gSavedSettings.getS32("WindowWidth"), gSavedSettings.getS32("WindowHeight"),
		FALSE, ignorePixelDepth);

	// Need to load feature table before cheking to start watchdog.
	const S32 NEVER_SUBMIT_REPORT = 2;
	bool use_watchdog = false;
	int watchdog_enabled_setting = gSavedSettings.getS32("WatchdogEnabled");
	if(watchdog_enabled_setting == -1){
		use_watchdog = !LLFeatureManager::getInstance()->isFeatureAvailable("WatchdogDisabled");
	}
	else
	{
		// The user has explicitly set this setting; always use that value.
		use_watchdog = bool(watchdog_enabled_setting);
	}

	bool send_reports = gCrashSettings.getS32(CRASH_BEHAVIOR_SETTING) != NEVER_SUBMIT_REPORT;
	if(use_watchdog && send_reports)
	{
		LLWatchdog::getInstance()->init(watchdog_killer_callback);
	}

	LLNotificationsUI::LLNotificationManager::getInstance();
		
	if (gSavedSettings.getBOOL("WindowMaximized"))
	{
		gViewerWindow->mWindow->maximize();
	}

	if (!gNoRender)
	{
		//
		// Initialize GL stuff
		//

		if (mForceGraphicsDetail)
		{
			LLFeatureManager::getInstance()->setGraphicsLevel(gSavedSettings.getU32("RenderQualityPerformance"), false);
		}
				
		// Set this flag in case we crash while initializing GL
		gSavedSettings.setBOOL("RenderInitError", TRUE);
		gSavedSettings.saveToFile( gSavedSettings.getString("ClientSettingsFile"), TRUE );
	
		gPipeline.init();
		
		stop_glerror();
		gViewerWindow->initGLDefaults();

		gSavedSettings.setBOOL("RenderInitError", FALSE);
		gSavedSettings.saveToFile( gSavedSettings.getString("ClientSettingsFile"), TRUE );
	}

	//If we have a startup crash, it's usually near GL initialization, so simulate that.
	if(gCrashOnStartup)
	{
		LLAppViewer::instance()->forceErrorLLError();
	}

	LLUI::sWindow = gViewerWindow->getWindow();

	// Show watch cursor
	gViewerWindow->setCursor(UI_CURSOR_WAIT);

	// Finish view initialization
	gViewerWindow->initBase();

	// show viewer window
	//gViewerWindow->mWindow->show();

	
	return true;
}

void LLAppViewer::writeDebugInfo()
{
	std::string debug_filename = gDirUtilp->getExpandedFilename(LL_PATH_LOGS,"debug_info.log");
	llinfos << "Opening debug file " << debug_filename << llendl;
	llofstream out_file(debug_filename);
	LLSDSerialize::toPrettyXML(gDebugInfo, out_file);
	out_file.close();
}

void LLAppViewer::cleanupSavedSettings()
{
	gSavedSettings.setBOOL("MouseSun", FALSE);

	gSavedSettings.setBOOL("UseEnergy", TRUE);				// force toggle to turn off, since sends message to simulator

	gSavedSettings.setBOOL("DebugWindowProc", gDebugWindowProc);
		
	gSavedSettings.setBOOL("ShowObjectUpdates", gShowObjectUpdates);
	
	if (!gNoRender)
	{
		if (gDebugView)
		{
			gSavedSettings.setBOOL("ShowDebugConsole", gDebugView->mDebugConsolep->getVisible());
		}
	}

	// save window position if not maximized
	// as we don't track it in callbacks
	if(NULL != gViewerWindow)
	{
		BOOL maximized = gViewerWindow->mWindow->getMaximized();
		if (!maximized)
		{
			LLCoordScreen window_pos;
			
			if (gViewerWindow->mWindow->getPosition(&window_pos))
			{
				gSavedSettings.setS32("WindowX", window_pos.mX);
				gSavedSettings.setS32("WindowY", window_pos.mY);
			}
		}
	}

	gSavedSettings.setF32("MapScale", LLWorldMapView::sMapScale );

	// Some things are cached in LLAgent.
	if (gAgent.isInitialized())
	{
		gSavedSettings.setF32("RenderFarClip", gAgentCamera.mDrawDistance);
	}
}

void LLAppViewer::removeCacheFiles(const std::string& file_mask)
{
	std::string mask = gDirUtilp->getDirDelimiter() + file_mask;
	gDirUtilp->deleteFilesInDir(gDirUtilp->getExpandedFilename(LL_PATH_CACHE, ""), mask);
}

void LLAppViewer::writeSystemInfo()
{
	gDebugInfo["SLLog"] = LLError::logFileName();

	gDebugInfo["ClientInfo"]["Name"] = LLVersionInfo::getChannel();
	gDebugInfo["ClientInfo"]["MajorVersion"] = LLVersionInfo::getMajor();
	gDebugInfo["ClientInfo"]["MinorVersion"] = LLVersionInfo::getMinor();
	gDebugInfo["ClientInfo"]["PatchVersion"] = LLVersionInfo::getPatch();
	gDebugInfo["ClientInfo"]["BuildVersion"] = LLVersionInfo::getBuild();

	gDebugInfo["CAFilename"] = gDirUtilp->getCAFile();

	gDebugInfo["CPUInfo"]["CPUString"] = gSysCPU.getCPUString();
	gDebugInfo["CPUInfo"]["CPUFamily"] = gSysCPU.getFamily();
	gDebugInfo["CPUInfo"]["CPUMhz"] = (S32)gSysCPU.getMHz();
	gDebugInfo["CPUInfo"]["CPUAltivec"] = gSysCPU.hasAltivec();
	gDebugInfo["CPUInfo"]["CPUSSE"] = gSysCPU.hasSSE();
	gDebugInfo["CPUInfo"]["CPUSSE2"] = gSysCPU.hasSSE2();
	
	gDebugInfo["RAMInfo"]["Physical"] = (LLSD::Integer)(gSysMemory.getPhysicalMemoryKB());
	gDebugInfo["RAMInfo"]["Allocated"] = (LLSD::Integer)(gMemoryAllocated>>10); // MB -> KB
	gDebugInfo["OSInfo"] = getOSInfo().getOSStringSimple();

	// The user is not logged on yet, but record the current grid choice login url
	// which may have been the intended grid. This can b
	gDebugInfo["GridName"] = LLGridManager::getInstance()->getGridLabel();

	// *FIX:Mani - move this down in llappviewerwin32
#ifdef LL_WINDOWS
	DWORD thread_id = GetCurrentThreadId();
	gDebugInfo["MainloopThreadID"] = (S32)thread_id;
#endif

	// "CrashNotHandled" is set here, while things are running well,
	// in case of a freeze. If there is a freeze, the crash logger will be launched
	// and can read this value from the debug_info.log.
	// If the crash is handled by LLAppViewer::handleViewerCrash, ie not a freeze,
	// then the value of "CrashNotHandled" will be set to true.
	gDebugInfo["CrashNotHandled"] = (LLSD::Boolean)true;

	// Insert crash host url (url to post crash log to) if configured. This insures
	// that the crash report will go to the proper location in the case of a 
	// prior freeze.
	std::string crashHostUrl = gSavedSettings.get<std::string>("CrashHostUrl");
	if(crashHostUrl != "")
	{
		gDebugInfo["CrashHostUrl"] = crashHostUrl;
	}
	
	// Dump some debugging info
	LL_INFOS("SystemInfo") << LLTrans::getString("APP_NAME")
			<< " version " << LLVersionInfo::getShortVersion() << LL_ENDL;

	// Dump the local time and time zone
	time_t now;
	time(&now);
	char tbuffer[256];		/* Flawfinder: ignore */
	strftime(tbuffer, 256, "%Y-%m-%dT%H:%M:%S %Z", localtime(&now));
	LL_INFOS("SystemInfo") << "Local time: " << tbuffer << LL_ENDL;

	// query some system information
	LL_INFOS("SystemInfo") << "CPU info:\n" << gSysCPU << LL_ENDL;
	LL_INFOS("SystemInfo") << "Memory info:\n" << gSysMemory << LL_ENDL;
	LL_INFOS("SystemInfo") << "OS: " << getOSInfo().getOSStringSimple() << LL_ENDL;
	LL_INFOS("SystemInfo") << "OS info: " << getOSInfo() << LL_ENDL;

	writeDebugInfo(); // Save out debug_info.log early, in case of crash.
}

void LLAppViewer::handleViewerCrash()
{
	llinfos << "Handle viewer crash entry." << llendl;

	llinfos << "Last render pool type: " << LLPipeline::sCurRenderPoolType << llendl ;

	//print out recorded call stacks if there are any.
	LLError::LLCallStacks::print();

	LLAppViewer* pApp = LLAppViewer::instance();
	if (pApp->beingDebugged())
	{
		// This will drop us into the debugger.
		abort();
	}

	if (LLApp::isCrashloggerDisabled())
	{
		abort();
	}

	// Returns whether a dialog was shown.
	// Only do the logic in here once
	if (pApp->mReportedCrash)
	{
		return;
	}
	pApp->mReportedCrash = TRUE;
	
	// Insert crash host url (url to post crash log to) if configured.
	std::string crashHostUrl = gSavedSettings.get<std::string>("CrashHostUrl");
	if(crashHostUrl != "")
	{
		gDebugInfo["CrashHostUrl"] = crashHostUrl;
	}
	
	//We already do this in writeSystemInfo(), but we do it again here to make /sure/ we have a version
	//to check against no matter what
	gDebugInfo["ClientInfo"]["Name"] = LLVersionInfo::getChannel();

	gDebugInfo["ClientInfo"]["MajorVersion"] = LLVersionInfo::getMajor();
	gDebugInfo["ClientInfo"]["MinorVersion"] = LLVersionInfo::getMinor();
	gDebugInfo["ClientInfo"]["PatchVersion"] = LLVersionInfo::getPatch();
	gDebugInfo["ClientInfo"]["BuildVersion"] = LLVersionInfo::getBuild();

	LLParcel* parcel = LLViewerParcelMgr::getInstance()->getAgentParcel();
	if ( parcel && parcel->getMusicURL()[0])
	{
		gDebugInfo["ParcelMusicURL"] = parcel->getMusicURL();
	}	
	if ( parcel && parcel->getMediaURL()[0])
	{
		gDebugInfo["ParcelMediaURL"] = parcel->getMediaURL();
	}
	
	
	gDebugInfo["SettingsFilename"] = gSavedSettings.getString("ClientSettingsFile");
	gDebugInfo["CAFilename"] = gDirUtilp->getCAFile();
	gDebugInfo["ViewerExePath"] = gDirUtilp->getExecutablePathAndName();
	gDebugInfo["CurrentPath"] = gDirUtilp->getCurPath();
	gDebugInfo["SessionLength"] = F32(LLFrameTimer::getElapsedSeconds());
	gDebugInfo["StartupState"] = LLStartUp::getStartupStateString();
	gDebugInfo["RAMInfo"]["Allocated"] = (LLSD::Integer) LLMemory::getCurrentRSS() >> 10;
	gDebugInfo["FirstLogin"] = (LLSD::Boolean) gAgent.isFirstLogin();
	gDebugInfo["FirstRunThisInstall"] = gSavedSettings.getBOOL("FirstRunThisInstall");

	char *minidump_file = pApp->getMiniDumpFilename();
	if(minidump_file && minidump_file[0] != 0)
	{
		gDebugInfo["MinidumpPath"] = minidump_file;
	}
	
	if(gLogoutInProgress)
	{
		gDebugInfo["LastExecEvent"] = LAST_EXEC_LOGOUT_CRASH;
	}
	else
	{
		gDebugInfo["LastExecEvent"] = gLLErrorActivated ? LAST_EXEC_LLERROR_CRASH : LAST_EXEC_OTHER_CRASH;
	}

	if(gAgent.getRegion())
	{
		gDebugInfo["CurrentSimHost"] = gAgent.getRegionHost().getHostName();
		gDebugInfo["CurrentRegion"] = gAgent.getRegion()->getName();
		
		const LLVector3& loc = gAgent.getPositionAgent();
		gDebugInfo["CurrentLocationX"] = loc.mV[0];
		gDebugInfo["CurrentLocationY"] = loc.mV[1];
		gDebugInfo["CurrentLocationZ"] = loc.mV[2];
	}

	if(LLAppViewer::instance()->mMainloopTimeout)
	{
		gDebugInfo["MainloopTimeoutState"] = LLAppViewer::instance()->mMainloopTimeout->getState();
	}
	
	// The crash is being handled here so set this value to false.
	// Otherwise the crash logger will think this crash was a freeze.
	gDebugInfo["CrashNotHandled"] = (LLSD::Boolean)false;
    
	//Write out the crash status file
	//Use marker file style setup, as that's the simplest, especially since
	//we're already in a crash situation	
	if (gDirUtilp)
	{
		std::string crash_file_name;
		if(gLLErrorActivated) crash_file_name = gDirUtilp->getExpandedFilename(LL_PATH_LOGS,LLERROR_MARKER_FILE_NAME);
		else crash_file_name = gDirUtilp->getExpandedFilename(LL_PATH_LOGS,ERROR_MARKER_FILE_NAME);
		llinfos << "Creating crash marker file " << crash_file_name << llendl;
		
		LLAPRFile crash_file ;
		crash_file.open(crash_file_name, LL_APR_W);
		if (crash_file.getFileHandle())
		{
			LL_INFOS("MarkerFile") << "Created crash marker file " << crash_file_name << LL_ENDL;
		}
		else
		{
			LL_WARNS("MarkerFile") << "Cannot create error marker file " << crash_file_name << LL_ENDL;
		}		
	}
	
	if (gMessageSystem && gDirUtilp)
	{
		std::string filename;
		filename = gDirUtilp->getExpandedFilename(LL_PATH_LOGS, "stats.log");
		llofstream file(filename, llofstream::binary);
		if(file.good())
		{
			llinfos << "Handle viewer crash generating stats log." << llendl;
			gMessageSystem->summarizeLogs(file);
			file.close();
		}
	}

	if (gMessageSystem)
	{
		gMessageSystem->getCircuitInfo(gDebugInfo["CircuitInfo"]);
		gMessageSystem->stopLogging();
	}

	if (LLWorld::instanceExists()) LLWorld::getInstance()->getInfo(gDebugInfo);

	// Close the debug file
	pApp->writeDebugInfo();

	LLError::logToFile("");

	// Remove the marker file, since otherwise we'll spawn a process that'll keep it locked
	if(gDebugInfo["LastExecEvent"].asInteger() == LAST_EXEC_LOGOUT_CRASH)
	{
		pApp->removeMarkerFile(true);
	}
	else
	{
		pApp->removeMarkerFile(false);
	}
	
	// Call to pure virtual, handled by platform specific llappviewer instance.
	pApp->handleCrashReporting(); 
    
	return;
}

bool LLAppViewer::anotherInstanceRunning()
{
	// We create a marker file when the program starts and remove the file when it finishes.
	// If the file is currently locked, that means another process is already running.

	std::string marker_file = gDirUtilp->getExpandedFilename(LL_PATH_LOGS, MARKER_FILE_NAME);
	LL_DEBUGS("MarkerFile") << "Checking marker file for lock..." << LL_ENDL;

	//Freeze case checks
	if (LLAPRFile::isExist(marker_file, NULL, LL_APR_RB))
	{
		// File exists, try opening with write permissions
		LLAPRFile outfile ;
		outfile.open(marker_file, LL_APR_WB);
		apr_file_t* fMarker = outfile.getFileHandle() ; 
		if (!fMarker)
		{
			// Another instance is running. Skip the rest of these operations.
			LL_INFOS("MarkerFile") << "Marker file is locked." << LL_ENDL;
			return true;
		}
		if (apr_file_lock(fMarker, APR_FLOCK_NONBLOCK | APR_FLOCK_EXCLUSIVE) != APR_SUCCESS) //flock(fileno(fMarker), LOCK_EX | LOCK_NB) == -1)
		{
			LL_INFOS("MarkerFile") << "Marker file is locked." << LL_ENDL;
			return true;
		}
		// No other instances; we'll lock this file now & delete on quit.		
	}
	LL_DEBUGS("MarkerFile") << "Marker file isn't locked." << LL_ENDL;
	return false;
}

void LLAppViewer::initMarkerFile()
{
	//First, check for the existence of other files.
	//There are marker files for two different types of crashes
	
	mMarkerFileName = gDirUtilp->getExpandedFilename(LL_PATH_LOGS,MARKER_FILE_NAME);
	LL_DEBUGS("MarkerFile") << "Checking marker file for lock..." << LL_ENDL;

	//We've got 4 things to test for here
	// - Other Process Running (SecondLife.exec_marker present, locked)
	// - Freeze (SecondLife.exec_marker present, not locked)
	// - LLError Crash (SecondLife.llerror_marker present)
	// - Other Crash (SecondLife.error_marker present)
	// These checks should also remove these files for the last 2 cases if they currently exist

	//LLError/Error checks. Only one of these should ever happen at a time.
	std::string logout_marker_file =  gDirUtilp->getExpandedFilename(LL_PATH_LOGS, LOGOUT_MARKER_FILE_NAME);
	std::string llerror_marker_file = gDirUtilp->getExpandedFilename(LL_PATH_LOGS, LLERROR_MARKER_FILE_NAME);
	std::string error_marker_file = gDirUtilp->getExpandedFilename(LL_PATH_LOGS, ERROR_MARKER_FILE_NAME);

	
	if (LLAPRFile::isExist(mMarkerFileName, NULL, LL_APR_RB) && !anotherInstanceRunning())
	{
		gLastExecEvent = LAST_EXEC_FROZE;
		LL_INFOS("MarkerFile") << "Exec marker found: program froze on previous execution" << LL_ENDL;
	}    
    
	if(LLAPRFile::isExist(logout_marker_file, NULL, LL_APR_RB))
	{
		LL_INFOS("MarkerFile") << "Last exec LLError crashed, setting LastExecEvent to " << LAST_EXEC_LLERROR_CRASH << LL_ENDL;
		gLastExecEvent = LAST_EXEC_LOGOUT_FROZE;
	}
	if(LLAPRFile::isExist(llerror_marker_file, NULL, LL_APR_RB))
	{
		llinfos << "Last exec LLError crashed, setting LastExecEvent to " << LAST_EXEC_LLERROR_CRASH << llendl;
		if(gLastExecEvent == LAST_EXEC_LOGOUT_FROZE) gLastExecEvent = LAST_EXEC_LOGOUT_CRASH;
		else gLastExecEvent = LAST_EXEC_LLERROR_CRASH;
	}
	if(LLAPRFile::isExist(error_marker_file, NULL, LL_APR_RB))
	{
		LL_INFOS("MarkerFile") << "Last exec crashed, setting LastExecEvent to " << LAST_EXEC_OTHER_CRASH << LL_ENDL;
		if(gLastExecEvent == LAST_EXEC_LOGOUT_FROZE) gLastExecEvent = LAST_EXEC_LOGOUT_CRASH;
		else gLastExecEvent = LAST_EXEC_OTHER_CRASH;
	}
	
	LLAPRFile::remove(logout_marker_file);
	LLAPRFile::remove(llerror_marker_file);
	LLAPRFile::remove(error_marker_file);
	
	// No new markers if another instance is running.
	if(anotherInstanceRunning()) 
	{
		return;
	}
	
	// Create the marker file for this execution & lock it
	apr_status_t s;
	s = mMarkerFile.open(mMarkerFileName, LL_APR_W, TRUE);	

	if (s == APR_SUCCESS && mMarkerFile.getFileHandle())
	{
		LL_DEBUGS("MarkerFile") << "Marker file created." << LL_ENDL;
	}
	else
	{
		LL_INFOS("MarkerFile") << "Failed to create marker file." << LL_ENDL;
		return;
	}
	if (apr_file_lock(mMarkerFile.getFileHandle(), APR_FLOCK_NONBLOCK | APR_FLOCK_EXCLUSIVE) != APR_SUCCESS) 
	{
		mMarkerFile.close() ;
		LL_INFOS("MarkerFile") << "Marker file cannot be locked." << LL_ENDL;
		return;
	}

	LL_DEBUGS("MarkerFile") << "Marker file locked." << LL_ENDL;
}

void LLAppViewer::removeMarkerFile(bool leave_logout_marker)
{
	LL_DEBUGS("MarkerFile") << "removeMarkerFile()" << LL_ENDL;
	if (mMarkerFile.getFileHandle())
	{
		mMarkerFile.close() ;
		LLAPRFile::remove( mMarkerFileName );
	}
	if (mLogoutMarkerFile != NULL && !leave_logout_marker)
	{
		LLAPRFile::remove( mLogoutMarkerFileName );
		mLogoutMarkerFile = NULL;
	}
}

void LLAppViewer::forceQuit()
{ 
	LLApp::setQuitting(); 
}

void LLAppViewer::requestQuit()
{
	llinfos << "requestQuit" << llendl;

	LLViewerRegion* region = gAgent.getRegion();
	
	if( (LLStartUp::getStartupState() < STATE_STARTED) || !region )
	{
		// Quit immediately
		forceQuit();
		return;
	}

	LLHUDEffectSpiral *effectp = (LLHUDEffectSpiral*)LLHUDManager::getInstance()->createViewerEffect(LLHUDObject::LL_HUD_EFFECT_POINT, TRUE);
	effectp->setPositionGlobal(gAgent.getPositionGlobal());
	effectp->setColor(LLColor4U(gAgent.getEffectColor()));
	LLHUDManager::getInstance()->sendEffects();
	effectp->markDead() ;//remove it.

	// Attempt to close all floaters that might be
	// editing things.
	if (gFloaterView)
	{
		// application is quitting
		gFloaterView->closeAllChildren(true);
	}

	LLSideTray::getInstance()->notifyChildren(LLSD().with("request","quit"));

	send_stats();

	gLogoutTimer.reset();
	mQuitRequested = true;
}

static bool finish_quit(const LLSD& notification, const LLSD& response)
{
	S32 option = LLNotificationsUtil::getSelectedOption(notification, response);

	if (option == 0)
	{
		LLAppViewer::instance()->requestQuit();
	}
	return false;
}
static LLNotificationFunctorRegistration finish_quit_reg("ConfirmQuit", finish_quit);

void LLAppViewer::userQuit()
{
	if (gDisconnected)
	{
		requestQuit();
	}
	else
	{
		LLNotificationsUtil::add("ConfirmQuit");
	}
}

static bool finish_early_exit(const LLSD& notification, const LLSD& response)
{
	LLAppViewer::instance()->forceQuit();
	return false;
}

void LLAppViewer::earlyExit(const std::string& name, const LLSD& substitutions)
{
   	llwarns << "app_early_exit: " << name << llendl;
	gDoDisconnect = TRUE;
	LLNotificationsUtil::add(name, substitutions, LLSD(), finish_early_exit);
}

void LLAppViewer::forceExit(S32 arg)
{
    removeMarkerFile();
    
    // *FIX:Mani - This kind of exit hardly seems appropriate.
    exit(arg);
}

void LLAppViewer::abortQuit()
{
    llinfos << "abortQuit()" << llendl;
	mQuitRequested = false;
}

void LLAppViewer::migrateCacheDirectory()
{
#if LL_WINDOWS || LL_DARWIN
	// NOTE: (Nyx) as of 1.21, cache for mac is moving to /library/caches/SecondLife from
	// /library/application support/SecondLife/cache This should clear/delete the old dir.

	// As of 1.23 the Windows cache moved from
	//   C:\Documents and Settings\James\Application Support\SecondLife\cache
	// to
	//   C:\Documents and Settings\James\Local Settings\Application Support\SecondLife
	//
	// The Windows Vista equivalent is from
	//   C:\Users\James\AppData\Roaming\SecondLife\cache
	// to
	//   C:\Users\James\AppData\Local\SecondLife
	//
	// Note the absence of \cache on the second path.  James.

	// Only do this once per fresh install of this version.
	if (gSavedSettings.getBOOL("MigrateCacheDirectory"))
	{
		gSavedSettings.setBOOL("MigrateCacheDirectory", FALSE);

		std::string delimiter = gDirUtilp->getDirDelimiter();
		std::string old_cache_dir = gDirUtilp->getOSUserAppDir() + delimiter + "cache";
		std::string new_cache_dir = gDirUtilp->getCacheDir(true);

		if (gDirUtilp->fileExists(old_cache_dir))
		{
			llinfos << "Migrating cache from " << old_cache_dir << " to " << new_cache_dir << llendl;

			// Migrate inventory cache to avoid pain to inventory database after mass update
			S32 file_count = 0;
			std::string file_name;
			std::string mask = delimiter + "*.*";
			while (gDirUtilp->getNextFileInDir(old_cache_dir, mask, file_name))
			{
				if (file_name == "." || file_name == "..") continue;
				std::string source_path = old_cache_dir + delimiter + file_name;
				std::string dest_path = new_cache_dir + delimiter + file_name;
				if (!LLFile::rename(source_path, dest_path))
				{
					file_count++;
				}
			}
			llinfos << "Moved " << file_count << " files" << llendl;

			// Nuke the old cache
			gDirUtilp->setCacheDir(old_cache_dir);
			purgeCache();
			gDirUtilp->setCacheDir(new_cache_dir);

#if LL_DARWIN
			// Clean up Mac files not deleted by removing *.*
			std::string ds_store = old_cache_dir + "/.DS_Store";
			if (gDirUtilp->fileExists(ds_store))
			{
				LLFile::remove(ds_store);
			}
#endif
			if (LLFile::rmdir(old_cache_dir) != 0)
			{
				llwarns << "could not delete old cache directory " << old_cache_dir << llendl;
			}
		}
	}
#endif // LL_WINDOWS || LL_DARWIN
}

void dumpVFSCaches()
{
	llinfos << "======= Static VFS ========" << llendl;
	gStaticVFS->listFiles();
#if LL_WINDOWS
	llinfos << "======= Dumping static VFS to StaticVFSDump ========" << llendl;
	WCHAR w_str[MAX_PATH];
	GetCurrentDirectory(MAX_PATH, w_str);
	S32 res = LLFile::mkdir("StaticVFSDump");
	if (res == -1)
	{
		if (errno != EEXIST)
		{
			llwarns << "Couldn't create dir StaticVFSDump" << llendl;
		}
	}
	SetCurrentDirectory(utf8str_to_utf16str("StaticVFSDump").c_str());
	gStaticVFS->dumpFiles();
	SetCurrentDirectory(w_str);
#endif
						
	llinfos << "========= Dynamic VFS ====" << llendl;
	gVFS->listFiles();
#if LL_WINDOWS
	llinfos << "========= Dumping dynamic VFS to VFSDump ====" << llendl;
	res = LLFile::mkdir("VFSDump");
	if (res == -1)
	{
		if (errno != EEXIST)
		{
			llwarns << "Couldn't create dir VFSDump" << llendl;
		}
	}
	SetCurrentDirectory(utf8str_to_utf16str("VFSDump").c_str());
	gVFS->dumpFiles();
	SetCurrentDirectory(w_str);
#endif
}

//static
U32 LLAppViewer::getTextureCacheVersion() 
{
	//viewer texture cache version, change if the texture cache format changes.
	const U32 TEXTURE_CACHE_VERSION = 7;

	return TEXTURE_CACHE_VERSION ;
}

//static
U32 LLAppViewer::getObjectCacheVersion() 
{
	// Viewer object cache version, change if object update
	// format changes. JC
	const U32 INDRA_OBJECT_CACHE_VERSION = 14;

	return INDRA_OBJECT_CACHE_VERSION;
}

bool LLAppViewer::initCache()
{
	mPurgeCache = false;
	BOOL read_only = mSecondInstance ? TRUE : FALSE;
	LLAppViewer::getTextureCache()->setReadOnly(read_only) ;
	LLVOCache::getInstance()->setReadOnly(read_only);

	BOOL texture_cache_mismatch = FALSE ;
	if (gSavedSettings.getS32("LocalCacheVersion") != LLAppViewer::getTextureCacheVersion()) 
	{
		texture_cache_mismatch = TRUE ;
		if(!read_only) 
		{
			gSavedSettings.setS32("LocalCacheVersion", LLAppViewer::getTextureCacheVersion());
		}
	}

	if(!read_only)
	{
		// Purge cache if user requested it
		if (gSavedSettings.getBOOL("PurgeCacheOnStartup") ||
			gSavedSettings.getBOOL("PurgeCacheOnNextStartup"))
		{
			gSavedSettings.setBOOL("PurgeCacheOnNextStartup", false);
		mPurgeCache = true;
		}
	
		// We have moved the location of the cache directory over time.
		migrateCacheDirectory();
	
		// Setup and verify the cache location
		std::string cache_location = gSavedSettings.getString("CacheLocation");
		std::string new_cache_location = gSavedSettings.getString("NewCacheLocation");
		if (new_cache_location != cache_location)
		{
			gDirUtilp->setCacheDir(gSavedSettings.getString("CacheLocation"));
			purgeCache(); // purge old cache
			gSavedSettings.setString("CacheLocation", new_cache_location);
			gSavedSettings.setString("CacheLocationTopFolder", gDirUtilp->getBaseFileName(new_cache_location));
		}
	}

	if (!gDirUtilp->setCacheDir(gSavedSettings.getString("CacheLocation")))
	{
		LL_WARNS("AppCache") << "Unable to set cache location" << LL_ENDL;
		gSavedSettings.setString("CacheLocation", "");
		gSavedSettings.setString("CacheLocationTopFolder", "");
	}
	
	if (mPurgeCache && !read_only)
	{
		LLSplashScreen::update(LLTrans::getString("StartupClearingCache"));
		purgeCache();
	}

	LLSplashScreen::update(LLTrans::getString("StartupInitializingTextureCache"));
	
	// Init the texture cache
	// Allocate 80% of the cache size for textures	
	const S32 MB = 1024*1024;
	S64 cache_size = (S64)(gSavedSettings.getU32("CacheSize")) * MB;
	const S64 MAX_CACHE_SIZE = 1024*MB;
	cache_size = llmin(cache_size, MAX_CACHE_SIZE);
	S64 texture_cache_size = ((cache_size * 8)/10);
	S64 extra = LLAppViewer::getTextureCache()->initCache(LL_PATH_CACHE, texture_cache_size, texture_cache_mismatch);
	texture_cache_size -= extra;

	LLVOCache::getInstance()->initCache(LL_PATH_CACHE, gSavedSettings.getU32("CacheNumberOfRegionsForObjects"), getObjectCacheVersion()) ;

	LLSplashScreen::update(LLTrans::getString("StartupInitializingVFS"));
	
	// Init the VFS
	S64 vfs_size = cache_size - texture_cache_size;
	const S64 MAX_VFS_SIZE = 1024 * MB; // 1 GB
	vfs_size = llmin(vfs_size, MAX_VFS_SIZE);
	vfs_size = (vfs_size / MB) * MB; // make sure it is MB aligned
	U32 vfs_size_u32 = (U32)vfs_size;
	U32 old_vfs_size = gSavedSettings.getU32("VFSOldSize") * MB;
	bool resize_vfs = (vfs_size_u32 != old_vfs_size);
	if (resize_vfs)
	{
		gSavedSettings.setU32("VFSOldSize", vfs_size_u32/MB);
	}
	LL_INFOS("AppCache") << "VFS CACHE SIZE: " << vfs_size/(1024*1024) << " MB" << LL_ENDL;
	
	// This has to happen BEFORE starting the vfs
	//time_t	ltime;
	srand(time(NULL));		// Flawfinder: ignore
	U32 old_salt = gSavedSettings.getU32("VFSSalt");
	U32 new_salt;
	std::string old_vfs_data_file;
	std::string old_vfs_index_file;
	std::string new_vfs_data_file;
	std::string new_vfs_index_file;
	std::string static_vfs_index_file;
	std::string static_vfs_data_file;

	if (gSavedSettings.getBOOL("AllowMultipleViewers"))
	{
		// don't mess with renaming the VFS in this case
		new_salt = old_salt;
	}
	else
	{
		do
		{
			new_salt = rand();
		} while( new_salt == old_salt );
	}

	old_vfs_data_file = gDirUtilp->getExpandedFilename(LL_PATH_CACHE,VFS_DATA_FILE_BASE) + llformat("%u",old_salt);

	// make sure this file exists
	llstat s;
	S32 stat_result = LLFile::stat(old_vfs_data_file, &s);
	if (stat_result)
	{
		// doesn't exist, look for a data file
		std::string mask;
		mask = gDirUtilp->getDirDelimiter();
		mask += VFS_DATA_FILE_BASE;
		mask += "*";

		std::string dir;
		dir = gDirUtilp->getExpandedFilename(LL_PATH_CACHE,"");

		std::string found_file;
		if (gDirUtilp->getNextFileInDir(dir, mask, found_file))
		{
			old_vfs_data_file = dir + gDirUtilp->getDirDelimiter() + found_file;

			S32 start_pos = found_file.find_last_of('.');
			if (start_pos > 0)
			{
				sscanf(found_file.substr(start_pos+1).c_str(), "%d", &old_salt);
			}
			LL_DEBUGS("AppCache") << "Default vfs data file not present, found: " << old_vfs_data_file << " Old salt: " << old_salt << llendl;
		}
	}

	old_vfs_index_file = gDirUtilp->getExpandedFilename(LL_PATH_CACHE,VFS_INDEX_FILE_BASE) + llformat("%u",old_salt);

	stat_result = LLFile::stat(old_vfs_index_file, &s);
	if (stat_result)
	{
		// We've got a bad/missing index file, nukem!
		LL_WARNS("AppCache") << "Bad or missing vfx index file " << old_vfs_index_file << LL_ENDL;
		LL_WARNS("AppCache") << "Removing old vfs data file " << old_vfs_data_file << LL_ENDL;
		LLFile::remove(old_vfs_data_file);
		LLFile::remove(old_vfs_index_file);
		
		// Just in case, nuke any other old cache files in the directory.
		std::string dir;
		dir = gDirUtilp->getExpandedFilename(LL_PATH_CACHE,"");

		std::string mask;
		mask = gDirUtilp->getDirDelimiter();
		mask += VFS_DATA_FILE_BASE;
		mask += "*";

		gDirUtilp->deleteFilesInDir(dir, mask);

		mask = gDirUtilp->getDirDelimiter();
		mask += VFS_INDEX_FILE_BASE;
		mask += "*";

		gDirUtilp->deleteFilesInDir(dir, mask);
	}

	new_vfs_data_file = gDirUtilp->getExpandedFilename(LL_PATH_CACHE,VFS_DATA_FILE_BASE) + llformat("%u",new_salt);
	new_vfs_index_file = gDirUtilp->getExpandedFilename(LL_PATH_CACHE, VFS_INDEX_FILE_BASE) + llformat("%u",new_salt);

	static_vfs_data_file = gDirUtilp->getExpandedFilename(LL_PATH_APP_SETTINGS,"static_data.db2");
	static_vfs_index_file = gDirUtilp->getExpandedFilename(LL_PATH_APP_SETTINGS,"static_index.db2");

	if (resize_vfs)
	{
		LL_DEBUGS("AppCache") << "Removing old vfs and re-sizing" << LL_ENDL;
		
		LLFile::remove(old_vfs_data_file);
		LLFile::remove(old_vfs_index_file);
	}
	else if (old_salt != new_salt)
	{
		// move the vfs files to a new name before opening
		LL_DEBUGS("AppCache") << "Renaming " << old_vfs_data_file << " to " << new_vfs_data_file << LL_ENDL;
		LL_DEBUGS("AppCache") << "Renaming " << old_vfs_index_file << " to " << new_vfs_index_file << LL_ENDL;
		LLFile::rename(old_vfs_data_file, new_vfs_data_file);
		LLFile::rename(old_vfs_index_file, new_vfs_index_file);
	}

	// Startup the VFS...
	gSavedSettings.setU32("VFSSalt", new_salt);

	// Don't remove VFS after viewer crashes.  If user has corrupt data, they can reinstall. JC
	gVFS = LLVFS::createLLVFS(new_vfs_index_file, new_vfs_data_file, false, vfs_size_u32, false);
	if( !gVFS )
	{
		return false;
	}

	gStaticVFS = LLVFS::createLLVFS(static_vfs_index_file, static_vfs_data_file, true, 0, false);
	if( !gStaticVFS )
	{
		return false;
	}

	BOOL success = gVFS->isValid() && gStaticVFS->isValid();
	if( !success )
	{
		return false;
	}
	else
	{
		LLVFile::initClass();

#ifndef LL_RELEASE_FOR_DOWNLOAD
		if (gSavedSettings.getBOOL("DumpVFSCaches"))
		{
			dumpVFSCaches();
		}
#endif
		
		return true;
	}
}

void LLAppViewer::purgeCache()
{
	LL_INFOS("AppCache") << "Purging Cache and Texture Cache..." << llendl;
	LLAppViewer::getTextureCache()->purgeCache(LL_PATH_CACHE);
	LLVOCache::getInstance()->removeCache(LL_PATH_CACHE);
	std::string mask = gDirUtilp->getDirDelimiter() + "*.*";
	gDirUtilp->deleteFilesInDir(gDirUtilp->getExpandedFilename(LL_PATH_CACHE,""),mask);
}

std::string LLAppViewer::getSecondLifeTitle() const
{
	return LLTrans::getString("APP_NAME");
}

std::string LLAppViewer::getWindowTitle() const 
{
	return gWindowTitle;
}

// Callback from a dialog indicating user was logged out.  
bool finish_disconnect(const LLSD& notification, const LLSD& response)
{
	S32 option = LLNotificationsUtil::getSelectedOption(notification, response);

	if (1 == option)
	{
        LLAppViewer::instance()->forceQuit();
	}
	return false;
}

// Callback from an early disconnect dialog, force an exit
bool finish_forced_disconnect(const LLSD& notification, const LLSD& response)
{
	LLAppViewer::instance()->forceQuit();
	return false;
}


void LLAppViewer::forceDisconnect(const std::string& mesg)
{
	if (gDoDisconnect)
    {
		// Already popped up one of these dialogs, don't
		// do this again.
		return;
    }
	
	// *TODO: Translate the message if possible
	std::string big_reason = LLAgent::sTeleportErrorMessages[mesg];
	if ( big_reason.size() == 0 )
	{
		big_reason = mesg;
	}

	LLSD args;
	gDoDisconnect = TRUE;

	if (LLStartUp::getStartupState() < STATE_STARTED)
	{
		// Tell users what happened
		args["ERROR_MESSAGE"] = big_reason;
		LLNotificationsUtil::add("ErrorMessage", args, LLSD(), &finish_forced_disconnect);
	}
	else
	{
		args["MESSAGE"] = big_reason;
		LLNotificationsUtil::add("YouHaveBeenLoggedOut", args, LLSD(), &finish_disconnect );
	}
}

void LLAppViewer::badNetworkHandler()
{
	// Dump the packet
	gMessageSystem->dumpPacketToLog();

	// Flush all of our caches on exit in the case of disconnect due to
	// invalid packets.

	mPurgeOnExit = TRUE;

	std::ostringstream message;
	message <<
		"The viewer has detected mangled network data indicative\n"
		"of a bad upstream network connection or an incomplete\n"
		"local installation of " << LLAppViewer::instance()->getSecondLifeTitle() << ". \n"
		" \n"
		"Try uninstalling and reinstalling to see if this resolves \n"
		"the issue. \n"
		" \n"
		"If the problem continues, see the Tech Support FAQ at: \n"
		"www.secondlife.com/support";
	forceDisconnect(message.str());
	
	LLApp::instance()->writeMiniDump();
}

// This routine may get called more than once during the shutdown process.
// This can happen because we need to get the screenshot before the window
// is destroyed.
void LLAppViewer::saveFinalSnapshot()
{
	if (!mSavedFinalSnapshot && !gNoRender)
	{
		gSavedSettings.setVector3d("FocusPosOnLogout", gAgentCamera.calcFocusPositionTargetGlobal());
		gSavedSettings.setVector3d("CameraPosOnLogout", gAgentCamera.calcCameraPositionTargetGlobal());
		gViewerWindow->setCursor(UI_CURSOR_WAIT);
		gAgentCamera.changeCameraToThirdPerson( FALSE );	// don't animate, need immediate switch
		gSavedSettings.setBOOL("ShowParcelOwners", FALSE);
		idle();

		std::string snap_filename = gDirUtilp->getLindenUserDir();
		snap_filename += gDirUtilp->getDirDelimiter();
		snap_filename += SCREEN_LAST_FILENAME;
		// use full pixel dimensions of viewer window (not post-scale dimensions)
		gViewerWindow->saveSnapshot(snap_filename, gViewerWindow->getWindowWidthRaw(), gViewerWindow->getWindowHeightRaw(), FALSE, TRUE);
		mSavedFinalSnapshot = TRUE;
	}
}

void LLAppViewer::loadNameCache()
{
	// display names cache
	std::string filename =
		gDirUtilp->getExpandedFilename(LL_PATH_CACHE, "avatar_name_cache.xml");
	llifstream name_cache_stream(filename);
	if(name_cache_stream.is_open())
	{
		LLAvatarNameCache::importFile(name_cache_stream);
	}

	if (!gCacheName) return;

	std::string name_cache;
	name_cache = gDirUtilp->getExpandedFilename(LL_PATH_CACHE, "name.cache");
	llifstream cache_file(name_cache);
	if(cache_file.is_open())
	{
		if(gCacheName->importFile(cache_file)) return;
	}
}

void LLAppViewer::saveNameCache()
	{
	// display names cache
	std::string filename =
		gDirUtilp->getExpandedFilename(LL_PATH_CACHE, "avatar_name_cache.xml");
	llofstream name_cache_stream(filename);
	if(name_cache_stream.is_open())
	{
		LLAvatarNameCache::exportFile(name_cache_stream);
}

	if (!gCacheName) return;

	std::string name_cache;
	name_cache = gDirUtilp->getExpandedFilename(LL_PATH_CACHE, "name.cache");
	llofstream cache_file(name_cache);
	if(cache_file.is_open())
	{
		gCacheName->exportFile(cache_file);
	}
}

/*!	@brief		This class is an LLFrameTimer that can be created with
				an elapsed time that starts counting up from the given value
				rather than 0.0.
				
				Otherwise it behaves the same way as LLFrameTimer.
*/
class LLFrameStatsTimer : public LLFrameTimer
{
public:
	LLFrameStatsTimer(F64 elapsed_already = 0.0)
		: LLFrameTimer()
		{
			mStartTime -= elapsed_already;
		}
};

static LLFastTimer::DeclareTimer FTM_AUDIO_UPDATE("Update Audio");
static LLFastTimer::DeclareTimer FTM_CLEANUP("Cleanup");
static LLFastTimer::DeclareTimer FTM_IDLE_CB("Idle Callbacks");
static LLFastTimer::DeclareTimer FTM_LOD_UPDATE("Update LOD");
static LLFastTimer::DeclareTimer FTM_OBJECTLIST_UPDATE("Update Objectlist");
static LLFastTimer::DeclareTimer FTM_REGION_UPDATE("Update Region");
static LLFastTimer::DeclareTimer FTM_WORLD_UPDATE("Update World");
static LLFastTimer::DeclareTimer FTM_NETWORK("Network");
static LLFastTimer::DeclareTimer FTM_AGENT_NETWORK("Agent Network");
static LLFastTimer::DeclareTimer FTM_VLMANAGER("VL Manager");

///////////////////////////////////////////////////////
// idle()
//
// Called every time the window is not doing anything.
// Receive packets, update statistics, and schedule a redisplay.
///////////////////////////////////////////////////////
void LLAppViewer::idle()
{
	LLMemType mt_idle(LLMemType::MTYPE_IDLE);
	pingMainloopTimeout("Main:Idle");
	
	// Update frame timers
	static LLTimer idle_timer;

	LLFrameTimer::updateFrameTime();
	LLFrameTimer::updateFrameCount();
	LLEventTimer::updateClass();
	LLCriticalDamp::updateInterpolants();
	LLMortician::updateClass();
	LLFilePickerThread::clearDead();  //calls LLFilePickerThread::notify()

	F32 dt_raw = idle_timer.getElapsedTimeAndResetF32();

	// Cap out-of-control frame times
	// Too low because in menus, swapping, debugger, etc.
	// Too high because idle called with no objects in view, etc.
	const F32 MIN_FRAME_RATE = 1.f;
	const F32 MAX_FRAME_RATE = 200.f;

	F32 frame_rate_clamped = 1.f / dt_raw;
	frame_rate_clamped = llclamp(frame_rate_clamped, MIN_FRAME_RATE, MAX_FRAME_RATE);
	gFrameDTClamped = 1.f / frame_rate_clamped;

	// Global frame timer
	// Smoothly weight toward current frame
	gFPSClamped = (frame_rate_clamped + (4.f * gFPSClamped)) / 5.f;

	F32 qas = gSavedSettings.getF32("QuitAfterSeconds");
	if (qas > 0.f)
	{
		if (gRenderStartTime.getElapsedTimeF32() > qas)
		{
			LLAppViewer::instance()->forceQuit();
		}
	}

	// Must wait until both have avatar object and mute list, so poll
	// here.
	request_initial_instant_messages();

	///////////////////////////////////
	//
	// Special case idle if still starting up
	//
	if (LLStartUp::getStartupState() < STATE_STARTED)
	{
		// Skip rest if idle startup returns false (essentially, no world yet)
		gGLActive = TRUE;
		if (!idle_startup())
		{
			gGLActive = FALSE;
			return;
		}
		gGLActive = FALSE;
	}

	
    F32 yaw = 0.f;				// radians

	if (!gDisconnected)
	{
		LLFastTimer t(FTM_NETWORK);
		// Update spaceserver timeinfo
	    LLWorld::getInstance()->setSpaceTimeUSec(LLWorld::getInstance()->getSpaceTimeUSec() + (U32)(dt_raw * SEC_TO_MICROSEC));
    
    
	    //////////////////////////////////////
	    //
	    // Update simulator agent state
	    //

		if (gSavedSettings.getBOOL("RotateRight"))
		{
			gAgent.moveYaw(-1.f);
		}

		{
			LLFastTimer t(FTM_AGENT_AUTOPILOT);
			// Handle automatic walking towards points
			gAgentPilot.updateTarget();
			gAgent.autoPilot(&yaw);
		}
    
	    static LLFrameTimer agent_update_timer;
	    static U32 				last_control_flags;
    
	    //	When appropriate, update agent location to the simulator.
	    F32 agent_update_time = agent_update_timer.getElapsedTimeF32();
	    BOOL flags_changed = gAgent.controlFlagsDirty() || (last_control_flags != gAgent.getControlFlags());
		    
	    if (flags_changed || (agent_update_time > (1.0f / (F32) AGENT_UPDATES_PER_SECOND)))
	    {
		    LLFastTimer t(FTM_AGENT_UPDATE);
		    // Send avatar and camera info
		    last_control_flags = gAgent.getControlFlags();
		    send_agent_update(TRUE);
		    agent_update_timer.reset();
	    }
	}

	//////////////////////////////////////
	//
	// Manage statistics
	//
	//
	{
		// Initialize the viewer_stats_timer with an already elapsed time
		// of SEND_STATS_PERIOD so that the initial stats report will
		// be sent immediately.
		static LLFrameStatsTimer viewer_stats_timer(SEND_STATS_PERIOD);
		reset_statistics();

		// Update session stats every large chunk of time
		// *FIX: (???) SAMANTHA
		if (viewer_stats_timer.getElapsedTimeF32() >= SEND_STATS_PERIOD && !gDisconnected)
		{
			llinfos << "Transmitting sessions stats" << llendl;
			send_stats();
			viewer_stats_timer.reset();
		}

		// Print the object debugging stats
		static LLFrameTimer object_debug_timer;
		if (object_debug_timer.getElapsedTimeF32() > 5.f)
		{
			object_debug_timer.reset();
			if (gObjectList.mNumDeadObjectUpdates)
			{
				llinfos << "Dead object updates: " << gObjectList.mNumDeadObjectUpdates << llendl;
				gObjectList.mNumDeadObjectUpdates = 0;
			}
			if (gObjectList.mNumUnknownKills)
			{
				llinfos << "Kills on unknown objects: " << gObjectList.mNumUnknownKills << llendl;
				gObjectList.mNumUnknownKills = 0;
			}
			if (gObjectList.mNumUnknownUpdates)
			{
				llinfos << "Unknown object updates: " << gObjectList.mNumUnknownUpdates << llendl;
				gObjectList.mNumUnknownUpdates = 0;
			}
		}
	}

	if (!gDisconnected)
	{
		LLFastTimer t(FTM_NETWORK);
	
	    ////////////////////////////////////////////////
	    //
	    // Network processing
	    //
	    // NOTE: Starting at this point, we may still have pointers to "dead" objects
	    // floating throughout the various object lists.
	    //
		idleNameCache();
    
		idleNetwork();
	    	        

		// Check for away from keyboard, kick idle agents.
		idle_afk_check();

		//  Update statistics for this frame
		update_statistics(gFrameCount);
	}

	////////////////////////////////////////
	//
	// Handle the regular UI idle callbacks as well as
	// hover callbacks
	//

	{
// 		LLFastTimer t(FTM_IDLE_CB);

		// Do event notifications if necessary.  Yes, we may want to move this elsewhere.
		gEventNotifier.update();
		
		gIdleCallbacks.callFunctions();
		gInventory.idleNotifyObservers();
	}
	
	if (gDisconnected)
    {
		return;
    }

	gViewerWindow->updateUI();

	///////////////////////////////////////
	// Agent and camera movement
	//
		LLCoordGL current_mouse = gViewerWindow->getCurrentMouse();

	{
		// After agent and camera moved, figure out if we need to
		// deselect objects.
		LLSelectMgr::getInstance()->deselectAllIfTooFar();

	}

	{
		// Handle pending gesture processing
		static LLFastTimer::DeclareTimer ftm("Agent Position");
		LLFastTimer t(ftm);
		LLGestureMgr::instance().update();

		gAgent.updateAgentPosition(gFrameDTClamped, yaw, current_mouse.mX, current_mouse.mY);
	}

	{
		LLFastTimer t(FTM_OBJECTLIST_UPDATE); 
		
        if (!(logoutRequestSent() && hasSavedFinalSnapshot()))
		{
			gObjectList.update(gAgent, *LLWorld::getInstance());
		}
	}
	
	//////////////////////////////////////
	//
	// Deletes objects...
	// Has to be done after doing idleUpdates (which can kill objects)
	//

	{
		LLFastTimer t(FTM_CLEANUP);
		gObjectList.cleanDeadObjects();
		LLDrawable::cleanupDeadDrawables();
	}
	
	//
	// After this point, in theory we should never see a dead object
	// in the various object/drawable lists.
	//

	//////////////////////////////////////
	//
	// Update/send HUD effects
	//
	// At this point, HUD effects may clean up some references to
	// dead objects.
	//

	{
		static LLFastTimer::DeclareTimer ftm("HUD Effects");
		LLFastTimer t(ftm);
		LLSelectMgr::getInstance()->updateEffects();
		LLHUDManager::getInstance()->cleanupEffects();
		LLHUDManager::getInstance()->sendEffects();
	}

	////////////////////////////////////////
	//
	// Unpack layer data that we've received
	//

	{
		LLFastTimer t(FTM_NETWORK);
		gVLManager.unpackData();
	}
	
	/////////////////////////
	//
	// Update surfaces, and surface textures as well.
	//

	LLWorld::getInstance()->updateVisibilities();
	{
		const F32 max_region_update_time = .001f; // 1ms
		LLFastTimer t(FTM_REGION_UPDATE);
		LLWorld::getInstance()->updateRegions(max_region_update_time);
	}
	
	/////////////////////////
	//
	// Update weather effects
	//
	if (!gNoRender)
	{
		LLWorld::getInstance()->updateClouds(gFrameDTClamped);
		gSky.propagateHeavenlyBodies(gFrameDTClamped);				// moves sun, moon, and planets

		// Update wind vector 
		LLVector3 wind_position_region;
		static LLVector3 average_wind;

		LLViewerRegion *regionp;
		regionp = LLWorld::getInstance()->resolveRegionGlobal(wind_position_region, gAgent.getPositionGlobal());	// puts agent's local coords into wind_position	
		if (regionp)
		{
			gWindVec = regionp->mWind.getVelocity(wind_position_region);

			// Compute average wind and use to drive motion of water
			
			average_wind = regionp->mWind.getAverage();
			F32 cloud_density = regionp->mCloudLayer.getDensityRegion(wind_position_region);
			
			gSky.setCloudDensityAtAgent(cloud_density);
			gSky.setWind(average_wind);
			//LLVOWater::setWind(average_wind);
		}
		else
		{
			gWindVec.setVec(0.0f, 0.0f, 0.0f);
		}
	}
	
	//////////////////////////////////////
	//
	// Sort and cull in the new renderer are moved to pipeline.cpp
	// Here, particles are updated and drawables are moved.
	//
	
	if (!gNoRender)
	{
		LLFastTimer t(FTM_WORLD_UPDATE);
		gPipeline.updateMove();

		LLWorld::getInstance()->updateParticles();
	}

	if (LLViewerJoystick::getInstance()->getOverrideCamera())
	{
		LLViewerJoystick::getInstance()->moveFlycam();
	}
	else
	{
		if (LLToolMgr::getInstance()->inBuildMode())
		{
			LLViewerJoystick::getInstance()->moveObjects();
		}

		gAgentCamera.updateCamera();
	}

	// update media focus
	LLViewerMediaFocus::getInstance()->update();

	// objects and camera should be in sync, do LOD calculations now
	{
		LLFastTimer t(FTM_LOD_UPDATE);
		gObjectList.updateApparentAngles(gAgent);
	}

	{
		LLFastTimer t(FTM_AUDIO_UPDATE);
		
		if (gAudiop)
		{
		    audio_update_volume(false);
			audio_update_listener();
			audio_update_wind(false);

			// this line actually commits the changes we've made to source positions, etc.
			const F32 max_audio_decode_time = 0.002f; // 2 ms decode time
			gAudiop->idle(max_audio_decode_time);
		}
	}
	
	// Handle shutdown process, for example, 
	// wait for floaters to close, send quit message,
	// forcibly quit if it has taken too long
	if (mQuitRequested)
	{
		gGLActive = TRUE;
		idleShutdown();
	}
}

void LLAppViewer::idleShutdown()
{
	// Wait for all modal alerts to get resolved
	if (LLModalDialog::activeCount() > 0)
	{
		return;
	}

	// close IM interface
	if(gIMMgr)
	{
		gIMMgr->disconnectAllSessions();
	}
	
	// Wait for all floaters to get resolved
	if (gFloaterView
		&& !gFloaterView->allChildrenClosed())
	{
		return;
	}

	if (LLSideTray::getInstance()->notifyChildren(LLSD().with("request","wait_quit")))
	{
		return;
	}


	
	// ProductEngine: Try moving this code to where we shut down sTextureCache in cleanup()
	// *TODO: ugly
	static bool saved_teleport_history = false;
	if (!saved_teleport_history)
	{
		saved_teleport_history = true;
		LLTeleportHistory::getInstance()->dump();
		LLLocationHistory::getInstance()->save(); // *TODO: find a better place for doing this
		return;
	}

	static bool saved_snapshot = false;
	if (!saved_snapshot)
	{
		saved_snapshot = true;
		saveFinalSnapshot();
		return;
	}

	const F32 SHUTDOWN_UPLOAD_SAVE_TIME = 5.f;

	S32 pending_uploads = gAssetStorage->getNumPendingUploads();
	if (pending_uploads > 0
		&& gLogoutTimer.getElapsedTimeF32() < SHUTDOWN_UPLOAD_SAVE_TIME
		&& !logoutRequestSent())
	{
		static S32 total_uploads = 0;
		// Sometimes total upload count can change during logout.
		total_uploads = llmax(total_uploads, pending_uploads);
		gViewerWindow->setShowProgress(TRUE);
		S32 finished_uploads = total_uploads - pending_uploads;
		F32 percent = 100.f * finished_uploads / total_uploads;
		gViewerWindow->setProgressPercent(percent);
		gViewerWindow->setProgressString(LLTrans::getString("SavingSettings"));
		return;
	}

	// All floaters are closed.  Tell server we want to quit.
	if( !logoutRequestSent() )
	{
		sendLogoutRequest();

		// Wait for a LogoutReply message
		gViewerWindow->setShowProgress(TRUE);
		gViewerWindow->setProgressPercent(100.f);
		gViewerWindow->setProgressString(LLTrans::getString("LoggingOut"));
		return;
	}

	// Make sure that we quit if we haven't received a reply from the server.
	if( logoutRequestSent() 
		&& gLogoutTimer.getElapsedTimeF32() > gLogoutMaxTime )
	{
		forceQuit();
		return;
	}
}

void LLAppViewer::sendLogoutRequest()
{
	if(!mLogoutRequestSent)
	{
		LLMessageSystem* msg = gMessageSystem;
		msg->newMessageFast(_PREHASH_LogoutRequest);
		msg->nextBlockFast(_PREHASH_AgentData);
		msg->addUUIDFast(_PREHASH_AgentID, gAgent.getID() );
		msg->addUUIDFast(_PREHASH_SessionID, gAgent.getSessionID());
		gAgent.sendReliableMessage();

		gLogoutTimer.reset();
		gLogoutMaxTime = LOGOUT_REQUEST_TIME;
		mLogoutRequestSent = TRUE;
		
		LLVoiceClient::getInstance()->leaveChannel();

		//Set internal status variables and marker files
		gLogoutInProgress = TRUE;
		mLogoutMarkerFileName = gDirUtilp->getExpandedFilename(LL_PATH_LOGS,LOGOUT_MARKER_FILE_NAME);
		
		LLAPRFile outfile ;
		outfile.open(mLogoutMarkerFileName, LL_APR_W);
		mLogoutMarkerFile =  outfile.getFileHandle() ;
		if (mLogoutMarkerFile)
		{
			llinfos << "Created logout marker file " << mLogoutMarkerFileName << llendl;
    		apr_file_close(mLogoutMarkerFile);
		}
		else
		{
			llwarns << "Cannot create logout marker file " << mLogoutMarkerFileName << llendl;
		}		
	}
}

void LLAppViewer::idleNameCache()
{
	// Neither old nor new name cache can function before agent has a region
	LLViewerRegion* region = gAgent.getRegion();
	if (!region) return;

	// deal with any queued name requests and replies.
	gCacheName->processPending();

	// Can't run the new cache until we have the list of capabilities
	// for the agent region, and can therefore decide whether to use
	// display names or fall back to the old name system.
	if (!region->capabilitiesReceived()) return;

	// Agent may have moved to a different region, so need to update cap URL
	// for name lookups.  Can't do this in the cap grant code, as caps are
	// granted to neighbor regions before the main agent gets there.  Can't
	// do it in the move-into-region code because cap not guaranteed to be
	// granted yet, for example on teleport.
	bool had_capability = LLAvatarNameCache::hasNameLookupURL();
	std::string name_lookup_url;
	name_lookup_url.reserve(128); // avoid a memory allocation below
	name_lookup_url = region->getCapability("GetDisplayNames");
	bool have_capability = !name_lookup_url.empty();
	if (have_capability)
	{
		// we have support for display names, use it
	    U32 url_size = name_lookup_url.size();
	    // capabilities require URLs with slashes before query params:
	    // https://<host>:<port>/cap/<uuid>/?ids=<blah>
	    // but the caps are granted like:
	    // https://<host>:<port>/cap/<uuid>
	    if (url_size > 0 && name_lookup_url[url_size-1] != '/')
	    {
		    name_lookup_url += '/';
	    }
		LLAvatarNameCache::setNameLookupURL(name_lookup_url);
	}
	else
	{
		// Display names not available on this region
		LLAvatarNameCache::setNameLookupURL( std::string() );
	}

	// Error recovery - did we change state?
	if (had_capability != have_capability)
	{
		// name tags are persistant on screen, so make sure they refresh
		LLVOAvatar::invalidateNameTags();
	}

	LLAvatarNameCache::idle();
}

//
// Handle messages, and all message related stuff
//

#define TIME_THROTTLE_MESSAGES

#ifdef TIME_THROTTLE_MESSAGES
#define CHECK_MESSAGES_DEFAULT_MAX_TIME .020f // 50 ms = 50 fps (just for messages!)
static F32 CheckMessagesMaxTime = CHECK_MESSAGES_DEFAULT_MAX_TIME;
#endif

static LLFastTimer::DeclareTimer FTM_IDLE_NETWORK("Idle Network");
static LLFastTimer::DeclareTimer FTM_MESSAGE_ACKS("Message Acks");
static LLFastTimer::DeclareTimer FTM_RETRANSMIT("Retransmit");
static LLFastTimer::DeclareTimer FTM_TIMEOUT_CHECK("Timeout Check");
static LLFastTimer::DeclareTimer FTM_DYNAMIC_THROTTLE("Dynamic Throttle");
static LLFastTimer::DeclareTimer FTM_CHECK_REGION_CIRCUIT("Check Region Circuit");

void LLAppViewer::idleNetwork()
{
	LLMemType mt_in(LLMemType::MTYPE_IDLE_NETWORK);
	pingMainloopTimeout("idleNetwork");
	
	gObjectList.mNumNewObjects = 0;
	S32 total_decoded = 0;

	if (!gSavedSettings.getBOOL("SpeedTest"))
	{
		LLFastTimer t(FTM_IDLE_NETWORK); // decode
		
		LLTimer check_message_timer;
		//  Read all available packets from network 
		const S64 frame_count = gFrameCount;  // U32->S64
		F32 total_time = 0.0f;

		while (gMessageSystem->checkAllMessages(frame_count, gServicePump)) 
		{
			if (gDoDisconnect)
			{
				// We're disconnecting, don't process any more messages from the server
				// We're usually disconnecting due to either network corruption or a
				// server going down, so this is OK.
				break;
			}
			
			total_decoded++;
			gPacketsIn++;

			if (total_decoded > MESSAGE_MAX_PER_FRAME)
			{
				break;
			}

#ifdef TIME_THROTTLE_MESSAGES
			// Prevent slow packets from completely destroying the frame rate.
			// This usually happens due to clumps of avatars taking huge amount
			// of network processing time (which needs to be fixed, but this is
			// a good limit anyway).
			total_time = check_message_timer.getElapsedTimeF32();
			if (total_time >= CheckMessagesMaxTime)
				break;
#endif
		}

		// Handle per-frame message system processing.
		gMessageSystem->processAcks();

#ifdef TIME_THROTTLE_MESSAGES
		if (total_time >= CheckMessagesMaxTime)
		{
			// Increase CheckMessagesMaxTime so that we will eventually catch up
			CheckMessagesMaxTime *= 1.035f; // 3.5% ~= x2 in 20 frames, ~8x in 60 frames
		}
		else
		{
			// Reset CheckMessagesMaxTime to default value
			CheckMessagesMaxTime = CHECK_MESSAGES_DEFAULT_MAX_TIME;
		}
#endif
		


		// we want to clear the control after sending out all necessary agent updates
		gAgent.resetControlFlags();
				
		// Decode enqueued messages...
		S32 remaining_possible_decodes = MESSAGE_MAX_PER_FRAME - total_decoded;

		if( remaining_possible_decodes <= 0 )
		{
			llinfos << "Maxed out number of messages per frame at " << MESSAGE_MAX_PER_FRAME << llendl;
		}

		if (gPrintMessagesThisFrame)
		{
			llinfos << "Decoded " << total_decoded << " msgs this frame!" << llendl;
			gPrintMessagesThisFrame = FALSE;
		}
	}
	LLViewerStats::getInstance()->mNumNewObjectsStat.addValue(gObjectList.mNumNewObjects);

	// Retransmit unacknowledged packets.
	gXferManager->retransmitUnackedPackets();
	gAssetStorage->checkForTimeouts();
	gViewerThrottle.updateDynamicThrottle();

	// Check that the circuit between the viewer and the agent's current
	// region is still alive
	LLViewerRegion *agent_region = gAgent.getRegion();
	if (agent_region && (LLStartUp::getStartupState()==STATE_STARTED))
	{
		LLUUID this_region_id = agent_region->getRegionID();
		bool this_region_alive = agent_region->isAlive();
		if ((mAgentRegionLastAlive && !this_region_alive) // newly dead
		    && (mAgentRegionLastID == this_region_id)) // same region
		{
			forceDisconnect(LLTrans::getString("AgentLostConnection"));
		}
		mAgentRegionLastID = this_region_id;
		mAgentRegionLastAlive = this_region_alive;
	}
}

void LLAppViewer::disconnectViewer()
{
	if (gDisconnected)
	{
		return;
	}
	//
	// Cleanup after quitting.
	//	
	// Save snapshot for next time, if we made it through initialization

	llinfos << "Disconnecting viewer!" << llendl;

	// Dump our frame statistics

	// Remember if we were flying
	gSavedSettings.setBOOL("FlyingAtExit", gAgent.getFlying() );

	// Un-minimize all windows so they don't get saved minimized
	if (!gNoRender)
	{
		if (gFloaterView)
		{
			gFloaterView->restoreAll();
		}
	}

	if (LLSelectMgr::getInstance())
	{
		LLSelectMgr::getInstance()->deselectAll();
	}

	// save inventory if appropriate
	gInventory.cache(gInventory.getRootFolderID(), gAgent.getID());
	if (gInventory.getLibraryRootFolderID().notNull()
		&& gInventory.getLibraryOwnerID().notNull())
	{
		gInventory.cache(
			gInventory.getLibraryRootFolderID(),
			gInventory.getLibraryOwnerID());
	}

	saveNameCache();

	// close inventory interface, close all windows
	LLFloaterInventory::cleanup();

	gAgentWearables.cleanup();
	gAgentCamera.cleanup();
	// Also writes cached agent settings to gSavedSettings
	gAgent.cleanup();

	// This is where we used to call gObjectList.destroy() and then delete gWorldp.
	// Now we just ask the LLWorld singleton to cleanly shut down.
	if(LLWorld::instanceExists())
	{
		LLWorld::getInstance()->destroyClass();
	}

	// call all self-registered classes
	LLDestroyClassList::instance().fireCallbacks();

	cleanup_xfer_manager();
	gDisconnected = TRUE;
}

void LLAppViewer::forceErrorLLError()
{
   	llerrs << "This is an llerror" << llendl;
}

void LLAppViewer::forceErrorBreakpoint()
{
#ifdef LL_WINDOWS
    DebugBreak();
#endif
    return;
}

void LLAppViewer::forceErrorBadMemoryAccess()
{
    S32* crash = NULL;
    *crash = 0xDEADBEEF;  
    return;
}

void LLAppViewer::forceErrorInfiniteLoop()
{
    while(true)
    {
        ;
    }
    return;
}
 
void LLAppViewer::forceErrorSoftwareException()
{
    // *FIX: Any way to insure it won't be handled?
    throw; 
}

void LLAppViewer::forceErrorDriverCrash()
{
	glDeleteTextures(1, NULL);
}

void LLAppViewer::initMainloopTimeout(const std::string& state, F32 secs)
{
	if(!mMainloopTimeout)
	{
		mMainloopTimeout = new LLWatchdogTimeout();
		resumeMainloopTimeout(state, secs);
	}
}

void LLAppViewer::destroyMainloopTimeout()
{
	if(mMainloopTimeout)
	{
		delete mMainloopTimeout;
		mMainloopTimeout = NULL;
	}
}

void LLAppViewer::resumeMainloopTimeout(const std::string& state, F32 secs)
{
	if(mMainloopTimeout)
	{
		if(secs < 0.0f)
		{
			secs = gSavedSettings.getF32("MainloopTimeoutDefault");
		}
		
		mMainloopTimeout->setTimeout(secs);
		mMainloopTimeout->start(state);
	}
}

void LLAppViewer::pauseMainloopTimeout()
{
	if(mMainloopTimeout)
	{
		mMainloopTimeout->stop();
	}
}

void LLAppViewer::pingMainloopTimeout(const std::string& state, F32 secs)
{
//	if(!restoreErrorTrap())
//	{
//		llwarns << "!!!!!!!!!!!!! Its an error trap!!!!" << state << llendl;
//	}
	
	if(mMainloopTimeout)
	{
		if(secs < 0.0f)
		{
			secs = gSavedSettings.getF32("MainloopTimeoutDefault");
		}

		mMainloopTimeout->setTimeout(secs);
		mMainloopTimeout->ping(state);
	}
}

void LLAppViewer::handleLoginComplete()
{
	gLoggedInTime.start();
	initMainloopTimeout("Mainloop Init");

	// Store some data to DebugInfo in case of a freeze.
	gDebugInfo["ClientInfo"]["Name"] = LLVersionInfo::getChannel();

	gDebugInfo["ClientInfo"]["MajorVersion"] = LLVersionInfo::getMajor();
	gDebugInfo["ClientInfo"]["MinorVersion"] = LLVersionInfo::getMinor();
	gDebugInfo["ClientInfo"]["PatchVersion"] = LLVersionInfo::getPatch();
	gDebugInfo["ClientInfo"]["BuildVersion"] = LLVersionInfo::getBuild();

	LLParcel* parcel = LLViewerParcelMgr::getInstance()->getAgentParcel();
	if ( parcel && parcel->getMusicURL()[0])
	{
		gDebugInfo["ParcelMusicURL"] = parcel->getMusicURL();
	}	
	if ( parcel && parcel->getMediaURL()[0])
	{
		gDebugInfo["ParcelMediaURL"] = parcel->getMediaURL();
	}
	
	gDebugInfo["SettingsFilename"] = gSavedSettings.getString("ClientSettingsFile");
	gDebugInfo["CAFilename"] = gDirUtilp->getCAFile();
	gDebugInfo["ViewerExePath"] = gDirUtilp->getExecutablePathAndName();
	gDebugInfo["CurrentPath"] = gDirUtilp->getCurPath();

	if(gAgent.getRegion())
	{
		gDebugInfo["CurrentSimHost"] = gAgent.getRegionHost().getHostName();
		gDebugInfo["CurrentRegion"] = gAgent.getRegion()->getName();
	}

	if(LLAppViewer::instance()->mMainloopTimeout)
	{
		gDebugInfo["MainloopTimeoutState"] = LLAppViewer::instance()->mMainloopTimeout->getState();
	}

	mOnLoginCompleted();

	writeDebugInfo();
}

// *TODO - generalize this and move DSO wrangling to a helper class -brad
void LLAppViewer::loadEventHostModule(S32 listen_port)
{
	std::string dso_name =
#if LL_WINDOWS
	    "lleventhost.dll";
#elif LL_DARWIN
	    "liblleventhost.dylib";
#else
	    "liblleventhost.so";
#endif

	std::string dso_path = gDirUtilp->findFile(dso_name,
		gDirUtilp->getAppRODataDir(),
		gDirUtilp->getExecutableDir());

	if(dso_path == "")
	{
		llerrs << "QAModeEventHost requested but module \"" << dso_name << "\" not found!" << llendl;
		return;
	}

	apr_dso_handle_t * eventhost_dso_handle = NULL;
	apr_pool_t * eventhost_dso_memory_pool = NULL;

	//attempt to load the shared library
	apr_pool_create(&eventhost_dso_memory_pool, NULL);
	apr_status_t rv = apr_dso_load(&eventhost_dso_handle,
		dso_path.c_str(),
		eventhost_dso_memory_pool);
	ll_apr_assert_status(rv);
	llassert_always(eventhost_dso_handle != NULL);

	int (*ll_plugin_start_func)(LLSD const &) = NULL;
	rv = apr_dso_sym((apr_dso_handle_sym_t*)&ll_plugin_start_func, eventhost_dso_handle, "ll_plugin_start");

	ll_apr_assert_status(rv);
	llassert_always(ll_plugin_start_func != NULL);

	LLSD args;
	args["listen_port"] = listen_port;

	int status = ll_plugin_start_func(args);

	if(status != 0)
	{
		llerrs << "problem loading eventhost plugin, status: " << status << llendl;
	}

	mPlugins.insert(eventhost_dso_handle);
}

void LLAppViewer::launchUpdater()
{
		LLSD query_map = LLSD::emptyMap();
	// *TODO place os string in a global constant
#if LL_WINDOWS  
	query_map["os"] = "win";
#elif LL_DARWIN
	query_map["os"] = "mac";
#elif LL_LINUX
	query_map["os"] = "lnx";
#elif LL_SOLARIS
	query_map["os"] = "sol";
#endif
	// *TODO change userserver to be grid on both viewer and sim, since
	// userserver no longer exists.
	query_map["userserver"] = LLGridManager::getInstance()->getGridLabel();
	query_map["channel"] = LLVersionInfo::getChannel();
	// *TODO constantize this guy
	// *NOTE: This URL is also used in win_setup/lldownloader.cpp
	LLURI update_url = LLURI::buildHTTP("secondlife.com", 80, "update.php", query_map);
	
	if(LLAppViewer::sUpdaterInfo)
	{
		delete LLAppViewer::sUpdaterInfo;
	}
	LLAppViewer::sUpdaterInfo = new LLAppViewer::LLUpdaterInfo() ;

	// if a sim name was passed in via command line parameter (typically through a SLURL)
	if ( LLStartUp::getStartSLURL().getType() == LLSLURL::LOCATION )
	{
		// record the location to start at next time
		gSavedSettings.setString( "NextLoginLocation", LLStartUp::getStartSLURL().getSLURLString()); 
	};

#if LL_WINDOWS
	LLAppViewer::sUpdaterInfo->mUpdateExePath = gDirUtilp->getTempFilename();
	if (LLAppViewer::sUpdaterInfo->mUpdateExePath.empty())
	{
		delete LLAppViewer::sUpdaterInfo ;
		LLAppViewer::sUpdaterInfo = NULL ;

		// We're hosed, bail
		LL_WARNS("AppInit") << "LLDir::getTempFilename() failed" << LL_ENDL;
		return;
	}

	LLAppViewer::sUpdaterInfo->mUpdateExePath += ".exe";

	std::string updater_source = gDirUtilp->getAppRODataDir();
	updater_source += gDirUtilp->getDirDelimiter();
	updater_source += "updater.exe";

	LL_DEBUGS("AppInit") << "Calling CopyFile source: " << updater_source
			<< " dest: " << LLAppViewer::sUpdaterInfo->mUpdateExePath
			<< LL_ENDL;


	if (!CopyFileA(updater_source.c_str(), LLAppViewer::sUpdaterInfo->mUpdateExePath.c_str(), FALSE))
	{
		delete LLAppViewer::sUpdaterInfo ;
		LLAppViewer::sUpdaterInfo = NULL ;

		LL_WARNS("AppInit") << "Unable to copy the updater!" << LL_ENDL;

		return;
	}

	LLAppViewer::sUpdaterInfo->mParams << "-url \"" << update_url.asString() << "\"";

	LL_DEBUGS("AppInit") << "Calling updater: " << LLAppViewer::sUpdaterInfo->mUpdateExePath << " " << LLAppViewer::sUpdaterInfo->mParams.str() << LL_ENDL;

	//Explicitly remove the marker file, otherwise we pass the lock onto the child process and things get weird.
	LLAppViewer::instance()->removeMarkerFile(); // In case updater fails

	// *NOTE:Mani The updater is spawned as the last thing before the WinMain exit.
	// see LLAppViewerWin32.cpp
	
#elif LL_DARWIN
	LLAppViewer::sUpdaterInfo->mUpdateExePath = "'";
	LLAppViewer::sUpdaterInfo->mUpdateExePath += gDirUtilp->getAppRODataDir();
	LLAppViewer::sUpdaterInfo->mUpdateExePath += "/mac-updater.app/Contents/MacOS/mac-updater' -url \"";
	LLAppViewer::sUpdaterInfo->mUpdateExePath += update_url.asString();
	LLAppViewer::sUpdaterInfo->mUpdateExePath += "\" -name \"";
	LLAppViewer::sUpdaterInfo->mUpdateExePath += LLAppViewer::instance()->getSecondLifeTitle();
	LLAppViewer::sUpdaterInfo->mUpdateExePath += "\" -bundleid \"";
	LLAppViewer::sUpdaterInfo->mUpdateExePath += LL_VERSION_BUNDLE_ID;
	LLAppViewer::sUpdaterInfo->mUpdateExePath += "\" &";

	LL_DEBUGS("AppInit") << "Calling updater: " << LLAppViewer::sUpdaterInfo->mUpdateExePath << LL_ENDL;

	// Run the auto-updater.
	system(LLAppViewer::sUpdaterInfo->mUpdateExePath.c_str()); /* Flawfinder: ignore */

#elif (LL_LINUX || LL_SOLARIS) && LL_GTK
	// we tell the updater where to find the xml containing string
	// translations which it can use for its own UI
	std::string xml_strings_file = "strings.xml";
	std::vector<std::string> xui_path_vec = LLUI::getXUIPaths();
	std::string xml_search_paths;
	std::vector<std::string>::const_iterator iter;
	// build comma-delimited list of xml paths to pass to updater
	for (iter = xui_path_vec.begin(); iter != xui_path_vec.end(); )
	{
		std::string this_skin_dir = gDirUtilp->getDefaultSkinDir()
			+ gDirUtilp->getDirDelimiter()
			+ (*iter);
		llinfos << "Got a XUI path: " << this_skin_dir << llendl;
		xml_search_paths.append(this_skin_dir);
		++iter;
		if (iter != xui_path_vec.end())
			xml_search_paths.append(","); // comma-delimit
	}
	// build the overall command-line to run the updater correctly
	LLAppViewer::sUpdaterInfo->mUpdateExePath = 
		gDirUtilp->getExecutableDir() + "/" + "linux-updater.bin" + 
		" --url \"" + update_url.asString() + "\"" +
		" --name \"" + LLAppViewer::instance()->getSecondLifeTitle() + "\"" +
		" --dest \"" + gDirUtilp->getAppRODataDir() + "\"" +
		" --stringsdir \"" + xml_search_paths + "\"" +
		" --stringsfile \"" + xml_strings_file + "\"";

	LL_INFOS("AppInit") << "Calling updater: " 
			    << LLAppViewer::sUpdaterInfo->mUpdateExePath << LL_ENDL;

	// *TODO: we could use the gdk equivalent to ensure the updater
	// gets started on the same screen.
	GError *error = NULL;
	if (!g_spawn_command_line_async(LLAppViewer::sUpdaterInfo->mUpdateExePath.c_str(), &error))
	{
		llerrs << "Failed to launch updater: "
		       << error->message
		       << llendl;
	}
	if (error) {
		g_error_free(error);
	}
#else
	OSMessageBox(LLTrans::getString("MBNoAutoUpdate"), LLStringUtil::null, OSMB_OK);
#endif

	// *REMOVE:Mani - Saving for reference...
	// LLAppViewer::instance()->forceQuit();
}


//virtual
void LLAppViewer::setMasterSystemAudioMute(bool mute)
{
	gSavedSettings.setBOOL("MuteAudio", mute);
}

//virtual
bool LLAppViewer::getMasterSystemAudioMute()
{
	return gSavedSettings.getBOOL("MuteAudio");
}<|MERGE_RESOLUTION|>--- conflicted
+++ resolved
@@ -909,12 +909,8 @@
 	gDebugInfo["GraphicsCard"] = LLFeatureManager::getInstance()->getGPUString();
 
 	// Save the current version to the prefs file
-<<<<<<< HEAD
 	gSavedSettings.setString("LastRunVersion", LLVersionInfo::getVersionAndChannel());
-=======
-	gSavedSettings.setString("LastRunVersion", 
 							 LLVersionInfo::getChannelAndVersion());
->>>>>>> 24915552
 
 	gSimLastTime = gRenderStartTime.getElapsedTimeF32();
 	gSimFrames = (F32)gFrameCount;
