/**
 * @file llappviewer.cpp
 * @brief The LLAppViewer class definitions
 *
 * $LicenseInfo:firstyear=2007&license=viewerlgpl$
 * Second Life Viewer Source Code
 * Copyright (C) 2012, Linden Research, Inc.
 *
 * This library is free software; you can redistribute it and/or
 * modify it under the terms of the GNU Lesser General Public
 * License as published by the Free Software Foundation;
 * version 2.1 of the License only.
 *
 * This library is distributed in the hope that it will be useful,
 * but WITHOUT ANY WARRANTY; without even the implied warranty of
 * MERCHANTABILITY or FITNESS FOR A PARTICULAR PURPOSE.  See the GNU
 * Lesser General Public License for more details.
 *
 * You should have received a copy of the GNU Lesser General Public
 * License along with this library; if not, write to the Free Software
 * Foundation, Inc., 51 Franklin Street, Fifth Floor, Boston, MA  02110-1301  USA
 *
 * Linden Research, Inc., 945 Battery Street, San Francisco, CA  94111  USA
 * $/LicenseInfo$
 */

#include "llviewerprecompiledheaders.h"

#include "llappviewer.h"

// Viewer includes
#include "llversioninfo.h"
#include "llfeaturemanager.h"
#include "lluictrlfactory.h"
#include "lltexteditor.h"
#include "llerrorcontrol.h"
#include "lleventtimer.h"
#include "llviewertexturelist.h"
#include "llgroupmgr.h"
#include "llagent.h"
#include "llagentcamera.h"
#include "llagentlanguage.h"
#include "llagentui.h"
#include "llagentwearables.h"
#include "lldirpicker.h"
#include "llfloaterimcontainer.h"
#include "llimprocessing.h"
#include "llwindow.h"
#include "llviewerstats.h"
#include "llviewerstatsrecorder.h"
#include "llmarketplacefunctions.h"
#include "llmarketplacenotifications.h"
#include "llmd5.h"
#include "llmeshrepository.h"
#include "llpumpio.h"
#include "llmimetypes.h"
#include "llslurl.h"
#include "llstartup.h"
#include "llfocusmgr.h"
#include "llviewerjoystick.h"
#include "llallocator.h"
#include "llcalc.h"
#include "llconversationlog.h"
#include "lldxhardware.h"
#include "lltexturestats.h"
#include "lltrace.h"
#include "lltracethreadrecorder.h"
#include "llviewerwindow.h"
#include "llviewerdisplay.h"
#include "llviewermedia.h"
#include "llviewerparcelmedia.h"
#include "llviewermediafocus.h"
#include "llviewermessage.h"
#include "llviewerobjectlist.h"
#include "llworldmap.h"
#include "llmutelist.h"
#include "llviewerhelp.h"
#include "lluicolortable.h"
#include "llurldispatcher.h"
#include "llurlhistory.h"
#include "llrender.h"
#include "llteleporthistory.h"
#include "lltoast.h"
#include "llsdutil_math.h"
#include "lllocationhistory.h"
#include "llfasttimerview.h"
#include "llvector4a.h"
#include "llviewermenufile.h"
#include "llvoicechannel.h"
#include "llvoavatarself.h"
#include "llurlmatch.h"
#include "lltextutil.h"
#include "lllogininstance.h"
#include "llprogressview.h"
#include "llvocache.h"
#include "llvopartgroup.h"
#include "llweb.h"
#include "llspellcheck.h"
#include "llscenemonitor.h"
#include "llavatarrenderinfoaccountant.h"
#include "lllocalbitmaps.h"
#include "llskinningutil.h"

// Linden library includes
#include "llavatarnamecache.h"
#include "lldiriterator.h"
#include "llexperiencecache.h"
#include "llimagej2c.h"
#include "llmemory.h"
#include "llprimitive.h"
#include "llurlaction.h"
#include "llurlentry.h"
#include "llvfile.h"
#include "llvfsthread.h"
#include "llvolumemgr.h"
#include "llxfermanager.h"
#include "llphysicsextensions.h"

#include "llnotificationmanager.h"
#include "llnotifications.h"
#include "llnotificationsutil.h"

#include "llleap.h"
#include "stringize.h"
#include "llcoros.h"
#include "llexception.h"
#if !LL_LINUX
#include "cef/dullahan.h"
#include "vlc/libvlc_version.h"
#endif // LL_LINUX

// Third party library includes
#include <boost/bind.hpp>
#include <boost/foreach.hpp>
#include <boost/algorithm/string.hpp>
#include <boost/regex.hpp>
#include <boost/throw_exception.hpp>

#if LL_WINDOWS
#	include <share.h> // For _SH_DENYWR in processMarkerFiles
#else
#   include <sys/file.h> // For processMarkerFiles
#endif

#include "llapr.h"
#include <boost/lexical_cast.hpp>

#include "llviewerkeyboard.h"
#include "lllfsthread.h"
#include "llworkerthread.h"
#include "lltexturecache.h"
#include "lltexturefetch.h"
#include "llevents.h"

// The files below handle dependencies from cleanup.
#include "llkeyframemotion.h"
#include "llworldmap.h"
#include "llhudmanager.h"
#include "lltoolmgr.h"
#include "llassetstorage.h"
#include "llpolymesh.h"
#include "llproxy.h"
#include "llaudioengine.h"
#include "llstreamingaudio.h"
#include "llviewermenu.h"
#include "llselectmgr.h"
#include "lltrans.h"
#include "lltransutil.h"
#include "lltracker.h"
#include "llviewerparcelmgr.h"
#include "llworldmapview.h"
#include "llpostprocess.h"
#include "llwlparammanager.h"
#include "llwaterparammanager.h"

#include "lldebugview.h"
#include "llconsole.h"
#include "llcontainerview.h"
#include "lltooltip.h"

#include "llsdutil.h"
#include "llsdserialize.h"

#include "llworld.h"
#include "llhudeffecttrail.h"
#include "llvectorperfoptions.h"
#include "llslurl.h"
#include "llwatchdog.h"

// Included so that constants/settings might be initialized
// in save_settings_to_globals()
#include "llbutton.h"
#include "llstatusbar.h"
#include "llsurface.h"
#include "llvosky.h"
#include "llvotree.h"
#include "llvoavatar.h"
#include "llfolderview.h"
#include "llagentpilot.h"
#include "llvovolume.h"
#include "llflexibleobject.h"
#include "llvosurfacepatch.h"
#include "llviewerfloaterreg.h"
#include "llcommandlineparser.h"
#include "llfloatermemleak.h"
#include "llfloaterreg.h"
#include "llfloateroutfitsnapshot.h"
#include "llfloatersnapshot.h"
#include "llsidepanelinventory.h"

// includes for idle() idleShutdown()
#include "llviewercontrol.h"
#include "lleventnotifier.h"
#include "llcallbacklist.h"
#include "lldeferredsounds.h"
#include "pipeline.h"
#include "llgesturemgr.h"
#include "llsky.h"
#include "llvlmanager.h"
#include "llviewercamera.h"
#include "lldrawpoolbump.h"
#include "llvieweraudio.h"
#include "llimview.h"
#include "llviewerthrottle.h"
#include "llparcel.h"
#include "llavatariconctrl.h"
#include "llgroupiconctrl.h"
#include "llviewerassetstats.h"

// Include for security api initialization
#include "llsecapi.h"
#include "llmachineid.h"
#include "llmainlooprepeater.h"
#include "llcleanup.h"

#include "llcoproceduremanager.h"
#include "llviewereventrecorder.h"

// *FIX: These extern globals should be cleaned up.
// The globals either represent state/config/resource-storage of either
// this app, or another 'component' of the viewer. App globals should be
// moved into the app class, where as the other globals should be
// moved out of here.
// If a global symbol reference seems valid, it will be included
// via header files above.

//----------------------------------------------------------------------------
// llviewernetwork.h
#include "llviewernetwork.h"
// define a self-registering event API object
#include "llappviewerlistener.h"

#if (LL_LINUX || LL_SOLARIS) && LL_GTK
#include "glib.h"
#endif // (LL_LINUX || LL_SOLARIS) && LL_GTK

#if LL_MSVC
// disable boost::lexical_cast warning
#pragma warning (disable:4702)
#endif

static LLAppViewerListener sAppViewerListener(LLAppViewer::instance);

////// Windows-specific includes to the bottom - nasty defines in these pollute the preprocessor
//
//----------------------------------------------------------------------------
// viewer.cpp - these are only used in viewer, should be easily moved.

#if LL_DARWIN
extern void init_apple_menu(const char* product);
#endif // LL_DARWIN

extern BOOL gRandomizeFramerate;
extern BOOL gPeriodicSlowFrame;
extern BOOL gDebugGL;

////////////////////////////////////////////////////////////
// All from the last globals push...

F32 gSimLastTime; // Used in LLAppViewer::init and send_stats()
F32 gSimFrames;

BOOL gShowObjectUpdates = FALSE;
BOOL gUseQuickTime = TRUE;

eLastExecEvent gLastExecEvent = LAST_EXEC_NORMAL;
S32 gLastExecDuration = -1; // (<0 indicates unknown)

#if LL_WINDOWS
#   define LL_PLATFORM_KEY "win"
#elif LL_DARWIN
#   define LL_PLATFORM_KEY "mac"
#elif LL_LINUX
#   define LL_PLATFORM_KEY "lnx"
else
#   error "Unknown Platform"
#endif
const char* gPlatform = LL_PLATFORM_KEY;

LLSD gDebugInfo;

U32	gFrameCount = 0;
U32 gForegroundFrameCount = 0; // number of frames that app window was in foreground
LLPumpIO* gServicePump = NULL;

U64MicrosecondsImplicit gFrameTime = 0;
F32SecondsImplicit gFrameTimeSeconds = 0.f;
F32SecondsImplicit gFrameIntervalSeconds = 0.f;
F32 gFPSClamped = 10.f;						// Pretend we start at target rate.
F32 gFrameDTClamped = 0.f;					// Time between adjacent checks to network for packets
U64MicrosecondsImplicit	gStartTime = 0; // gStartTime is "private", used only to calculate gFrameTimeSeconds

LLTimer gRenderStartTime;
LLFrameTimer gForegroundTime;
LLFrameTimer gLoggedInTime;
LLTimer gLogoutTimer;
static const F32 LOGOUT_REQUEST_TIME = 6.f;  // this will be cut short by the LogoutReply msg.
F32 gLogoutMaxTime = LOGOUT_REQUEST_TIME;


S32 gPendingMetricsUploads = 0;


BOOL				gDisconnected = FALSE;

// used to restore texture state after a mode switch
LLFrameTimer	gRestoreGLTimer;
BOOL			gRestoreGL = FALSE;
bool			gUseWireframe = FALSE;

//use for remember deferred mode in wireframe switch
bool			gInitialDeferredModeForWireframe = FALSE;

// VFS globals - see llappviewer.h
LLVFS* gStaticVFS = NULL;

LLMemoryInfo gSysMemory;
U64Bytes gMemoryAllocated(0); // updated in display_stats() in llviewerdisplay.cpp

std::string gLastVersionChannel;

LLVector3			gWindVec(3.0, 3.0, 0.0);
LLVector3			gRelativeWindVec(0.0, 0.0, 0.0);

U32		gPacketsIn = 0;

BOOL				gPrintMessagesThisFrame = FALSE;

BOOL gRandomizeFramerate = FALSE;
BOOL gPeriodicSlowFrame = FALSE;

BOOL gCrashOnStartup = FALSE;
BOOL gLLErrorActivated = FALSE;
BOOL gLogoutInProgress = FALSE;

BOOL gSimulateMemLeak = FALSE;

////////////////////////////////////////////////////////////
// Internal globals... that should be removed.
static std::string gArgs;
const int MAX_MARKER_LENGTH = 1024;
const std::string MARKER_FILE_NAME("SecondLife.exec_marker");
const std::string START_MARKER_FILE_NAME("SecondLife.start_marker");
const std::string ERROR_MARKER_FILE_NAME("SecondLife.error_marker");
const std::string LLERROR_MARKER_FILE_NAME("SecondLife.llerror_marker");
const std::string LOGOUT_MARKER_FILE_NAME("SecondLife.logout_marker");
static BOOL gDoDisconnect = FALSE;
static std::string gLaunchFileOnQuit;

// Used on Win32 for other apps to identify our window (eg, win_setup)
const char* const VIEWER_WINDOW_CLASSNAME = "Second Life";

//-- LLDeferredTaskList ------------------------------------------------------

/**
 * A list of deferred tasks.
 *
 * We sometimes need to defer execution of some code until the viewer gets idle,
 * e.g. removing an inventory item from within notifyObservers() may not work out.
 *
 * Tasks added to this list will be executed in the next LLAppViewer::idle() iteration.
 * All tasks are executed only once.
 */
class LLDeferredTaskList: public LLSingleton<LLDeferredTaskList>
{
	LLSINGLETON_EMPTY_CTOR(LLDeferredTaskList);
	LOG_CLASS(LLDeferredTaskList);

	friend class LLAppViewer;
	typedef boost::signals2::signal<void()> signal_t;

	void addTask(const signal_t::slot_type& cb)
	{
		mSignal.connect(cb);
	}

	void run()
	{
		if (!mSignal.empty())
		{
			mSignal();
			mSignal.disconnect_all_slots();
		}
	}

	signal_t mSignal;
};

//----------------------------------------------------------------------------

// List of entries from strings.xml to always replace
static std::set<std::string> default_trans_args;
void init_default_trans_args()
{
	default_trans_args.insert("SECOND_LIFE"); // World
	default_trans_args.insert("APP_NAME");
	default_trans_args.insert("CAPITALIZED_APP_NAME");
	default_trans_args.insert("SECOND_LIFE_GRID");
	default_trans_args.insert("SUPPORT_SITE");
	// This URL shows up in a surprising number of places in various skin
	// files. We really only want to have to maintain a single copy of it.
	default_trans_args.insert("create_account_url");
}

//----------------------------------------------------------------------------
// File scope definitons
const char *VFS_DATA_FILE_BASE = "data.db2.x.";
const char *VFS_INDEX_FILE_BASE = "index.db2.x.";


struct SettingsFile : public LLInitParam::Block<SettingsFile>
{
	Mandatory<std::string>	name;
	Optional<std::string>	file_name;
	Optional<bool>			required,
							persistent;
	Optional<std::string>	file_name_setting;

	SettingsFile()
	:	name("name"),
		file_name("file_name"),
		required("required", false),
		persistent("persistent", true),
		file_name_setting("file_name_setting")
	{}
};

struct SettingsGroup : public LLInitParam::Block<SettingsGroup>
{
	Mandatory<std::string>	name;
	Mandatory<S32>			path_index;
	Multiple<SettingsFile>	files;

	SettingsGroup()
	:	name("name"),
		path_index("path_index"),
		files("file")
	{}
};

struct SettingsFiles : public LLInitParam::Block<SettingsFiles>
{
	Multiple<SettingsGroup>	groups;

	SettingsFiles()
	: groups("group")
	{}
};

static std::string gWindowTitle;

//----------------------------------------------------------------------------
// Metrics logging control constants
//----------------------------------------------------------------------------
static const F32 METRICS_INTERVAL_DEFAULT = 600.0;
static const F32 METRICS_INTERVAL_QA = 30.0;
static F32 app_metrics_interval = METRICS_INTERVAL_DEFAULT;
static bool app_metrics_qa_mode = false;

void idle_afk_check()
{
	// check idle timers
	F32 current_idle = gAwayTriggerTimer.getElapsedTimeF32();
	F32 afk_timeout  = gSavedSettings.getS32("AFKTimeout");
	if (afk_timeout && (current_idle > afk_timeout) && ! gAgent.getAFK())
	{
		LL_INFOS("IdleAway") << "Idle more than " << afk_timeout << " seconds: automatically changing to Away status" << LL_ENDL;
		gAgent.setAFK();
	}
}

// A callback set in LLAppViewer::init()
static void ui_audio_callback(const LLUUID& uuid)
{
	if (gAudiop)
	{
		SoundData soundData(uuid, gAgent.getID(), 1.0f, LLAudioEngine::AUDIO_TYPE_UI);
		gAudiop->triggerSound(soundData);
	}
}

// A callback set in LLAppViewer::init()
static void deferred_ui_audio_callback(const LLUUID& uuid)
{
	if (gAudiop)
	{
		SoundData soundData(uuid, gAgent.getID(), 1.0f, LLAudioEngine::AUDIO_TYPE_UI);
		LLDeferredSounds::instance().deferSound(soundData);
	}
}

bool	create_text_segment_icon_from_url_match(LLUrlMatch* match,LLTextBase* base)
{
	if(!match || !base || base->getPlainText())
		return false;

	LLUUID match_id = match->getID();

	LLIconCtrl* icon;

	if(gAgent.isInGroup(match_id, TRUE))
	{
		LLGroupIconCtrl::Params icon_params;
		icon_params.group_id = match_id;
		icon_params.rect = LLRect(0, 16, 16, 0);
		icon_params.visible = true;
		icon = LLUICtrlFactory::instance().create<LLGroupIconCtrl>(icon_params);
	}
	else
	{
		LLAvatarIconCtrl::Params icon_params;
		icon_params.avatar_id = match_id;
		icon_params.rect = LLRect(0, 16, 16, 0);
		icon_params.visible = true;
		icon = LLUICtrlFactory::instance().create<LLAvatarIconCtrl>(icon_params);
	}

	LLInlineViewSegment::Params params;
	params.force_newline = false;
	params.view = icon;
	params.left_pad = 4;
	params.right_pad = 4;
	params.top_pad = -2;
	params.bottom_pad = 2;

	base->appendWidget(params," ",false);

	return true;
}

// Use these strictly for things that are constructed at startup,
// or for things that are performance critical.  JC
static void settings_to_globals()
{
	LLBUTTON_H_PAD		= gSavedSettings.getS32("ButtonHPad");
	BTN_HEIGHT_SMALL	= gSavedSettings.getS32("ButtonHeightSmall");
	BTN_HEIGHT			= gSavedSettings.getS32("ButtonHeight");

	MENU_BAR_HEIGHT		= gSavedSettings.getS32("MenuBarHeight");
	MENU_BAR_WIDTH		= gSavedSettings.getS32("MenuBarWidth");

	LLSurface::setTextureSize(gSavedSettings.getU32("RegionTextureSize"));

	LLRender::sGLCoreProfile = gSavedSettings.getBOOL("RenderGLCoreProfile");
	LLRender::sNsightDebugSupport = gSavedSettings.getBOOL("RenderNsightDebugSupport");
	LLVertexBuffer::sUseVAO = gSavedSettings.getBOOL("RenderUseVAO");
	LLImageGL::sGlobalUseAnisotropic	= gSavedSettings.getBOOL("RenderAnisotropic");
	LLImageGL::sCompressTextures		= gSavedSettings.getBOOL("RenderCompressTextures");
	LLVOVolume::sLODFactor				= gSavedSettings.getF32("RenderVolumeLODFactor");
	LLVOVolume::sDistanceFactor			= 1.f-LLVOVolume::sLODFactor * 0.1f;
	LLVolumeImplFlexible::sUpdateFactor = gSavedSettings.getF32("RenderFlexTimeFactor");
	LLVOTree::sTreeFactor				= gSavedSettings.getF32("RenderTreeLODFactor");
	LLVOAvatar::sLODFactor				= gSavedSettings.getF32("RenderAvatarLODFactor");
	LLVOAvatar::sPhysicsLODFactor		= gSavedSettings.getF32("RenderAvatarPhysicsLODFactor");
	LLVOAvatar::updateImpostorRendering(gSavedSettings.getU32("RenderAvatarMaxNonImpostors"));
	LLVOAvatar::sVisibleInFirstPerson	= gSavedSettings.getBOOL("FirstPersonAvatarVisible");
	// clamp auto-open time to some minimum usable value
	LLFolderView::sAutoOpenTime			= llmax(0.25f, gSavedSettings.getF32("FolderAutoOpenDelay"));
	LLSelectMgr::sRectSelectInclusive	= gSavedSettings.getBOOL("RectangleSelectInclusive");
	LLSelectMgr::sRenderHiddenSelections = gSavedSettings.getBOOL("RenderHiddenSelections");
	LLSelectMgr::sRenderLightRadius = gSavedSettings.getBOOL("RenderLightRadius");

	gAgentPilot.setNumRuns(gSavedSettings.getS32("StatsNumRuns"));
	gAgentPilot.setQuitAfterRuns(gSavedSettings.getBOOL("StatsQuitAfterRuns"));
	gAgent.setHideGroupTitle(gSavedSettings.getBOOL("RenderHideGroupTitle"));

	gDebugWindowProc = gSavedSettings.getBOOL("DebugWindowProc");
	gShowObjectUpdates = gSavedSettings.getBOOL("ShowObjectUpdates");
	LLWorldMapView::sMapScale = gSavedSettings.getF32("MapScale");
}

static void settings_modify()
{
	LLRenderTarget::sUseFBO				= gSavedSettings.getBOOL("RenderDeferred");
	LLPipeline::sRenderBump				= gSavedSettings.getBOOL("RenderObjectBump");
	LLPipeline::sRenderDeferred		= LLPipeline::sRenderBump && gSavedSettings.getBOOL("RenderDeferred");
	LLVOSurfacePatch::sLODFactor		= gSavedSettings.getF32("RenderTerrainLODFactor");
	LLVOSurfacePatch::sLODFactor *= LLVOSurfacePatch::sLODFactor; //square lod factor to get exponential range of [1,4]
	gDebugGL = gSavedSettings.getBOOL("RenderDebugGL") || gDebugSession;
	gDebugPipeline = gSavedSettings.getBOOL("RenderDebugPipeline");
}

class LLFastTimerLogThread : public LLThread
{
public:
	std::string mFile;

	LLFastTimerLogThread(std::string& test_name) : LLThread("fast timer log")
 	{
		std::string file_name = test_name + std::string(".slp");
		mFile = gDirUtilp->getExpandedFilename(LL_PATH_LOGS, file_name);
	}

	void run()
	{
		llofstream os(mFile.c_str());

		while (!LLAppViewer::instance()->isQuitting())
		{
			LLTrace::BlockTimer::writeLog(os);
			os.flush();
			ms_sleep(32);
		}

		os.close();
	}
};

//virtual
bool LLAppViewer::initSLURLHandler()
{
	// does nothing unless subclassed
	return false;
}

//virtual
bool LLAppViewer::sendURLToOtherInstance(const std::string& url)
{
	// does nothing unless subclassed
	return false;
}

//----------------------------------------------------------------------------
// LLAppViewer definition

// Static members.
// The single viewer app.
LLAppViewer* LLAppViewer::sInstance = NULL;
LLTextureCache* LLAppViewer::sTextureCache = NULL; 
LLTextureFetch* LLAppViewer::sTextureFetch = NULL; 

std::string getRuntime()
{
	return llformat("%.4f", (F32)LLTimer::getElapsedSeconds().value());
}

LLAppViewer::LLAppViewer()
:	mMarkerFile(),
	mLogoutMarkerFile(),
	mReportedCrash(false),
	mNumSessions(0),
	mPurgeCache(false),
	mPurgeOnExit(false),
	mSecondInstance(false),
	mSavedFinalSnapshot(false),
	mSavePerAccountSettings(false),		// don't save settings on logout unless login succeeded.
	mQuitRequested(false),
	mLogoutRequestSent(false),
	mLastAgentControlFlags(0),
	mLastAgentForceUpdate(0),
	mMainloopTimeout(NULL),
	mAgentRegionLastAlive(false),
	mRandomizeFramerate(LLCachedControl<bool>(gSavedSettings,"Randomize Framerate", FALSE)),
	mPeriodicSlowFrame(LLCachedControl<bool>(gSavedSettings,"Periodic Slow Frame", FALSE)),
	mFastTimerLogThread(NULL),
	mSettingsLocationList(NULL),
	mIsFirstRun(false),
	mMinMicroSecPerFrame(0.f)
{
	if(NULL != sInstance)
	{
		LL_ERRS() << "Oh no! An instance of LLAppViewer already exists! LLAppViewer is sort of like a singleton." << LL_ENDL;
	}

    mDumpPath ="";

	// Need to do this initialization before we do anything else, since anything
	// that touches files should really go through the lldir API
	gDirUtilp->initAppDirs("SecondLife");
	//
	// IMPORTANT! Do NOT put anything that will write
	// into the log files during normal startup until AFTER
	// we run the "program crashed last time" error handler below.
	//
	sInstance = this;

	gLoggedInTime.stop();

	initLoggingAndGetLastDuration();

	processMarkerFiles();
	//
	// OK to write stuff to logs now, we've now crash reported if necessary
	//

	LLLoginInstance::instance().setPlatformInfo(gPlatform, LLOSInfo::instance().getOSVersionString(), LLOSInfo::instance().getOSStringSimple());
}

LLAppViewer::~LLAppViewer()
{
	delete mSettingsLocationList;

	destroyMainloopTimeout();

	// If we got to this destructor somehow, the app didn't hang.
	removeMarkerFiles();
}

class LLUITranslationBridge : public LLTranslationBridge
{
public:
	virtual std::string getString(const std::string &xml_desc)
	{
		return LLTrans::getString(xml_desc);
	}
};

namespace {
// With Xcode 6, _exit() is too magical to use with boost::bind(), so provide
// this little helper function.
void fast_exit(int rc)
{
	_exit(rc);
}


}


bool LLAppViewer::init()
{
	setupErrorHandling(mSecondInstance);

	//
	// Start of the application
	//

	// initialize LLWearableType translation bridge.
	// Memory will be cleaned up in ::cleanupClass()
	LLWearableType::initClass(new LLUITranslationBridge());

	// initialize SSE options
	LLVector4a::initClass();

	//initialize particle index pool
	LLVOPartGroup::initClass();

	// set skin search path to default, will be overridden later
	// this allows simple skinned file lookups to work
	gDirUtilp->setSkinFolder("default", "en");

//	initLoggingAndGetLastDuration();

	//
	// OK to write stuff to logs now, we've now crash reported if necessary
	//
	init_default_trans_args();

	if (!initConfiguration())
		return false;

	LL_INFOS("InitInfo") << "Configuration initialized." << LL_ENDL ;

	// initialize skinning util
	LLSkinningUtil::initClass();

	//set the max heap size.
	initMaxHeapSize() ;
	LLCoros::instance().setStackSize(gSavedSettings.getS32("CoroutineStackSize"));

	// write Google Breakpad minidump files to a per-run dump directory to avoid multiple viewer issues.
	std::string logdir = gDirUtilp->getExpandedFilename(LL_PATH_DUMP, "");
	mDumpPath = logdir;
	setMiniDumpDir(logdir);
	logdir += gDirUtilp->getDirDelimiter();
    setDebugFileNames(logdir);


	// Although initLoggingAndGetLastDuration() is the right place to mess with
	// setFatalFunction(), we can't query gSavedSettings until after
	// initConfiguration().
	S32 rc(gSavedSettings.getS32("QAModeTermCode"));
	if (rc >= 0)
	{
		// QAModeTermCode set, terminate with that rc on LL_ERRS. Use
		// fast_exit() rather than exit() because normal cleanup depends too
		// much on successful startup!
		LLError::setFatalFunction(boost::bind(fast_exit, rc));
	}

    mAlloc.setProfilingEnabled(gSavedSettings.getBOOL("MemProfiling"));

	// Initialize the non-LLCurl libcurl library.  Should be called
	// before consumers (LLTextureFetch).
	mAppCoreHttp.init();

	LL_INFOS("InitInfo") << "LLCore::Http initialized." << LL_ENDL ;

    LLMachineID::init();

	{
		if (gSavedSettings.getBOOL("QAModeMetrics"))
		{
			app_metrics_qa_mode = true;
			app_metrics_interval = METRICS_INTERVAL_QA;
		}
		LLViewerAssetStatsFF::init();
	}

	initThreads();
	LL_INFOS("InitInfo") << "Threads initialized." << LL_ENDL ;

	// Initialize settings early so that the defaults for ignorable dialogs are
	// picked up and then correctly re-saved after launching the updater (STORM-1268).
	LLUI::settings_map_t settings_map;
	settings_map["config"] = &gSavedSettings;
	settings_map["ignores"] = &gWarningSettings;
	settings_map["floater"] = &gSavedSettings; // *TODO: New settings file
	settings_map["account"] = &gSavedPerAccountSettings;

	LLUI::initClass(settings_map,
		LLUIImageList::getInstance(),
		ui_audio_callback,
		deferred_ui_audio_callback,
		&LLUI::getScaleFactor());
	LL_INFOS("InitInfo") << "UI initialized." << LL_ENDL ;

	// NOW LLUI::getLanguage() should work. gDirUtilp must know the language
	// for this session ASAP so all the file-loading commands that follow,
	// that use findSkinnedFilenames(), will include the localized files.
	gDirUtilp->setSkinFolder(gDirUtilp->getSkinFolder(), LLUI::getLanguage());

	// Setup LLTrans after LLUI::initClass has been called.
	initStrings();

	// Setup notifications after LLUI::initClass() has been called.
	LLNotifications::instance();
	LL_INFOS("InitInfo") << "Notifications initialized." << LL_ENDL ;

    writeSystemInfo();

	//////////////////////////////////////////////////////////////////////////////
	//////////////////////////////////////////////////////////////////////////////
	//////////////////////////////////////////////////////////////////////////////
	//////////////////////////////////////////////////////////////////////////////
	// *FIX: The following code isn't grouped into functions yet.

	//
	// Various introspection concerning the libs we're using - particularly
	// the libs involved in getting to a full login screen.
	//
	LL_INFOS("InitInfo") << "J2C Engine is: " << LLImageJ2C::getEngineInfo() << LL_ENDL;
	LL_INFOS("InitInfo") << "libcurl version is: " << LLCore::LLHttp::getCURLVersion() << LL_ENDL;

	/////////////////////////////////////////////////
	// OS-specific login dialogs
	/////////////////////////////////////////////////

	//test_cached_control();

	// track number of times that app has run
	mNumSessions = gSavedSettings.getS32("NumSessions");
	mNumSessions++;
	gSavedSettings.setS32("NumSessions", mNumSessions);

	if (gSavedSettings.getBOOL("VerboseLogs"))
	{
		LLError::setPrintLocation(true);
	}

	// LLKeyboard relies on LLUI to know what some accelerator keys are called.
	LLKeyboard::setStringTranslatorFunc( LLTrans::getKeyboardString );

	LLWeb::initClass();			  // do this after LLUI

	// Provide the text fields with callbacks for opening Urls
	LLUrlAction::setOpenURLCallback(boost::bind(&LLWeb::loadURL, _1, LLStringUtil::null, LLStringUtil::null));
	LLUrlAction::setOpenURLInternalCallback(boost::bind(&LLWeb::loadURLInternal, _1, LLStringUtil::null, LLStringUtil::null, false));
	LLUrlAction::setOpenURLExternalCallback(boost::bind(&LLWeb::loadURLExternal, _1, true, LLStringUtil::null));
	LLUrlAction::setExecuteSLURLCallback(&LLURLDispatcher::dispatchFromTextEditor);

	// Let code in llui access the viewer help floater
	LLUI::sHelpImpl = LLViewerHelp::getInstance();

	LL_INFOS("InitInfo") << "UI initialization is done." << LL_ENDL ;

	// Load translations for tooltips
	LLFloater::initClass();

	/////////////////////////////////////////////////

	LLToolMgr::getInstance(); // Initialize tool manager if not already instantiated

	LLViewerFloaterReg::registerFloaters();

	/////////////////////////////////////////////////
	//
	// Load settings files
	//
	//
	LLGroupMgr::parseRoleActions("role_actions.xml");

	LLAgent::parseTeleportMessages("teleport_strings.xml");

	// load MIME type -> media impl mappings
	std::string mime_types_name;
#if LL_DARWIN
	mime_types_name = "mime_types_mac.xml";
#elif LL_LINUX
	mime_types_name = "mime_types_linux.xml";
#else
	mime_types_name = "mime_types.xml";
#endif
	LLMIMETypes::parseMIMETypes( mime_types_name );

	// Copy settings to globals. *TODO: Remove or move to appropriage class initializers
	settings_to_globals();
	// Setup settings listeners
	settings_setup_listeners();
	// Modify settings based on system configuration and compile options
	settings_modify();

	// Find partition serial number (Windows) or hardware serial (Mac)
	mSerialNumber = generateSerialNumber();

	// do any necessary set-up for accepting incoming SLURLs from apps
	initSLURLHandler();

	if(false == initHardwareTest())
	{
		// Early out from user choice.
		return false;
	}
	LL_INFOS("InitInfo") << "Hardware test initialization done." << LL_ENDL ;

	// Prepare for out-of-memory situations, during which we will crash on
	// purpose and save a dump.
#if LL_WINDOWS && LL_RELEASE_FOR_DOWNLOAD && LL_USE_SMARTHEAP
	MemSetErrorHandler(first_mem_error_handler);
#endif // LL_WINDOWS && LL_RELEASE_FOR_DOWNLOAD && LL_USE_SMARTHEAP

	// *Note: this is where gViewerStats used to be created.

	//
	// Initialize the VFS, and gracefully handle initialization errors
	//

	if (!initCache())
	{
		LL_WARNS("InitInfo") << "Failed to init cache" << LL_ENDL;
		std::ostringstream msg;
		msg << LLTrans::getString("MBUnableToAccessFile");
		OSMessageBox(msg.str(),LLStringUtil::null,OSMB_OK);
		return 0;
	}
	LL_INFOS("InitInfo") << "Cache initialization is done." << LL_ENDL ;

	// Initialize the repeater service.
	LLMainLoopRepeater::instance().start();

	//
	// Initialize the window
	//
	gGLActive = TRUE;
	initWindow();
	LL_INFOS("InitInfo") << "Window is initialized." << LL_ENDL ;

	// initWindow also initializes the Feature List, so now we can initialize this global.
	LLCubeMap::sUseCubeMaps = LLFeatureManager::getInstance()->isFeatureAvailable("RenderCubeMap");

	// call all self-registered classes
	LLInitClassList::instance().fireCallbacks();

	LLFolderViewItem::initClass(); // SJB: Needs to happen after initWindow(), not sure why but related to fonts

	gGLManager.getGLInfo(gDebugInfo);
	gGLManager.printGLInfoString();

	// Load Default bindings
	std::string key_bindings_file = gDirUtilp->findFile("keys.xml",
														gDirUtilp->getExpandedFilename(LL_PATH_USER_SETTINGS, ""),
														gDirUtilp->getExpandedFilename(LL_PATH_APP_SETTINGS, ""));


	if (!gViewerKeyboard.loadBindingsXML(key_bindings_file))
	{
		std::string key_bindings_file = gDirUtilp->findFile("keys.ini",
															gDirUtilp->getExpandedFilename(LL_PATH_USER_SETTINGS, ""),
															gDirUtilp->getExpandedFilename(LL_PATH_APP_SETTINGS, ""));
		if (!gViewerKeyboard.loadBindings(key_bindings_file))
		{
			LL_ERRS("InitInfo") << "Unable to open keys.ini" << LL_ENDL;
		}
	}

	// If we don't have the right GL requirements, exit.
	if (!gGLManager.mHasRequirements)
	{
		// can't use an alert here since we're exiting and
		// all hell breaks lose.
		OSMessageBox(
			LLNotifications::instance().getGlobalString("UnsupportedGLRequirements"),
			LLStringUtil::null,
			OSMB_OK);
		return 0;
	}

	// Without SSE2 support we will crash almost immediately, warn here.
	if (!gSysCPU.hasSSE2())
	{
		// can't use an alert here since we're exiting and
		// all hell breaks lose.
		OSMessageBox(
			LLNotifications::instance().getGlobalString("UnsupportedCPUSSE2"),
			LLStringUtil::null,
			OSMB_OK);
		return 0;
	}

	// alert the user if they are using unsupported hardware
	if(!gSavedSettings.getBOOL("AlertedUnsupportedHardware"))
	{
		bool unsupported = false;
		LLSD args;
		std::string minSpecs;

		// get cpu data from xml
		std::stringstream minCPUString(LLNotifications::instance().getGlobalString("UnsupportedCPUAmount"));
		S32 minCPU = 0;
		minCPUString >> minCPU;

		// get RAM data from XML
		std::stringstream minRAMString(LLNotifications::instance().getGlobalString("UnsupportedRAMAmount"));
		U64Bytes minRAM;
		minRAMString >> minRAM;

		if(!LLFeatureManager::getInstance()->isGPUSupported() && LLFeatureManager::getInstance()->getGPUClass() != GPU_CLASS_UNKNOWN)
		{
			minSpecs += LLNotifications::instance().getGlobalString("UnsupportedGPU");
			minSpecs += "\n";
			unsupported = true;
		}
		if(gSysCPU.getMHz() < minCPU)
		{
			minSpecs += LLNotifications::instance().getGlobalString("UnsupportedCPU");
			minSpecs += "\n";
			unsupported = true;
		}
		if(gSysMemory.getPhysicalMemoryKB() < minRAM)
		{
			minSpecs += LLNotifications::instance().getGlobalString("UnsupportedRAM");
			minSpecs += "\n";
			unsupported = true;
		}

		if (LLFeatureManager::getInstance()->getGPUClass() == GPU_CLASS_UNKNOWN)
		{
			LLNotificationsUtil::add("UnknownGPU");
		}

		if(unsupported)
		{
			if(!gSavedSettings.controlExists("WarnUnsupportedHardware")
				|| gSavedSettings.getBOOL("WarnUnsupportedHardware"))
			{
				args["MINSPECS"] = minSpecs;
				LLNotificationsUtil::add("UnsupportedHardware", args );
			}

		}
	}

<<<<<<< HEAD
=======
// don't nag developers who need to run the executable directly
>>>>>>> 09f97172
#if LL_RELEASE_FOR_DOWNLOAD
	// MAINT-8305: If we're processing a SLURL, skip the launcher check.
	if (gSavedSettings.getString("CmdLineLoginLocation").empty())
	{
		const char* PARENT = getenv("PARENT");
		if (! (PARENT && std::string(PARENT) == "SL_Launcher"))
		{
			// Don't directly run this executable. Please run the launcher, which
			// will run the viewer itself.
			// Naturally we do not consider this bulletproof. The point is to
			// gently remind a user who *inadvertently* finds him/herself in this
			// situation to do things the Right Way. Anyone who intentionally
			// bypasses this mechanism needs no reminder that s/he's shooting
			// him/herself in the foot.
			LLNotificationsUtil::add("RunLauncher");
		}
	}
#endif

#if LL_WINDOWS
	if (gGLManager.mGLVersion < LLFeatureManager::getInstance()->getExpectedGLVersion())
	{
		std::string url;
		if (gGLManager.mIsIntel)
		{
			url = LLTrans::getString("IntelDriverPage");
		}
		else if (gGLManager.mIsNVIDIA)
		{
			url = LLTrans::getString("NvidiaDriverPage");
		}
		else if (gGLManager.mIsATI)
		{
			url = LLTrans::getString("AMDDriverPage");
		}

		if (!url.empty())
		{
			LLNotificationsUtil::add("OldGPUDriver", LLSD().with("URL", url));
		}
	}
#endif


	// save the graphics card
	gDebugInfo["GraphicsCard"] = LLFeatureManager::getInstance()->getGPUString();

	// Save the current version to the prefs file
	gSavedSettings.setString("LastRunVersion",
							 LLVersionInfo::getChannelAndVersion());

	gSimLastTime = gRenderStartTime.getElapsedTimeF32();
	gSimFrames = (F32)gFrameCount;

	LLViewerJoystick::getInstance()->init(false);

	try {
		initializeSecHandler();
	}
	catch (LLProtectedDataException ex)
	{
	  LLNotificationsUtil::add("CorruptedProtectedDataStore");
	}

	gGLActive = FALSE;

	// Iterate over --leap command-line options. But this is a bit tricky: if
	// there's only one, it won't be an array at all.
	LLSD LeapCommand(gSavedSettings.getLLSD("LeapCommand"));
	LL_DEBUGS("InitInfo") << "LeapCommand: " << LeapCommand << LL_ENDL;
	if (LeapCommand.isDefined() && ! LeapCommand.isArray())
	{
		// If LeapCommand is actually a scalar value, make an array of it.
		// Have to do it in two steps because LeapCommand.append(LeapCommand)
		// trashes content! :-P
		LLSD item(LeapCommand);
		LeapCommand.append(item);
	}
	BOOST_FOREACH(const std::string& leap, llsd::inArray(LeapCommand))
	{
		LL_INFOS("InitInfo") << "processing --leap \"" << leap << '"' << LL_ENDL;
		// We don't have any better description of this plugin than the
		// user-specified command line. Passing "" causes LLLeap to derive a
		// description from the command line itself.
		// Suppress LLLeap::Error exception: trust LLLeap's own logging. We
		// don't consider any one --leap command mission-critical, so if one
		// fails, log it, shrug and carry on.
		LLLeap::create("", leap, false); // exception=false
	}

	if (gSavedSettings.getBOOL("QAMode") && gSavedSettings.getS32("QAModeEventHostPort") > 0)
	{
		LL_WARNS("InitInfo") << "QAModeEventHostPort DEPRECATED: "
							 << "lleventhost no longer supported as a dynamic library"
							 << LL_ENDL;
	}

	LLViewerMedia::initClass();
	LL_INFOS("InitInfo") << "Viewer media initialized." << LL_ENDL ;

	LLTextUtil::TextHelpers::iconCallbackCreationFunction = create_text_segment_icon_from_url_match;

	//EXT-7013 - On windows for some locale (Japanese) standard
	//datetime formatting functions didn't support some parameters such as "weekday".
	//Names for days and months localized in xml are also useful for Polish locale(STORM-107).
	std::string language = gSavedSettings.getString("Language");
	if(language == "ja" || language == "pl")
	{
		LLStringOps::setupWeekDaysNames(LLTrans::getString("dateTimeWeekdaysNames"));
		LLStringOps::setupWeekDaysShortNames(LLTrans::getString("dateTimeWeekdaysShortNames"));
		LLStringOps::setupMonthNames(LLTrans::getString("dateTimeMonthNames"));
		LLStringOps::setupMonthShortNames(LLTrans::getString("dateTimeMonthShortNames"));
		LLStringOps::setupDayFormat(LLTrans::getString("dateTimeDayFormat"));

		LLStringOps::sAM = LLTrans::getString("dateTimeAM");
		LLStringOps::sPM = LLTrans::getString("dateTimePM");
	}

	LLAgentLanguage::init();

    /// Tell the Coprocedure manager how to discover and store the pool sizes
    // what I wanted
    LLCoprocedureManager::getInstance()->setPropertyMethods(
        boost::bind(&LLControlGroup::getU32, boost::ref(gSavedSettings), _1),
        boost::bind(&LLControlGroup::declareU32, boost::ref(gSavedSettings), _1, _2, _3, LLControlVariable::PERSIST_ALWAYS));

	// TODO: consider moving proxy initialization here or LLCopocedureManager after proxy initialization, may be implement
	// some other protection to make sure we don't use network before initializng proxy

	/*----------------------------------------------------------------------*/
	// nat 2016-06-29 moved the following here from the former mainLoop().
	mMainloopTimeout = new LLWatchdogTimeout();

	// Create IO Pump to use for HTTP Requests.
	gServicePump = new LLPumpIO(gAPRPoolp);

	// Note: this is where gLocalSpeakerMgr and gActiveSpeakerMgr used to be instantiated.

	LLVoiceChannel::initClass();
	LLVoiceClient::getInstance()->init(gServicePump);
	LLVoiceChannel::setCurrentVoiceChannelChangedCallback(boost::bind(&LLFloaterIMContainer::onCurrentChannelChanged, _1), true);

	joystick = LLViewerJoystick::getInstance();
	joystick->setNeedsReset(true);
	/*----------------------------------------------------------------------*/

	gSavedSettings.getControl("FramePerSecondLimit")->getSignal()->connect(boost::bind(&LLAppViewer::onChangeFrameLimit, this, _2));
	onChangeFrameLimit(gSavedSettings.getLLSD("FramePerSecondLimit"));

	return true;
}

void LLAppViewer::initMaxHeapSize()
{
	//set the max heap size.
	//here is some info regarding to the max heap size:
	//------------------------------------------------------------------------------------------
	// OS       | setting | SL address bits | max manageable memory space | max heap size
	// Win 32   | default | 32-bit          | 2GB                         | < 1.7GB
	// Win 32   | /3G     | 32-bit          | 3GB                         | < 1.7GB or 2.7GB
	//Linux 32  | default | 32-bit          | 3GB                         | < 2.7GB
	//Linux 32  |HUGEMEM  | 32-bit          | 4GB                         | < 3.7GB
	//64-bit OS |default  | 32-bit          | 4GB                         | < 3.7GB
	//64-bit OS |default  | 64-bit          | N/A (> 4GB)                 | N/A (> 4GB)
	//------------------------------------------------------------------------------------------
	//currently SL is built under 32-bit setting, we set its max heap size no more than 1.6 GB.

	//F32 max_heap_size_gb = llmin(1.6f, (F32)gSavedSettings.getF32("MaxHeapSize")) ;
	F32Gigabytes max_heap_size_gb = (F32Gigabytes)gSavedSettings.getF32("MaxHeapSize") ;
	BOOL enable_mem_failure_prevention = (BOOL)gSavedSettings.getBOOL("MemoryFailurePreventionEnabled") ;

	LLMemory::initMaxHeapSizeGB(max_heap_size_gb, enable_mem_failure_prevention) ;
}

void LLAppViewer::checkMemory()
{
	const static F32 MEMORY_CHECK_INTERVAL = 1.0f ; //second
	//const static F32 MAX_QUIT_WAIT_TIME = 30.0f ; //seconds
	//static F32 force_quit_timer = MAX_QUIT_WAIT_TIME + MEMORY_CHECK_INTERVAL ;

	if(!gGLManager.mDebugGPU)
	{
		return ;
	}

	if(MEMORY_CHECK_INTERVAL > mMemCheckTimer.getElapsedTimeF32())
	{
		return ;
	}
	mMemCheckTimer.reset() ;

		//update the availability of memory
		LLMemory::updateMemoryInfo() ;

	bool is_low = LLMemory::isMemoryPoolLow() ;

	LLPipeline::throttleNewMemoryAllocation(is_low) ;

	if(is_low)
	{
		LLMemory::logMemoryInfo() ;
	}
}

static LLTrace::BlockTimerStatHandle FTM_MESSAGES("System Messages");
static LLTrace::BlockTimerStatHandle FTM_SLEEP("Sleep");
static LLTrace::BlockTimerStatHandle FTM_YIELD("Yield");

static LLTrace::BlockTimerStatHandle FTM_TEXTURE_CACHE("Texture Cache");
static LLTrace::BlockTimerStatHandle FTM_DECODE("Image Decode");
static LLTrace::BlockTimerStatHandle FTM_TEXTURE_FETCH("Texture Fetch");
static LLTrace::BlockTimerStatHandle FTM_VFS("VFS Thread");
static LLTrace::BlockTimerStatHandle FTM_LFS("LFS Thread");
static LLTrace::BlockTimerStatHandle FTM_PAUSE_THREADS("Pause Threads");
static LLTrace::BlockTimerStatHandle FTM_IDLE("Idle");
static LLTrace::BlockTimerStatHandle FTM_PUMP("Pump");
static LLTrace::BlockTimerStatHandle FTM_PUMP_SERVICE("Service");
static LLTrace::BlockTimerStatHandle FTM_SERVICE_CALLBACK("Callback");
static LLTrace::BlockTimerStatHandle FTM_AGENT_AUTOPILOT("Autopilot");
static LLTrace::BlockTimerStatHandle FTM_AGENT_UPDATE("Update");

// externally visible timers
LLTrace::BlockTimerStatHandle FTM_FRAME("Frame");

bool LLAppViewer::frame()
{
	bool ret = false;

	if (gSimulateMemLeak)
	{
		try
		{
			ret = doFrame();
		}
		catch (const LLContinueError&)
		{
			LOG_UNHANDLED_EXCEPTION("");
		}
		catch (std::bad_alloc)
		{
			LLMemory::logMemoryInfo(TRUE);
			LLFloaterMemLeak* mem_leak_instance = LLFloaterReg::findTypedInstance<LLFloaterMemLeak>("mem_leaking");
			if (mem_leak_instance)
			{
				mem_leak_instance->stop();
			}
			LL_WARNS() << "Bad memory allocation in LLAppViewer::frame()!" << LL_ENDL;
		}
	}
	else
	{ 
		try
		{
			ret = doFrame();
		}
		catch (const LLContinueError&)
		{
			LOG_UNHANDLED_EXCEPTION("");
		}
	}

	return ret;
}

bool LLAppViewer::doFrame()
{
	LLEventPump& mainloop(LLEventPumps::instance().obtain("mainloop"));
	LLSD newFrame;

	LL_RECORD_BLOCK_TIME(FTM_FRAME);
	LLTrace::BlockTimer::processTimes();
	LLTrace::get_frame_recording().nextPeriod();
	LLTrace::BlockTimer::logStats();

	LLTrace::get_thread_recorder()->pullFromChildren();

	//clear call stack records
	LL_CLEAR_CALLSTACKS();

	//check memory availability information
	checkMemory() ;

	{
		pingMainloopTimeout("Main:MiscNativeWindowEvents");

		if (gViewerWindow)
		{
			LL_RECORD_BLOCK_TIME(FTM_MESSAGES);
			gViewerWindow->getWindow()->processMiscNativeEvents();
		}

		pingMainloopTimeout("Main:GatherInput");

		if (gViewerWindow)
		{
			LL_RECORD_BLOCK_TIME(FTM_MESSAGES);
			if (!restoreErrorTrap())
			{
				LL_WARNS() << " Someone took over my signal/exception handler (post messagehandling)!" << LL_ENDL;
			}

			gViewerWindow->getWindow()->gatherInput();
		}

		//memory leaking simulation
		if (gSimulateMemLeak)
		{
		LLFloaterMemLeak* mem_leak_instance =
			LLFloaterReg::findTypedInstance<LLFloaterMemLeak>("mem_leaking");
			if (mem_leak_instance)
		{
				mem_leak_instance->idle();
			}
		}

		// canonical per-frame event
		mainloop.post(newFrame);

		if (!LLApp::isExiting())
		{
			pingMainloopTimeout("Main:JoystickKeyboard");

			// Scan keyboard for movement keys.  Command keys and typing
			// are handled by windows callbacks.  Don't do this until we're
			// done initializing.  JC
			if (gViewerWindow
				&& (gHeadlessClient || gViewerWindow->getWindow()->getVisible())
				&& gViewerWindow->getActive()
				&& !gViewerWindow->getWindow()->getMinimized()
				&& LLStartUp::getStartupState() == STATE_STARTED
				&& (gHeadlessClient || !gViewerWindow->getShowProgress())
				&& !gFocusMgr.focusLocked())
			{
				joystick->scanJoystick();
				gKeyboard->scanKeyboard();
			}

			// Update state based on messages, user input, object idle.
			{
				pauseMainloopTimeout(); // *TODO: Remove. Messages shouldn't be stalling for 20+ seconds!

				LL_RECORD_BLOCK_TIME(FTM_IDLE);
				idle();

				resumeMainloopTimeout();
			}

			if (gDoDisconnect && (LLStartUp::getStartupState() == STATE_STARTED))
			{
				pauseMainloopTimeout();
				saveFinalSnapshot();
				disconnectViewer();
				resumeMainloopTimeout();
			}

			// Render scene.
			// *TODO: Should we run display() even during gHeadlessClient?  DK 2011-02-18
			if (!LLApp::isExiting() && !gHeadlessClient && gViewerWindow)
			{
				pingMainloopTimeout("Main:Display");
				gGLActive = TRUE;

				static U64 last_call = 0;
				if (!gTeleportDisplay)
				{
					// Frame/draw throttling
					U64 elapsed_time = LLTimer::getTotalTime() - last_call;
					if (elapsed_time < mMinMicroSecPerFrame)
					{
						LL_RECORD_BLOCK_TIME(FTM_SLEEP);
						// llclamp for when time function gets funky
						U64 sleep_time = llclamp(mMinMicroSecPerFrame - elapsed_time, (U64)1, (U64)1e6);
						micro_sleep(sleep_time, 0);
					}
				}
				last_call = LLTimer::getTotalTime();

				display();

				pingMainloopTimeout("Main:Snapshot");
				LLFloaterSnapshot::update(); // take snapshots
					LLFloaterOutfitSnapshot::update();
				gGLActive = FALSE;
			}
		}

		pingMainloopTimeout("Main:Sleep");

		pauseMainloopTimeout();

		// Sleep and run background threads
		{
			LL_RECORD_BLOCK_TIME(FTM_SLEEP);

			// yield some time to the os based on command line option
			static LLCachedControl<S32> yield_time(gSavedSettings, "YieldTime", -1);
			if(yield_time >= 0)
			{
				LL_RECORD_BLOCK_TIME(FTM_YIELD);
				ms_sleep(yield_time);
			}

			// yield cooperatively when not running as foreground window
			if (   (gViewerWindow && !gViewerWindow->getWindow()->getVisible())
					|| !gFocusMgr.getAppHasFocus())
			{
				// Sleep if we're not rendering, or the window is minimized.
				static LLCachedControl<S32> s_bacground_yeild_time(gSavedSettings, "BackgroundYieldTime", 40);
				S32 milliseconds_to_sleep = llclamp((S32)s_bacground_yeild_time, 0, 1000);
				// don't sleep when BackgroundYieldTime set to 0, since this will still yield to other threads
				// of equal priority on Windows
				if (milliseconds_to_sleep > 0)
				{
					ms_sleep(milliseconds_to_sleep);
				}
			}
			
			if (mRandomizeFramerate)
			{
				ms_sleep(rand() % 200);
			}

			if (mPeriodicSlowFrame
				&& (gFrameCount % 10 == 0))
			{
				LL_INFOS() << "Periodic slow frame - sleeping 500 ms" << LL_ENDL;
				ms_sleep(500);
			}

			S32 total_work_pending = 0;
			S32 total_io_pending = 0;
			{
				S32 work_pending = 0;
				S32 io_pending = 0;
				F32 max_time = llmin(gFrameIntervalSeconds.value() *10.f, 1.f);

				work_pending += updateTextureThreads(max_time);

				{
					LL_RECORD_BLOCK_TIME(FTM_VFS);
 					io_pending += LLVFSThread::updateClass(1);
				}
				{
					LL_RECORD_BLOCK_TIME(FTM_LFS);
 					io_pending += LLLFSThread::updateClass(1);
				}

				if (io_pending > 1000)
				{
					ms_sleep(llmin(io_pending/100,100)); // give the vfs some time to catch up
				}

				total_work_pending += work_pending ;
				total_io_pending += io_pending ;

			}

			gMeshRepo.update() ;
			
			if(!total_io_pending) //pause file threads if nothing to process.
			{
				LLVFSThread::sLocal->pause(); 
				LLLFSThread::sLocal->pause(); 
			}									

			resumeMainloopTimeout();

			pingMainloopTimeout("Main:End");
		}
	}

	if (LLApp::isExiting())
	{
		// Save snapshot for next time, if we made it through initialization
		if (STATE_STARTED == LLStartUp::getStartupState())
		{
			saveFinalSnapshot();
		}

		if (LLVoiceClient::instanceExists())
		{
			LLVoiceClient::getInstance()->terminate();
		}

		delete gServicePump;

		destroyMainloopTimeout();

		LL_INFOS() << "Exiting main_loop" << LL_ENDL;
	}

	return ! LLApp::isRunning();
}

S32 LLAppViewer::updateTextureThreads(U32 max_time_ms)
{
	S32 work_pending = 0;
	{
		LL_RECORD_BLOCK_TIME(FTM_TEXTURE_FETCH);
        LLAppViewer::instance()->getTextureFetch()->updateMaxBandwidth();
	 	work_pending += LLAppViewer::getTextureFetch()->update(F32(max_time_ms)); // unpauses the texture fetch thread
	}
	return work_pending;
}

void LLAppViewer::flushVFSIO()
{
	while (1)
	{
		S32 pending = LLVFSThread::updateClass(0);
		pending += LLLFSThread::updateClass(0);
		if (!pending)
		{
			break;
		}
		LL_INFOS() << "Waiting for pending IO to finish: " << pending << LL_ENDL;
		ms_sleep(100);
	}
}

bool LLAppViewer::cleanup()
{
	//ditch LLVOAvatarSelf instance
	gAgentAvatarp = NULL;

    LLNotifications::instance().clear();

	// workaround for DEV-35406 crash on shutdown
	LLEventPumps::instance().reset();

	//dump scene loading monitor results
	if (LLSceneMonitor::instanceExists())
	{
	LLSceneMonitor::instance().dumpToFile(gDirUtilp->getExpandedFilename(LL_PATH_LOGS, "scene_monitor_results.csv"));
	}

	// There used to be an 'if (LLFastTimerView::sAnalyzePerformance)' block
	// here, completely redundant with the one that occurs later in this same
	// function. Presumably the duplication was due to an automated merge gone
	// bad. Not knowing which instance to prefer, we chose to retain the later
	// one because it happens just after mFastTimerLogThread is deleted. This
	// comment is in case we guessed wrong, so we can move it here instead.

	// remove any old breakpad minidump files from the log directory
	if (! isError())
	{
		std::string logdir = gDirUtilp->getExpandedFilename(LL_PATH_LOGS, "");
		gDirUtilp->deleteFilesInDir(logdir, "*-*-*-*-*.dmp");
	}

	{
		// Kill off LLLeap objects. We can find them all because LLLeap is derived
		// from LLInstanceTracker. But collect instances first: LLInstanceTracker
		// specifically forbids adding/deleting instances while iterating.
		std::vector<LLLeap*> leaps;
		leaps.reserve(LLLeap::instanceCount());
		for (LLLeap::instance_iter li(LLLeap::beginInstances()), lend(LLLeap::endInstances());
			 li != lend; ++li)
		{
			leaps.push_back(&*li);
		}
		// Okay, now trash them all. We don't have to NULL or erase the entry
		// in 'leaps' because the whole vector is going away momentarily.
		BOOST_FOREACH(LLLeap* leap, leaps)
		{
			delete leap;
		}
	} // destroy 'leaps'

	//flag all elements as needing to be destroyed immediately
	// to ensure shutdown order
	LLMortician::setZealous(TRUE);

    // Give any remaining SLPlugin instances a chance to exit cleanly.
    LLPluginProcessParent::shutdown();

	disconnectViewer();

	LL_INFOS() << "Viewer disconnected" << LL_ENDL;

	display_cleanup();

	release_start_screen(); // just in case

	LLError::logToFixedBuffer(NULL);

	LL_INFOS() << "Cleaning Up" << LL_ENDL;

	// shut down mesh streamer
	gMeshRepo.shutdown();

	// shut down Havok
	LLPhysicsExtensions::quitSystem();

	// Must clean up texture references before viewer window is destroyed.
	if(LLHUDManager::instanceExists())
	{
		LLHUDManager::getInstance()->updateEffects();
		LLHUDObject::updateAll();
		LLHUDManager::getInstance()->cleanupEffects();
		LLHUDObject::cleanupHUDObjects();
		LL_INFOS() << "HUD Objects cleaned up" << LL_ENDL;
	}

	LLKeyframeDataCache::clear();

 	// End TransferManager before deleting systems it depends on (Audio, VFS, AssetStorage)
#if 0 // this seems to get us stuck in an infinite loop...
	gTransferManager.cleanup();
#endif

	SUBSYSTEM_CLEANUP(LLLocalBitmapMgr);

	// Note: this is where gWorldMap used to be deleted.

	// Note: this is where gHUDManager used to be deleted.
	if(LLHUDManager::instanceExists())
	{
		LLHUDManager::getInstance()->shutdownClass();
	}

	delete gAssetStorage;
	gAssetStorage = NULL;

	LLPolyMesh::freeAllMeshes();

	LLStartUp::cleanupNameCache();

	// Note: this is where gLocalSpeakerMgr and gActiveSpeakerMgr used to be deleted.

	if (LLWorldMap::instanceExists())
	{
		LLWorldMap::getInstance()->reset(); // release any images
	}

	LLCalc::cleanUp();

	LL_INFOS() << "Global stuff deleted" << LL_ENDL;

	if (gAudiop)
	{
        // be sure to stop the internet stream cleanly BEFORE destroying the interface to stop it.
        gAudiop->stopInternetStream();
        // shut down the streaming audio sub-subsystem first, in case it relies on not outliving the general audio subsystem.
        LLStreamingAudioInterface *sai = gAudiop->getStreamingAudioImpl();
		delete sai;
		gAudiop->setStreamingAudioImpl(NULL);

        // shut down the audio subsystem
        gAudiop->shutdown();

		delete gAudiop;
		gAudiop = NULL;
	}

	// Note: this is where LLFeatureManager::getInstance()-> used to be deleted.

	// Patch up settings for next time
	// Must do this before we delete the viewer window,
	// such that we can suck rectangle information out of
	// it.
	cleanupSavedSettings();
	LL_INFOS() << "Settings patched up" << LL_ENDL;

	// delete some of the files left around in the cache.
	removeCacheFiles("*.wav");
	removeCacheFiles("*.tmp");
	removeCacheFiles("*.lso");
	removeCacheFiles("*.out");
	removeCacheFiles("*.dsf");
	removeCacheFiles("*.bodypart");
	removeCacheFiles("*.clothing");

	LL_INFOS() << "Cache files removed" << LL_ENDL;

	// Wait for any pending VFS IO
	flushVFSIO();
	LL_INFOS() << "Shutting down Views" << LL_ENDL;

	// Destroy the UI
	if( gViewerWindow)
		gViewerWindow->shutdownViews();

	LL_INFOS() << "Cleaning up Inventory" << LL_ENDL;

	// Cleanup Inventory after the UI since it will delete any remaining observers
	// (Deleted observers should have already removed themselves)
	gInventory.cleanupInventory();

	LLCoros::getInstance()->printActiveCoroutines();

	LL_INFOS() << "Cleaning up Selections" << LL_ENDL;

	// Clean up selection managers after UI is destroyed, as UI may be observing them.
	// Clean up before GL is shut down because we might be holding on to objects with texture references
	LLSelectMgr::cleanupGlobals();

	LL_INFOS() << "Shutting down OpenGL" << LL_ENDL;

	// Shut down OpenGL
	if( gViewerWindow)
	{
		gViewerWindow->shutdownGL();

		// Destroy window, and make sure we're not fullscreen
		// This may generate window reshape and activation events.
		// Therefore must do this before destroying the message system.
		delete gViewerWindow;
		gViewerWindow = NULL;
		LL_INFOS() << "ViewerWindow deleted" << LL_ENDL;
	}

    sTextureFetch->shutdown();
	delete sTextureFetch;
	sTextureFetch = NULL;
	delete sTextureCache;
	sTextureCache = NULL;

	LL_INFOS() << "Cleaning up Keyboard & Joystick" << LL_ENDL;

	// viewer UI relies on keyboard so keep it aound until viewer UI isa gone
	delete gKeyboard;
	gKeyboard = NULL;

	// Turn off Space Navigator and similar devices
	LLViewerJoystick::getInstance()->terminate();

	LL_INFOS() << "Cleaning up Objects" << LL_ENDL;

	LLViewerObject::cleanupVOClasses();

	SUBSYSTEM_CLEANUP(LLAvatarAppearance);

	SUBSYSTEM_CLEANUP(LLAvatarAppearance);

	SUBSYSTEM_CLEANUP(LLPostProcess);

	LLTracker::cleanupInstance();

	// *FIX: This is handled in LLAppViewerWin32::cleanup().
	// I'm keeping the comment to remember its order in cleanup,
	// in case of unforseen dependency.
	//#if LL_WINDOWS
	//	gDXHardware.cleanup();
	//#endif // LL_WINDOWS

	LLVolumeMgr* volume_manager = LLPrimitive::getVolumeManager();
	if (!volume_manager->cleanup())
	{
		LL_WARNS() << "Remaining references in the volume manager!" << LL_ENDL;
	}
	LLPrimitive::cleanupVolumeManager();

	LL_INFOS() << "Additional Cleanup..." << LL_ENDL;

	LLViewerParcelMgr::cleanupGlobals();

	// *Note: this is where gViewerStats used to be deleted.

 	//end_messaging_system();

	SUBSYSTEM_CLEANUP(LLFollowCamMgr);
	//SUBSYSTEM_CLEANUP(LLVolumeMgr);
	LLPrimitive::cleanupVolumeManager();
	SUBSYSTEM_CLEANUP(LLWorldMapView);
	SUBSYSTEM_CLEANUP(LLFolderViewItem);
	SUBSYSTEM_CLEANUP(LLUI);

	//
	// Shut down the VFS's AFTER the decode manager cleans up (since it cleans up vfiles).
	// Also after viewerwindow is deleted, since it may have image pointers (which have vfiles)
	// Also after shutting down the messaging system since it has VFS dependencies

	//
	LL_INFOS() << "Cleaning up VFS" << LL_ENDL;
	SUBSYSTEM_CLEANUP(LLVFile);

	LL_INFOS() << "Saving Data" << LL_ENDL;

	// Store the time of our current logoff
	gSavedPerAccountSettings.setU32("LastLogoff", time_corrected());

	// Must do this after all panels have been deleted because panels that have persistent rects
	// save their rects on delete.
	gSavedSettings.saveToFile(gSavedSettings.getString("ClientSettingsFile"), TRUE);

	LLUIColorTable::instance().saveUserSettings();

	// PerAccountSettingsFile should be empty if no user has been logged on.
	// *FIX:Mani This should get really saved in a "logoff" mode.
	if (gSavedSettings.getString("PerAccountSettingsFile").empty())
	{
		LL_INFOS() << "Not saving per-account settings; don't know the account name yet." << LL_ENDL;
	}
	// Only save per account settings if the previous login succeeded, otherwise
	// we might end up with a cleared out settings file in case a previous login
	// failed after loading per account settings.
	else if (!mSavePerAccountSettings)
	{
		LL_INFOS() << "Not saving per-account settings; last login was not successful." << LL_ENDL;
	}
	else
	{
		gSavedPerAccountSettings.saveToFile(gSavedSettings.getString("PerAccountSettingsFile"), TRUE);
		LL_INFOS() << "Saved settings" << LL_ENDL;
	}

	std::string warnings_settings_filename = gDirUtilp->getExpandedFilename(LL_PATH_USER_SETTINGS, getSettingsFilename("Default", "Warnings"));
	gWarningSettings.saveToFile(warnings_settings_filename, TRUE);

	// Save URL history file
	LLURLHistory::saveFile("url_history.xml");

	// save mute list. gMuteList used to also be deleted here too.
	if (gAgent.isInitialized() && LLMuteList::instanceExists())
	{
	LLMuteList::getInstance()->cache(gAgent.getID());
	}

	//save call log list
	if (LLConversationLog::instanceExists())
	{
	LLConversationLog::instance().cache();
	}

	if (mPurgeOnExit)
	{
		LL_INFOS() << "Purging all cache files on exit" << LL_ENDL;
		gDirUtilp->deleteFilesInDir(gDirUtilp->getExpandedFilename(LL_PATH_CACHE,""), "*.*");
	}

	writeDebugInfo();

	LLLocationHistory::getInstance()->save();

	LLAvatarIconIDCache::getInstance()->save();

	// Stop the plugin read thread if it's running.
	LLPluginProcessParent::setUseReadThread(false);

	LL_INFOS() << "Shutting down Threads" << LL_ENDL;

	// Let threads finish
	LLTimer idleTimer;
	idleTimer.reset();
	const F64 max_idle_time = 5.f; // 5 seconds
	while(1)
	{
		S32 pending = 0;
        // why continuing fetching during shutdown?!
		//pending += LLAppViewer::getTextureFetch()->update(1); // unpauses the texture fetch thread
		pending += LLVFSThread::updateClass(0);
		pending += LLLFSThread::updateClass(0);
		F64 idle_time = idleTimer.getElapsedTimeF64();
		if(!pending)
		{
			break ; //done
		}
		else if(idle_time >= max_idle_time)
		{
			LL_WARNS() << "Quitting with pending background tasks." << LL_ENDL;
			break;
		}
	}

	// Delete workers first
	// shotdown all worker threads before deleting them in case of co-dependencies
	mAppCoreHttp.requestStop();

	LL_INFOS() << "Shutting down message system" << LL_ENDL;
	end_messaging_system();

	// Non-LLCurl libcurl library
	mAppCoreHttp.cleanup();

	SUBSYSTEM_CLEANUP(LLFilePickerThread);
<<<<<<< HEAD
	
=======
	SUBSYSTEM_CLEANUP(LLDirPickerThread);

	//MUST happen AFTER SUBSYSTEM_CLEANUP(LLCurl)
	delete sTextureCache;
    sTextureCache = NULL;
	delete sTextureFetch;
    sTextureFetch = NULL;
	delete sImageDecodeThread;
    sImageDecodeThread = NULL;
>>>>>>> 09f97172
	delete mFastTimerLogThread;
	mFastTimerLogThread = NULL;

	if (LLFastTimerView::sAnalyzePerformance)
	{
		LL_INFOS() << "Analyzing performance" << LL_ENDL;

		std::string baseline_name = LLTrace::BlockTimer::sLogName + "_baseline.slp";
		std::string current_name  = LLTrace::BlockTimer::sLogName + ".slp";
		std::string report_name   = LLTrace::BlockTimer::sLogName + "_report.csv";

		LLFastTimerView::doAnalysis(
			gDirUtilp->getExpandedFilename(LL_PATH_LOGS, baseline_name),
			gDirUtilp->getExpandedFilename(LL_PATH_LOGS, current_name),
			gDirUtilp->getExpandedFilename(LL_PATH_LOGS, report_name));
	}

	SUBSYSTEM_CLEANUP(LLMetricPerformanceTesterBasic) ;

	LL_INFOS() << "Cleaning up Media and Textures" << LL_ENDL;

	//Note:
	//SUBSYSTEM_CLEANUP(LLViewerMedia) has to be put before gTextureList.shutdown()
	//because some new image might be generated during cleaning up media. --bao
	SUBSYSTEM_CLEANUP(LLViewerMedia);
	SUBSYSTEM_CLEANUP(LLViewerParcelMedia);
	gTextureList.shutdown(); // shutdown again in case a callback added something
	LLUIImageList::getInstance()->cleanUp();

	// This should eventually be done in LLAppViewer
	SUBSYSTEM_CLEANUP(LLImage);
	SUBSYSTEM_CLEANUP(LLVFSThread);
	SUBSYSTEM_CLEANUP(LLLFSThread);

#ifndef LL_RELEASE_FOR_DOWNLOAD
	LL_INFOS() << "Auditing VFS" << LL_ENDL;
	if(gVFS)
	{
		gVFS->audit();
	}
#endif

	LL_INFOS() << "Misc Cleanup" << LL_ENDL;

	// For safety, the LLVFS has to be deleted *after* LLVFSThread. This should be cleaned up.
	// (LLVFS doesn't know about LLVFSThread so can't kill pending requests) -Steve
	delete gStaticVFS;
	gStaticVFS = NULL;
	delete gVFS;
	gVFS = NULL;

	gSavedSettings.cleanup();
	LLUIColorTable::instance().clear();

	LLWatchdog::getInstance()->cleanup();

	LLViewerAssetStatsFF::cleanup();

	// If we're exiting to launch an URL, do that here so the screen
	// is at the right resolution before we launch IE.
	if (!gLaunchFileOnQuit.empty())
	{
		LL_INFOS() << "Launch file on quit." << LL_ENDL;
#if LL_WINDOWS
		// Indicate an application is starting.
		SetCursor(LoadCursor(NULL, IDC_WAIT));
#endif

		// HACK: Attempt to wait until the screen res. switch is complete.
		ms_sleep(1000);

		LLWeb::loadURLExternal( gLaunchFileOnQuit, false );
		LL_INFOS() << "File launched." << LL_ENDL;
	}
	LL_INFOS() << "Cleaning up LLProxy." << LL_ENDL;
	SUBSYSTEM_CLEANUP(LLProxy);
    LLCore::LLHttp::cleanup();

	SUBSYSTEM_CLEANUP(LLWearableType);

	LLMainLoopRepeater::instance().stop();

	ll_close_fail_log();

	LLError::LLCallStacks::cleanup();

	removeMarkerFiles();

	// It's not at first obvious where, in this long sequence, generic cleanup
	// calls OUGHT to go. So let's say this: as we migrate cleanup from
	// explicit hand-placed calls into the generic mechanism, eventually
	// all cleanup will get subsumed into the generic calls. So the calls you
	// still see above are calls that MUST happen before the generic cleanup
	// kicks in.

	// This calls every remaining LLSingleton's cleanupSingleton() method.
	// This method should perform any cleanup that might take significant
	// realtime, or might throw an exception.
	LLSingletonBase::cleanupAll();

	// The logging subsystem depends on an LLSingleton. Any logging after
	// LLSingletonBase::deleteAll() won't be recorded.
	LL_INFOS() << "Goodbye!" << LL_ENDL;

	// This calls every remaining LLSingleton's deleteSingleton() method.
	// No class destructor should perform any cleanup that might take
	// significant realtime, or throw an exception.
	LLSingletonBase::deleteAll();

	removeDumpDir();

	// return 0;
	return true;
}

// A callback for LL_ERRS() to call during the watchdog error.
void watchdog_llerrs_callback(const std::string &error_string)
{
	gLLErrorActivated = true;

#ifdef LL_WINDOWS
	RaiseException(0,0,0,0);
#else
	raise(SIGQUIT);
#endif
}

// A callback for the watchdog to call.
void watchdog_killer_callback()
{
	LLError::setFatalFunction(watchdog_llerrs_callback);
	LL_ERRS() << "Watchdog killer event" << LL_ENDL;
}

bool LLAppViewer::initThreads()
{
	static const bool enable_threads = true;

	LLImage::initClass(gSavedSettings.getBOOL("TextureNewByteRange"),gSavedSettings.getS32("TextureReverseByteRange"));

	LLVFSThread::initClass(enable_threads && false);
	LLLFSThread::initClass(enable_threads && false);

	// Image decoding
	LLAppViewer::sTextureCache = new LLTextureCache();
	LLAppViewer::sTextureFetch = new LLTextureFetch(LLAppViewer::getTextureCache(), app_metrics_qa_mode);	

	if (LLTrace::BlockTimer::sLog || LLTrace::BlockTimer::sMetricLog)
	{
		LLTrace::BlockTimer::setLogLock(new LLMutex(NULL));
		mFastTimerLogThread = new LLFastTimerLogThread(LLTrace::BlockTimer::sLogName);
		mFastTimerLogThread->start();
	}

	// Mesh streaming and caching
	gMeshRepo.init();

	LLFilePickerThread::initClass();
	LLDirPickerThread::initClass();

	// *FIX: no error handling here!
	return true;
}

void errorCallback(const std::string &error_string)
{
#ifndef LL_RELEASE_FOR_DOWNLOAD
	OSMessageBox(error_string, LLTrans::getString("MBFatalError"), OSMB_OK);
#endif

	//Set the ErrorActivated global so we know to create a marker file
	gLLErrorActivated = true;

	LLError::crashAndLoop(error_string);
}

void LLAppViewer::initLoggingAndGetLastDuration()
{
	//
	// Set up logging defaults for the viewer
	//
	LLError::initForApplication( gDirUtilp->getExpandedFilename(LL_PATH_USER_SETTINGS, "")
                                ,gDirUtilp->getExpandedFilename(LL_PATH_APP_SETTINGS, "")
                                );
	LLError::setFatalFunction(errorCallback);
	//LLError::setTimeFunction(getRuntime);

	// Remove the last ".old" log file.
	std::string old_log_file = gDirUtilp->getExpandedFilename(LL_PATH_LOGS,
							     "SecondLife.old");
	LLFile::remove(old_log_file);

	// Get name of the log file
	std::string log_file = gDirUtilp->getExpandedFilename(LL_PATH_LOGS,
							     "SecondLife.log");
 	/*
	 * Before touching any log files, compute the duration of the last run
	 * by comparing the ctime of the previous start marker file with the ctime
	 * of the last log file.
	 */
	std::string start_marker_file_name = gDirUtilp->getExpandedFilename(LL_PATH_LOGS, START_MARKER_FILE_NAME);
	llstat start_marker_stat;
	llstat log_file_stat;
	std::ostringstream duration_log_stream; // can't log yet, so save any message for when we can below
	int start_stat_result = LLFile::stat(start_marker_file_name, &start_marker_stat);
	int log_stat_result = LLFile::stat(log_file, &log_file_stat);
	if ( 0 == start_stat_result && 0 == log_stat_result )
	{
		int elapsed_seconds = log_file_stat.st_ctime - start_marker_stat.st_ctime;
		// only report a last run time if the last viewer was the same version
		// because this stat will be counted against this version
		if ( markerIsSameVersion(start_marker_file_name) )
		{
			gLastExecDuration = elapsed_seconds;
		}
		else
		{
			duration_log_stream << "start marker from some other version; duration is not reported";
			gLastExecDuration = -1;
		}
	}
	else
	{
		// at least one of the LLFile::stat calls failed, so we can't compute the run time
		duration_log_stream << "duration stat failure; start: "<< start_stat_result << " log: " << log_stat_result;
		gLastExecDuration = -1; // unknown
	}
	std::string duration_log_msg(duration_log_stream.str());

	// Create a new start marker file for comparison with log file time for the next run
	LLAPRFile start_marker_file ;
	start_marker_file.open(start_marker_file_name, LL_APR_WB);
	if (start_marker_file.getFileHandle())
	{
		recordMarkerVersion(start_marker_file);
		start_marker_file.close();
	}

	// Rename current log file to ".old"
	LLFile::rename(log_file, old_log_file);

	// Set the log file to SecondLife.log
	LLError::logToFile(log_file);
	if (!duration_log_msg.empty())
	{
		LL_WARNS("MarkerFile") << duration_log_msg << LL_ENDL;
	}
}

bool LLAppViewer::loadSettingsFromDirectory(const std::string& location_key,
					    bool set_defaults)
{
	if (!mSettingsLocationList)
	{
		LL_ERRS() << "Invalid settings location list" << LL_ENDL;
	}

	BOOST_FOREACH(const SettingsGroup& group, mSettingsLocationList->groups)
	{
		// skip settings groups that aren't the one we requested
		if (group.name() != location_key) continue;

		ELLPath path_index = (ELLPath)group.path_index();
		if(path_index <= LL_PATH_NONE || path_index >= LL_PATH_LAST)
		{
			LL_ERRS() << "Out of range path index in app_settings/settings_files.xml" << LL_ENDL;
			return false;
		}

		BOOST_FOREACH(const SettingsFile& file, group.files)
		{
			LL_INFOS("Settings") << "Attempting to load settings for the group " << file.name()
			    << " - from location " << location_key << LL_ENDL;

			LLControlGroup* settings_group = LLControlGroup::getInstance(file.name);
			if(!settings_group)
			{
				LL_WARNS("Settings") << "No matching settings group for name " << file.name() << LL_ENDL;
				continue;
			}

			std::string full_settings_path;

			if (file.file_name_setting.isProvided()
				&& gSavedSettings.controlExists(file.file_name_setting))
			{
				// try to find filename stored in file_name_setting control
				full_settings_path = gSavedSettings.getString(file.file_name_setting);
				if (full_settings_path.empty())
				{
					continue;
				}
				else if (!gDirUtilp->fileExists(full_settings_path))
				{
					// search in default path
					full_settings_path = gDirUtilp->getExpandedFilename((ELLPath)path_index, full_settings_path);
				}
			}
			else
			{
				// by default, use specified file name
				full_settings_path = gDirUtilp->getExpandedFilename((ELLPath)path_index, file.file_name());
			}

			if(settings_group->loadFromFile(full_settings_path, set_defaults, file.persistent))
			{	// success!
				LL_INFOS("Settings") << "Loaded settings file " << full_settings_path << LL_ENDL;
			}
			else
			{	// failed to load
				if(file.required)
				{
					LL_ERRS() << "Error: Cannot load required settings file from: " << full_settings_path << LL_ENDL;
					return false;
				}
				else
				{
					// only complain if we actually have a filename at this point
					if (!full_settings_path.empty())
					{
						LL_INFOS("Settings") << "Cannot load " << full_settings_path << " - No settings found." << LL_ENDL;
					}
				}
			}
		}
	}

	return true;
}

std::string LLAppViewer::getSettingsFilename(const std::string& location_key,
											 const std::string& file)
{
	BOOST_FOREACH(const SettingsGroup& group, mSettingsLocationList->groups)
	{
		if (group.name() == location_key)
		{
			BOOST_FOREACH(const SettingsFile& settings_file, group.files)
			{
				if (settings_file.name() == file)
				{
					return settings_file.file_name;
				}
			}
		}
	}

	return std::string();
}

void LLAppViewer::loadColorSettings()
{
	LLUIColorTable::instance().loadFromSettings();
}

namespace
{
    void handleCommandLineError(LLControlGroupCLP& clp)
    {
		LL_WARNS() << "Error parsing command line options. Command Line options ignored."  << LL_ENDL;

		LL_INFOS() << "Command line usage:\n" << clp << LL_ENDL;

		OSMessageBox(STRINGIZE(LLTrans::getString("MBCmdLineError") << clp.getErrorMessage()),
					 LLStringUtil::null,
					 OSMB_OK);
    }
} // anonymous namespace

bool LLAppViewer::initConfiguration()
{
	//Load settings files list
	std::string settings_file_list = gDirUtilp->getExpandedFilename(LL_PATH_APP_SETTINGS, "settings_files.xml");
	LLXMLNodePtr root;
	BOOL success  = LLXMLNode::parseFile(settings_file_list, root, NULL);
	if (!success)
	{
        LL_ERRS() << "Cannot load default configuration file " << settings_file_list << LL_ENDL;
	}

	mSettingsLocationList = new SettingsFiles();

	LLXUIParser parser;
	parser.readXUI(root, *mSettingsLocationList, settings_file_list);

	if (!mSettingsLocationList->validateBlock())
	{
        LL_ERRS() << "Invalid settings file list " << settings_file_list << LL_ENDL;
	}

	// The settings and command line parsing have a fragile
	// order-of-operation:
	// - load defaults from app_settings
	// - set procedural settings values
	// - read command line settings
	// - selectively apply settings needed to load user settings.
    // - load overrides from user_settings
	// - apply command line settings (to override the overrides)
	// - load per account settings (happens in llstartup

	// - load defaults
	bool set_defaults = true;
	if(!loadSettingsFromDirectory("Default", set_defaults))
	{
		std::ostringstream msg;
		msg << "Unable to load default settings file. The installation may be corrupted.";
		OSMessageBox(msg.str(),LLStringUtil::null,OSMB_OK);
		return false;
	}

	initStrings(); // setup paths for LLTrans based on settings files only
	// - set procedural settings
	// Note: can't use LL_PATH_PER_SL_ACCOUNT for any of these since we haven't logged in yet
	gSavedSettings.setString("ClientSettingsFile",
        gDirUtilp->getExpandedFilename(LL_PATH_USER_SETTINGS, getSettingsFilename("Default", "Global")));

#ifndef	LL_RELEASE_FOR_DOWNLOAD
	// provide developer build only overrides for these control variables that are not
	// persisted to settings.xml
	LLControlVariable* c = gSavedSettings.getControl("ShowConsoleWindow");
	if (c)
	{
		c->setValue(true, false);
	}
	c = gSavedSettings.getControl("AllowMultipleViewers");
	if (c)
	{
		c->setValue(true, false);
	}

	gSavedSettings.setBOOL("QAMode", TRUE );
	gSavedSettings.setS32("WatchdogEnabled", 0);
#endif

	// These are warnings that appear on the first experience of that condition.
	// They are already set in the settings_default.xml file, but still need to be added to LLFirstUse
	// for disable/reset ability
//	LLFirstUse::addConfigVariable("FirstBalanceIncrease");
//	LLFirstUse::addConfigVariable("FirstBalanceDecrease");
//	LLFirstUse::addConfigVariable("FirstSit");
//	LLFirstUse::addConfigVariable("FirstMap");
//	LLFirstUse::addConfigVariable("FirstGoTo");
//	LLFirstUse::addConfigVariable("FirstBuild");
//	LLFirstUse::addConfigVariable("FirstLeftClickNoHit");
//	LLFirstUse::addConfigVariable("FirstTeleport");
//	LLFirstUse::addConfigVariable("FirstOverrideKeys");
//	LLFirstUse::addConfigVariable("FirstAttach");
//	LLFirstUse::addConfigVariable("FirstAppearance");
//	LLFirstUse::addConfigVariable("FirstInventory");
//	LLFirstUse::addConfigVariable("FirstSandbox");
//	LLFirstUse::addConfigVariable("FirstFlexible");
//	LLFirstUse::addConfigVariable("FirstDebugMenus");
//	LLFirstUse::addConfigVariable("FirstSculptedPrim");
//	LLFirstUse::addConfigVariable("FirstVoice");
//	LLFirstUse::addConfigVariable("FirstMedia");

	// - read command line settings.
	LLControlGroupCLP clp;
	std::string	cmd_line_config	= gDirUtilp->getExpandedFilename(LL_PATH_APP_SETTINGS,
														  "cmd_line.xml");

	clp.configure(cmd_line_config, &gSavedSettings);

	if(!initParseCommandLine(clp))
	{
		handleCommandLineError(clp);
		return false;
	}

	// - selectively apply settings

	// If the user has specified a alternate settings file name.
	// Load	it now before loading the user_settings/settings.xml
	if(clp.hasOption("settings"))
	{
		std::string	user_settings_filename =
			gDirUtilp->getExpandedFilename(LL_PATH_USER_SETTINGS,
										   clp.getOption("settings")[0]);
		gSavedSettings.setString("ClientSettingsFile", user_settings_filename);
		LL_INFOS("Settings")	<< "Using command line specified settings filename: "
			<< user_settings_filename << LL_ENDL;
	}

	// - load overrides from user_settings
	loadSettingsFromDirectory("User");

	if (gSavedSettings.getBOOL("FirstRunThisInstall"))
	{
		// Set firstrun flag to indicate that some further init actiona should be taken
		// like determining screen DPI value and so on
		mIsFirstRun = true;

		gSavedSettings.setBOOL("FirstRunThisInstall", FALSE);
	}

	if (clp.hasOption("sessionsettings"))
	{
		std::string session_settings_filename = clp.getOption("sessionsettings")[0];
		gSavedSettings.setString("SessionSettingsFile", session_settings_filename);
		LL_INFOS("Settings")	<< "Using session settings filename: "
			<< session_settings_filename << LL_ENDL;
	}
	loadSettingsFromDirectory("Session");

	if (clp.hasOption("usersessionsettings"))
	{
		std::string user_session_settings_filename = clp.getOption("usersessionsettings")[0];
		gSavedSettings.setString("UserSessionSettingsFile", user_session_settings_filename);
		LL_INFOS("Settings") << "Using user session settings filename: "
			<< user_session_settings_filename << LL_ENDL;

	}
	loadSettingsFromDirectory("UserSession");

	// - apply command line settings
	if (! clp.notify())
	{
		handleCommandLineError(clp);
		return false;
	}

	// Register the core crash option as soon as we can
	// if we want gdb post-mortem on cores we need to be up and running
	// ASAP or we might miss init issue etc.
	if(gSavedSettings.getBOOL("DisableCrashLogger"))
	{
		LL_WARNS() << "Crashes will be handled by system, stack trace logs and crash logger are both disabled" << LL_ENDL;
		LLAppViewer::instance()->disableCrashlogger();
	}

	// Handle initialization from settings.
	// Start up the debugging console before handling other options.
	if (gSavedSettings.getBOOL("ShowConsoleWindow"))
	{
		initConsole();
	}

	if(clp.hasOption("help"))
	{
		std::ostringstream msg;
		msg << LLTrans::getString("MBCmdLineUsg") << "\n" << clp;
		LL_INFOS()	<< msg.str() << LL_ENDL;

		OSMessageBox(
			msg.str().c_str(),
			LLStringUtil::null,
			OSMB_OK);

		return false;
	}

    if(clp.hasOption("set"))
    {
        const LLCommandLineParser::token_vector_t& set_values = clp.getOption("set");
        if(0x1 & set_values.size())
        {
            LL_WARNS() << "Invalid '--set' parameter count." << LL_ENDL;
        }
        else
        {
            LLCommandLineParser::token_vector_t::const_iterator itr = set_values.begin();
            for(; itr != set_values.end(); ++itr)
            {
                const std::string& name = *itr;
                const std::string& value = *(++itr);
                std::string name_part;
                std::string group_part;
				LLControlVariable* control = NULL;

				// Name can be further split into ControlGroup.Name, with the default control group being Global
				size_t pos = name.find('.');
				if (pos != std::string::npos)
				{
					group_part = name.substr(0, pos);
					name_part = name.substr(pos+1);
					LL_INFOS() << "Setting " << group_part << "." << name_part << " to " << value << LL_ENDL;
					LLControlGroup* g = LLControlGroup::getInstance(group_part);
					if (g) control = g->getControl(name_part);
				}
				else
				{
					LL_INFOS() << "Setting Global." << name << " to " << value << LL_ENDL;
					control = gSavedSettings.getControl(name);
				}

                if (control)
                {
                    control->setValue(value, false);
                }
                else
                {
					LL_WARNS() << "Failed --set " << name << ": setting name unknown." << LL_ENDL;
                }
            }
        }
    }

    if  (clp.hasOption("logevents")) {
		LLViewerEventRecorder::instance().setEventLoggingOn();
    }

	std::string CmdLineChannel(gSavedSettings.getString("CmdLineChannel"));
	if(! CmdLineChannel.empty())
    {
		LLVersionInfo::resetChannel(CmdLineChannel);
	}

	// If we have specified crash on startup, set the global so we'll trigger the crash at the right time
	gCrashOnStartup = gSavedSettings.getBOOL("CrashOnStartup");

	if (gSavedSettings.getBOOL("LogPerformance"))
	{
		LLTrace::BlockTimer::sLog = true;
		LLTrace::BlockTimer::sLogName = std::string("performance");
	}

	std::string test_name(gSavedSettings.getString("LogMetrics"));
	if (! test_name.empty())
 	{
		LLTrace::BlockTimer::sMetricLog = TRUE;
		// '--logmetrics' is specified with a named test metric argument so the data gathering is done only on that test
		// In the absence of argument, every metric would be gathered (makes for a rather slow run and hard to decipher report...)
		LL_INFOS() << "'--logmetrics' argument : " << test_name << LL_ENDL;
		LLTrace::BlockTimer::sLogName = test_name;
	}

	if (clp.hasOption("graphicslevel"))
	{
		// User explicitly requested --graphicslevel on the command line. We
		// expect this switch has already set RenderQualityPerformance. Check
		// that value for validity.
		U32 graphicslevel = gSavedSettings.getU32("RenderQualityPerformance");
		if (LLFeatureManager::instance().isValidGraphicsLevel(graphicslevel))
        {
			// graphicslevel is valid: save it and engage it later. Capture
			// the requested value separately from the settings variable
			// because, if this is the first run, LLViewerWindow's constructor
			// will call LLFeatureManager::applyRecommendedSettings(), which
			// overwrites this settings variable!
			mForceGraphicsLevel = graphicslevel;
        }
	}

	LLFastTimerView::sAnalyzePerformance = gSavedSettings.getBOOL("AnalyzePerformance");
	gAgentPilot.setReplaySession(gSavedSettings.getBOOL("ReplaySession"));

	if (gSavedSettings.getBOOL("DebugSession"))
	{
		gDebugSession = TRUE;
		gDebugGL = TRUE;

		ll_init_fail_log(gDirUtilp->getExpandedFilename(LL_PATH_LOGS, "test_failures.log"));
	}

	// Handle slurl use. NOTE: Don't let SL-55321 reappear.

    // *FIX: This init code should be made more robust to prevent
    // the issue SL-55321 from returning. One thought is to allow
    // only select options to be set from command line when a slurl
    // is specified. More work on the settings system is needed to
    // achieve this. For now...

    // *NOTE:Mani The command line parser parses tokens and is
    // setup to bail after parsing the '--url' option or the
    // first option specified without a '--option' flag (or
    // any other option that uses the 'last_option' setting -
    // see LLControlGroupCLP::configure())

    // What can happen is that someone can use IE (or potentially
    // other browsers) and do the rough equivalent of command
    // injection and steal passwords. Phoenix. SL-55321

	std::string starting_location;

	std::string cmd_line_login_location(gSavedSettings.getString("CmdLineLoginLocation"));
	if(! cmd_line_login_location.empty())
	{
		starting_location = cmd_line_login_location;
	}
	else
	{
		std::string default_login_location(gSavedSettings.getString("DefaultLoginLocation"));
		if (! default_login_location.empty())
		{
			starting_location = default_login_location;
		}
	}

	LLSLURL start_slurl;
	if (! starting_location.empty())
    {
		start_slurl = starting_location;
		LLStartUp::setStartSLURL(start_slurl);
		if(start_slurl.getType() == LLSLURL::LOCATION)
		{
			LLGridManager::getInstance()->setGridChoice(start_slurl.getGrid());
		}
	}

	//RN: if we received a URL, hand it off to the existing instance.
	// don't call anotherInstanceRunning() when doing URL handoff, as
	// it relies on checking a marker file which will not work when running
	// out of different directories

	if (start_slurl.isValid() &&
		(gSavedSettings.getBOOL("SLURLPassToOtherInstance")))
	{
		if (sendURLToOtherInstance(start_slurl.getSLURLString()))
		{
			// successfully handed off URL to existing instance, exit
			return false;
		}
    }

	const LLControlVariable* skinfolder = gSavedSettings.getControl("SkinCurrent");
	if(skinfolder && LLStringUtil::null != skinfolder->getValue().asString())
	{
		// Examining "Language" may not suffice -- see LLUI::getLanguage()
		// logic. Unfortunately LLUI::getLanguage() doesn't yet do us much
		// good because we haven't yet called LLUI::initClass().
		gDirUtilp->setSkinFolder(skinfolder->getValue().asString(),
								 gSavedSettings.getString("Language"));
	}

	if (gSavedSettings.getBOOL("SpellCheck"))
	{
		std::list<std::string> dict_list;
		std::string dict_setting = gSavedSettings.getString("SpellCheckDictionary");
		boost::split(dict_list, dict_setting, boost::is_any_of(std::string(",")));
		if (!dict_list.empty())
		{
			LLSpellChecker::setUseSpellCheck(dict_list.front());
			dict_list.pop_front();
			LLSpellChecker::instance().setSecondaryDictionaries(dict_list);
		}
	}


	// Display splash screen.  Must be after above check for previous
	// crash as this dialog is always frontmost.
	std::string splash_msg;
	LLStringUtil::format_map_t args;
	args["[APP_NAME]"] = LLTrans::getString("SECOND_LIFE");
	splash_msg = LLTrans::getString("StartupLoading", args);
	LLSplashScreen::show();
	LLSplashScreen::update(splash_msg);

	//LLVolumeMgr::initClass();
	LLVolumeMgr* volume_manager = new LLVolumeMgr();
	volume_manager->useMutex();	// LLApp and LLMutex magic must be manually enabled
	LLPrimitive::setVolumeManager(volume_manager);

	// Note: this is where we used to initialize gFeatureManagerp.

	gStartTime = totalTime();

	//
	// Set the name of the window
	//
	gWindowTitle = LLTrans::getString("APP_NAME");
#if LL_DEBUG
	gWindowTitle += std::string(" [DEBUG]");
#endif
	if (!gArgs.empty())
	{
	gWindowTitle += std::string(" ") + gArgs;
	}
	LLStringUtil::truncate(gWindowTitle, 255);

	//RN: if we received a URL, hand it off to the existing instance.
	// don't call anotherInstanceRunning() when doing URL handoff, as
	// it relies on checking a marker file which will not work when running
	// out of different directories

	if (LLStartUp::getStartSLURL().isValid() &&
		(gSavedSettings.getBOOL("SLURLPassToOtherInstance")))
	{
		if (sendURLToOtherInstance(LLStartUp::getStartSLURL().getSLURLString()))
		{
			// successfully handed off URL to existing instance, exit
			return false;
		}
	}

	//
	// Check for another instance of the app running
	//
	if (mSecondInstance && !gSavedSettings.getBOOL("AllowMultipleViewers"))
	{
		std::ostringstream msg;
		msg << LLTrans::getString("MBAlreadyRunning");
		OSMessageBox(
			msg.str(),
			LLStringUtil::null,
			OSMB_OK);
		return false;
	}

	if (mSecondInstance)
	{
		// This is the second instance of SL. Turn off voice support,
		// but make sure the setting is *not* persisted.
		LLControlVariable* disable_voice = gSavedSettings.getControl("CmdLineDisableVoice");
		if(disable_voice)
		{
			const BOOL DO_NOT_PERSIST = FALSE;
			disable_voice->setValue(LLSD(TRUE), DO_NOT_PERSIST);
		}
	}

   	// NextLoginLocation is set from the command line option
	std::string nextLoginLocation = gSavedSettings.getString( "NextLoginLocation" );
	if ( !nextLoginLocation.empty() )
	{
		LL_DEBUGS("AppInit")<<"set start from NextLoginLocation: "<<nextLoginLocation<<LL_ENDL;
		LLStartUp::setStartSLURL(LLSLURL(nextLoginLocation));
	}
	else if (   (   clp.hasOption("login") || clp.hasOption("autologin"))
			 && gSavedSettings.getString("CmdLineLoginLocation").empty())
	{
		// If automatic login from command line with --login switch
		// init StartSLURL location.
		std::string start_slurl_setting = gSavedSettings.getString("LoginLocation");
		LL_DEBUGS("AppInit") << "start slurl setting '" << start_slurl_setting << "'" << LL_ENDL;
		LLStartUp::setStartSLURL(LLSLURL(start_slurl_setting));
	}
	else
	{
		// the login location will be set by the login panel (see LLPanelLogin)
	}

	gLastRunVersion = gSavedSettings.getString("LastRunVersion");

	loadColorSettings();

	// Let anyone else who cares know that we've populated our settings
	// variables.
	for (LLControlGroup::key_iter ki(LLControlGroup::beginKeys()), kend(LLControlGroup::endKeys());
		 ki != kend; ++ki)
	{
		// For each named instance of LLControlGroup, send an event saying
		// we've initialized an LLControlGroup instance by that name.
		LLEventPumps::instance().obtain("LLControlGroup").post(LLSDMap("init", *ki));
	}

	return true; // Config was successful.
}

// The following logic is replicated in initConfiguration() (to be able to get
// some initial strings before we've finished initializing enough to know the
// current language) and also in init() (to initialize for real). Somehow it
// keeps growing, necessitating a method all its own.
void LLAppViewer::initStrings()
{
	LLTransUtil::parseStrings("strings.xml", default_trans_args);
	LLTransUtil::parseLanguageStrings("language_settings.xml");

	// parseStrings() sets up the LLTrans substitution table. Add this one item.
	LLTrans::setDefaultArg("[sourceid]", gSavedSettings.getString("sourceid"));

	// Now that we've set "[sourceid]", have to go back through
	// default_trans_args and reinitialize all those other keys because some
	// of them, in turn, reference "[sourceid]".
	BOOST_FOREACH(std::string key, default_trans_args)
	{
		std::string brackets(key), nobrackets(key);
		// Invalid to inspect key[0] if key is empty(). But then, the entire
		// body of this loop is pointless if key is empty().
		if (key.empty())
			continue;

		if (key[0] != '[')
		{
			// key was passed without brackets. That means that 'nobrackets'
			// is correct but 'brackets' is not.
			brackets = STRINGIZE('[' << brackets << ']');
		}
		else
		{
			// key was passed with brackets. That means that 'brackets' is
			// correct but 'nobrackets' is not. Erase the left bracket.
			nobrackets.erase(0, 1);
			std::string::size_type length(nobrackets.length());
			if (length && nobrackets[length - 1] == ']')
			{
				nobrackets.erase(length - 1);
			}
		}
		// Calling LLTrans::getString() is what embeds the other default
		// translation strings into this one.
		LLTrans::setDefaultArg(brackets, LLTrans::getString(nobrackets));
	}
}

//
// This function decides whether the client machine meets the minimum requirements to
// run in a maximized window, per the consensus of davep, boa and nyx on 3/30/2011.
//
bool LLAppViewer::meetsRequirementsForMaximizedStart()
{
	bool maximizedOk = (LLFeatureManager::getInstance()->getGPUClass() >= GPU_CLASS_2);

	maximizedOk &= (gSysMemory.getPhysicalMemoryKB() >= U32Gigabytes(1));

	return maximizedOk;
}

bool LLAppViewer::initWindow()
{
	LL_INFOS("AppInit") << "Initializing window..." << LL_ENDL;

	// store setting in a global for easy access and modification
	gHeadlessClient = gSavedSettings.getBOOL("HeadlessClient");

	// always start windowed
	BOOL ignorePixelDepth = gSavedSettings.getBOOL("IgnorePixelDepth");

	LLViewerWindow::Params window_params;
	window_params
		.title(gWindowTitle)
		.name(VIEWER_WINDOW_CLASSNAME)
		.x(gSavedSettings.getS32("WindowX"))
		.y(gSavedSettings.getS32("WindowY"))
		.width(gSavedSettings.getU32("WindowWidth"))
		.height(gSavedSettings.getU32("WindowHeight"))
		.min_width(gSavedSettings.getU32("MinWindowWidth"))
		.min_height(gSavedSettings.getU32("MinWindowHeight"))
		.fullscreen(gSavedSettings.getBOOL("FullScreen"))
		.ignore_pixel_depth(ignorePixelDepth)
		.first_run(mIsFirstRun);

	gViewerWindow = new LLViewerWindow(window_params);

	LL_INFOS("AppInit") << "gViewerwindow created." << LL_ENDL;

	// Need to load feature table before cheking to start watchdog.
	bool use_watchdog = false;
	int watchdog_enabled_setting = gSavedSettings.getS32("WatchdogEnabled");
	if (watchdog_enabled_setting == -1)
	{
		use_watchdog = !LLFeatureManager::getInstance()->isFeatureAvailable("WatchdogDisabled");
	}
	else
	{
		// The user has explicitly set this setting; always use that value.
		use_watchdog = bool(watchdog_enabled_setting);
	}

	if (use_watchdog)
	{
		LLWatchdog::getInstance()->init(watchdog_killer_callback);
	}
	LL_INFOS("AppInit") << "watchdog setting is done." << LL_ENDL;

	LLNotificationsUI::LLNotificationManager::getInstance();


#ifdef LL_DARWIN
	//Satisfy both MAINT-3135 (OSX 10.6 and earlier) MAINT-3288 (OSX 10.7 and later)
	LLOSInfo& os_info = LLOSInfo::instance();
	if (os_info.mMajorVer == 10 && os_info.mMinorVer < 7)
	{
		if ( os_info.mMinorVer == 6 && os_info.mBuild < 8 )
			gViewerWindow->getWindow()->setOldResize(true);
	}
#endif

	if (gSavedSettings.getBOOL("WindowMaximized"))
	{
		gViewerWindow->getWindow()->maximize();
	}

	//
	// Initialize GL stuff
	//

	if (mForceGraphicsLevel)
	{
		LLFeatureManager::getInstance()->setGraphicsLevel(*mForceGraphicsLevel, false);
		gSavedSettings.setU32("RenderQualityPerformance", *mForceGraphicsLevel);
	}

	// Set this flag in case we crash while initializing GL
	gSavedSettings.setBOOL("RenderInitError", TRUE);
	gSavedSettings.saveToFile( gSavedSettings.getString("ClientSettingsFile"), TRUE );

	gPipeline.init();
	LL_INFOS("AppInit") << "gPipeline Initialized" << LL_ENDL;

	stop_glerror();
	gViewerWindow->initGLDefaults();

	gSavedSettings.setBOOL("RenderInitError", FALSE);
	gSavedSettings.saveToFile( gSavedSettings.getString("ClientSettingsFile"), TRUE );

	//If we have a startup crash, it's usually near GL initialization, so simulate that.
	if(gCrashOnStartup)
	{
		LLAppViewer::instance()->forceErrorLLError();
	}

	//
	// Determine if the window should start maximized on initial run based
	// on graphics capability
	//
	if (gSavedSettings.getBOOL("FirstLoginThisInstall") && meetsRequirementsForMaximizedStart())
	{
		LL_INFOS("AppInit") << "This client met the requirements for a maximized initial screen." << LL_ENDL;
		gSavedSettings.setBOOL("WindowMaximized", TRUE);
	}

	if (gSavedSettings.getBOOL("WindowMaximized"))
	{
		gViewerWindow->getWindow()->maximize();
	}

	LLUI::sWindow = gViewerWindow->getWindow();

	// Show watch cursor
	gViewerWindow->setCursor(UI_CURSOR_WAIT);

	// Finish view initialization
	gViewerWindow->initBase();

	// show viewer window
	//gViewerWindow->getWindow()->show();

	LL_INFOS("AppInit") << "Window initialization done." << LL_ENDL;

	return true;
}

void LLAppViewer::writeDebugInfo(bool isStatic)
{
    //Try to do the minimum when writing data during a crash.
    std::string* debug_filename;
    debug_filename = ( isStatic
        ? getStaticDebugFile()
        : getDynamicDebugFile() );

	LL_INFOS() << "Opening debug file " << *debug_filename << LL_ENDL;
	llofstream out_file(debug_filename->c_str());

    isStatic ?  LLSDSerialize::toPrettyXML(gDebugInfo, out_file)
             :  LLSDSerialize::toPrettyXML(gDebugInfo["Dynamic"], out_file);


	out_file.close();
}

LLSD LLAppViewer::getViewerInfo() const
{
	// The point of having one method build an LLSD info block and the other
	// construct the user-visible About string is to ensure that the same info
	// is available to a getInfo() caller as to the user opening
	// LLFloaterAbout.
	LLSD info;
	LLSD version;
	version.append(LLVersionInfo::getMajor());
	version.append(LLVersionInfo::getMinor());
	version.append(LLVersionInfo::getPatch());
	version.append(LLVersionInfo::getBuild());
	info["VIEWER_VERSION"] = version;
	info["VIEWER_VERSION_STR"] = LLVersionInfo::getVersion();
	info["CHANNEL"] = LLVersionInfo::getChannel();
    info["ADDRESS_SIZE"] = ADDRESS_SIZE;
    std::string build_config = LLVersionInfo::getBuildConfig();
    if (build_config != "Release")
    {
        info["BUILD_CONFIG"] = build_config;
    }

	// return a URL to the release notes for this viewer, such as:
	// http://wiki.secondlife.com/wiki/Release_Notes/Second Life Beta Viewer/2.1.0.123456
	std::string url = LLTrans::getString("RELEASE_NOTES_BASE_URL");
	if (! LLStringUtil::endsWith(url, "/"))
		url += "/";
	std::string channel = LLVersionInfo::getChannel();
	if (LLStringUtil::endsWith(boost::to_lower_copy(channel), " edu")) // Release Notes url shouldn't include the EDU parameter
	{
		boost::erase_tail(channel, 4);
	}
	url += LLURI::escape(channel) + "/";
	url += LLURI::escape(LLVersionInfo::getVersion());

	info["VIEWER_RELEASE_NOTES_URL"] = url;

	// Position
	LLViewerRegion* region = gAgent.getRegion();
	if (region)
	{
		LLVector3d pos = gAgent.getPositionGlobal();
		info["POSITION"] = ll_sd_from_vector3d(pos);
		info["POSITION_LOCAL"] = ll_sd_from_vector3(gAgent.getPosAgentFromGlobal(pos));
		info["REGION"] = gAgent.getRegion()->getName();
		info["HOSTNAME"] = gAgent.getRegion()->getHost().getHostName();
		info["HOSTIP"] = gAgent.getRegion()->getHost().getString();
		info["SERVER_VERSION"] = gLastVersionChannel;
		LLSLURL slurl;
		LLAgentUI::buildSLURL(slurl);
		info["SLURL"] = slurl.getSLURLString();
	}

	// CPU
	info["CPU"] = gSysCPU.getCPUString();
	info["MEMORY_MB"] = LLSD::Integer(gSysMemory.getPhysicalMemoryKB().valueInUnits<LLUnits::Megabytes>());
	// Moved hack adjustment to Windows memory size into llsys.cpp
	info["OS_VERSION"] = LLOSInfo::instance().getOSString();
	info["GRAPHICS_CARD_VENDOR"] = (const char*)(glGetString(GL_VENDOR));
	info["GRAPHICS_CARD"] = (const char*)(glGetString(GL_RENDERER));

#if LL_WINDOWS
	std::string drvinfo = gDXHardware.getDriverVersionWMI();
	if (!drvinfo.empty())
	{
		info["GRAPHICS_DRIVER_VERSION"] = drvinfo;
	}
	else
	{
		LL_WARNS("Driver version")<< "Cannot get driver version from getDriverVersionWMI" << LL_ENDL;
		LLSD driver_info = gDXHardware.getDisplayInfo();
		if (driver_info.has("DriverVersion"))
		{
			info["GRAPHICS_DRIVER_VERSION"] = driver_info["DriverVersion"];
		}
	}
#endif

	info["OPENGL_VERSION"] = (const char*)(glGetString(GL_VERSION));

    // Settings

    LLRect window_rect = gViewerWindow->getWindowRectRaw();
    info["WINDOW_WIDTH"] = window_rect.getWidth();
    info["WINDOW_HEIGHT"] = window_rect.getHeight();
    info["FONT_SIZE_ADJUSTMENT"] = gSavedSettings.getF32("FontScreenDPI");
    info["UI_SCALE"] = gSavedSettings.getF32("UIScaleFactor");
    info["DRAW_DISTANCE"] = gSavedSettings.getF32("RenderFarClip");
    info["NET_BANDWITH"] = gSavedSettings.getF32("ThrottleBandwidthKBPS");
    info["LOD_FACTOR"] = gSavedSettings.getF32("RenderVolumeLODFactor");
    info["RENDER_QUALITY"] = (F32)gSavedSettings.getU32("RenderQualityPerformance");
    info["GPU_SHADERS"] = gSavedSettings.getBOOL("RenderDeferred") ? "Enabled" : "Disabled";
    info["TEXTURE_MEMORY"] = gSavedSettings.getS32("TextureMemory");

    LLSD substitution;
    substitution["datetime"] = (S32)(gVFS ? gVFS->creationTime() : 0);
    info["VFS_TIME"] = LLTrans::getString("AboutTime", substitution);

	// Libraries

	info["J2C_VERSION"] = LLImageJ2C::getEngineInfo();
	bool want_fullname = true;
	info["AUDIO_DRIVER_VERSION"] = gAudiop ? LLSD(gAudiop->getDriverName(want_fullname)) : "Undefined";
	if(LLVoiceClient::getInstance()->voiceEnabled())
	{
		LLVoiceVersionInfo version = LLVoiceClient::getInstance()->getVersion();
		std::ostringstream version_string;
		version_string << version.serverType << " " << version.serverVersion << std::endl;
		info["VOICE_VERSION"] = version_string.str();
	}
	else
	{
		info["VOICE_VERSION"] = LLTrans::getString("NotConnected");
	}

#if !LL_LINUX
	std::ostringstream cef_ver_codec;
	cef_ver_codec << "Dullahan: ";
	cef_ver_codec << DULLAHAN_VERSION_MAJOR;
	cef_ver_codec << ".";
	cef_ver_codec << DULLAHAN_VERSION_MINOR;
	cef_ver_codec << ".";
	cef_ver_codec << DULLAHAN_VERSION_BUILD;

	cef_ver_codec << " / CEF: ";
	cef_ver_codec << CEF_VERSION;

	cef_ver_codec << " / Chromium: ";
	cef_ver_codec << CHROME_VERSION_MAJOR;
	cef_ver_codec << ".";
	cef_ver_codec << CHROME_VERSION_MINOR;
	cef_ver_codec << ".";
	cef_ver_codec << CHROME_VERSION_BUILD;
	cef_ver_codec << ".";
	cef_ver_codec << CHROME_VERSION_PATCH;

	info["LIBCEF_VERSION"] = cef_ver_codec.str();
#else
	info["LIBCEF_VERSION"] = "Undefined";
#endif

#if !LL_LINUX
	std::ostringstream vlc_ver_codec;
	vlc_ver_codec << LIBVLC_VERSION_MAJOR;
	vlc_ver_codec << ".";
	vlc_ver_codec << LIBVLC_VERSION_MINOR;
	vlc_ver_codec << ".";
	vlc_ver_codec << LIBVLC_VERSION_REVISION;
	info["LIBVLC_VERSION"] = vlc_ver_codec.str();
#else
	info["LIBVLC_VERSION"] = "Undefined";
#endif

	S32 packets_in = LLViewerStats::instance().getRecording().getSum(LLStatViewer::PACKETS_IN);
	if (packets_in > 0)
	{
		info["PACKETS_LOST"] = LLViewerStats::instance().getRecording().getSum(LLStatViewer::PACKETS_LOST);
		info["PACKETS_IN"] = packets_in;
		info["PACKETS_PCT"] = 100.f*info["PACKETS_LOST"].asReal() / info["PACKETS_IN"].asReal();
	}

	if (mServerReleaseNotesURL.empty())
	{
		if (gAgent.getRegion())
		{
			info["SERVER_RELEASE_NOTES_URL"] = LLTrans::getString("RetrievingData");
		}
		else
		{
			info["SERVER_RELEASE_NOTES_URL"] = LLTrans::getString("NotConnected");
		}
	}
	else if (LLStringUtil::startsWith(mServerReleaseNotesURL, "http")) // it's an URL
	{
		info["SERVER_RELEASE_NOTES_URL"] = "[" + LLWeb::escapeURL(mServerReleaseNotesURL) + " " + LLTrans::getString("ReleaseNotes") + "]";
	}
	else
	{
		info["SERVER_RELEASE_NOTES_URL"] = mServerReleaseNotesURL;
	}

	return info;
}

std::string LLAppViewer::getViewerInfoString(bool default_string) const
{
	std::ostringstream support;

	LLSD info(getViewerInfo());

	// Render the LLSD from getInfo() as a format_map_t
	LLStringUtil::format_map_t args;

	// allow the "Release Notes" URL label to be localized
	args["ReleaseNotes"] = LLTrans::getString("ReleaseNotes", default_string);

	for (LLSD::map_const_iterator ii(info.beginMap()), iend(info.endMap());
		ii != iend; ++ii)
	{
		if (! ii->second.isArray())
		{
			// Scalar value
			if (ii->second.isUndefined())
			{
				args[ii->first] = LLTrans::getString("none_text", default_string);
			}
			else
			{
				// don't forget to render value asString()
				args[ii->first] = ii->second.asString();
			}
		}
		else
		{
			// array value: build KEY_0, KEY_1 etc. entries
			for (LLSD::Integer n(0), size(ii->second.size()); n < size; ++n)
			{
				args[STRINGIZE(ii->first << '_' << n)] = ii->second[n].asString();
			}
		}
	}

	// Now build the various pieces
	support << LLTrans::getString("AboutHeader", args, default_string);
	if (info.has("BUILD_CONFIG"))
	{
		support << "\n" << LLTrans::getString("BuildConfig", args, default_string);
	}
	if (info.has("REGION"))
	{
		support << "\n\n" << LLTrans::getString("AboutPosition", args, default_string);
	}
	support << "\n\n" << LLTrans::getString("AboutSystem", args, default_string);
	support << "\n";
	if (info.has("GRAPHICS_DRIVER_VERSION"))
	{
		support << "\n" << LLTrans::getString("AboutDriver", args, default_string);
	}
	support << "\n" << LLTrans::getString("AboutOGL", args, default_string);
	support << "\n\n" << LLTrans::getString("AboutSettings", args, default_string);
	support << "\n\n" << LLTrans::getString("AboutLibs", args, default_string);
	if (info.has("COMPILER"))
	{
		support << "\n" << LLTrans::getString("AboutCompiler", args, default_string);
	}
	if (info.has("PACKETS_IN"))
	{
		support << '\n' << LLTrans::getString("AboutTraffic", args, default_string);
	}

	// SLT timestamp
	LLSD substitution;
	substitution["datetime"] = (S32)time(NULL);//(S32)time_corrected();
	support << "\n" << LLTrans::getString("AboutTime", substitution, default_string);

	return support.str();
}

void LLAppViewer::cleanupSavedSettings()
{
	gSavedSettings.setBOOL("MouseSun", FALSE);

	gSavedSettings.setBOOL("UseEnergy", TRUE);				// force toggle to turn off, since sends message to simulator

	gSavedSettings.setBOOL("DebugWindowProc", gDebugWindowProc);

	gSavedSettings.setBOOL("ShowObjectUpdates", gShowObjectUpdates);

	if (gDebugView)
	{
		gSavedSettings.setBOOL("ShowDebugConsole", gDebugView->mDebugConsolep->getVisible());
	}

	// save window position if not maximized
	// as we don't track it in callbacks
	if(NULL != gViewerWindow)
	{
		BOOL maximized = gViewerWindow->getWindow()->getMaximized();
		if (!maximized)
		{
			LLCoordScreen window_pos;

			if (gViewerWindow->getWindow()->getPosition(&window_pos))
			{
				gSavedSettings.setS32("WindowX", window_pos.mX);
				gSavedSettings.setS32("WindowY", window_pos.mY);
			}
		}
	}

	gSavedSettings.setF32("MapScale", LLWorldMapView::sMapScale );

	// Some things are cached in LLAgent.
	if (gAgent.isInitialized())
	{
		gSavedSettings.setF32("RenderFarClip", gAgentCamera.mDrawDistance);
	}
}

void LLAppViewer::removeCacheFiles(const std::string& file_mask)
{
	gDirUtilp->deleteFilesInDir(gDirUtilp->getExpandedFilename(LL_PATH_CACHE, ""), file_mask);
}

void LLAppViewer::writeSystemInfo()
{

    if (! gDebugInfo.has("Dynamic") )
        gDebugInfo["Dynamic"] = LLSD::emptyMap();

#if LL_WINDOWS
	gDebugInfo["SLLog"] = gDirUtilp->getExpandedFilename(LL_PATH_DUMP,"SecondLife.log");
#else
    //Not ideal but sufficient for good reporting.
    gDebugInfo["SLLog"] = gDirUtilp->getExpandedFilename(LL_PATH_LOGS,"SecondLife.old");  //LLError::logFileName();
#endif

	gDebugInfo["ClientInfo"]["Name"] = LLVersionInfo::getChannel();
	gDebugInfo["ClientInfo"]["MajorVersion"] = LLVersionInfo::getMajor();
	gDebugInfo["ClientInfo"]["MinorVersion"] = LLVersionInfo::getMinor();
	gDebugInfo["ClientInfo"]["PatchVersion"] = LLVersionInfo::getPatch();
	gDebugInfo["ClientInfo"]["BuildVersion"] = LLVersionInfo::getBuild();
	gDebugInfo["ClientInfo"]["AddressSize"] = LLVersionInfo::getAddressSize();

	gDebugInfo["CAFilename"] = gDirUtilp->getCAFile();

	gDebugInfo["CPUInfo"]["CPUString"] = gSysCPU.getCPUString();
	gDebugInfo["CPUInfo"]["CPUFamily"] = gSysCPU.getFamily();
	gDebugInfo["CPUInfo"]["CPUMhz"] = (S32)gSysCPU.getMHz();
	gDebugInfo["CPUInfo"]["CPUAltivec"] = gSysCPU.hasAltivec();
	gDebugInfo["CPUInfo"]["CPUSSE"] = gSysCPU.hasSSE();
	gDebugInfo["CPUInfo"]["CPUSSE2"] = gSysCPU.hasSSE2();

	gDebugInfo["RAMInfo"]["Physical"] = (LLSD::Integer)(gSysMemory.getPhysicalMemoryKB().value());
	gDebugInfo["RAMInfo"]["Allocated"] = (LLSD::Integer)(gMemoryAllocated.valueInUnits<LLUnits::Kilobytes>());
	gDebugInfo["OSInfo"] = LLOSInfo::instance().getOSStringSimple();

	// The user is not logged on yet, but record the current grid choice login url
	// which may have been the intended grid.
	gDebugInfo["GridName"] = LLGridManager::getInstance()->getGridId();

	// *FIX:Mani - move this down in llappviewerwin32
#ifdef LL_WINDOWS
	DWORD thread_id = GetCurrentThreadId();
	gDebugInfo["MainloopThreadID"] = (S32)thread_id;
#endif

	// "CrashNotHandled" is set here, while things are running well,
	// in case of a freeze. If there is a freeze, the crash logger will be launched
	// and can read this value from the debug_info.log.
	// If the crash is handled by LLAppViewer::handleViewerCrash, ie not a freeze,
	// then the value of "CrashNotHandled" will be set to true.
	gDebugInfo["CrashNotHandled"] = (LLSD::Boolean)true;

	// Insert crash host url (url to post crash log to) if configured. This insures
	// that the crash report will go to the proper location in the case of a
	// prior freeze.
	std::string crashHostUrl = gSavedSettings.get<std::string>("CrashHostUrl");
	if(crashHostUrl != "")
	{
		gDebugInfo["CrashHostUrl"] = crashHostUrl;
	}

	// Dump some debugging info
	LL_INFOS("SystemInfo") << "Application: " << LLTrans::getString("APP_NAME") << LL_ENDL;
	LL_INFOS("SystemInfo") << "Version: " << LLVersionInfo::getChannelAndVersion() << LL_ENDL;

	// Dump the local time and time zone
	time_t now;
	time(&now);
	char tbuffer[256];		/* Flawfinder: ignore */
	strftime(tbuffer, 256, "%Y-%m-%dT%H:%M:%S %Z", localtime(&now));
	LL_INFOS("SystemInfo") << "Local time: " << tbuffer << LL_ENDL;

	// query some system information
	LL_INFOS("SystemInfo") << "CPU info:\n" << gSysCPU << LL_ENDL;
	LL_INFOS("SystemInfo") << "Memory info:\n" << gSysMemory << LL_ENDL;
	LL_INFOS("SystemInfo") << "OS: " << LLOSInfo::instance().getOSStringSimple() << LL_ENDL;
	LL_INFOS("SystemInfo") << "OS info: " << LLOSInfo::instance() << LL_ENDL;

    gDebugInfo["SettingsFilename"] = gSavedSettings.getString("ClientSettingsFile");
	gDebugInfo["ViewerExePath"] = gDirUtilp->getExecutablePathAndName();
	gDebugInfo["CurrentPath"] = gDirUtilp->getCurPath();
	gDebugInfo["FirstLogin"] = (LLSD::Boolean) gAgent.isFirstLogin();
	gDebugInfo["FirstRunThisInstall"] = gSavedSettings.getBOOL("FirstRunThisInstall");
    gDebugInfo["StartupState"] = LLStartUp::getStartupStateString();

	writeDebugInfo(); // Save out debug_info.log early, in case of crash.
}

#ifdef LL_WINDOWS
//For whatever reason, in Windows when using OOP server for breakpad, the callback to get the
//name of the dump file is not getting triggered by the breakpad library.   Unfortunately they
//also didn't see fit to provide a simple query request across the pipe to get this name either.
//Since we are putting our output in a runtime generated directory and we know the header data in
//the dump format, we can however use the following hack to identify our file.
// TODO make this a member function.
void getFileList()
{
	std::stringstream filenames;

	typedef std::vector<std::string> vec;
	std::string pathname = gDirUtilp->getExpandedFilename(LL_PATH_DUMP,"");
	vec file_vec = gDirUtilp->getFilesInDir(pathname);
	for(vec::const_iterator iter=file_vec.begin(); iter!=file_vec.end(); ++iter)
	{
		filenames << *iter << " ";
		if ( ( iter->length() > 30 ) && (iter->rfind(".dmp") == (iter->length()-4) ) )
		{
			std::string fullname = pathname + *iter;
			llifstream fdat( fullname.c_str(), std::ifstream::binary);
			if (fdat)
			{
				char buf[5];
				fdat.read(buf,4);
				fdat.close();
				if (!strncmp(buf,"MDMP",4))
				{
					gDebugInfo["Dynamic"]["MinidumpPath"] = fullname;
					break;
				}
			}
		}
	}
	filenames << std::endl;
	gDebugInfo["Dynamic"]["DumpDirContents"] = filenames.str();
}
#endif

void LLAppViewer::handleViewerCrash()
{
	LL_INFOS("CRASHREPORT") << "Handle viewer crash entry." << LL_ENDL;

	LL_INFOS("CRASHREPORT") << "Last render pool type: " << LLPipeline::sCurRenderPoolType << LL_ENDL ;

	LLMemory::logMemoryInfo(true) ;

	//print out recorded call stacks if there are any.
	LLError::LLCallStacks::print();

	LLAppViewer* pApp = LLAppViewer::instance();
	if (pApp->beingDebugged())
	{
		// This will drop us into the debugger.
		abort();
	}

	if (LLApp::isCrashloggerDisabled())
	{
		abort();
	}

	// Returns whether a dialog was shown.
	// Only do the logic in here once
	if (pApp->mReportedCrash)
	{
		return;
	}
	pApp->mReportedCrash = TRUE;

	// Insert crash host url (url to post crash log to) if configured.
	std::string crashHostUrl = gSavedSettings.get<std::string>("CrashHostUrl");
	if(crashHostUrl != "")
	{
		gDebugInfo["Dynamic"]["CrashHostUrl"] = crashHostUrl;
	}

	LLParcel* parcel = LLViewerParcelMgr::getInstance()->getAgentParcel();
	if ( parcel && parcel->getMusicURL()[0])
	{
		gDebugInfo["Dynamic"]["ParcelMusicURL"] = parcel->getMusicURL();
	}
	if ( parcel && parcel->getMediaURL()[0])
	{
		gDebugInfo["Dynamic"]["ParcelMediaURL"] = parcel->getMediaURL();
	}

	gDebugInfo["Dynamic"]["SessionLength"] = F32(LLFrameTimer::getElapsedSeconds());
	gDebugInfo["Dynamic"]["RAMInfo"]["Allocated"] = LLSD::Integer(LLMemory::getCurrentRSS() / 1024);

	if(gLogoutInProgress)
	{
		gDebugInfo["Dynamic"]["LastExecEvent"] = LAST_EXEC_LOGOUT_CRASH;
	}
	else
	{
		gDebugInfo["Dynamic"]["LastExecEvent"] = gLLErrorActivated ? LAST_EXEC_LLERROR_CRASH : LAST_EXEC_OTHER_CRASH;
	}

	if(gAgent.getRegion())
	{
		gDebugInfo["Dynamic"]["CurrentSimHost"] = gAgent.getRegionHost().getHostName();
		gDebugInfo["Dynamic"]["CurrentRegion"] = gAgent.getRegion()->getName();

		const LLVector3& loc = gAgent.getPositionAgent();
		gDebugInfo["Dynamic"]["CurrentLocationX"] = loc.mV[0];
		gDebugInfo["Dynamic"]["CurrentLocationY"] = loc.mV[1];
		gDebugInfo["Dynamic"]["CurrentLocationZ"] = loc.mV[2];
	}

	if(LLAppViewer::instance()->mMainloopTimeout)
	{
		gDebugInfo["Dynamic"]["MainloopTimeoutState"] = LLAppViewer::instance()->mMainloopTimeout->getState();
	}

	// The crash is being handled here so set this value to false.
	// Otherwise the crash logger will think this crash was a freeze.
	gDebugInfo["Dynamic"]["CrashNotHandled"] = (LLSD::Boolean)false;

	//Write out the crash status file
	//Use marker file style setup, as that's the simplest, especially since
	//we're already in a crash situation
	if (gDirUtilp)
	{
		std::string crash_marker_file_name = gDirUtilp->getExpandedFilename(LL_PATH_LOGS,
																			gLLErrorActivated
																			? LLERROR_MARKER_FILE_NAME
																			: ERROR_MARKER_FILE_NAME);
		LLAPRFile crash_marker_file ;
		crash_marker_file.open(crash_marker_file_name, LL_APR_WB);
		if (crash_marker_file.getFileHandle())
		{
			LL_INFOS("MarkerFile") << "Created crash marker file " << crash_marker_file_name << LL_ENDL;
			recordMarkerVersion(crash_marker_file);
		}
		else
		{
			LL_WARNS("MarkerFile") << "Cannot create error marker file " << crash_marker_file_name << LL_ENDL;
		}
	}
	else
	{
		LL_WARNS("MarkerFile") << "No gDirUtilp with which to create error marker file name" << LL_ENDL;
	}

#ifdef LL_WINDOWS
	Sleep(200);
#endif

	char *minidump_file = pApp->getMiniDumpFilename();
    LL_DEBUGS("CRASHREPORT") << "minidump file name " << minidump_file << LL_ENDL;
	if(minidump_file && minidump_file[0] != 0)
	{
		gDebugInfo["Dynamic"]["MinidumpPath"] = minidump_file;
	}
	else
	{
#ifdef LL_WINDOWS
		getFileList();
#else
        LL_WARNS("CRASHREPORT") << "no minidump file?" << LL_ENDL;
#endif
	}
    gDebugInfo["Dynamic"]["CrashType"]="crash";

	if (gMessageSystem && gDirUtilp)
	{
		std::string filename;
		filename = gDirUtilp->getExpandedFilename(LL_PATH_DUMP, "stats.log");
        LL_DEBUGS("CRASHREPORT") << "recording stats " << filename << LL_ENDL;
		llofstream file(filename.c_str(), std::ios_base::binary);
		if(file.good())
		{
			gMessageSystem->summarizeLogs(file);
			file.close();
		}
        else
        {
            LL_WARNS("CRASHREPORT") << "problem recording stats" << LL_ENDL;
        }
	}

	if (gMessageSystem)
	{
		gMessageSystem->getCircuitInfo(gDebugInfo["CircuitInfo"]);
		gMessageSystem->stopLogging();
	}

	if (LLWorld::instanceExists()) LLWorld::getInstance()->getInfo(gDebugInfo["Dynamic"]);

	// Close the debug file
	pApp->writeDebugInfo(false);  //false answers the isStatic question with the least overhead.
}

// static
void LLAppViewer::recordMarkerVersion(LLAPRFile& marker_file)
{
	std::string marker_version(LLVersionInfo::getChannelAndVersion());
	if ( marker_version.length() > MAX_MARKER_LENGTH )
	{
		LL_WARNS_ONCE("MarkerFile") << "Version length ("<< marker_version.length()<< ")"
									<< " greater than maximum (" << MAX_MARKER_LENGTH << ")"
									<< ": marker matching may be incorrect"
									<< LL_ENDL;
	}

	// record the viewer version in the marker file
	marker_file.write(marker_version.data(), marker_version.length());
}

bool LLAppViewer::markerIsSameVersion(const std::string& marker_name) const
{
	bool sameVersion = false;

	std::string my_version(LLVersionInfo::getChannelAndVersion());
	char marker_version[MAX_MARKER_LENGTH];
	S32  marker_version_length;

	LLAPRFile marker_file;
	marker_file.open(marker_name, LL_APR_RB);
	if (marker_file.getFileHandle())
	{
		marker_version_length = marker_file.read(marker_version, sizeof(marker_version));
		std::string marker_string(marker_version, marker_version_length);
		if ( 0 == my_version.compare( 0, my_version.length(), marker_version, 0, marker_version_length ) )
		{
			sameVersion = true;
		}
		LL_DEBUGS("MarkerFile") << "Compare markers for '" << marker_name << "': "
								<< "\n   mine '" << my_version    << "'"
								<< "\n marker '" << marker_string << "'"
								<< "\n " << ( sameVersion ? "same" : "different" ) << " version"
								<< LL_ENDL;
		marker_file.close();
	}
	return sameVersion;
}

void LLAppViewer::processMarkerFiles()
{
	//We've got 4 things to test for here
	// - Other Process Running (SecondLife.exec_marker present, locked)
	// - Freeze (SecondLife.exec_marker present, not locked)
	// - LLError Crash (SecondLife.llerror_marker present)
	// - Other Crash (SecondLife.error_marker present)
	// These checks should also remove these files for the last 2 cases if they currently exist

	bool marker_is_same_version = true;
	// first, look for the marker created at startup and deleted on a clean exit
	mMarkerFileName = gDirUtilp->getExpandedFilename(LL_PATH_LOGS,MARKER_FILE_NAME);
	if (LLAPRFile::isExist(mMarkerFileName, NULL, LL_APR_RB))
	{
		// File exists...
		// first, read it to see if it was created by the same version (we need this later)
		marker_is_same_version = markerIsSameVersion(mMarkerFileName);

		// now test to see if this file is locked by a running process (try to open for write)
		LL_DEBUGS("MarkerFile") << "Checking exec marker file for lock..." << LL_ENDL;
		mMarkerFile.open(mMarkerFileName, LL_APR_WB);
		apr_file_t* fMarker = mMarkerFile.getFileHandle() ;
		if (!fMarker)
		{
			LL_INFOS("MarkerFile") << "Exec marker file open failed - assume it is locked." << LL_ENDL;
			mSecondInstance = true; // lock means that instance is running.
		}
		else
		{
			// We were able to open it, now try to lock it ourselves...
			if (apr_file_lock(fMarker, APR_FLOCK_NONBLOCK | APR_FLOCK_EXCLUSIVE) != APR_SUCCESS)
			{
				LL_WARNS_ONCE("MarkerFile") << "Locking exec marker failed." << LL_ENDL;
				mSecondInstance = true; // lost a race? be conservative
			}
			else
			{
				// No other instances; we've locked this file now, so record our version; delete on quit.
				recordMarkerVersion(mMarkerFile);
				LL_DEBUGS("MarkerFile") << "Exec marker file existed but was not locked; rewritten." << LL_ENDL;
			}
		}

		if (mSecondInstance)
		{
			LL_INFOS("MarkerFile") << "Exec marker '"<< mMarkerFileName << "' owned by another instance" << LL_ENDL;
		}
		else if (marker_is_same_version)
		{
			// the file existed, is ours, and matched our version, so we can report on what it says
			LL_INFOS("MarkerFile") << "Exec marker '"<< mMarkerFileName << "' found; last exec FROZE" << LL_ENDL;
			gLastExecEvent = LAST_EXEC_FROZE;

		}
		else
		{
			LL_INFOS("MarkerFile") << "Exec marker '"<< mMarkerFileName << "' found, but versions did not match" << LL_ENDL;
		}
	}
	else // marker did not exist... last exec (if any) did not freeze
	{
		// Create the marker file for this execution & lock it; it will be deleted on a clean exit
		apr_status_t s;
		s = mMarkerFile.open(mMarkerFileName, LL_APR_WB, TRUE);

		if (s == APR_SUCCESS && mMarkerFile.getFileHandle())
		{
			LL_DEBUGS("MarkerFile") << "Exec marker file '"<< mMarkerFileName << "' created." << LL_ENDL;
			if (APR_SUCCESS == apr_file_lock(mMarkerFile.getFileHandle(), APR_FLOCK_NONBLOCK | APR_FLOCK_EXCLUSIVE))
			{
				recordMarkerVersion(mMarkerFile);
				LL_DEBUGS("MarkerFile") << "Exec marker file locked." << LL_ENDL;
			}
			else
			{
				LL_WARNS("MarkerFile") << "Exec marker file cannot be locked." << LL_ENDL;
			}
		}
		else
		{
			LL_WARNS("MarkerFile") << "Failed to create exec marker file '"<< mMarkerFileName << "'." << LL_ENDL;
		}
	}

	// now check for cases in which the exec marker may have been cleaned up by crash handlers

	// check for any last exec event report based on whether or not it happened during logout
	// (the logout marker is created when logout begins)
	std::string logout_marker_file =  gDirUtilp->getExpandedFilename(LL_PATH_LOGS, LOGOUT_MARKER_FILE_NAME);
	if(LLAPRFile::isExist(logout_marker_file, NULL, LL_APR_RB))
	{
		if (markerIsSameVersion(logout_marker_file))
		{
			gLastExecEvent = LAST_EXEC_LOGOUT_FROZE;
			LL_INFOS("MarkerFile") << "Logout crash marker '"<< logout_marker_file << "', changing LastExecEvent to LOGOUT_FROZE" << LL_ENDL;
		}
		else
		{
			LL_INFOS("MarkerFile") << "Logout crash marker '"<< logout_marker_file << "' found, but versions did not match" << LL_ENDL;
		}
		LLAPRFile::remove(logout_marker_file);
	}
	// further refine based on whether or not a marker created during an llerr crash is found
	std::string llerror_marker_file = gDirUtilp->getExpandedFilename(LL_PATH_LOGS, LLERROR_MARKER_FILE_NAME);
	if(LLAPRFile::isExist(llerror_marker_file, NULL, LL_APR_RB))
	{
		if (markerIsSameVersion(llerror_marker_file))
		{
			if ( gLastExecEvent == LAST_EXEC_LOGOUT_FROZE )
			{
				gLastExecEvent = LAST_EXEC_LOGOUT_CRASH;
				LL_INFOS("MarkerFile") << "LLError marker '"<< llerror_marker_file << "' crashed, setting LastExecEvent to LOGOUT_CRASH" << LL_ENDL;
			}
			else
			{
				gLastExecEvent = LAST_EXEC_LLERROR_CRASH;
				LL_INFOS("MarkerFile") << "LLError marker '"<< llerror_marker_file << "' crashed, setting LastExecEvent to LLERROR_CRASH" << LL_ENDL;
			}
		}
		else
		{
			LL_INFOS("MarkerFile") << "LLError marker '"<< llerror_marker_file << "' found, but versions did not match" << LL_ENDL;
		}
		LLAPRFile::remove(llerror_marker_file);
	}
	// and last refine based on whether or not a marker created during a non-llerr crash is found
	std::string error_marker_file = gDirUtilp->getExpandedFilename(LL_PATH_LOGS, ERROR_MARKER_FILE_NAME);
	if(LLAPRFile::isExist(error_marker_file, NULL, LL_APR_RB))
	{
		if (markerIsSameVersion(error_marker_file))
		{
			if (gLastExecEvent == LAST_EXEC_LOGOUT_FROZE)
			{
				gLastExecEvent = LAST_EXEC_LOGOUT_CRASH;
				LL_INFOS("MarkerFile") << "Error marker '"<< error_marker_file << "' crashed, setting LastExecEvent to LOGOUT_CRASH" << LL_ENDL;
			}
			else
			{
				gLastExecEvent = LAST_EXEC_OTHER_CRASH;
				LL_INFOS("MarkerFile") << "Error marker '"<< error_marker_file << "' crashed, setting LastExecEvent to " << gLastExecEvent << LL_ENDL;
			}
		}
		else
		{
			LL_INFOS("MarkerFile") << "Error marker '"<< error_marker_file << "' marker found, but versions did not match" << LL_ENDL;
		}
		LLAPRFile::remove(error_marker_file);
	}
}

void LLAppViewer::removeMarkerFiles()
{
	if (!mSecondInstance)
	{
		if (mMarkerFile.getFileHandle())
		{
			mMarkerFile.close() ;
			LLAPRFile::remove( mMarkerFileName );
			LL_DEBUGS("MarkerFile") << "removed exec marker '"<<mMarkerFileName<<"'"<< LL_ENDL;
		}
		else
		{
			LL_WARNS("MarkerFile") << "marker '"<<mMarkerFileName<<"' not open"<< LL_ENDL;
 		}

		if (mLogoutMarkerFile.getFileHandle())
		{
			mLogoutMarkerFile.close();
			LLAPRFile::remove( mLogoutMarkerFileName );
			LL_DEBUGS("MarkerFile") << "removed logout marker '"<<mLogoutMarkerFileName<<"'"<< LL_ENDL;
		}
		else
		{
			LL_WARNS("MarkerFile") << "logout marker '"<<mLogoutMarkerFileName<<"' not open"<< LL_ENDL;
		}
	}
	else
	{
		LL_WARNS("MarkerFile") << "leaving markers because this is a second instance" << LL_ENDL;
	}
}

void LLAppViewer::removeDumpDir()
{
    //Call this routine only on clean exit.  Crash reporter will clean up
    //its locking table for us.
    std::string dump_dir = gDirUtilp->getExpandedFilename(LL_PATH_DUMP, "");
    gDirUtilp->deleteDirAndContents(dump_dir);
}

void LLAppViewer::forceQuit()
{
	LLApp::setQuitting();
}

//TODO: remove
void LLAppViewer::fastQuit(S32 error_code)
{
	// finish pending transfers
	flushVFSIO();
	// let sim know we're logging out
	sendLogoutRequest();
	// flush network buffers by shutting down messaging system
	end_messaging_system();
	// figure out the error code
	S32 final_error_code = error_code ? error_code : (S32)isError();
	// this isn't a crash
	removeMarkerFiles();
	// get outta here
	_exit(final_error_code);
}

void LLAppViewer::requestQuit()
{
	LL_INFOS() << "requestQuit" << LL_ENDL;

	LLViewerRegion* region = gAgent.getRegion();

	if( (LLStartUp::getStartupState() < STATE_STARTED) || !region )
	{
		// If we have a region, make some attempt to send a logout request first.
		// This prevents the halfway-logged-in avatar from hanging around inworld for a couple minutes.
		if(region)
		{
			sendLogoutRequest();
		}

		// Quit immediately
		forceQuit();
		return;
	}

	// Try to send metrics back to the grid
	metricsSend(!gDisconnected);

	// Try to send last batch of avatar rez metrics.
	if (!gDisconnected && isAgentAvatarValid())
	{
		gAgentAvatarp->updateAvatarRezMetrics(true); // force a last packet to be sent.
	}

	// Try to send last batch of avatar rez metrics.
	if (!gDisconnected && isAgentAvatarValid())
	{
		gAgentAvatarp->updateAvatarRezMetrics(true); // force a last packet to be sent.
	}

	LLHUDEffectSpiral *effectp = (LLHUDEffectSpiral*)LLHUDManager::getInstance()->createViewerEffect(LLHUDObject::LL_HUD_EFFECT_POINT, TRUE);
	effectp->setPositionGlobal(gAgent.getPositionGlobal());
	effectp->setColor(LLColor4U(gAgent.getEffectColor()));
	LLHUDManager::getInstance()->sendEffects();
	effectp->markDead() ;//remove it.

	// Attempt to close all floaters that might be
	// editing things.
	if (gFloaterView)
	{
		// application is quitting
		gFloaterView->closeAllChildren(true);
	}

	send_stats();

	gLogoutTimer.reset();
	mQuitRequested = true;
}

static bool finish_quit(const LLSD& notification, const LLSD& response)
{
	S32 option = LLNotificationsUtil::getSelectedOption(notification, response);

	if (option == 0)
	{
		LLAppViewer::instance()->requestQuit();
	}
	return false;
}
static LLNotificationFunctorRegistration finish_quit_reg("ConfirmQuit", finish_quit);

void LLAppViewer::userQuit()
{
	if (gDisconnected || gViewerWindow->getProgressView()->getVisible())
	{
		requestQuit();
	}
	else
	{
		LLNotificationsUtil::add("ConfirmQuit");
	}
}

static bool finish_early_exit(const LLSD& notification, const LLSD& response)
{
	LLAppViewer::instance()->forceQuit();
	return false;
}

void LLAppViewer::earlyExit(const std::string& name, const LLSD& substitutions)
{
   	LL_WARNS() << "app_early_exit: " << name << LL_ENDL;
	gDoDisconnect = TRUE;
	LLNotificationsUtil::add(name, substitutions, LLSD(), finish_early_exit);
}

// case where we need the viewer to exit without any need for notifications
void LLAppViewer::earlyExitNoNotify()
{
   	LL_WARNS() << "app_early_exit with no notification: " << LL_ENDL;
	gDoDisconnect = TRUE;
	finish_early_exit( LLSD(), LLSD() );
}

void LLAppViewer::abortQuit()
{
    LL_INFOS() << "abortQuit()" << LL_ENDL;
	mQuitRequested = false;
}

void LLAppViewer::migrateCacheDirectory()
{
#if LL_WINDOWS || LL_DARWIN
	// NOTE: (Nyx) as of 1.21, cache for mac is moving to /library/caches/SecondLife from
	// /library/application support/SecondLife/cache This should clear/delete the old dir.

	// As of 1.23 the Windows cache moved from
	//   C:\Documents and Settings\James\Application Support\SecondLife\cache
	// to
	//   C:\Documents and Settings\James\Local Settings\Application Support\SecondLife
	//
	// The Windows Vista equivalent is from
	//   C:\Users\James\AppData\Roaming\SecondLife\cache
	// to
	//   C:\Users\James\AppData\Local\SecondLife
	//
	// Note the absence of \cache on the second path.  James.

	// Only do this once per fresh install of this version.
	if (gSavedSettings.getBOOL("MigrateCacheDirectory"))
	{
		gSavedSettings.setBOOL("MigrateCacheDirectory", FALSE);

		std::string old_cache_dir = gDirUtilp->add(gDirUtilp->getOSUserAppDir(), "cache");
		std::string new_cache_dir = gDirUtilp->getCacheDir(true);

		if (gDirUtilp->fileExists(old_cache_dir))
		{
			LL_INFOS() << "Migrating cache from " << old_cache_dir << " to " << new_cache_dir << LL_ENDL;

			// Migrate inventory cache to avoid pain to inventory database after mass update
			S32 file_count = 0;
			std::string file_name;
			std::string mask = "*.*";

			LLDirIterator iter(old_cache_dir, mask);
			while (iter.next(file_name))
			{
				if (file_name == "." || file_name == "..") continue;
				std::string source_path = gDirUtilp->add(old_cache_dir, file_name);
				std::string dest_path = gDirUtilp->add(new_cache_dir, file_name);
				if (!LLFile::rename(source_path, dest_path))
				{
					file_count++;
				}
			}
			LL_INFOS() << "Moved " << file_count << " files" << LL_ENDL;

			// Nuke the old cache
			gDirUtilp->setCacheDir(old_cache_dir);
			purgeCache();
			gDirUtilp->setCacheDir(new_cache_dir);

#if LL_DARWIN
			// Clean up Mac files not deleted by removing *.*
			std::string ds_store = old_cache_dir + "/.DS_Store";
			if (gDirUtilp->fileExists(ds_store))
			{
				LLFile::remove(ds_store);
			}
#endif
			if (LLFile::rmdir(old_cache_dir) != 0)
			{
				LL_WARNS() << "could not delete old cache directory " << old_cache_dir << LL_ENDL;
			}
		}
	}
#endif // LL_WINDOWS || LL_DARWIN
}

void dumpVFSCaches()
{
	LL_INFOS() << "======= Static VFS ========" << LL_ENDL;
	gStaticVFS->listFiles();
#if LL_WINDOWS
	LL_INFOS() << "======= Dumping static VFS to StaticVFSDump ========" << LL_ENDL;
	WCHAR w_str[MAX_PATH];
	GetCurrentDirectory(MAX_PATH, w_str);
	S32 res = LLFile::mkdir("StaticVFSDump");
	if (res == -1)
	{
		LL_WARNS() << "Couldn't create dir StaticVFSDump" << LL_ENDL;
	}
	SetCurrentDirectory(utf8str_to_utf16str("StaticVFSDump").c_str());
	gStaticVFS->dumpFiles();
	SetCurrentDirectory(w_str);
#endif

	LL_INFOS() << "========= Dynamic VFS ====" << LL_ENDL;
	gVFS->listFiles();
#if LL_WINDOWS
	LL_INFOS() << "========= Dumping dynamic VFS to VFSDump ====" << LL_ENDL;
	res = LLFile::mkdir("VFSDump");
	if (res == -1)
	{
		LL_WARNS() << "Couldn't create dir VFSDump" << LL_ENDL;
	}
	SetCurrentDirectory(utf8str_to_utf16str("VFSDump").c_str());
	gVFS->dumpFiles();
	SetCurrentDirectory(w_str);
#endif
}

//static
U32 LLAppViewer::getTextureCacheVersion()
{
	//viewer texture cache version, change if the texture cache format changes.
	const U32 TEXTURE_CACHE_VERSION = 9;

	return TEXTURE_CACHE_VERSION ;
}

//static
U32 LLAppViewer::getObjectCacheVersion()
{
	// Viewer object cache version, change if object update
	// format changes. JC
	const U32 INDRA_OBJECT_CACHE_VERSION = 15;

	return INDRA_OBJECT_CACHE_VERSION;
}

bool LLAppViewer::initCache()
{
	mPurgeCache = false;
	BOOL read_only = mSecondInstance ? TRUE : FALSE;

	LLVOCache::getInstance()->setReadOnly(read_only);

	if (gSavedSettings.getS32("LocalCacheVersion") != LLAppViewer::getTextureCacheVersion()) 
	{
		mPurgeCache = true;
		if(!read_only) 
		{
			gSavedSettings.setS32("LocalCacheVersion", LLAppViewer::getTextureCacheVersion());
		}
	}

	if(!read_only)
	{
		// Purge cache if user requested it
		if (gSavedSettings.getBOOL("PurgeCacheOnStartup") ||
			gSavedSettings.getBOOL("PurgeCacheOnNextStartup"))
		{
			LL_INFOS("AppCache") << "Startup cache purge requested: " << (gSavedSettings.getBOOL("PurgeCacheOnStartup") ? "ALWAYS" : "ONCE") << LL_ENDL;
			gSavedSettings.setBOOL("PurgeCacheOnNextStartup", false);
			mPurgeCache = true;
		}

		// We have moved the location of the cache directory over time.
		migrateCacheDirectory();

		// Setup and verify the cache location
		std::string cache_location = gSavedSettings.getString("CacheLocation");
		std::string new_cache_location = gSavedSettings.getString("NewCacheLocation");
		if (new_cache_location != cache_location)
		{
			LL_INFOS("AppCache") << "Cache location changed, cache needs purging" << LL_ENDL;
			gDirUtilp->setCacheDir(gSavedSettings.getString("CacheLocation"));
			purgeCache(); // purge old cache
			gSavedSettings.setString("CacheLocation", new_cache_location);
			gSavedSettings.setString("CacheLocationTopFolder", gDirUtilp->getBaseFileName(new_cache_location));
		}
	}

	if (!gDirUtilp->setCacheDir(gSavedSettings.getString("CacheLocation")))
	{
		LL_WARNS("AppCache") << "Unable to set cache location" << LL_ENDL;
		gSavedSettings.setString("CacheLocation", "");
		gSavedSettings.setString("CacheLocationTopFolder", "");
	}

	LLSplashScreen::update(LLTrans::getString("StartupInitializingTextureCache"));

	// Init the texture cache
	// Allocate 80% of the cache size for textures
	const S32 MB = 1024 * 1024;
	const S64 MIN_CACHE_SIZE = 256 * MB;
	const S64 MAX_CACHE_SIZE = 9984ll * MB;
	const S64 MAX_VFS_SIZE = 1024 * MB; // 1 GB

	S64 cache_size = (S64)(gSavedSettings.getU32("CacheSize")) * MB;
	cache_size = llclamp(cache_size, MIN_CACHE_SIZE, MAX_CACHE_SIZE);

	S64 vfs_size = llmin((S64)((cache_size * 2) / 10), MAX_VFS_SIZE);
	S64 texture_cache_size = cache_size - vfs_size;

	S64 extra = LLAppViewer::getTextureCache()->initCache(LL_PATH_CACHE, mPurgeCache);
	texture_cache_size -= extra;

	LLSplashScreen::update(LLTrans::getString("StartupInitializingVFS"));

	// Init the VFS
	vfs_size = llmin(vfs_size + extra, MAX_VFS_SIZE);
	vfs_size = (vfs_size / MB) * MB; // make sure it is MB aligned
	U32 vfs_size_u32 = (U32)vfs_size;
	U32 old_vfs_size = gSavedSettings.getU32("VFSOldSize") * MB;
	bool resize_vfs = (vfs_size_u32 != old_vfs_size);
	if (resize_vfs)
	{
		gSavedSettings.setU32("VFSOldSize", vfs_size_u32 / MB);
	}
	LL_INFOS("AppCache") << "VFS CACHE SIZE: " << vfs_size / (1024*1024) << " MB" << LL_ENDL;

	// This has to happen BEFORE starting the vfs
	// time_t	ltime;
	srand(time(NULL));		// Flawfinder: ignore
	U32 old_salt = gSavedSettings.getU32("VFSSalt");
	U32 new_salt;
	std::string old_vfs_data_file;
	std::string old_vfs_index_file;
	std::string new_vfs_data_file;
	std::string new_vfs_index_file;
	std::string static_vfs_index_file;
	std::string static_vfs_data_file;

	if (gSavedSettings.getBOOL("AllowMultipleViewers"))
	{
		// don't mess with renaming the VFS in this case
		new_salt = old_salt;
	}
	else
	{
		do
		{
			new_salt = rand();
		} while(new_salt == old_salt);
	}

	old_vfs_data_file = gDirUtilp->getExpandedFilename(LL_PATH_CACHE, VFS_DATA_FILE_BASE) + llformat("%u", old_salt);

	// make sure this file exists
	llstat s;
	S32 stat_result = LLFile::stat(old_vfs_data_file, &s);
	if (stat_result)
	{
		// doesn't exist, look for a data file
		std::string mask;
		mask = VFS_DATA_FILE_BASE;
		mask += "*";

		std::string dir;
		dir = gDirUtilp->getExpandedFilename(LL_PATH_CACHE, "");

		std::string found_file;
		LLDirIterator iter(dir, mask);
		if (iter.next(found_file))
		{
			old_vfs_data_file = gDirUtilp->add(dir, found_file);

			S32 start_pos = found_file.find_last_of('.');
			if (start_pos > 0)
			{
				sscanf(found_file.substr(start_pos+1).c_str(), "%d", &old_salt);
			}
			LL_DEBUGS("AppCache") << "Default vfs data file not present, found: " << old_vfs_data_file << " Old salt: " << old_salt << LL_ENDL;
		}
	}

	old_vfs_index_file = gDirUtilp->getExpandedFilename(LL_PATH_CACHE, VFS_INDEX_FILE_BASE) + llformat("%u", old_salt);

	stat_result = LLFile::stat(old_vfs_index_file, &s);
	if (stat_result)
	{
		// We've got a bad/missing index file, nukem!
		LL_WARNS("AppCache") << "Bad or missing vfx index file " << old_vfs_index_file << LL_ENDL;
		LL_WARNS("AppCache") << "Removing old vfs data file " << old_vfs_data_file << LL_ENDL;
		LLFile::remove(old_vfs_data_file);
		LLFile::remove(old_vfs_index_file);

		// Just in case, nuke any other old cache files in the directory.
		std::string dir;
		dir = gDirUtilp->getExpandedFilename(LL_PATH_CACHE, "");

		std::string mask;
		mask = VFS_DATA_FILE_BASE;
		mask += "*";

		gDirUtilp->deleteFilesInDir(dir, mask);

		mask = VFS_INDEX_FILE_BASE;
		mask += "*";

		gDirUtilp->deleteFilesInDir(dir, mask);
	}

	new_vfs_data_file = gDirUtilp->getExpandedFilename(LL_PATH_CACHE, VFS_DATA_FILE_BASE) + llformat("%u", new_salt);
	new_vfs_index_file = gDirUtilp->getExpandedFilename(LL_PATH_CACHE, VFS_INDEX_FILE_BASE) + llformat("%u", new_salt);

	static_vfs_data_file = gDirUtilp->getExpandedFilename(LL_PATH_APP_SETTINGS, "static_data.db2");
	static_vfs_index_file = gDirUtilp->getExpandedFilename(LL_PATH_APP_SETTINGS, "static_index.db2");

	if (resize_vfs)
	{
		LL_DEBUGS("AppCache") << "Removing old vfs and re-sizing" << LL_ENDL;

		LLFile::remove(old_vfs_data_file);
		LLFile::remove(old_vfs_index_file);
	}
	else if (old_salt != new_salt)
	{
		// move the vfs files to a new name before opening
		LL_DEBUGS("AppCache") << "Renaming " << old_vfs_data_file << " to " << new_vfs_data_file << LL_ENDL;
		LL_DEBUGS("AppCache") << "Renaming " << old_vfs_index_file << " to " << new_vfs_index_file << LL_ENDL;
		LLFile::rename(old_vfs_data_file, new_vfs_data_file);
		LLFile::rename(old_vfs_index_file, new_vfs_index_file);
	}

	// Startup the VFS...
	gSavedSettings.setU32("VFSSalt", new_salt);

	// Don't remove VFS after viewer crashes.  If user has corrupt data, they can reinstall. JC
	gVFS = LLVFS::createLLVFS(new_vfs_index_file, new_vfs_data_file, false, vfs_size_u32, false);
	if (!gVFS)
	{
		return false;
	}

	gStaticVFS = LLVFS::createLLVFS(static_vfs_index_file, static_vfs_data_file, true, 0, false);
	if (!gStaticVFS)
	{
		return false;
	}

	BOOL success = gVFS->isValid() && gStaticVFS->isValid();
	if (!success)
	{
		return false;
	}

    if (mPurgeCache && !read_only)
	{
		LLSplashScreen::update(LLTrans::getString("StartupClearingCache"));
		purgeCache();
	}

    LLVOCache::getInstance()->initCache(LL_PATH_CACHE, gSavedSettings.getU32("CacheNumberOfRegionsForObjects"), getObjectCacheVersion()) ;

	LLVFile::initClass();

#ifndef LL_RELEASE_FOR_DOWNLOAD
	if (gSavedSettings.getBOOL("DumpVFSCaches"))
	{
		dumpVFSCaches();
	}
#endif
		
    return true;
}

void LLAppViewer::addOnIdleCallback(const boost::function<void()>& cb)
{
	LLDeferredTaskList::instance().addTask(cb);
}

void LLAppViewer::purgeCache()
{
	LL_INFOS("AppCache") << "Purging Cache and Texture Cache..." << LL_ENDL;
	LLAppViewer::getTextureCache()->purge();
	LLVOCache::getInstance()->removeCache(LL_PATH_CACHE);
	std::string browser_cache = gDirUtilp->getExpandedFilename(LL_PATH_CACHE, "cef_cache");
	if (LLFile::isdir(browser_cache))
	{
		// cef does not support clear_cache and clear_cookies, so clear what we can manually.
		gDirUtilp->deleteDirAndContents(browser_cache);
	}
	gDirUtilp->deleteFilesInDir(gDirUtilp->getExpandedFilename(LL_PATH_CACHE, ""), "*");

    // Force new salt to avoid issues with Windows recycling the file we purge
    // and making our creation times look wrong
    U32 new_salt = rand();
    gSavedSettings.setU32("VFSSalt", new_salt);

    std::string vfs_db_file    = gDirUtilp->getExpandedFilename(LL_PATH_CACHE, VFS_DATA_FILE_BASE) + llformat("%u", new_salt);
    std::string vfs_index_file = gDirUtilp->getExpandedFilename(LL_PATH_CACHE, VFS_INDEX_FILE_BASE) + llformat("%u", new_salt);

    // Purge VFS index/DB files so they get created and properly reflect
    // the time when the cache was cleared MAINT-8551
    gVFS->purge(vfs_db_file, vfs_index_file);
}

//purge cache immediately, do not wait until the next login.
void LLAppViewer::purgeCacheImmediate()
{
	LL_INFOS("AppCache") << "Purging Object Cache and Texture Cache immediately..." << LL_ENDL;
	LLAppViewer::getTextureCache()->purge();
	LLVOCache::getInstance()->removeCache(LL_PATH_CACHE, true);
}

std::string LLAppViewer::getSecondLifeTitle() const
{
	return LLTrans::getString("APP_NAME");
}

std::string LLAppViewer::getWindowTitle() const
{
	return gWindowTitle;
}

// Callback from a dialog indicating user was logged out.
bool finish_disconnect(const LLSD& notification, const LLSD& response)
{
	S32 option = LLNotificationsUtil::getSelectedOption(notification, response);

	if (1 == option)
	{
        LLAppViewer::instance()->forceQuit();
	}
	return false;
}

// Callback from an early disconnect dialog, force an exit
bool finish_forced_disconnect(const LLSD& notification, const LLSD& response)
{
	LLAppViewer::instance()->forceQuit();
	return false;
}


void LLAppViewer::forceDisconnect(const std::string& mesg)
{
	if (gDoDisconnect)
    {
		// Already popped up one of these dialogs, don't
		// do this again.
		return;
    }

	// *TODO: Translate the message if possible
	std::string big_reason = LLAgent::sTeleportErrorMessages[mesg];
	if ( big_reason.size() == 0 )
	{
		big_reason = mesg;
	}

	LLSD args;
	gDoDisconnect = TRUE;

	if (LLStartUp::getStartupState() < STATE_STARTED)
	{
		// Tell users what happened
		args["ERROR_MESSAGE"] = big_reason;
		LLNotificationsUtil::add("ErrorMessage", args, LLSD(), &finish_forced_disconnect);
	}
	else
	{
		args["MESSAGE"] = big_reason;
		LLNotificationsUtil::add("YouHaveBeenLoggedOut", args, LLSD(), &finish_disconnect );
	}
}

void LLAppViewer::badNetworkHandler()
{
	// Dump the packet
	gMessageSystem->dumpPacketToLog();

	// Flush all of our caches on exit in the case of disconnect due to
	// invalid packets.

	mPurgeOnExit = TRUE;

	std::ostringstream message;
	message <<
		"The viewer has detected mangled network data indicative\n"
		"of a bad upstream network connection or an incomplete\n"
		"local installation of " << LLAppViewer::instance()->getSecondLifeTitle() << ". \n"
		" \n"
		"Try uninstalling and reinstalling to see if this resolves \n"
		"the issue. \n"
		" \n"
		"If the problem continues, see the Tech Support FAQ at: \n"
		"www.secondlife.com/support";
	forceDisconnect(message.str());

	LLApp::instance()->writeMiniDump();
}

// This routine may get called more than once during the shutdown process.
// This can happen because we need to get the screenshot before the window
// is destroyed.
void LLAppViewer::saveFinalSnapshot()
{
	if (!mSavedFinalSnapshot)
	{
		gSavedSettings.setVector3d("FocusPosOnLogout", gAgentCamera.calcFocusPositionTargetGlobal());
		gSavedSettings.setVector3d("CameraPosOnLogout", gAgentCamera.calcCameraPositionTargetGlobal());
		gViewerWindow->setCursor(UI_CURSOR_WAIT);
		gAgentCamera.changeCameraToThirdPerson( FALSE );	// don't animate, need immediate switch
		gSavedSettings.setBOOL("ShowParcelOwners", FALSE);
		idle();

		std::string snap_filename = gDirUtilp->getLindenUserDir();
		snap_filename += gDirUtilp->getDirDelimiter();
		snap_filename += SCREEN_LAST_FILENAME;
		// use full pixel dimensions of viewer window (not post-scale dimensions)
		gViewerWindow->saveSnapshot(snap_filename, gViewerWindow->getWindowWidthRaw(), gViewerWindow->getWindowHeightRaw(), FALSE, TRUE);
		mSavedFinalSnapshot = TRUE;
	}
}

void LLAppViewer::loadNameCache()
{
	// display names cache
	std::string filename =
		gDirUtilp->getExpandedFilename(LL_PATH_CACHE, "avatar_name_cache.xml");
	LL_INFOS("AvNameCache") << filename << LL_ENDL;
	llifstream name_cache_stream(filename.c_str());
	if(name_cache_stream.is_open())
	{
		if ( ! LLAvatarNameCache::importFile(name_cache_stream))
        {
            LL_WARNS("AppInit") << "removing invalid '" << filename << "'" << LL_ENDL;
            name_cache_stream.close();
            LLFile::remove(filename);
        }
	}

	if (!gCacheName) return;

	std::string name_cache;
	name_cache = gDirUtilp->getExpandedFilename(LL_PATH_CACHE, "name.cache");
	llifstream cache_file(name_cache.c_str());
	if(cache_file.is_open())
	{
		if(gCacheName->importFile(cache_file)) return;
	}
}

void LLAppViewer::saveNameCache()
{
	// display names cache
	std::string filename =
		gDirUtilp->getExpandedFilename(LL_PATH_CACHE, "avatar_name_cache.xml");
	llofstream name_cache_stream(filename.c_str());
	if(name_cache_stream.is_open())
	{
		LLAvatarNameCache::exportFile(name_cache_stream);
    }

    // real names cache
	if (gCacheName)
    {
        std::string name_cache;
        name_cache = gDirUtilp->getExpandedFilename(LL_PATH_CACHE, "name.cache");
        llofstream cache_file(name_cache.c_str());
        if(cache_file.is_open())
        {
            gCacheName->exportFile(cache_file);
        }
	}
}


/*!	@brief		This class is an LLFrameTimer that can be created with
				an elapsed time that starts counting up from the given value
				rather than 0.0.

				Otherwise it behaves the same way as LLFrameTimer.
*/
class LLFrameStatsTimer : public LLFrameTimer
{
public:
	LLFrameStatsTimer(F64 elapsed_already = 0.0)
		: LLFrameTimer()
		{
			mStartTime -= elapsed_already;
		}
};

static LLTrace::BlockTimerStatHandle FTM_AUDIO_UPDATE("Update Audio");
static LLTrace::BlockTimerStatHandle FTM_CLEANUP("Cleanup");
static LLTrace::BlockTimerStatHandle FTM_CLEANUP_DRAWABLES("Drawables");
static LLTrace::BlockTimerStatHandle FTM_CLEANUP_OBJECTS("Objects");
static LLTrace::BlockTimerStatHandle FTM_IDLE_CB("Idle Callbacks");
static LLTrace::BlockTimerStatHandle FTM_LOD_UPDATE("Update LOD");
static LLTrace::BlockTimerStatHandle FTM_OBJECTLIST_UPDATE("Update Objectlist");
static LLTrace::BlockTimerStatHandle FTM_REGION_UPDATE("Update Region");
static LLTrace::BlockTimerStatHandle FTM_WORLD_UPDATE("Update World");
static LLTrace::BlockTimerStatHandle FTM_NETWORK("Network");
static LLTrace::BlockTimerStatHandle FTM_AGENT_NETWORK("Agent Network");
static LLTrace::BlockTimerStatHandle FTM_VLMANAGER("VL Manager");
static LLTrace::BlockTimerStatHandle FTM_AGENT_POSITION("Agent Position");
static LLTrace::BlockTimerStatHandle FTM_HUD_EFFECTS("HUD Effects");

///////////////////////////////////////////////////////
// idle()
//
// Called every time the window is not doing anything.
// Receive packets, update statistics, and schedule a redisplay.
///////////////////////////////////////////////////////
void LLAppViewer::idle()
{
	pingMainloopTimeout("Main:Idle");

	// Update frame timers
	static LLTimer idle_timer;

	LLFrameTimer::updateFrameTime();
	LLFrameTimer::updateFrameCount();
	LLEventTimer::updateClass();
	LLNotificationsUI::LLToast::updateClass();
	LLSmoothInterpolation::updateInterpolants();
	LLMortician::updateClass();
	LLFilePickerThread::clearDead();  //calls LLFilePickerThread::notify()
	LLDirPickerThread::clearDead();
	F32 dt_raw = idle_timer.getElapsedTimeAndResetF32();

	// Cap out-of-control frame times
	// Too low because in menus, swapping, debugger, etc.
	// Too high because idle called with no objects in view, etc.
	const F32 MIN_FRAME_RATE = 1.f;
	const F32 MAX_FRAME_RATE = 200.f;

	F32 frame_rate_clamped = 1.f / dt_raw;
	frame_rate_clamped = llclamp(frame_rate_clamped, MIN_FRAME_RATE, MAX_FRAME_RATE);
	gFrameDTClamped = 1.f / frame_rate_clamped;

	// Global frame timer
	// Smoothly weight toward current frame
	gFPSClamped = (frame_rate_clamped + (4.f * gFPSClamped)) / 5.f;

	F32 qas = gSavedSettings.getF32("QuitAfterSeconds");
	if (qas > 0.f)
	{
		if (gRenderStartTime.getElapsedTimeF32() > qas)
		{
			LL_INFOS() << "Quitting after " << qas << " seconds. See setting \"QuitAfterSeconds\"." << LL_ENDL;
			LLAppViewer::instance()->forceQuit();
		}
	}

	// Must wait until both have avatar object and mute list, so poll
	// here.
	LLIMProcessing::requestOfflineMessages();

	///////////////////////////////////
	//
	// Special case idle if still starting up
	//
	if (LLStartUp::getStartupState() < STATE_STARTED)
	{
		// Skip rest if idle startup returns false (essentially, no world yet)
		gGLActive = TRUE;
		if (!idle_startup())
		{
			gGLActive = FALSE;
			return;
		}
		gGLActive = FALSE;
	}


    F32 yaw = 0.f;				// radians

	if (!gDisconnected)
	{
		LL_RECORD_BLOCK_TIME(FTM_NETWORK);
		// Update spaceserver timeinfo
	    LLWorld::getInstance()->setSpaceTimeUSec(LLWorld::getInstance()->getSpaceTimeUSec() + LLUnits::Seconds::fromValue(dt_raw));


	    //////////////////////////////////////
	    //
	    // Update simulator agent state
	    //

		if (gSavedSettings.getBOOL("RotateRight"))
		{
			gAgent.moveYaw(-1.f);
		}

		{
			LL_RECORD_BLOCK_TIME(FTM_AGENT_AUTOPILOT);
			// Handle automatic walking towards points
			gAgentPilot.updateTarget();
			gAgent.autoPilot(&yaw);
		}

		static LLFrameTimer agent_update_timer;

		// When appropriate, update agent location to the simulator.
		F32 agent_update_time = agent_update_timer.getElapsedTimeF32();
		F32 agent_force_update_time = mLastAgentForceUpdate + agent_update_time;
		BOOL force_update = gAgent.controlFlagsDirty()
							|| (mLastAgentControlFlags != gAgent.getControlFlags())
							|| (agent_force_update_time > (1.0f / (F32) AGENT_FORCE_UPDATES_PER_SECOND));
		if (force_update || (agent_update_time > (1.0f / (F32) AGENT_UPDATES_PER_SECOND)))
		{
			LL_RECORD_BLOCK_TIME(FTM_AGENT_UPDATE);
			// Send avatar and camera info
			mLastAgentControlFlags = gAgent.getControlFlags();
			mLastAgentForceUpdate = force_update ? 0 : agent_force_update_time;
			send_agent_update(force_update);
			agent_update_timer.reset();
		}
	}

	//////////////////////////////////////
	//
	// Manage statistics
	//
	//
	{
		// Initialize the viewer_stats_timer with an already elapsed time
		// of SEND_STATS_PERIOD so that the initial stats report will
		// be sent immediately.
		static LLFrameStatsTimer viewer_stats_timer(SEND_STATS_PERIOD);

		// Update session stats every large chunk of time
		// *FIX: (?) SAMANTHA
		if (viewer_stats_timer.getElapsedTimeF32() >= SEND_STATS_PERIOD && !gDisconnected)
		{
			LL_INFOS() << "Transmitting sessions stats" << LL_ENDL;
			send_stats();
			viewer_stats_timer.reset();
		}

		// Print the object debugging stats
		static LLFrameTimer object_debug_timer;
		if (object_debug_timer.getElapsedTimeF32() > 5.f)
		{
			object_debug_timer.reset();
			if (gObjectList.mNumDeadObjectUpdates)
			{
				LL_INFOS() << "Dead object updates: " << gObjectList.mNumDeadObjectUpdates << LL_ENDL;
				gObjectList.mNumDeadObjectUpdates = 0;
			}
			if (gObjectList.mNumUnknownUpdates)
			{
				LL_INFOS() << "Unknown object updates: " << gObjectList.mNumUnknownUpdates << LL_ENDL;
				gObjectList.mNumUnknownUpdates = 0;
			}

		}
	}

	if (!gDisconnected)
	{
		LL_RECORD_BLOCK_TIME(FTM_NETWORK);

	    ////////////////////////////////////////////////
	    //
	    // Network processing
	    //
	    // NOTE: Starting at this point, we may still have pointers to "dead" objects
	    // floating throughout the various object lists.
	    //
		idleNameCache();
		idleNetwork();


		// Check for away from keyboard, kick idle agents.
		idle_afk_check();

		//  Update statistics for this frame
		update_statistics();
	}

	////////////////////////////////////////
	//
	// Handle the regular UI idle callbacks as well as
	// hover callbacks
	//

#ifdef LL_DARWIN
	if (!mQuitRequested)  //MAINT-4243
#endif
	{
// 		LL_RECORD_BLOCK_TIME(FTM_IDLE_CB);

		// Do event notifications if necessary.  Yes, we may want to move this elsewhere.
		gEventNotifier.update();

		gIdleCallbacks.callFunctions();
		gInventory.idleNotifyObservers();
		LLAvatarTracker::instance().idleNotifyObservers();
	}

	// Metrics logging (LLViewerAssetStats, etc.)
	{
		static LLTimer report_interval;

		// *TODO:  Add configuration controls for this
		F32 seconds = report_interval.getElapsedTimeF32();
		if (seconds >= app_metrics_interval)
		{
			metricsSend(! gDisconnected);
			report_interval.reset();
		}
	}

	if (gDisconnected)
    {
		return;
    }
	if (gTeleportDisplay)
    {
		return;
    }

	gViewerWindow->updateUI();

	///////////////////////////////////////
	// Agent and camera movement
	//
	LLCoordGL current_mouse = gViewerWindow->getCurrentMouse();

	{
		// After agent and camera moved, figure out if we need to
		// deselect objects.
		LLSelectMgr::getInstance()->deselectAllIfTooFar();

	}

	{
		// Handle pending gesture processing
		LL_RECORD_BLOCK_TIME(FTM_AGENT_POSITION);
		LLGestureMgr::instance().update();

		gAgent.updateAgentPosition(gFrameDTClamped, yaw, current_mouse.mX, current_mouse.mY);
	}

	{
		LL_RECORD_BLOCK_TIME(FTM_OBJECTLIST_UPDATE);

        if (!(logoutRequestSent() && hasSavedFinalSnapshot()))
		{
			gObjectList.update(gAgent);
		}
	}

	//////////////////////////////////////
	//
	// Deletes objects...
	// Has to be done after doing idleUpdates (which can kill objects)
	//

	{
		LL_RECORD_BLOCK_TIME(FTM_CLEANUP);
		{
			LL_RECORD_BLOCK_TIME(FTM_CLEANUP_OBJECTS);
			gObjectList.cleanDeadObjects();
		}
		{
			LL_RECORD_BLOCK_TIME(FTM_CLEANUP_DRAWABLES);
			LLDrawable::cleanupDeadDrawables();
		}
	}

	//
	// After this point, in theory we should never see a dead object
	// in the various object/drawable lists.
	//

	//////////////////////////////////////
	//
	// Update/send HUD effects
	//
	// At this point, HUD effects may clean up some references to
	// dead objects.
	//

	{
		LL_RECORD_BLOCK_TIME(FTM_HUD_EFFECTS);
		LLSelectMgr::getInstance()->updateEffects();
		LLHUDManager::getInstance()->cleanupEffects();
		LLHUDManager::getInstance()->sendEffects();
	}

	////////////////////////////////////////
	//
	// Unpack layer data that we've received
	//

	{
		LL_RECORD_BLOCK_TIME(FTM_NETWORK);
		gVLManager.unpackData();
	}

	/////////////////////////
	//
	// Update surfaces, and surface textures as well.
	//

	LLWorld::getInstance()->updateVisibilities();
	{
		const F32 max_region_update_time = .001f; // 1ms
		LL_RECORD_BLOCK_TIME(FTM_REGION_UPDATE);
		LLWorld::getInstance()->updateRegions(max_region_update_time);
	}

	/////////////////////////
	//
	// Update weather effects
	//
	gSky.propagateHeavenlyBodies(gFrameDTClamped);				// moves sun, moon, and planets

	// Update wind vector
	LLVector3 wind_position_region;
	static LLVector3 average_wind;

	LLViewerRegion *regionp;
	regionp = LLWorld::getInstance()->resolveRegionGlobal(wind_position_region, gAgent.getPositionGlobal());	// puts agent's local coords into wind_position
	if (regionp)
	{
		gWindVec = regionp->mWind.getVelocity(wind_position_region);

		// Compute average wind and use to drive motion of water

		average_wind = regionp->mWind.getAverage();
		gSky.setWind(average_wind);
		//LLVOWater::setWind(average_wind);
	}
	else
	{
		gWindVec.setVec(0.0f, 0.0f, 0.0f);
	}

	//////////////////////////////////////
	//
	// Sort and cull in the new renderer are moved to pipeline.cpp
	// Here, particles are updated and drawables are moved.
	//

	LL_RECORD_BLOCK_TIME(FTM_WORLD_UPDATE);
	gPipeline.updateMove();

	LLWorld::getInstance()->updateParticles();

	if (gAgentPilot.isPlaying() && gAgentPilot.getOverrideCamera())
	{
		gAgentPilot.moveCamera();
	}
	else if (LLViewerJoystick::getInstance()->getOverrideCamera())
	{
		LLViewerJoystick::getInstance()->moveFlycam();
	}
	else
	{
		if (LLToolMgr::getInstance()->inBuildMode())
		{
			LLViewerJoystick::getInstance()->moveObjects();
		}

		gAgentCamera.updateCamera();
	}

	// update media focus
	LLViewerMediaFocus::getInstance()->update();

	// Update marketplace
	LLMarketplaceInventoryImporter::update();
	LLMarketplaceInventoryNotifications::update();

	// objects and camera should be in sync, do LOD calculations now
	{
		LL_RECORD_BLOCK_TIME(FTM_LOD_UPDATE);
		gObjectList.updateApparentAngles(gAgent);
	}

	// Update AV render info
	LLAvatarRenderInfoAccountant::getInstance()->idle();

	{
		LL_RECORD_BLOCK_TIME(FTM_AUDIO_UPDATE);

		if (gAudiop)
		{
		    audio_update_volume(false);
			audio_update_listener();
			audio_update_wind(false);

			// this line actually commits the changes we've made to source positions, etc.
			const F32 max_audio_decode_time = 0.002f; // 2 ms decode time
			gAudiop->idle(max_audio_decode_time);
		}
	}

	// Execute deferred tasks.
	LLDeferredTaskList::instance().run();

	// Handle shutdown process, for example,
	// wait for floaters to close, send quit message,
	// forcibly quit if it has taken too long
	if (mQuitRequested)
	{
		gGLActive = TRUE;
		idleShutdown();
	}
}

void LLAppViewer::idleShutdown()
{
	// Wait for all modal alerts to get resolved
	if (LLModalDialog::activeCount() > 0)
	{
		return;
	}

	// close IM interface
	if(gIMMgr)
	{
		gIMMgr->disconnectAllSessions();
	}

	// Wait for all floaters to get resolved
	if (gFloaterView
		&& !gFloaterView->allChildrenClosed())
	{
		return;
	}




	// ProductEngine: Try moving this code to where we shut down sTextureCache in cleanup()
	// *TODO: ugly
	static bool saved_teleport_history = false;
	if (!saved_teleport_history)
	{
		saved_teleport_history = true;
		LLTeleportHistory::getInstance()->dump();
		LLLocationHistory::getInstance()->save(); // *TODO: find a better place for doing this
		return;
	}

	static bool saved_snapshot = false;
	if (!saved_snapshot)
	{
		saved_snapshot = true;
		saveFinalSnapshot();
		return;
	}

	const F32 SHUTDOWN_UPLOAD_SAVE_TIME = 5.f;

	S32 pending_uploads = gAssetStorage->getNumPendingUploads();
	if (pending_uploads > 0
		&& gLogoutTimer.getElapsedTimeF32() < SHUTDOWN_UPLOAD_SAVE_TIME
		&& !logoutRequestSent())
	{
		static S32 total_uploads = 0;
		// Sometimes total upload count can change during logout.
		total_uploads = llmax(total_uploads, pending_uploads);
		gViewerWindow->setShowProgress(TRUE);
		S32 finished_uploads = total_uploads - pending_uploads;
		F32 percent = 100.f * finished_uploads / total_uploads;
		gViewerWindow->setProgressPercent(percent);
		gViewerWindow->setProgressString(LLTrans::getString("SavingSettings"));
		return;
	}

	if (gPendingMetricsUploads > 0
		&& gLogoutTimer.getElapsedTimeF32() < SHUTDOWN_UPLOAD_SAVE_TIME
		&& !logoutRequestSent())
	{
		return;
	}

	// All floaters are closed.  Tell server we want to quit.
	if( !logoutRequestSent() )
	{
		sendLogoutRequest();

		// Wait for a LogoutReply message
		gViewerWindow->setShowProgress(TRUE);
		gViewerWindow->setProgressPercent(100.f);
		gViewerWindow->setProgressString(LLTrans::getString("LoggingOut"));
		return;
	}

	// Make sure that we quit if we haven't received a reply from the server.
	if( logoutRequestSent()
		&& gLogoutTimer.getElapsedTimeF32() > gLogoutMaxTime )
	{
		forceQuit();
		return;
	}
}

void LLAppViewer::sendLogoutRequest()
{
	if(!mLogoutRequestSent && gMessageSystem)
	{
		//Set internal status variables and marker files before actually starting the logout process
		gLogoutInProgress = TRUE;
		if (!mSecondInstance)
		{
			mLogoutMarkerFileName = gDirUtilp->getExpandedFilename(LL_PATH_LOGS,LOGOUT_MARKER_FILE_NAME);

			mLogoutMarkerFile.open(mLogoutMarkerFileName, LL_APR_WB);
			if (mLogoutMarkerFile.getFileHandle())
			{
				LL_INFOS("MarkerFile") << "Created logout marker file '"<< mLogoutMarkerFileName << "' " << LL_ENDL;
				recordMarkerVersion(mLogoutMarkerFile);
			}
			else
			{
				LL_WARNS("MarkerFile") << "Cannot create logout marker file " << mLogoutMarkerFileName << LL_ENDL;
			}
		}
		else
		{
			LL_INFOS("MarkerFile") << "Did not logout marker file because this is a second instance" << LL_ENDL;
		}

		LLMessageSystem* msg = gMessageSystem;
		msg->newMessageFast(_PREHASH_LogoutRequest);
		msg->nextBlockFast(_PREHASH_AgentData);
		msg->addUUIDFast(_PREHASH_AgentID, gAgent.getID() );
		msg->addUUIDFast(_PREHASH_SessionID, gAgent.getSessionID());
		gAgent.sendReliableMessage();

		gLogoutTimer.reset();
		gLogoutMaxTime = LOGOUT_REQUEST_TIME;
		mLogoutRequestSent = TRUE;

		if(LLVoiceClient::instanceExists())
		{
			LLVoiceClient::getInstance()->leaveChannel();
		}
	}
}

void LLAppViewer::idleNameCache()
{
	// Neither old nor new name cache can function before agent has a region
	LLViewerRegion* region = gAgent.getRegion();
	if (!region) return;

	// deal with any queued name requests and replies.
	gCacheName->processPending();

	// Can't run the new cache until we have the list of capabilities
	// for the agent region, and can therefore decide whether to use
	// display names or fall back to the old name system.
	if (!region->capabilitiesReceived()) return;

	// Agent may have moved to a different region, so need to update cap URL
	// for name lookups.  Can't do this in the cap grant code, as caps are
	// granted to neighbor regions before the main agent gets there.  Can't
	// do it in the move-into-region code because cap not guaranteed to be
	// granted yet, for example on teleport.
	bool had_capability = LLAvatarNameCache::hasNameLookupURL();
	std::string name_lookup_url;
	name_lookup_url.reserve(128); // avoid a memory allocation below
	name_lookup_url = region->getCapability("GetDisplayNames");
	bool have_capability = !name_lookup_url.empty();
	if (have_capability)
	{
		// we have support for display names, use it
	    U32 url_size = name_lookup_url.size();
	    // capabilities require URLs with slashes before query params:
	    // https://<host>:<port>/cap/<uuid>/?ids=<blah>
	    // but the caps are granted like:
	    // https://<host>:<port>/cap/<uuid>
	    if (url_size > 0 && name_lookup_url[url_size-1] != '/')
	    {
		    name_lookup_url += '/';
	    }
		LLAvatarNameCache::setNameLookupURL(name_lookup_url);
	}
	else
	{
		// Display names not available on this region
		LLAvatarNameCache::setNameLookupURL( std::string() );
	}

	// Error recovery - did we change state?
	if (had_capability != have_capability)
	{
		// name tags are persistant on screen, so make sure they refresh
		LLVOAvatar::invalidateNameTags();
	}

	LLAvatarNameCache::idle();
}

//
// Handle messages, and all message related stuff
//

#define TIME_THROTTLE_MESSAGES

#ifdef TIME_THROTTLE_MESSAGES
#define CHECK_MESSAGES_DEFAULT_MAX_TIME .020f // 50 ms = 50 fps (just for messages!)
static F32 CheckMessagesMaxTime = CHECK_MESSAGES_DEFAULT_MAX_TIME;
#endif

static LLTrace::BlockTimerStatHandle FTM_IDLE_NETWORK("Idle Network");
static LLTrace::BlockTimerStatHandle FTM_MESSAGE_ACKS("Message Acks");
static LLTrace::BlockTimerStatHandle FTM_RETRANSMIT("Retransmit");
static LLTrace::BlockTimerStatHandle FTM_TIMEOUT_CHECK("Timeout Check");
static LLTrace::BlockTimerStatHandle FTM_DYNAMIC_THROTTLE("Dynamic Throttle");
static LLTrace::BlockTimerStatHandle FTM_CHECK_REGION_CIRCUIT("Check Region Circuit");

void LLAppViewer::idleNetwork()
{
	pingMainloopTimeout("idleNetwork");

	gObjectList.mNumNewObjects = 0;
	S32 total_decoded = 0;

	if (!gSavedSettings.getBOOL("SpeedTest"))
	{
		LL_RECORD_BLOCK_TIME(FTM_IDLE_NETWORK); // decode

		LLTimer check_message_timer;
		//  Read all available packets from network
		const S64 frame_count = gFrameCount;  // U32->S64
		F32 total_time = 0.0f;

		while (gMessageSystem->checkAllMessages(frame_count, gServicePump))
		{
			if (gDoDisconnect)
			{
				// We're disconnecting, don't process any more messages from the server
				// We're usually disconnecting due to either network corruption or a
				// server going down, so this is OK.
				break;
			}

			total_decoded++;
			gPacketsIn++;

			if (total_decoded > MESSAGE_MAX_PER_FRAME)
			{
				break;
			}

#ifdef TIME_THROTTLE_MESSAGES
			// Prevent slow packets from completely destroying the frame rate.
			// This usually happens due to clumps of avatars taking huge amount
			// of network processing time (which needs to be fixed, but this is
			// a good limit anyway).
			total_time = check_message_timer.getElapsedTimeF32();
			if (total_time >= CheckMessagesMaxTime)
				break;
#endif
		}

		// Handle per-frame message system processing.
		gMessageSystem->processAcks(gSavedSettings.getF32("AckCollectTime"));

#ifdef TIME_THROTTLE_MESSAGES
		if (total_time >= CheckMessagesMaxTime)
		{
			// Increase CheckMessagesMaxTime so that we will eventually catch up
			CheckMessagesMaxTime *= 1.035f; // 3.5% ~= x2 in 20 frames, ~8x in 60 frames
		}
		else
		{
			// Reset CheckMessagesMaxTime to default value
			CheckMessagesMaxTime = CHECK_MESSAGES_DEFAULT_MAX_TIME;
		}
#endif



		// we want to clear the control after sending out all necessary agent updates
		gAgent.resetControlFlags();

		// Decode enqueued messages...
		S32 remaining_possible_decodes = MESSAGE_MAX_PER_FRAME - total_decoded;

		if( remaining_possible_decodes <= 0 )
		{
			LL_INFOS() << "Maxed out number of messages per frame at " << MESSAGE_MAX_PER_FRAME << LL_ENDL;
		}

		if (gPrintMessagesThisFrame)
		{
			LL_INFOS() << "Decoded " << total_decoded << " msgs this frame!" << LL_ENDL;
			gPrintMessagesThisFrame = FALSE;
		}
	}
	add(LLStatViewer::NUM_NEW_OBJECTS, gObjectList.mNumNewObjects);

	// Retransmit unacknowledged packets.
	gXferManager->retransmitUnackedPackets();
	gAssetStorage->checkForTimeouts();
	gViewerThrottle.updateDynamicThrottle();

	// Check that the circuit between the viewer and the agent's current
	// region is still alive
	LLViewerRegion *agent_region = gAgent.getRegion();
	if (agent_region && (LLStartUp::getStartupState()==STATE_STARTED))
	{
		LLUUID this_region_id = agent_region->getRegionID();
		bool this_region_alive = agent_region->isAlive();
		if ((mAgentRegionLastAlive && !this_region_alive) // newly dead
		    && (mAgentRegionLastID == this_region_id)) // same region
		{
			forceDisconnect(LLTrans::getString("AgentLostConnection"));
		}
		mAgentRegionLastID = this_region_id;
		mAgentRegionLastAlive = this_region_alive;
	}
}

void LLAppViewer::disconnectViewer()
{
	if (gDisconnected)
	{
		return;
	}
	//
	// Cleanup after quitting.
	//
	// Save snapshot for next time, if we made it through initialization

	LL_INFOS() << "Disconnecting viewer!" << LL_ENDL;

	// Dump our frame statistics

	// Remember if we were flying
	gSavedSettings.setBOOL("FlyingAtExit", gAgent.getFlying() );

	// Un-minimize all windows so they don't get saved minimized
	if (gFloaterView)
	{
		gFloaterView->restoreAll();
	}

	if (LLSelectMgr::getInstance())
	{
		LLSelectMgr::getInstance()->deselectAll();
	}

	// save inventory if appropriate
	gInventory.cache(gInventory.getRootFolderID(), gAgent.getID());
	if (gInventory.getLibraryRootFolderID().notNull()
		&& gInventory.getLibraryOwnerID().notNull())
	{
		gInventory.cache(
			gInventory.getLibraryRootFolderID(),
			gInventory.getLibraryOwnerID());
	}

	saveNameCache();
	if (LLExperienceCache::instanceExists())
	{
		// TODO: LLExperienceCache::cleanup() logic should be moved to
		// cleanupSingleton().
		LLExperienceCache::instance().cleanup();
	}

	// close inventory interface, close all windows
	LLSidepanelInventory::cleanup();

	gAgentWearables.cleanup();
	gAgentCamera.cleanup();
	// Also writes cached agent settings to gSavedSettings
	gAgent.cleanup();

	// This is where we used to call gObjectList.destroy() and then delete gWorldp.
	// Now we just ask the LLWorld singleton to cleanly shut down.
	if(LLWorld::instanceExists())
	{
		LLWorld::getInstance()->destroyClass();
	}
	LLVOCache::deleteSingleton();

	// call all self-registered classes
	LLDestroyClassList::instance().fireCallbacks();

	cleanup_xfer_manager();
	gDisconnected = TRUE;

	// Pass the connection state to LLUrlEntryParcel not to attempt
	// parcel info requests while disconnected.
	LLUrlEntryParcel::setDisconnected(gDisconnected);
}

bool LLAppViewer::onChangeFrameLimit(LLSD const & evt)
{
	if (evt.asInteger() > 0)
	{
		mMinMicroSecPerFrame = 1000000 / evt.asInteger();
	}
	else
	{
		mMinMicroSecPerFrame = 0;
	}
	return false;
}

void LLAppViewer::forceErrorLLError()
{
   	LL_ERRS() << "This is a deliberate llerror" << LL_ENDL;
}

void LLAppViewer::forceErrorBreakpoint()
{
   	LL_WARNS() << "Forcing a deliberate breakpoint" << LL_ENDL;
#ifdef LL_WINDOWS
    DebugBreak();
#else
    asm ("int $3");
#endif
    return;
}

void LLAppViewer::forceErrorBadMemoryAccess()
{
   	LL_WARNS() << "Forcing a deliberate bad memory access" << LL_ENDL;
    S32* crash = NULL;
    *crash = 0xDEADBEEF;
    return;
}

void LLAppViewer::forceErrorInfiniteLoop()
{
   	LL_WARNS() << "Forcing a deliberate infinite loop" << LL_ENDL;
    while(true)
    {
        ;
    }
    return;
}

void LLAppViewer::forceErrorSoftwareException()
{
   	LL_WARNS() << "Forcing a deliberate exception" << LL_ENDL;
    LLTHROW(LLException("User selected Force Software Exception"));
}

void LLAppViewer::forceErrorDriverCrash()
{
   	LL_WARNS() << "Forcing a deliberate driver crash" << LL_ENDL;
	glDeleteTextures(1, NULL);
}

void LLAppViewer::initMainloopTimeout(const std::string& state, F32 secs)
{
	if(!mMainloopTimeout)
	{
		mMainloopTimeout = new LLWatchdogTimeout();
		resumeMainloopTimeout(state, secs);
	}
}

void LLAppViewer::destroyMainloopTimeout()
{
	if(mMainloopTimeout)
	{
		delete mMainloopTimeout;
		mMainloopTimeout = NULL;
	}
}

void LLAppViewer::resumeMainloopTimeout(const std::string& state, F32 secs)
{
	if(mMainloopTimeout)
	{
		if(secs < 0.0f)
		{
			secs = gSavedSettings.getF32("MainloopTimeoutDefault");
		}

		mMainloopTimeout->setTimeout(secs);
		mMainloopTimeout->start(state);
	}
}

void LLAppViewer::pauseMainloopTimeout()
{
	if(mMainloopTimeout)
	{
		mMainloopTimeout->stop();
	}
}

void LLAppViewer::pingMainloopTimeout(const std::string& state, F32 secs)
{
//	if(!restoreErrorTrap())
//	{
//		LL_WARNS() << "!!!!!!!!!!!!! Its an error trap!!!!" << state << LL_ENDL;
//	}

	if(mMainloopTimeout)
	{
		if(secs < 0.0f)
		{
			secs = gSavedSettings.getF32("MainloopTimeoutDefault");
		}

		mMainloopTimeout->setTimeout(secs);
		mMainloopTimeout->ping(state);
	}
}

void LLAppViewer::handleLoginComplete()
{
	gLoggedInTime.start();
	initMainloopTimeout("Mainloop Init");

	// Store some data to DebugInfo in case of a freeze.
	gDebugInfo["ClientInfo"]["Name"] = LLVersionInfo::getChannel();

	gDebugInfo["ClientInfo"]["MajorVersion"] = LLVersionInfo::getMajor();
	gDebugInfo["ClientInfo"]["MinorVersion"] = LLVersionInfo::getMinor();
	gDebugInfo["ClientInfo"]["PatchVersion"] = LLVersionInfo::getPatch();
	gDebugInfo["ClientInfo"]["BuildVersion"] = LLVersionInfo::getBuild();

	LLParcel* parcel = LLViewerParcelMgr::getInstance()->getAgentParcel();
	if ( parcel && parcel->getMusicURL()[0])
	{
		gDebugInfo["ParcelMusicURL"] = parcel->getMusicURL();
	}
	if ( parcel && parcel->getMediaURL()[0])
	{
		gDebugInfo["ParcelMediaURL"] = parcel->getMediaURL();
	}

	gDebugInfo["SettingsFilename"] = gSavedSettings.getString("ClientSettingsFile");
	gDebugInfo["CAFilename"] = gDirUtilp->getCAFile();
	gDebugInfo["ViewerExePath"] = gDirUtilp->getExecutablePathAndName();
	gDebugInfo["CurrentPath"] = gDirUtilp->getCurPath();

	if(gAgent.getRegion())
	{
		gDebugInfo["CurrentSimHost"] = gAgent.getRegionHost().getHostName();
		gDebugInfo["CurrentRegion"] = gAgent.getRegion()->getName();
	}

	if(LLAppViewer::instance()->mMainloopTimeout)
	{
		gDebugInfo["MainloopTimeoutState"] = LLAppViewer::instance()->mMainloopTimeout->getState();
	}

	mOnLoginCompleted();

	writeDebugInfo();

	// we logged in successfully, so save settings on logout
	LL_INFOS() << "Login successful, per account settings will be saved on log out." << LL_ENDL;
	mSavePerAccountSettings=true;
}

//virtual
void LLAppViewer::setMasterSystemAudioMute(bool mute)
{
	gSavedSettings.setBOOL("MuteAudio", mute);
}

//virtual
bool LLAppViewer::getMasterSystemAudioMute()
{
	return gSavedSettings.getBOOL("MuteAudio");
}

//----------------------------------------------------------------------------
// Metrics-related methods (static and otherwise)
//----------------------------------------------------------------------------

/**
 * LLViewerAssetStats collects data on a per-region (as defined by the agent's
 * location) so we need to tell it about region changes which become a kind of
 * hidden variable/global state in the collectors.  For collectors not running
 * on the main thread, we need to send a message to move the data over safely
 * and cheaply (amortized over a run).
 */
void LLAppViewer::metricsUpdateRegion(U64 region_handle)
{
	if (0 != region_handle)
	{
		LLViewerAssetStatsFF::set_region(region_handle);
	}
}

/**
 * Attempts to start a multi-threaded metrics report to be sent back to
 * the grid for consumption.
 */
void LLAppViewer::metricsSend(bool enable_reporting)
{
	if (! gViewerAssetStats)
		return;

	if (LLAppViewer::sTextureFetch)
	{
		LLViewerRegion * regionp = gAgent.getRegion();

		if (enable_reporting && regionp)
		{
			std::string	caps_url = regionp->getCapability("ViewerMetrics");

            LLSD sd = gViewerAssetStats->asLLSD(true);

			// Send a report request into 'thread1' to get the rest of the data
			// and provide some additional parameters while here.
			LLAppViewer::sTextureFetch->commandSendMetrics(caps_url,
														   gAgentSessionID,
														   gAgentID,
														   sd);
		}
		else
		{
			LLAppViewer::sTextureFetch->commandDataBreak();
		}
	}

	// Reset even if we can't report.  Rather than gather up a huge chunk of
	// data, we'll keep to our sampling interval and retain the data
	// resolution in time.
	gViewerAssetStats->restart();
}
<|MERGE_RESOLUTION|>--- conflicted
+++ resolved
@@ -1080,10 +1080,7 @@
 		}
 	}
 
-<<<<<<< HEAD
-=======
 // don't nag developers who need to run the executable directly
->>>>>>> 09f97172
 #if LL_RELEASE_FOR_DOWNLOAD
 	// MAINT-8305: If we're processing a SLURL, skip the launcher check.
 	if (gSavedSettings.getString("CmdLineLoginLocation").empty())
@@ -1391,10 +1388,10 @@
 		//memory leaking simulation
 		if (gSimulateMemLeak)
 		{
-		LLFloaterMemLeak* mem_leak_instance =
-			LLFloaterReg::findTypedInstance<LLFloaterMemLeak>("mem_leaking");
+			LLFloaterMemLeak* mem_leak_instance =
+				LLFloaterReg::findTypedInstance<LLFloaterMemLeak>("mem_leaking");
 			if (mem_leak_instance)
-		{
+			{
 				mem_leak_instance->idle();
 			}
 		}
@@ -1500,7 +1497,7 @@
 					ms_sleep(milliseconds_to_sleep);
 				}
 			}
-			
+
 			if (mRandomizeFramerate)
 			{
 				ms_sleep(rand() % 200);
@@ -1960,19 +1957,8 @@
 	mAppCoreHttp.cleanup();
 
 	SUBSYSTEM_CLEANUP(LLFilePickerThread);
-<<<<<<< HEAD
-	
-=======
 	SUBSYSTEM_CLEANUP(LLDirPickerThread);
 
-	//MUST happen AFTER SUBSYSTEM_CLEANUP(LLCurl)
-	delete sTextureCache;
-    sTextureCache = NULL;
-	delete sTextureFetch;
-    sTextureFetch = NULL;
-	delete sImageDecodeThread;
-    sImageDecodeThread = NULL;
->>>>>>> 09f97172
 	delete mFastTimerLogThread;
 	mFastTimerLogThread = NULL;
 
