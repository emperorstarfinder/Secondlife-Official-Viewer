--- conflicted
+++ resolved
@@ -2870,12 +2870,8 @@
 	gSavedSettings.saveToFile( gSavedSettings.getString("ClientSettingsFile"), TRUE );
 
 	gPipeline.init();
-<<<<<<< HEAD
-		
-=======
 	LL_INFOS("AppInit") << "gPipeline Initialized" << LL_ENDL;
 
->>>>>>> eef9016c
 	stop_glerror();
 	gViewerWindow->initGLDefaults();
 
