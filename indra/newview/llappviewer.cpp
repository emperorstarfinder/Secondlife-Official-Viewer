/** 
 * @file llappviewer.cpp
 * @brief The LLAppViewer class definitions
 *
 * $LicenseInfo:firstyear=2007&license=viewerlgpl$
 * Second Life Viewer Source Code
 * Copyright (C) 2012, Linden Research, Inc.
 * 
 * This library is free software; you can redistribute it and/or
 * modify it under the terms of the GNU Lesser General Public
 * License as published by the Free Software Foundation;
 * version 2.1 of the License only.
 * 
 * This library is distributed in the hope that it will be useful,
 * but WITHOUT ANY WARRANTY; without even the implied warranty of
 * MERCHANTABILITY or FITNESS FOR A PARTICULAR PURPOSE.  See the GNU
 * Lesser General Public License for more details.
 * 
 * You should have received a copy of the GNU Lesser General Public
 * License along with this library; if not, write to the Free Software
 * Foundation, Inc., 51 Franklin Street, Fifth Floor, Boston, MA  02110-1301  USA
 * 
 * Linden Research, Inc., 945 Battery Street, San Francisco, CA  94111  USA
 * $/LicenseInfo$
 */

#include "llviewerprecompiledheaders.h"

#include "llappviewer.h"

// Viewer includes
#include "llversioninfo.h"
#include "llfeaturemanager.h"
#include "lluictrlfactory.h"
#include "lltexteditor.h"
#include "llerrorcontrol.h"
#include "lleventtimer.h"
#include "llviewertexturelist.h"
#include "llgroupmgr.h"
#include "llagent.h"
#include "llagentcamera.h"
#include "llagentlanguage.h"
#include "llagentwearables.h"
#include "llfloaterimcontainer.h"
#include "llwindow.h"
#include "llviewerstats.h"
#include "llviewerstatsrecorder.h"
#include "llmarketplacefunctions.h"
#include "llmarketplacenotifications.h"
#include "llmd5.h"
#include "llmeshrepository.h"
#include "llpumpio.h"
#include "llmimetypes.h"
#include "llslurl.h"
#include "llstartup.h"
#include "llfocusmgr.h"
#include "llviewerjoystick.h"
#include "llallocator.h"
#include "llares.h" 
#include "llcurl.h"
#include "llcalc.h"
#include "llconversationlog.h"
#include "lltexturestats.h"
#include "lltrace.h"
#include "lltracethreadrecorder.h"
#include "llviewerwindow.h"
#include "llviewerdisplay.h"
#include "llviewermedia.h"
#include "llviewerparcelmedia.h"
#include "llviewermediafocus.h"
#include "llviewermessage.h"
#include "llviewerobjectlist.h"
#include "llworldmap.h"
#include "llmutelist.h"
#include "llviewerhelp.h"
#include "lluicolortable.h"
#include "llurldispatcher.h"
#include "llurlhistory.h"
//#include "llfirstuse.h"
#include "llrender.h"
#include "llteleporthistory.h"
#include "lltoast.h"
#include "lllocationhistory.h"
#include "llfasttimerview.h"
#include "llvector4a.h"
#include "llviewermenufile.h"
#include "llvoicechannel.h"
#include "llvoavatarself.h"
#include "llurlmatch.h"
#include "lltextutil.h"
#include "lllogininstance.h"
#include "llprogressview.h"
#include "llvocache.h"
#include "llvopartgroup.h"
#include "llweb.h"
#include "llupdaterservice.h"
#include "llfloatertexturefetchdebugger.h"
#include "llspellcheck.h"
#include "llscenemonitor.h"
#include "llavatarrenderinfoaccountant.h"

// Linden library includes
#include "llavatarnamecache.h"
#include "lldiriterator.h"
#include "llimagej2c.h"
#include "llmemory.h"
#include "llprimitive.h"
#include "llurlaction.h"
#include "llurlentry.h"
#include "llvfile.h"
#include "llvfsthread.h"
#include "llvolumemgr.h"
#include "llxfermanager.h"
#include "llphysicsextensions.h"

#include "llnotificationmanager.h"
#include "llnotifications.h"
#include "llnotificationsutil.h"

#include "llleap.h"
#include "stringize.h"
#include "llcoros.h"

// Third party library includes
#include <boost/bind.hpp>
#include <boost/foreach.hpp>
#include <boost/algorithm/string.hpp>
#include <boost/regex.hpp>


#if LL_WINDOWS
#	include <share.h> // For _SH_DENYWR in processMarkerFiles
#else
#   include <sys/file.h> // For processMarkerFiles
#endif

#include "llapr.h"
#include <boost/lexical_cast.hpp>

#include "llviewerkeyboard.h"
#include "lllfsthread.h"
#include "llworkerthread.h"
#include "lltexturecache.h"
#include "lltexturefetch.h"
#include "llimageworker.h"
#include "llevents.h"

// The files below handle dependencies from cleanup.
#include "llkeyframemotion.h"
#include "llworldmap.h"
#include "llhudmanager.h"
#include "lltoolmgr.h"
#include "llassetstorage.h"
#include "llpolymesh.h"
#include "llproxy.h"
#include "llaudioengine.h"
#include "llstreamingaudio.h"
#include "llviewermenu.h"
#include "llselectmgr.h"
#include "lltrans.h"
#include "lltransutil.h"
#include "lltracker.h"
#include "llviewerparcelmgr.h"
#include "llworldmapview.h"
#include "llpostprocess.h"
#include "llwlparammanager.h"
#include "llwaterparammanager.h"

#include "lldebugview.h"
#include "llconsole.h"
#include "llcontainerview.h"
#include "lltooltip.h"

#include "llsdutil.h"
#include "llsdserialize.h"

#include "llworld.h"
#include "llhudeffecttrail.h"
#include "llvectorperfoptions.h"
#include "llslurl.h"
#include "llwatchdog.h"

// Included so that constants/settings might be initialized
// in save_settings_to_globals()
#include "llbutton.h"
#include "llstatusbar.h"
#include "llsurface.h"
#include "llvosky.h"
#include "llvotree.h"
#include "llvoavatar.h"
#include "llfolderview.h"
#include "llagentpilot.h"
#include "llvovolume.h"
#include "llflexibleobject.h" 
#include "llvosurfacepatch.h"
#include "llviewerfloaterreg.h"
#include "llcommandlineparser.h"
#include "llfloatermemleak.h"
#include "llfloaterreg.h"
#include "llfloatersnapshot.h"
#include "llfloaterinventory.h"

// includes for idle() idleShutdown()
#include "llviewercontrol.h"
#include "lleventnotifier.h"
#include "llcallbacklist.h"
#include "lldeferredsounds.h"
#include "pipeline.h"
#include "llgesturemgr.h"
#include "llsky.h"
#include "llvlmanager.h"
#include "llviewercamera.h"
#include "lldrawpoolbump.h"
#include "llvieweraudio.h"
#include "llimview.h"
#include "llviewerthrottle.h"
#include "llparcel.h"
#include "llavatariconctrl.h"
#include "llgroupiconctrl.h"
#include "llviewerassetstats.h"

// Include for security api initialization
#include "llsecapi.h"
#include "llmachineid.h"
#include "llmainlooprepeater.h"


#include "llviewereventrecorder.h"


// *FIX: These extern globals should be cleaned up.
// The globals either represent state/config/resource-storage of either 
// this app, or another 'component' of the viewer. App globals should be 
// moved into the app class, where as the other globals should be 
// moved out of here.
// If a global symbol reference seems valid, it will be included
// via header files above.

//----------------------------------------------------------------------------
// llviewernetwork.h
#include "llviewernetwork.h"
// define a self-registering event API object
#include "llappviewerlistener.h"

#if (LL_LINUX || LL_SOLARIS) && LL_GTK
#include "glib.h"
#endif // (LL_LINUX || LL_SOLARIS) && LL_GTK

#if LL_MSVC
// disable boost::lexical_cast warning
#pragma warning (disable:4702)
#endif

static LLAppViewerListener sAppViewerListener(LLAppViewer::instance);

////// Windows-specific includes to the bottom - nasty defines in these pollute the preprocessor
//
//----------------------------------------------------------------------------
// viewer.cpp - these are only used in viewer, should be easily moved.

#if LL_DARWIN
const char * const LL_VERSION_BUNDLE_ID = "com.secondlife.indra.viewer";
extern void init_apple_menu(const char* product);
#endif // LL_DARWIN

extern BOOL gRandomizeFramerate;
extern BOOL gPeriodicSlowFrame;
extern BOOL gDebugGL;

////////////////////////////////////////////////////////////
// All from the last globals push...

F32 gSimLastTime; // Used in LLAppViewer::init and send_stats()
F32 gSimFrames;

BOOL gShowObjectUpdates = FALSE;
BOOL gUseQuickTime = TRUE;

eLastExecEvent gLastExecEvent = LAST_EXEC_NORMAL;
S32 gLastExecDuration = -1; // (<0 indicates unknown) 

#if LL_WINDOWS  
#   define LL_PLATFORM_KEY "win"
#elif LL_DARWIN
#   define LL_PLATFORM_KEY "mac"
#elif LL_LINUX
#   define LL_PLATFORM_KEY "lnx"
#elif LL_SOLARIS
#   define LL_PLATFORM_KEY "sol"
#else
#   error "Unknown Platform"
#endif
const char* gPlatform = LL_PLATFORM_KEY;

LLSD gDebugInfo;

U32	gFrameCount = 0;
U32 gForegroundFrameCount = 0; // number of frames that app window was in foreground
LLPumpIO* gServicePump = NULL;

U64MicrosecondsImplicit gFrameTime = 0;
F32SecondsImplicit gFrameTimeSeconds = 0.f;
F32SecondsImplicit gFrameIntervalSeconds = 0.f;
F32 gFPSClamped = 10.f;						// Pretend we start at target rate.
F32 gFrameDTClamped = 0.f;					// Time between adjacent checks to network for packets
U64MicrosecondsImplicit	gStartTime = 0; // gStartTime is "private", used only to calculate gFrameTimeSeconds
U32 gFrameStalls = 0;
const F64 FRAME_STALL_THRESHOLD = 1.0;

LLTimer gRenderStartTime;
LLFrameTimer gForegroundTime;
LLFrameTimer gLoggedInTime;
LLTimer gLogoutTimer;
static const F32 LOGOUT_REQUEST_TIME = 6.f;  // this will be cut short by the LogoutReply msg.
F32 gLogoutMaxTime = LOGOUT_REQUEST_TIME;


S32 gPendingMetricsUploads = 0;


BOOL				gDisconnected = FALSE;

// used to restore texture state after a mode switch
LLFrameTimer	gRestoreGLTimer;
BOOL			gRestoreGL = FALSE;
BOOL				gUseWireframe = FALSE;

// VFS globals - see llappviewer.h
LLVFS* gStaticVFS = NULL;

LLMemoryInfo gSysMemory;
U64Bytes gMemoryAllocated(0); // updated in display_stats() in llviewerdisplay.cpp

std::string gLastVersionChannel;

LLVector3			gWindVec(3.0, 3.0, 0.0);
LLVector3			gRelativeWindVec(0.0, 0.0, 0.0);

U32		gPacketsIn = 0;

BOOL				gPrintMessagesThisFrame = FALSE;

BOOL gRandomizeFramerate = FALSE;
BOOL gPeriodicSlowFrame = FALSE;

BOOL gCrashOnStartup = FALSE;
BOOL gLLErrorActivated = FALSE;
BOOL gLogoutInProgress = FALSE;

////////////////////////////////////////////////////////////
// Internal globals... that should be removed.
static std::string gArgs;
const int MAX_MARKER_LENGTH = 1024;
const std::string MARKER_FILE_NAME("SecondLife.exec_marker");
const std::string START_MARKER_FILE_NAME("SecondLife.start_marker");
const std::string ERROR_MARKER_FILE_NAME("SecondLife.error_marker");
const std::string LLERROR_MARKER_FILE_NAME("SecondLife.llerror_marker");
const std::string LOGOUT_MARKER_FILE_NAME("SecondLife.logout_marker");
static BOOL gDoDisconnect = FALSE;
static std::string gLaunchFileOnQuit;

// Used on Win32 for other apps to identify our window (eg, win_setup)
const char* const VIEWER_WINDOW_CLASSNAME = "Second Life";

//-- LLDeferredTaskList ------------------------------------------------------

/**
 * A list of deferred tasks.
 *
 * We sometimes need to defer execution of some code until the viewer gets idle,
 * e.g. removing an inventory item from within notifyObservers() may not work out.
 *
 * Tasks added to this list will be executed in the next LLAppViewer::idle() iteration.
 * All tasks are executed only once.
 */
class LLDeferredTaskList: public LLSingleton<LLDeferredTaskList>
{
	LOG_CLASS(LLDeferredTaskList);

	friend class LLAppViewer;
	typedef boost::signals2::signal<void()> signal_t;

	void addTask(const signal_t::slot_type& cb)
	{
		mSignal.connect(cb);
	}

	void run()
	{
		if (!mSignal.empty())
		{
			mSignal();
			mSignal.disconnect_all_slots();
		}
	}

	signal_t mSignal;
};

//----------------------------------------------------------------------------

// List of entries from strings.xml to always replace
static std::set<std::string> default_trans_args;
void init_default_trans_args()
{
	default_trans_args.insert("SECOND_LIFE"); // World
	default_trans_args.insert("APP_NAME");
	default_trans_args.insert("CAPITALIZED_APP_NAME");
	default_trans_args.insert("SECOND_LIFE_GRID");
	default_trans_args.insert("SUPPORT_SITE");
	// This URL shows up in a surprising number of places in various skin
	// files. We really only want to have to maintain a single copy of it.
	default_trans_args.insert("create_account_url");
}

//----------------------------------------------------------------------------
// File scope definitons
const char *VFS_DATA_FILE_BASE = "data.db2.x.";
const char *VFS_INDEX_FILE_BASE = "index.db2.x.";


struct SettingsFile : public LLInitParam::Block<SettingsFile>
{
	Mandatory<std::string>	name;
	Optional<std::string>	file_name;
	Optional<bool>			required,
							persistent;
	Optional<std::string>	file_name_setting;

	SettingsFile()
	:	name("name"),
		file_name("file_name"),
		required("required", false),
		persistent("persistent", true),
		file_name_setting("file_name_setting")
	{}
};

struct SettingsGroup : public LLInitParam::Block<SettingsGroup>
{
	Mandatory<std::string>	name;
	Mandatory<S32>			path_index;
	Multiple<SettingsFile>	files;

	SettingsGroup()
	:	name("name"),
		path_index("path_index"),
		files("file")
	{}
};

struct SettingsFiles : public LLInitParam::Block<SettingsFiles>
{
	Multiple<SettingsGroup>	groups;

	SettingsFiles()
	: groups("group")
	{}
};

static std::string gWindowTitle;

LLAppViewer::LLUpdaterInfo *LLAppViewer::sUpdaterInfo = NULL ;

//----------------------------------------------------------------------------
// Metrics logging control constants
//----------------------------------------------------------------------------
static const F32 METRICS_INTERVAL_DEFAULT = 600.0;
static const F32 METRICS_INTERVAL_QA = 30.0;
static F32 app_metrics_interval = METRICS_INTERVAL_DEFAULT;
static bool app_metrics_qa_mode = false;

void idle_afk_check()
{
	// check idle timers
	F32 current_idle = gAwayTriggerTimer.getElapsedTimeF32();
	F32 afk_timeout  = gSavedSettings.getS32("AFKTimeout");
	if (afk_timeout && (current_idle > afk_timeout) && ! gAgent.getAFK())
	{
		LL_INFOS("IdleAway") << "Idle more than " << afk_timeout << " seconds: automatically changing to Away status" << LL_ENDL;
		gAgent.setAFK();
	}
}

// A callback set in LLAppViewer::init()
static void ui_audio_callback(const LLUUID& uuid)
{
	if (gAudiop)
	{
		SoundData soundData(uuid, gAgent.getID(), 1.0f, LLAudioEngine::AUDIO_TYPE_UI);
		gAudiop->triggerSound(soundData);
	}
}

// A callback set in LLAppViewer::init()
static void deferred_ui_audio_callback(const LLUUID& uuid)
{
	if (gAudiop)
	{
		SoundData soundData(uuid, gAgent.getID(), 1.0f, LLAudioEngine::AUDIO_TYPE_UI);
		LLDeferredSounds::instance().deferSound(soundData);
	}
}

bool	create_text_segment_icon_from_url_match(LLUrlMatch* match,LLTextBase* base)
{
	if(!match || !base || base->getPlainText())
		return false;

	LLUUID match_id = match->getID();

	LLIconCtrl* icon;

	if(gAgent.isInGroup(match_id, TRUE))
	{
		LLGroupIconCtrl::Params icon_params;
		icon_params.group_id = match_id;
		icon_params.rect = LLRect(0, 16, 16, 0);
		icon_params.visible = true;
		icon = LLUICtrlFactory::instance().create<LLGroupIconCtrl>(icon_params);
	}
	else
	{
		LLAvatarIconCtrl::Params icon_params;
		icon_params.avatar_id = match_id;
		icon_params.rect = LLRect(0, 16, 16, 0);
		icon_params.visible = true;
		icon = LLUICtrlFactory::instance().create<LLAvatarIconCtrl>(icon_params);
	}

	LLInlineViewSegment::Params params;
	params.force_newline = false;
	params.view = icon;
	params.left_pad = 4;
	params.right_pad = 4;
	params.top_pad = -2;
	params.bottom_pad = 2;

	base->appendWidget(params," ",false);
	
	return true;
}

void request_initial_instant_messages()
{
	static BOOL requested = FALSE;
	if (!requested
		&& gMessageSystem
		&& LLMuteList::getInstance()->isLoaded()
		&& isAgentAvatarValid())
	{
		// Auto-accepted inventory items may require the avatar object
		// to build a correct name.  Likewise, inventory offers from
		// muted avatars require the mute list to properly mute.
		LLMessageSystem* msg = gMessageSystem;
		msg->newMessageFast(_PREHASH_RetrieveInstantMessages);
		msg->nextBlockFast(_PREHASH_AgentData);
		msg->addUUIDFast(_PREHASH_AgentID, gAgent.getID());
		msg->addUUIDFast(_PREHASH_SessionID, gAgent.getSessionID());
		gAgent.sendReliableMessage();
		requested = TRUE;
	}
}

// Use these strictly for things that are constructed at startup,
// or for things that are performance critical.  JC
static void settings_to_globals()
{
	LLBUTTON_H_PAD		= gSavedSettings.getS32("ButtonHPad");
	BTN_HEIGHT_SMALL	= gSavedSettings.getS32("ButtonHeightSmall");
	BTN_HEIGHT			= gSavedSettings.getS32("ButtonHeight");

	MENU_BAR_HEIGHT		= gSavedSettings.getS32("MenuBarHeight");
	MENU_BAR_WIDTH		= gSavedSettings.getS32("MenuBarWidth");

	LLSurface::setTextureSize(gSavedSettings.getU32("RegionTextureSize"));
	
	LLRender::sGLCoreProfile = gSavedSettings.getBOOL("RenderGLCoreProfile");
	LLVertexBuffer::sUseVAO = gSavedSettings.getBOOL("RenderUseVAO");
	LLImageGL::sGlobalUseAnisotropic	= gSavedSettings.getBOOL("RenderAnisotropic");
	LLImageGL::sCompressTextures		= gSavedSettings.getBOOL("RenderCompressTextures");
	LLVOVolume::sLODFactor				= gSavedSettings.getF32("RenderVolumeLODFactor");
	LLVOVolume::sDistanceFactor			= 1.f-LLVOVolume::sLODFactor * 0.1f;
	LLVolumeImplFlexible::sUpdateFactor = gSavedSettings.getF32("RenderFlexTimeFactor");
	LLVOTree::sTreeFactor				= gSavedSettings.getF32("RenderTreeLODFactor");
	LLVOAvatar::sLODFactor				= gSavedSettings.getF32("RenderAvatarLODFactor");
	LLVOAvatar::sPhysicsLODFactor		= gSavedSettings.getF32("RenderAvatarPhysicsLODFactor");
	LLVOAvatar::sMaxVisible				= (U32)gSavedSettings.getS32("RenderAvatarMaxVisible");
	LLVOAvatar::sVisibleInFirstPerson	= gSavedSettings.getBOOL("FirstPersonAvatarVisible");
	// clamp auto-open time to some minimum usable value
	LLFolderView::sAutoOpenTime			= llmax(0.25f, gSavedSettings.getF32("FolderAutoOpenDelay"));
	LLSelectMgr::sRectSelectInclusive	= gSavedSettings.getBOOL("RectangleSelectInclusive");
	LLSelectMgr::sRenderHiddenSelections = gSavedSettings.getBOOL("RenderHiddenSelections");
	LLSelectMgr::sRenderLightRadius = gSavedSettings.getBOOL("RenderLightRadius");

	gAgentPilot.setNumRuns(gSavedSettings.getS32("StatsNumRuns"));
	gAgentPilot.setQuitAfterRuns(gSavedSettings.getBOOL("StatsQuitAfterRuns"));
	gAgent.setHideGroupTitle(gSavedSettings.getBOOL("RenderHideGroupTitle"));
		
	gDebugWindowProc = gSavedSettings.getBOOL("DebugWindowProc");
	gShowObjectUpdates = gSavedSettings.getBOOL("ShowObjectUpdates");
	LLWorldMapView::sMapScale = gSavedSettings.getF32("MapScale");
}

static void settings_modify()
{
	LLRenderTarget::sUseFBO				= gSavedSettings.getBOOL("RenderDeferred");
	LLPipeline::sRenderBump				= gSavedSettings.getBOOL("RenderObjectBump");
	LLPipeline::sRenderDeferred		= LLPipeline::sRenderBump && gSavedSettings.getBOOL("RenderDeferred");
	LLVOAvatar::sUseImpostors			= gSavedSettings.getBOOL("RenderUseImpostors");
	LLVOSurfacePatch::sLODFactor		= gSavedSettings.getF32("RenderTerrainLODFactor");
	LLVOSurfacePatch::sLODFactor *= LLVOSurfacePatch::sLODFactor; //square lod factor to get exponential range of [1,4]
	gDebugGL = gSavedSettings.getBOOL("RenderDebugGL") || gDebugSession;
	gDebugPipeline = gSavedSettings.getBOOL("RenderDebugPipeline");
}

class LLFastTimerLogThread : public LLThread
{
public:
	std::string mFile;

	LLFastTimerLogThread(std::string& test_name) : LLThread("fast timer log")
 	{
		std::string file_name = test_name + std::string(".slp");
		mFile = gDirUtilp->getExpandedFilename(LL_PATH_LOGS, file_name);
	}

	void run()
	{
		std::ofstream os(mFile.c_str());
		
		while (!LLAppViewer::instance()->isQuitting())
		{
			LLTrace::BlockTimer::writeLog(os);
			os.flush();
			ms_sleep(32);
		}

		os.close();
	}
};

//virtual
bool LLAppViewer::initSLURLHandler()
{
	// does nothing unless subclassed
	return false;
}

//virtual
bool LLAppViewer::sendURLToOtherInstance(const std::string& url)
{
	// does nothing unless subclassed
	return false;
}

//----------------------------------------------------------------------------
// LLAppViewer definition

// Static members.
// The single viewer app.
LLAppViewer* LLAppViewer::sInstance = NULL;
LLTextureCache* LLAppViewer::sTextureCache = NULL; 
LLImageDecodeThread* LLAppViewer::sImageDecodeThread = NULL; 
LLTextureFetch* LLAppViewer::sTextureFetch = NULL; 

std::string getRuntime()
{
	return llformat("%.4f", (F32)LLTimer::getElapsedSeconds().value());
}

LLAppViewer::LLAppViewer() 
:	mMarkerFile(),
	mLogoutMarkerFile(),
	mReportedCrash(false),
	mNumSessions(0),
	mPurgeCache(false),
	mPurgeOnExit(false),
	mSecondInstance(false),
	mSavedFinalSnapshot(false),
	mSavePerAccountSettings(false),		// don't save settings on logout unless login succeeded.
	mQuitRequested(false),
	mLogoutRequestSent(false),
	mYieldTime(-1),
	mMainloopTimeout(NULL),
	mAgentRegionLastAlive(false),
	mRandomizeFramerate(LLCachedControl<bool>(gSavedSettings,"Randomize Framerate", FALSE)),
	mPeriodicSlowFrame(LLCachedControl<bool>(gSavedSettings,"Periodic Slow Frame", FALSE)),
	mFastTimerLogThread(NULL),
	mUpdater(new LLUpdaterService()),
	mSettingsLocationList(NULL)
{
	if(NULL != sInstance)
	{
		LL_ERRS() << "Oh no! An instance of LLAppViewer already exists! LLAppViewer is sort of like a singleton." << LL_ENDL;
	}

	setupErrorHandling();
	sInstance = this;
	gLoggedInTime.stop();
	
	LLLoginInstance::instance().setUpdaterService(mUpdater.get());
	LLLoginInstance::instance().setPlatformInfo(gPlatform, getOSInfo().getOSVersionString());
}

LLAppViewer::~LLAppViewer()
{
	delete mSettingsLocationList;
	LLViewerEventRecorder::instance().~LLViewerEventRecorder();

	LLLoginInstance::instance().setUpdaterService(0);
	
	destroyMainloopTimeout();

	// If we got to this destructor somehow, the app didn't hang.
	removeMarkerFile();
}

class LLUITranslationBridge : public LLTranslationBridge
{
public:
	virtual std::string getString(const std::string &xml_desc)
	{
		return LLTrans::getString(xml_desc);
	}
};

bool LLAppViewer::init()
{	
	//
	// Start of the application
	//
	// IMPORTANT! Do NOT put anything that will write
	// into the log files during normal startup until AFTER
	// we run the "program crashed last time" error handler below.
	//
#ifdef LL_DARWIN
	mMainLoopInitialized = false;
#endif

	// initialize LLWearableType translation bridge.
	// Memory will be cleaned up in ::cleanupClass()
	LLWearableType::initClass(new LLUITranslationBridge());

	// initialize SSE options
	LLVector4a::initClass();

	//initialize particle index pool
	LLVOPartGroup::initClass();

	// Need to do this initialization before we do anything else, since anything
	// that touches files should really go through the lldir API
	gDirUtilp->initAppDirs("SecondLife");
	// set skin search path to default, will be overridden later
	// this allows simple skinned file lookups to work
	gDirUtilp->setSkinFolder("default", "en");

	initLoggingAndGetLastDuration();
	
	processMarkerFiles();
	
	//
	// OK to write stuff to logs now, we've now crash reported if necessary
	//
	
	init_default_trans_args();
	
	if (!initConfiguration())
		return false;

	LL_INFOS("InitInfo") << "Configuration initialized." << LL_ENDL ;

	//set the max heap size.
	initMaxHeapSize() ;
	LLCoros::instance().setStackSize(gSavedSettings.getS32("CoroutineStackSize"));

	LLPrivateMemoryPoolManager::initClass((BOOL)gSavedSettings.getBOOL("MemoryPrivatePoolEnabled"), (U32)gSavedSettings.getU32("MemoryPrivatePoolSize")*1024*1024) ;

	// write Google Breakpad minidump files to our log directory
	std::string logdir = gDirUtilp->getExpandedFilename(LL_PATH_LOGS, "");
	logdir += gDirUtilp->getDirDelimiter();
	setMiniDumpDir(logdir);

	// Although initLoggingAndGetLastDuration() is the right place to mess with
	// setFatalFunction(), we can't query gSavedSettings until after
	// initConfiguration().
	S32 rc(gSavedSettings.getS32("QAModeTermCode"));
	if (rc >= 0)
	{
		// QAModeTermCode set, terminate with that rc on LL_ERRS. Use _exit()
		// rather than exit() because normal cleanup depends too much on
		// successful startup!
		LLError::setFatalFunction(boost::bind(_exit, rc));
	}

    mAlloc.setProfilingEnabled(gSavedSettings.getBOOL("MemProfiling"));

	// Initialize the non-LLCurl libcurl library.  Should be called
	// before consumers (LLTextureFetch).
	mAppCoreHttp.init();
	
    // *NOTE:Mani - LLCurl::initClass is not thread safe. 
    // Called before threads are created.
    LLCurl::initClass(gSavedSettings.getF32("CurlRequestTimeOut"), 
						gSavedSettings.getS32("CurlMaximumNumberOfHandles"), 
						gSavedSettings.getBOOL("CurlUseMultipleThreads"));
	LL_INFOS("InitInfo") << "LLCurl initialized." << LL_ENDL ;

    LLMachineID::init();
	
	{
		// Viewer metrics initialization
		//static LLCachedControl<bool> metrics_submode(gSavedSettings,
		//											 "QAModeMetrics",
		//											 false,
		//											 "Enables QA features (logging, faster cycling) for metrics collector");

		if (gSavedSettings.getBOOL("QAModeMetrics"))
		{
			app_metrics_qa_mode = true;
			app_metrics_interval = METRICS_INTERVAL_QA;
		}
		LLViewerAssetStatsFF::init();
	}

	initThreads();
	LL_INFOS("InitInfo") << "Threads initialized." << LL_ENDL ;

	// Initialize settings early so that the defaults for ignorable dialogs are
	// picked up and then correctly re-saved after launching the updater (STORM-1268).
	LLUI::settings_map_t settings_map;
	settings_map["config"] = &gSavedSettings;
	settings_map["ignores"] = &gWarningSettings;
	settings_map["floater"] = &gSavedSettings; // *TODO: New settings file
	settings_map["account"] = &gSavedPerAccountSettings;

	LLUI::initClass(settings_map,
		LLUIImageList::getInstance(),
		ui_audio_callback,
		deferred_ui_audio_callback,
		&LLUI::getScaleFactor());
	LL_INFOS("InitInfo") << "UI initialized." << LL_ENDL ;

	// NOW LLUI::getLanguage() should work. gDirUtilp must know the language
	// for this session ASAP so all the file-loading commands that follow,
	// that use findSkinnedFilenames(), will include the localized files.
	gDirUtilp->setSkinFolder(gDirUtilp->getSkinFolder(), LLUI::getLanguage());

	// Setup LLTrans after LLUI::initClass has been called.
	initStrings();

	// Setup notifications after LLUI::initClass() has been called.
	LLNotifications::instance();
	LL_INFOS("InitInfo") << "Notifications initialized." << LL_ENDL ;

    writeSystemInfo();

	// Initialize updater service (now that we have an io pump)
	initUpdater();
	if(isQuitting())
	{
		// Early out here because updater set the quitting flag.
		return true;
	}

	//////////////////////////////////////////////////////////////////////////////
	//////////////////////////////////////////////////////////////////////////////
	//////////////////////////////////////////////////////////////////////////////
	//////////////////////////////////////////////////////////////////////////////
	// *FIX: The following code isn't grouped into functions yet.

	//
	// Various introspection concerning the libs we're using - particularly
	// the libs involved in getting to a full login screen.
	//
	LL_INFOS("InitInfo") << "J2C Engine is: " << LLImageJ2C::getEngineInfo() << LL_ENDL;
	LL_INFOS("InitInfo") << "libcurl version is: " << LLCurl::getVersionString() << LL_ENDL;

	/////////////////////////////////////////////////
	// OS-specific login dialogs
	/////////////////////////////////////////////////

	//test_cached_control();

	// track number of times that app has run
	mNumSessions = gSavedSettings.getS32("NumSessions");
	mNumSessions++;
	gSavedSettings.setS32("NumSessions", mNumSessions);

	if (gSavedSettings.getBOOL("VerboseLogs"))
	{
		LLError::setPrintLocation(true);
	}

	// LLKeyboard relies on LLUI to know what some accelerator keys are called.
	LLKeyboard::setStringTranslatorFunc( LLTrans::getKeyboardString );

	LLWeb::initClass();			  // do this after LLUI
	
	// Provide the text fields with callbacks for opening Urls
	LLUrlAction::setOpenURLCallback(boost::bind(&LLWeb::loadURL, _1, LLStringUtil::null, LLStringUtil::null));
	LLUrlAction::setOpenURLInternalCallback(boost::bind(&LLWeb::loadURLInternal, _1, LLStringUtil::null, LLStringUtil::null));
	LLUrlAction::setOpenURLExternalCallback(boost::bind(&LLWeb::loadURLExternal, _1, true, LLStringUtil::null));
	LLUrlAction::setExecuteSLURLCallback(&LLURLDispatcher::dispatchFromTextEditor);

	// Let code in llui access the viewer help floater
	LLUI::sHelpImpl = LLViewerHelp::getInstance();

	LL_INFOS("InitInfo") << "UI initialization is done." << LL_ENDL ;

	// Load translations for tooltips
	LLFloater::initClass();

	/////////////////////////////////////////////////
	
	LLToolMgr::getInstance(); // Initialize tool manager if not already instantiated
	
	LLViewerFloaterReg::registerFloaters();
	
	/////////////////////////////////////////////////
	//
	// Load settings files
	//
	//
	LLGroupMgr::parseRoleActions("role_actions.xml");

	LLAgent::parseTeleportMessages("teleport_strings.xml");

	// load MIME type -> media impl mappings
	std::string mime_types_name;
#if LL_DARWIN
	mime_types_name = "mime_types_mac.xml";
#elif LL_LINUX
	mime_types_name = "mime_types_linux.xml";
#else
	mime_types_name = "mime_types.xml";
#endif
	LLMIMETypes::parseMIMETypes( mime_types_name ); 

	// Copy settings to globals. *TODO: Remove or move to appropriage class initializers
	settings_to_globals();
	// Setup settings listeners
	settings_setup_listeners();
	// Modify settings based on system configuration and compile options
	settings_modify();

	// Find partition serial number (Windows) or hardware serial (Mac)
	mSerialNumber = generateSerialNumber();

	// do any necessary set-up for accepting incoming SLURLs from apps
	initSLURLHandler();

	if(false == initHardwareTest())
	{
		// Early out from user choice.
		return false;
	}
	LL_INFOS("InitInfo") << "Hardware test initialization done." << LL_ENDL ;

	// Prepare for out-of-memory situations, during which we will crash on
	// purpose and save a dump.
#if LL_WINDOWS && LL_RELEASE_FOR_DOWNLOAD && LL_USE_SMARTHEAP
	MemSetErrorHandler(first_mem_error_handler);
#endif // LL_WINDOWS && LL_RELEASE_FOR_DOWNLOAD && LL_USE_SMARTHEAP

	// *Note: this is where gViewerStats used to be created.

	//
	// Initialize the VFS, and gracefully handle initialization errors
	//

	if (!initCache())
	{
		std::ostringstream msg;
		msg << LLTrans::getString("MBUnableToAccessFile");
		OSMessageBox(msg.str(),LLStringUtil::null,OSMB_OK);
		return 1;
	}
	LL_INFOS("InitInfo") << "Cache initialization is done." << LL_ENDL ;

	// Initialize the repeater service.
	LLMainLoopRepeater::instance().start();

	//
	// Initialize the window
	//
	gGLActive = TRUE;
	initWindow();
	LL_INFOS("InitInfo") << "Window is initialized." << LL_ENDL ;

	// initWindow also initializes the Feature List, so now we can initialize this global.
	LLCubeMap::sUseCubeMaps = LLFeatureManager::getInstance()->isFeatureAvailable("RenderCubeMap");

	// call all self-registered classes
	LLInitClassList::instance().fireCallbacks();

	LLFolderViewItem::initClass(); // SJB: Needs to happen after initWindow(), not sure why but related to fonts
		
	gGLManager.getGLInfo(gDebugInfo);
	gGLManager.printGLInfoString();

	// Load Default bindings
	std::string key_bindings_file = gDirUtilp->findFile("keys.xml",
														gDirUtilp->getExpandedFilename(LL_PATH_USER_SETTINGS, ""),
														gDirUtilp->getExpandedFilename(LL_PATH_APP_SETTINGS, ""));


	if (!gViewerKeyboard.loadBindingsXML(key_bindings_file))
	{
		std::string key_bindings_file = gDirUtilp->findFile("keys.ini",
															gDirUtilp->getExpandedFilename(LL_PATH_USER_SETTINGS, ""),
															gDirUtilp->getExpandedFilename(LL_PATH_APP_SETTINGS, ""));
		if (!gViewerKeyboard.loadBindings(key_bindings_file))
		{
			LL_ERRS("InitInfo") << "Unable to open keys.ini" << LL_ENDL;
		}
	}

	// If we don't have the right GL requirements, exit.
	if (!gGLManager.mHasRequirements)
	{	
		// can't use an alert here since we're exiting and
		// all hell breaks lose.
		OSMessageBox(
			LLNotifications::instance().getGlobalString("UnsupportedGLRequirements"),
			LLStringUtil::null,
			OSMB_OK);
		return 0;
	}

	// Without SSE2 support we will crash almost immediately, warn here.
	if (!gSysCPU.hasSSE2())
	{	
		// can't use an alert here since we're exiting and
		// all hell breaks lose.
		OSMessageBox(
			LLNotifications::instance().getGlobalString("UnsupportedCPUSSE2"),
			LLStringUtil::null,
			OSMB_OK);
		return 0;
	}

	// alert the user if they are using unsupported hardware
	if(!gSavedSettings.getBOOL("AlertedUnsupportedHardware"))
	{
		bool unsupported = false;
		LLSD args;
		std::string minSpecs;
		
		// get cpu data from xml
		std::stringstream minCPUString(LLNotifications::instance().getGlobalString("UnsupportedCPUAmount"));
		S32 minCPU = 0;
		minCPUString >> minCPU;

		// get RAM data from XML
		std::stringstream minRAMString(LLNotifications::instance().getGlobalString("UnsupportedRAMAmount"));
		U64Bytes minRAM;
		minRAMString >> minRAM;

		if(!LLFeatureManager::getInstance()->isGPUSupported() && LLFeatureManager::getInstance()->getGPUClass() != GPU_CLASS_UNKNOWN)
		{
			minSpecs += LLNotifications::instance().getGlobalString("UnsupportedGPU");
			minSpecs += "\n";
			unsupported = true;
		}
		if(gSysCPU.getMHz() < minCPU)
		{
			minSpecs += LLNotifications::instance().getGlobalString("UnsupportedCPU");
			minSpecs += "\n";
			unsupported = true;
		}
		if(gSysMemory.getPhysicalMemoryClamped() < minRAM)
		{
			minSpecs += LLNotifications::instance().getGlobalString("UnsupportedRAM");
			minSpecs += "\n";
			unsupported = true;
		}

		if (LLFeatureManager::getInstance()->getGPUClass() == GPU_CLASS_UNKNOWN)
		{
			LLNotificationsUtil::add("UnknownGPU");
		} 
			
		if(unsupported)
		{
			if(!gSavedSettings.controlExists("WarnUnsupportedHardware") 
				|| gSavedSettings.getBOOL("WarnUnsupportedHardware"))
			{
				args["MINSPECS"] = minSpecs;
				LLNotificationsUtil::add("UnsupportedHardware", args );
			}

		}
	}

#if LL_WINDOWS
	if (gGLManager.mGLVersion < LLFeatureManager::getInstance()->getExpectedGLVersion())
	{
		if (gGLManager.mIsIntel)
		{
			LLNotificationsUtil::add("IntelOldDriver");
		}
		else if (gGLManager.mIsNVIDIA)
		{
			LLNotificationsUtil::add("NVIDIAOldDriver");
		}
		else if (gGLManager.mIsATI)
		{
			LLNotificationsUtil::add("AMDOldDriver");
		}
	}
#endif


	// save the graphics card
	gDebugInfo["GraphicsCard"] = LLFeatureManager::getInstance()->getGPUString();

	// Save the current version to the prefs file
	gSavedSettings.setString("LastRunVersion",
							 LLVersionInfo::getChannelAndVersion());

	gSimLastTime = gRenderStartTime.getElapsedTimeF32();
	gSimFrames = (F32)gFrameCount;

	LLViewerJoystick::getInstance()->init(false);

	try {
		initializeSecHandler();
	}
	catch (LLProtectedDataException ex)
	{
	  LLNotificationsUtil::add("CorruptedProtectedDataStore");
	}
	LLHTTPClient::setCertVerifyCallback(secapiSSLCertVerifyCallback);


	gGLActive = FALSE;

	// Iterate over --leap command-line options. But this is a bit tricky: if
	// there's only one, it won't be an array at all.
	LLSD LeapCommand(gSavedSettings.getLLSD("LeapCommand"));
	LL_DEBUGS("InitInfo") << "LeapCommand: " << LeapCommand << LL_ENDL;
	if (LeapCommand.isDefined() && ! LeapCommand.isArray())
	{
		// If LeapCommand is actually a scalar value, make an array of it.
		// Have to do it in two steps because LeapCommand.append(LeapCommand)
		// trashes content! :-P
		LLSD item(LeapCommand);
		LeapCommand.append(item);
	}
	BOOST_FOREACH(const std::string& leap, llsd::inArray(LeapCommand))
	{
		LL_INFOS("InitInfo") << "processing --leap \"" << leap << '"' << LL_ENDL;
		// We don't have any better description of this plugin than the
		// user-specified command line. Passing "" causes LLLeap to derive a
		// description from the command line itself.
		// Suppress LLLeap::Error exception: trust LLLeap's own logging. We
		// don't consider any one --leap command mission-critical, so if one
		// fails, log it, shrug and carry on.
		LLLeap::create("", leap, false); // exception=false
	}

	if (gSavedSettings.getBOOL("QAMode") && gSavedSettings.getS32("QAModeEventHostPort") > 0)
	{
		LL_WARNS("InitInfo") << "QAModeEventHostPort DEPRECATED: "
							 << "lleventhost no longer supported as a dynamic library"
							 << LL_ENDL;
	}

	LLViewerMedia::initClass();
	LL_INFOS("InitInfo") << "Viewer media initialized." << LL_ENDL ;

	LLTextUtil::TextHelpers::iconCallbackCreationFunction = create_text_segment_icon_from_url_match;

	//EXT-7013 - On windows for some locale (Japanese) standard 
	//datetime formatting functions didn't support some parameters such as "weekday".
	//Names for days and months localized in xml are also useful for Polish locale(STORM-107).
	std::string language = gSavedSettings.getString("Language");
	if(language == "ja" || language == "pl")
	{
		LLStringOps::setupWeekDaysNames(LLTrans::getString("dateTimeWeekdaysNames"));
		LLStringOps::setupWeekDaysShortNames(LLTrans::getString("dateTimeWeekdaysShortNames"));
		LLStringOps::setupMonthNames(LLTrans::getString("dateTimeMonthNames"));
		LLStringOps::setupMonthShortNames(LLTrans::getString("dateTimeMonthShortNames"));
		LLStringOps::setupDayFormat(LLTrans::getString("dateTimeDayFormat"));

		LLStringOps::sAM = LLTrans::getString("dateTimeAM");
		LLStringOps::sPM = LLTrans::getString("dateTimePM");
	}

	LLAgentLanguage::init();

	return true;
}

void LLAppViewer::initMaxHeapSize()
{
	//set the max heap size.
	//here is some info regarding to the max heap size:
	//------------------------------------------------------------------------------------------
	// OS       | setting | SL address bits | max manageable memory space | max heap size
	// Win 32   | default | 32-bit          | 2GB                         | < 1.7GB
	// Win 32   | /3G     | 32-bit          | 3GB                         | < 1.7GB or 2.7GB
	//Linux 32  | default | 32-bit          | 3GB                         | < 2.7GB
	//Linux 32  |HUGEMEM  | 32-bit          | 4GB                         | < 3.7GB
	//64-bit OS |default  | 32-bit          | 4GB                         | < 3.7GB
	//64-bit OS |default  | 64-bit          | N/A (> 4GB)                 | N/A (> 4GB)
	//------------------------------------------------------------------------------------------
	//currently SL is built under 32-bit setting, we set its max heap size no more than 1.6 GB.

	//F32 max_heap_size_gb = llmin(1.6f, (F32)gSavedSettings.getF32("MaxHeapSize")) ;
	F32Gigabytes max_heap_size_gb = (F32Gigabytes)gSavedSettings.getF32("MaxHeapSize") ;
	BOOL enable_mem_failure_prevention = (BOOL)gSavedSettings.getBOOL("MemoryFailurePreventionEnabled") ;

	LLMemory::initMaxHeapSizeGB(max_heap_size_gb, enable_mem_failure_prevention) ;
}

void LLAppViewer::checkMemory()
{
	const static F32 MEMORY_CHECK_INTERVAL = 1.0f ; //second
	//const static F32 MAX_QUIT_WAIT_TIME = 30.0f ; //seconds
	//static F32 force_quit_timer = MAX_QUIT_WAIT_TIME + MEMORY_CHECK_INTERVAL ;

	if(!gGLManager.mDebugGPU)
	{
		return ;
	}

	if(MEMORY_CHECK_INTERVAL > mMemCheckTimer.getElapsedTimeF32())
	{
		return ;
	}
	mMemCheckTimer.reset() ;

	//update the availability of memory
	LLMemory::updateMemoryInfo() ;

	bool is_low = LLMemory::isMemoryPoolLow() ;

	LLPipeline::throttleNewMemoryAllocation(is_low) ;		
	
	if(is_low)
	{
		LLMemory::logMemoryInfo() ;
	}
}

static LLTrace::BlockTimerStatHandle FTM_MESSAGES("System Messages");
static LLTrace::BlockTimerStatHandle FTM_SLEEP("Sleep");
static LLTrace::BlockTimerStatHandle FTM_YIELD("Yield");

static LLTrace::BlockTimerStatHandle FTM_TEXTURE_CACHE("Texture Cache");
static LLTrace::BlockTimerStatHandle FTM_DECODE("Image Decode");
static LLTrace::BlockTimerStatHandle FTM_VFS("VFS Thread");
static LLTrace::BlockTimerStatHandle FTM_LFS("LFS Thread");
static LLTrace::BlockTimerStatHandle FTM_PAUSE_THREADS("Pause Threads");
static LLTrace::BlockTimerStatHandle FTM_IDLE("Idle");
static LLTrace::BlockTimerStatHandle FTM_PUMP("Pump");
static LLTrace::BlockTimerStatHandle FTM_PUMP_ARES("Ares");
static LLTrace::BlockTimerStatHandle FTM_PUMP_SERVICE("Service");
static LLTrace::BlockTimerStatHandle FTM_SERVICE_CALLBACK("Callback");
static LLTrace::BlockTimerStatHandle FTM_AGENT_AUTOPILOT("Autopilot");
static LLTrace::BlockTimerStatHandle FTM_AGENT_UPDATE("Update");

LLTrace::BlockTimerStatHandle FTM_FRAME("Frame");

bool LLAppViewer::mainLoop()
{
#ifdef LL_DARWIN
	if (!mMainLoopInitialized)
#endif
	{
        LL_INFOS() << "Entering main_loop" << LL_ENDL;
		mMainloopTimeout = new LLWatchdogTimeout();
		
		//-------------------------------------------
		// Run main loop until time to quit
		//-------------------------------------------
		
		// Create IO Pump to use for HTTP Requests.
		gServicePump = new LLPumpIO(gAPRPoolp);
		LLHTTPClient::setPump(*gServicePump);
		LLCurl::setCAFile(gDirUtilp->getCAFile());
		
		// Note: this is where gLocalSpeakerMgr and gActiveSpeakerMgr used to be instantiated.
		
		LLVoiceChannel::initClass();
		LLVoiceClient::getInstance()->init(gServicePump);
		LLVoiceChannel::setCurrentVoiceChannelChangedCallback(boost::bind(&LLFloaterIMContainer::onCurrentChannelChanged, _1), true);
		
		joystick = LLViewerJoystick::getInstance();
		joystick->setNeedsReset(true);
		
#ifdef LL_DARWIN
		// Ensure that this section of code never gets called again on OS X.
		mMainLoopInitialized = true;
#endif
	}
	// As we do not (yet) send data on the mainloop LLEventPump that varies
	// with each frame, no need to instantiate a new LLSD event object each
	// time. Obviously, if that changes, just instantiate the LLSD at the
	// point of posting.
	
	LLEventPump& mainloop(LLEventPumps::instance().obtain("mainloop"));
	
    LLSD newFrame;
	
	LLTimer frameTimer,idleTimer;
	LLTimer debugTime;
	
	//LLPrivateMemoryPoolTester::getInstance()->run(false) ;
	//LLPrivateMemoryPoolTester::getInstance()->run(true) ;
	//LLPrivateMemoryPoolTester::destroy() ;

	// Handle messages
#ifdef LL_DARWIN
	if (!LLApp::isExiting())
#else
	while (!LLApp::isExiting())
#endif
	{
		LL_RECORD_BLOCK_TIME(FTM_FRAME);
		LLTrace::BlockTimer::processTimes();
		LLTrace::get_frame_recording().nextPeriod();
		LLTrace::BlockTimer::logStats();

		LLTrace::get_master_thread_recorder()->pullFromChildren();

		//clear call stack records
		LL_CLEAR_CALLSTACKS();

		//check memory availability information
		checkMemory() ;
		
		try
		{
			pingMainloopTimeout("Main:MiscNativeWindowEvents");

			if (gViewerWindow)
			{
				LL_RECORD_BLOCK_TIME(FTM_MESSAGES);
				gViewerWindow->getWindow()->processMiscNativeEvents();
			}
		
			pingMainloopTimeout("Main:GatherInput");
			
			if (gViewerWindow)
			{
				LL_RECORD_BLOCK_TIME(FTM_MESSAGES);
				if (!restoreErrorTrap())
				{
					LL_WARNS() << " Someone took over my signal/exception handler (post messagehandling)!" << LL_ENDL;
				}

				gViewerWindow->getWindow()->gatherInput();
			}

#if 1 && !LL_RELEASE_FOR_DOWNLOAD
			// once per second debug info
			if (debugTime.getElapsedTimeF32() > 1.f)
			{
				debugTime.reset();
			}
			
#endif
			//memory leaking simulation
			LLFloaterMemLeak* mem_leak_instance =
				LLFloaterReg::findTypedInstance<LLFloaterMemLeak>("mem_leaking");
			if(mem_leak_instance)
			{
				mem_leak_instance->idle() ;				
			}							

            // canonical per-frame event
            mainloop.post(newFrame);

			if (!LLApp::isExiting())
			{
				pingMainloopTimeout("Main:JoystickKeyboard");
				
				// Scan keyboard for movement keys.  Command keys and typing
				// are handled by windows callbacks.  Don't do this until we're
				// done initializing.  JC
				if ((gHeadlessClient || gViewerWindow->getWindow()->getVisible())
					&& gViewerWindow->getActive()
					&& !gViewerWindow->getWindow()->getMinimized()
					&& LLStartUp::getStartupState() == STATE_STARTED
					&& (gHeadlessClient || !gViewerWindow->getShowProgress())
					&& !gFocusMgr.focusLocked())
				{
					joystick->scanJoystick();
					gKeyboard->scanKeyboard();
				}

				// Update state based on messages, user input, object idle.
				{
					pauseMainloopTimeout(); // *TODO: Remove. Messages shouldn't be stalling for 20+ seconds!
					
					LL_RECORD_BLOCK_TIME(FTM_IDLE);
					idle();

					if (gAres != NULL && gAres->isInitialized())
					{
						pingMainloopTimeout("Main:ServicePump");				
						LL_RECORD_BLOCK_TIME(FTM_PUMP);
						{
							LL_RECORD_BLOCK_TIME(FTM_PUMP_ARES);
							gAres->process();
						}
						{
							LL_RECORD_BLOCK_TIME(FTM_PUMP_SERVICE);
							// this pump is necessary to make the login screen show up
							gServicePump->pump();

							{
								LL_RECORD_BLOCK_TIME(FTM_SERVICE_CALLBACK);
								gServicePump->callback();
							}
						}
					}
					
					resumeMainloopTimeout();
				}
 
				if (gDoDisconnect && (LLStartUp::getStartupState() == STATE_STARTED))
				{
					pauseMainloopTimeout();
					saveFinalSnapshot();
					disconnectViewer();
					resumeMainloopTimeout();
				}

				// Render scene.
				// *TODO: Should we run display() even during gHeadlessClient?  DK 2011-02-18
				if (!LLApp::isExiting() && !gHeadlessClient)
				{
					pingMainloopTimeout("Main:Display");
					gGLActive = TRUE;
					display();
					pingMainloopTimeout("Main:Snapshot");
					LLFloaterSnapshot::update(); // take snapshots
					gGLActive = FALSE;
				}
			}

			pingMainloopTimeout("Main:Sleep");
			
			pauseMainloopTimeout();

			// Sleep and run background threads
			{
				LL_RECORD_BLOCK_TIME(FTM_SLEEP);
				
				// yield some time to the os based on command line option
				if(mYieldTime >= 0)
				{
					LL_RECORD_BLOCK_TIME(FTM_YIELD);
					ms_sleep(mYieldTime);
				}

				// yield cooperatively when not running as foreground window
				if (   (gViewerWindow && !gViewerWindow->getWindow()->getVisible())
						|| !gFocusMgr.getAppHasFocus())
				{
					// Sleep if we're not rendering, or the window is minimized.
					S32 milliseconds_to_sleep = llclamp(gSavedSettings.getS32("BackgroundYieldTime"), 0, 1000);
					// don't sleep when BackgroundYieldTime set to 0, since this will still yield to other threads
					// of equal priority on Windows
					if (milliseconds_to_sleep > 0)
					{
						ms_sleep(milliseconds_to_sleep);
						// also pause worker threads during this wait period
						LLAppViewer::getTextureCache()->pause();
						LLAppViewer::getImageDecodeThread()->pause();
					}
				}
				
				if (mRandomizeFramerate)
				{
					ms_sleep(rand() % 200);
				}

				if (mPeriodicSlowFrame
					&& (gFrameCount % 10 == 0))
				{
					LL_INFOS() << "Periodic slow frame - sleeping 500 ms" << LL_ENDL;
					ms_sleep(500);
				}

				const F64Milliseconds max_idle_time = llmin(.005f*10.f*(F32Milliseconds)gFrameTimeSeconds, F32Milliseconds(5)); // 5 ms a second
				idleTimer.reset();
				S32 total_work_pending = 0;
				S32 total_io_pending = 0;	
				while(1)
				{
					S32 work_pending = 0;
					S32 io_pending = 0;
					F32 max_time = llmin(gFrameIntervalSeconds.value() *10.f, 1.f);

					work_pending += updateTextureThreads(max_time);

					{
						LL_RECORD_BLOCK_TIME(FTM_VFS);
	 					io_pending += LLVFSThread::updateClass(1);
					}
					{
						LL_RECORD_BLOCK_TIME(FTM_LFS);
	 					io_pending += LLLFSThread::updateClass(1);
					}

					if (io_pending > 1000)
					{
						ms_sleep(llmin(io_pending/100,100)); // give the vfs some time to catch up
					}

					total_work_pending += work_pending ;
					total_io_pending += io_pending ;
					
					if (!work_pending || idleTimer.getElapsedTimeF64() >= max_idle_time)
					{
						break;
					}
				}
				gMeshRepo.update() ;
				
				if(!LLCurl::getCurlThread()->update(1))
				{
					LLCurl::getCurlThread()->pause() ; //nothing in the curl thread.
				}

				if(!total_work_pending) //pause texture fetching threads if nothing to process.
				{
					LLAppViewer::getTextureCache()->pause();
					LLAppViewer::getImageDecodeThread()->pause();
					LLAppViewer::getTextureFetch()->pause(); 
				}
				if(!total_io_pending) //pause file threads if nothing to process.
				{
					LLVFSThread::sLocal->pause(); 
					LLLFSThread::sLocal->pause(); 
				}									

				//texture fetching debugger
				if(LLTextureFetchDebugger::isEnabled())
				{
					LLFloaterTextureFetchDebugger* tex_fetch_debugger_instance =
						LLFloaterReg::findTypedInstance<LLFloaterTextureFetchDebugger>("tex_fetch_debugger");
					if(tex_fetch_debugger_instance)
					{
						tex_fetch_debugger_instance->idle() ;				
					}
				}

				if ((LLStartUp::getStartupState() >= STATE_CLEANUP) &&
					(frameTimer.getElapsedTimeF64() > FRAME_STALL_THRESHOLD))
				{
					gFrameStalls++;
				}
				frameTimer.reset();

				resumeMainloopTimeout();
	
				pingMainloopTimeout("Main:End");
			}	
		}
		catch(std::bad_alloc)
		{			
			LLMemory::logMemoryInfo(TRUE) ;

			//stop memory leaking simulation
			LLFloaterMemLeak* mem_leak_instance =
				LLFloaterReg::findTypedInstance<LLFloaterMemLeak>("mem_leaking");
			if(mem_leak_instance)
			{
				mem_leak_instance->stop() ;				
				LL_WARNS() << "Bad memory allocation in LLAppViewer::mainLoop()!" << LL_ENDL ;
			}
			else
			{
				//output possible call stacks to log file.
				LLError::LLCallStacks::print() ;

				LL_ERRS() << "Bad memory allocation in LLAppViewer::mainLoop()!" << LL_ENDL ;
			}
		}
	}

	if (LLApp::isExiting())
	{
		// Save snapshot for next time, if we made it through initialization
		if (STATE_STARTED == LLStartUp::getStartupState())
		{
			try
			{
				saveFinalSnapshot();
			}
			catch(std::bad_alloc)
			{
				LL_WARNS() << "Bad memory allocation when saveFinalSnapshot() is called!" << LL_ENDL ;
				
				//stop memory leaking simulation
				LLFloaterMemLeak* mem_leak_instance =
				LLFloaterReg::findTypedInstance<LLFloaterMemLeak>("mem_leaking");
				if(mem_leak_instance)
				{
					mem_leak_instance->stop() ;
				}
			}
		}
		
		delete gServicePump;
		
		destroyMainloopTimeout();
		
		LL_INFOS() << "Exiting main_loop" << LL_ENDL;
	}

	return LLApp::isExiting();
}

S32 LLAppViewer::updateTextureThreads(F32 max_time)
{
	S32 work_pending = 0;
	{
		LL_RECORD_BLOCK_TIME(FTM_TEXTURE_CACHE);
 		work_pending += LLAppViewer::getTextureCache()->update(max_time); // unpauses the texture cache thread
	}
	{
		LL_RECORD_BLOCK_TIME(FTM_DECODE);
	 	work_pending += LLAppViewer::getImageDecodeThread()->update(max_time); // unpauses the image thread
	}
	{
		LL_RECORD_BLOCK_TIME(FTM_DECODE);
	 	work_pending += LLAppViewer::getTextureFetch()->update(max_time); // unpauses the texture fetch thread
	}
	return work_pending;
}

void LLAppViewer::flushVFSIO()
{
	while (1)
	{
		S32 pending = LLVFSThread::updateClass(0);
		pending += LLLFSThread::updateClass(0);
		if (!pending)
		{
			break;
		}
		LL_INFOS() << "Waiting for pending IO to finish: " << pending << LL_ENDL;
		ms_sleep(100);
	}
}

bool LLAppViewer::cleanup()
{
	//ditch LLVOAvatarSelf instance
	gAgentAvatarp = NULL;

    LLNotifications::instance().clear();

	// workaround for DEV-35406 crash on shutdown
	LLEventPumps::instance().reset();

	//dump scene loading monitor results
	LLSceneMonitor::instance().dumpToFile(gDirUtilp->getExpandedFilename(LL_PATH_LOGS, "scene_monitor_results.csv"));

	if (LLFastTimerView::sAnalyzePerformance)
	{
		LL_INFOS() << "Analyzing performance" << LL_ENDL;
		std::string baseline_name = LLTrace::BlockTimer::sLogName + "_baseline.slp";
		std::string current_name  = LLTrace::BlockTimer::sLogName + ".slp"; 
		std::string report_name   = LLTrace::BlockTimer::sLogName + "_report.csv";

		LLFastTimerView::doAnalysis(
			gDirUtilp->getExpandedFilename(LL_PATH_LOGS, baseline_name),
			gDirUtilp->getExpandedFilename(LL_PATH_LOGS, current_name),
			gDirUtilp->getExpandedFilename(LL_PATH_LOGS, report_name));		
	}
	LLMetricPerformanceTesterBasic::cleanClass();

	// remove any old breakpad minidump files from the log directory
	if (! isError())
	{
		std::string logdir = gDirUtilp->getExpandedFilename(LL_PATH_LOGS, "");
		gDirUtilp->deleteFilesInDir(logdir, "*-*-*-*-*.dmp");
	}

	{
		// Kill off LLLeap objects. We can find them all because LLLeap is derived
		// from LLInstanceTracker. But collect instances first: LLInstanceTracker
		// specifically forbids adding/deleting instances while iterating.
		std::vector<LLLeap*> leaps;
		leaps.reserve(LLLeap::instanceCount());
		for (LLLeap::instance_iter li(LLLeap::beginInstances()), lend(LLLeap::endInstances());
			 li != lend; ++li)
		{
			leaps.push_back(&*li);
		}
		// Okay, now trash them all. We don't have to NULL or erase the entry
		// in 'leaps' because the whole vector is going away momentarily.
		BOOST_FOREACH(LLLeap* leap, leaps)
		{
			delete leap;
		}
	} // destroy 'leaps'

	//flag all elements as needing to be destroyed immediately
	// to ensure shutdown order
	LLMortician::setZealous(TRUE);

	LLVoiceClient::getInstance()->terminate();
	
	disconnectViewer();

	LL_INFOS() << "Viewer disconnected" << LL_ENDL;

	display_cleanup(); 

	release_start_screen(); // just in case

	LLError::logToFixedBuffer(NULL);

	LL_INFOS() << "Cleaning Up" << LL_ENDL;

	// shut down mesh streamer
	gMeshRepo.shutdown();

	// shut down Havok
	LLPhysicsExtensions::quitSystem();

	// Must clean up texture references before viewer window is destroyed.
	if(LLHUDManager::instanceExists())
	{
		LLHUDManager::getInstance()->updateEffects();
		LLHUDObject::updateAll();
		LLHUDManager::getInstance()->cleanupEffects();
		LLHUDObject::cleanupHUDObjects();
		LL_INFOS() << "HUD Objects cleaned up" << LL_ENDL;
	}

	LLKeyframeDataCache::clear();
	
 	// End TransferManager before deleting systems it depends on (Audio, VFS, AssetStorage)
#if 0 // this seems to get us stuck in an infinite loop...
	gTransferManager.cleanup();
#endif
	
	// Note: this is where gWorldMap used to be deleted.

	// Note: this is where gHUDManager used to be deleted.
	if(LLHUDManager::instanceExists())
	{
		LLHUDManager::getInstance()->shutdownClass();
	}

	delete gAssetStorage;
	gAssetStorage = NULL;

	LLPolyMesh::freeAllMeshes();

	LLStartUp::cleanupNameCache();

	// Note: this is where gLocalSpeakerMgr and gActiveSpeakerMgr used to be deleted.

	LLWorldMap::getInstance()->reset(); // release any images

	LLCalc::cleanUp();

	LL_INFOS() << "Global stuff deleted" << LL_ENDL;

	if (gAudiop)
	{
		// shut down the streaming audio sub-subsystem first, in case it relies on not outliving the general audio subsystem.

		LLStreamingAudioInterface *sai = gAudiop->getStreamingAudioImpl();
		delete sai;
		gAudiop->setStreamingAudioImpl(NULL);

		// shut down the audio subsystem
        gAudiop->shutdown();

		delete gAudiop;
		gAudiop = NULL;
	}

	// Note: this is where LLFeatureManager::getInstance()-> used to be deleted.

	// Patch up settings for next time
	// Must do this before we delete the viewer window,
	// such that we can suck rectangle information out of
	// it.
	cleanupSavedSettings();
	LL_INFOS() << "Settings patched up" << LL_ENDL;

	// delete some of the files left around in the cache.
	removeCacheFiles("*.wav");
	removeCacheFiles("*.tmp");
	removeCacheFiles("*.lso");
	removeCacheFiles("*.out");
	removeCacheFiles("*.dsf");
	removeCacheFiles("*.bodypart");
	removeCacheFiles("*.clothing");

	LL_INFOS() << "Cache files removed" << LL_ENDL;

	// Wait for any pending VFS IO
	flushVFSIO();
	LL_INFOS() << "Shutting down Views" << LL_ENDL;

	// Destroy the UI
	if( gViewerWindow)
		gViewerWindow->shutdownViews();

	LL_INFOS() << "Cleaning up Inventory" << LL_ENDL;
	
	// Cleanup Inventory after the UI since it will delete any remaining observers
	// (Deleted observers should have already removed themselves)
	gInventory.cleanupInventory();

	LL_INFOS() << "Cleaning up Selections" << LL_ENDL;
	
	// Clean up selection managers after UI is destroyed, as UI may be observing them.
	// Clean up before GL is shut down because we might be holding on to objects with texture references
	LLSelectMgr::cleanupGlobals();
	
	LL_INFOS() << "Shutting down OpenGL" << LL_ENDL;

	// Shut down OpenGL
	if( gViewerWindow)
	{
		gViewerWindow->shutdownGL();
	
		// Destroy window, and make sure we're not fullscreen
		// This may generate window reshape and activation events.
		// Therefore must do this before destroying the message system.
		delete gViewerWindow;
		gViewerWindow = NULL;
		LL_INFOS() << "ViewerWindow deleted" << LL_ENDL;
	}

	LL_INFOS() << "Cleaning up Keyboard & Joystick" << LL_ENDL;
	
	// viewer UI relies on keyboard so keep it aound until viewer UI isa gone
	delete gKeyboard;
	gKeyboard = NULL;

	// Turn off Space Navigator and similar devices
	LLViewerJoystick::getInstance()->terminate();
	
	LL_INFOS() << "Cleaning up Objects" << LL_ENDL;
	
	LLViewerObject::cleanupVOClasses();

	LLAvatarAppearance::cleanupClass();
	
	LLAvatarAppearance::cleanupClass();
	
	LLPostProcess::cleanupClass();

	LLTracker::cleanupInstance();
	
	// *FIX: This is handled in LLAppViewerWin32::cleanup().
	// I'm keeping the comment to remember its order in cleanup,
	// in case of unforseen dependency.
	//#if LL_WINDOWS
	//	gDXHardware.cleanup();
	//#endif // LL_WINDOWS

	LLVolumeMgr* volume_manager = LLPrimitive::getVolumeManager();
	if (!volume_manager->cleanup())
	{
		LL_WARNS() << "Remaining references in the volume manager!" << LL_ENDL;
	}
	LLPrimitive::cleanupVolumeManager();

	LL_INFOS() << "Additional Cleanup..." << LL_ENDL;	
	
	LLViewerParcelMgr::cleanupGlobals();

	// *Note: this is where gViewerStats used to be deleted.

 	//end_messaging_system();

	LLFollowCamMgr::cleanupClass();
	//LLVolumeMgr::cleanupClass();
	LLPrimitive::cleanupVolumeManager();
	LLWorldMapView::cleanupClass();
	LLFolderViewItem::cleanupClass();
	LLUI::cleanupClass();
	
	//
	// Shut down the VFS's AFTER the decode manager cleans up (since it cleans up vfiles).
	// Also after viewerwindow is deleted, since it may have image pointers (which have vfiles)
	// Also after shutting down the messaging system since it has VFS dependencies

	//
	LL_INFOS() << "Cleaning up VFS" << LL_ENDL;
	LLVFile::cleanupClass();

	LL_INFOS() << "Saving Data" << LL_ENDL;
	
	// Store the time of our current logoff
	gSavedPerAccountSettings.setU32("LastLogoff", time_corrected());

	// Must do this after all panels have been deleted because panels that have persistent rects
	// save their rects on delete.
	gSavedSettings.saveToFile(gSavedSettings.getString("ClientSettingsFile"), TRUE);
	
	LLUIColorTable::instance().saveUserSettings();

	// PerAccountSettingsFile should be empty if no user has been logged on.
	// *FIX:Mani This should get really saved in a "logoff" mode. 
	if (gSavedSettings.getString("PerAccountSettingsFile").empty())
	{
		LL_INFOS() << "Not saving per-account settings; don't know the account name yet." << LL_ENDL;
	}
	// Only save per account settings if the previous login succeeded, otherwise
	// we might end up with a cleared out settings file in case a previous login
	// failed after loading per account settings.
	else if (!mSavePerAccountSettings)
	{
		LL_INFOS() << "Not saving per-account settings; last login was not successful." << LL_ENDL;
	}
	else
	{
		gSavedPerAccountSettings.saveToFile(gSavedSettings.getString("PerAccountSettingsFile"), TRUE);
		LL_INFOS() << "Saved settings" << LL_ENDL;
	}

	std::string warnings_settings_filename = gDirUtilp->getExpandedFilename(LL_PATH_USER_SETTINGS, getSettingsFilename("Default", "Warnings"));
	gWarningSettings.saveToFile(warnings_settings_filename, TRUE);

	// Save URL history file
	LLURLHistory::saveFile("url_history.xml");

	// save mute list. gMuteList used to also be deleted here too.
	LLMuteList::getInstance()->cache(gAgent.getID());

	//save call log list
	LLConversationLog::instance().cache();

	if (mPurgeOnExit)
	{
		LL_INFOS() << "Purging all cache files on exit" << LL_ENDL;
		gDirUtilp->deleteFilesInDir(gDirUtilp->getExpandedFilename(LL_PATH_CACHE,""), "*.*");
	}

	removeMarkerFile(); // Any crashes from here on we'll just have to ignore
	
	writeDebugInfo();

	LLLocationHistory::getInstance()->save();

	LLAvatarIconIDCache::getInstance()->save();
	
	LLViewerMedia::saveCookieFile();

	// Stop the plugin read thread if it's running.
	LLPluginProcessParent::setUseReadThread(false);

	LL_INFOS() << "Shutting down Threads" << LL_ENDL;

	// Let threads finish
	LLTimer idleTimer;
	idleTimer.reset();
	const F64 max_idle_time = 5.f; // 5 seconds
	while(1)
	{
		S32 pending = 0;
		pending += LLAppViewer::getTextureCache()->update(1); // unpauses the worker thread
		pending += LLAppViewer::getImageDecodeThread()->update(1); // unpauses the image thread
		pending += LLAppViewer::getTextureFetch()->update(1); // unpauses the texture fetch thread
		pending += LLVFSThread::updateClass(0);
		pending += LLLFSThread::updateClass(0);
		pending += LLCurl::getCurlThread()->update(1) ;
		F64 idle_time = idleTimer.getElapsedTimeF64();
		if(!pending)
		{
			break ; //done
		}
		else if(idle_time >= max_idle_time)
		{
			LL_WARNS() << "Quitting with pending background tasks." << LL_ENDL;
			break;
		}
	}
	LLCurl::getCurlThread()->pause() ;

	// Delete workers first
	// shotdown all worker threads before deleting them in case of co-dependencies
	mAppCoreHttp.requestStop();
	sTextureFetch->shutdown();
	sTextureCache->shutdown();	
	sImageDecodeThread->shutdown();
	
	sTextureFetch->shutDownTextureCacheThread() ;
	sTextureFetch->shutDownImageDecodeThread() ;

	LL_INFOS() << "Shutting down message system" << LL_ENDL;
	end_messaging_system();

	// *NOTE:Mani - The following call is not thread safe. 
	LL_CHECK_MEMORY
	LLCurl::cleanupClass();
	LL_CHECK_MEMORY

	// Non-LLCurl libcurl library
	mAppCoreHttp.cleanup();

	LLFilePickerThread::cleanupClass();

	//MUST happen AFTER LLCurl::cleanupClass
	delete sTextureCache;
    sTextureCache = NULL;
	delete sTextureFetch;
    sTextureFetch = NULL;
	delete sImageDecodeThread;
    sImageDecodeThread = NULL;
	delete mFastTimerLogThread;
	mFastTimerLogThread = NULL;
	
	if (LLFastTimerView::sAnalyzePerformance)
	{
		LL_INFOS() << "Analyzing performance" << LL_ENDL;
		
		std::string baseline_name = LLTrace::BlockTimer::sLogName + "_baseline.slp";
		std::string current_name  = LLTrace::BlockTimer::sLogName + ".slp"; 
		std::string report_name   = LLTrace::BlockTimer::sLogName + "_report.csv";

		LLFastTimerView::doAnalysis(
			gDirUtilp->getExpandedFilename(LL_PATH_LOGS, baseline_name),
			gDirUtilp->getExpandedFilename(LL_PATH_LOGS, current_name),
			gDirUtilp->getExpandedFilename(LL_PATH_LOGS, report_name));
	}	

	LLMetricPerformanceTesterBasic::cleanClass() ;

	LL_INFOS() << "Cleaning up Media and Textures" << LL_ENDL;

	//Note:
	//LLViewerMedia::cleanupClass() has to be put before gTextureList.shutdown()
	//because some new image might be generated during cleaning up media. --bao
	LLViewerMedia::cleanupClass();
	LLViewerParcelMedia::cleanupClass();
	gTextureList.shutdown(); // shutdown again in case a callback added something
	LLUIImageList::getInstance()->cleanUp();
	
	// This should eventually be done in LLAppViewer
	LLImage::cleanupClass();
	LLVFSThread::cleanupClass();
	LLLFSThread::cleanupClass();

#ifndef LL_RELEASE_FOR_DOWNLOAD
	LL_INFOS() << "Auditing VFS" << LL_ENDL;
	if(gVFS)
	{
		gVFS->audit();
	}
#endif

	LL_INFOS() << "Misc Cleanup" << LL_ENDL;
	
	// For safety, the LLVFS has to be deleted *after* LLVFSThread. This should be cleaned up.
	// (LLVFS doesn't know about LLVFSThread so can't kill pending requests) -Steve
	delete gStaticVFS;
	gStaticVFS = NULL;
	delete gVFS;
	gVFS = NULL;
	
	gSavedSettings.cleanup();
	LLUIColorTable::instance().clear();

	LLWatchdog::getInstance()->cleanup();

	LLViewerAssetStatsFF::cleanup();
	
	// If we're exiting to launch an URL, do that here so the screen
	// is at the right resolution before we launch IE.
	if (!gLaunchFileOnQuit.empty())
	{
		LL_INFOS() << "Launch file on quit." << LL_ENDL;
#if LL_WINDOWS
		// Indicate an application is starting.
		SetCursor(LoadCursor(NULL, IDC_WAIT));
#endif

		// HACK: Attempt to wait until the screen res. switch is complete.
		ms_sleep(1000);

		LLWeb::loadURLExternal( gLaunchFileOnQuit, false );
		LL_INFOS() << "File launched." << LL_ENDL;
	}
	LL_INFOS() << "Cleaning up LLProxy." << LL_ENDL;
	LLProxy::cleanupClass();

	LLWearableType::cleanupClass();

	LLMainLoopRepeater::instance().stop();

	//release all private memory pools.
	LLPrivateMemoryPoolManager::destroyClass() ;

	ll_close_fail_log();

    LL_INFOS() << "Goodbye!" << LL_ENDL;

	// return 0;
	return true;
}

// A callback for LL_ERRS() to call during the watchdog error.
void watchdog_llerrs_callback(const std::string &error_string)
{
	gLLErrorActivated = true;

#ifdef LL_WINDOWS
	RaiseException(0,0,0,0);
#else
	raise(SIGQUIT);
#endif
}

// A callback for the watchdog to call.
void watchdog_killer_callback()
{
	LLError::setFatalFunction(watchdog_llerrs_callback);
	LL_ERRS() << "Watchdog killer event" << LL_ENDL;
}

bool LLAppViewer::initThreads()
{
	static const bool enable_threads = true;

	LLImage::initClass(gSavedSettings.getBOOL("TextureNewByteRange"),gSavedSettings.getS32("TextureReverseByteRange"));

	LLVFSThread::initClass(enable_threads && false);
	LLLFSThread::initClass(enable_threads && false);

	// Image decoding
	LLAppViewer::sImageDecodeThread = new LLImageDecodeThread(enable_threads && true);
	LLAppViewer::sTextureCache = new LLTextureCache(enable_threads && true);
	LLAppViewer::sTextureFetch = new LLTextureFetch(LLAppViewer::getTextureCache(),
													sImageDecodeThread,
													enable_threads && true,
													app_metrics_qa_mode);	

	if (LLTrace::BlockTimer::sLog || LLTrace::BlockTimer::sMetricLog)
	{
		LLTrace::BlockTimer::setLogLock(new LLMutex(NULL));
		mFastTimerLogThread = new LLFastTimerLogThread(LLTrace::BlockTimer::sLogName);
		mFastTimerLogThread->start();
	}

	// Mesh streaming and caching
	gMeshRepo.init();

	LLFilePickerThread::initClass();

	// *FIX: no error handling here!
	return true;
}

void errorCallback(const std::string &error_string)
{
#ifndef LL_RELEASE_FOR_DOWNLOAD
	OSMessageBox(error_string, LLTrans::getString("MBFatalError"), OSMB_OK);
#endif

	//Set the ErrorActivated global so we know to create a marker file
	gLLErrorActivated = true;
	
	LLError::crashAndLoop(error_string);
}

void LLAppViewer::initLoggingAndGetLastDuration()
{
	//
	// Set up logging defaults for the viewer
	//
	LLError::initForApplication(
				gDirUtilp->getExpandedFilename(LL_PATH_APP_SETTINGS, ""));
	LLError::setFatalFunction(errorCallback);
	//LLError::setTimeFunction(getRuntime);

	// Remove the last ".old" log file.
	std::string old_log_file = gDirUtilp->getExpandedFilename(LL_PATH_LOGS,
							     "SecondLife.old");
	LLFile::remove(old_log_file);

	// Get name of the log file
	std::string log_file = gDirUtilp->getExpandedFilename(LL_PATH_LOGS,
							     "SecondLife.log");
	/*
	 * Before touching any log files, compute the duration of the last run
	 * by comparing the ctime of the previous start marker file with the ctime
	 * of the last log file.
	 */
	std::string start_marker_file_name = gDirUtilp->getExpandedFilename(LL_PATH_LOGS, START_MARKER_FILE_NAME);
	llstat start_marker_stat;
	llstat log_file_stat;
	std::ostringstream duration_log_stream; // can't log yet, so save any message for when we can below
	int start_stat_result = LLFile::stat(start_marker_file_name, &start_marker_stat);
	int log_stat_result = LLFile::stat(log_file, &log_file_stat);
	if ( 0 == start_stat_result && 0 == log_stat_result )
	{
		int elapsed_seconds = log_file_stat.st_ctime - start_marker_stat.st_ctime;
		// only report a last run time if the last viewer was the same version
		// because this stat will be counted against this version
		if ( markerIsSameVersion(start_marker_file_name) )
		{
			gLastExecDuration = elapsed_seconds;
		}
		else
		{
			duration_log_stream << "start marker from some other version; duration is not reported";
			gLastExecDuration = -1;
		}
	}
	else
	{
		// at least one of the LLFile::stat calls failed, so we can't compute the run time
		duration_log_stream << "duration stat failure; start: "<< start_stat_result << " log: " << log_stat_result;
		gLastExecDuration = -1; // unknown
	}
	std::string duration_log_msg(duration_log_stream.str());
	
	// Create a new start marker file for comparison with log file time for the next run
	LLAPRFile start_marker_file ;
	start_marker_file.open(start_marker_file_name, LL_APR_WB);
	if (start_marker_file.getFileHandle())
	{
		recordMarkerVersion(start_marker_file);
		start_marker_file.close();
	}

	// Rename current log file to ".old"
	LLFile::rename(log_file, old_log_file);

	// Set the log file to SecondLife.log
	LLError::logToFile(log_file);
	if (!duration_log_msg.empty())
	{
		LL_WARNS("MarkerFile") << duration_log_msg << LL_ENDL;
	}
}

bool LLAppViewer::loadSettingsFromDirectory(const std::string& location_key,
					    bool set_defaults)
{	
	if (!mSettingsLocationList)
	{
		LL_ERRS() << "Invalid settings location list" << LL_ENDL;
	}

	BOOST_FOREACH(const SettingsGroup& group, mSettingsLocationList->groups)
	{
		// skip settings groups that aren't the one we requested
		if (group.name() != location_key) continue;

		ELLPath path_index = (ELLPath)group.path_index();
		if(path_index <= LL_PATH_NONE || path_index >= LL_PATH_LAST)
		{
			LL_ERRS() << "Out of range path index in app_settings/settings_files.xml" << LL_ENDL;
			return false;
		}

		BOOST_FOREACH(const SettingsFile& file, group.files)
		{
<<<<<<< HEAD
			LL_INFOS("Settings") << "Attempting to load settings for the group " << file.name()
=======
			LL_INFOS() << "Attempting to load settings for the group " << file.name()
>>>>>>> d9d46d90
			    << " - from location " << location_key << LL_ENDL;

			LLControlGroup* settings_group = LLControlGroup::getInstance(file.name);
			if(!settings_group)
			{
<<<<<<< HEAD
				LL_WARNS("Settings") << "No matching settings group for name " << file.name() << LL_ENDL;
=======
				LL_WARNS() << "No matching settings group for name " << file.name() << LL_ENDL;
>>>>>>> d9d46d90
				continue;
			}

			std::string full_settings_path;

			if (file.file_name_setting.isProvided() 
				&& gSavedSettings.controlExists(file.file_name_setting))
			{
				// try to find filename stored in file_name_setting control
				full_settings_path = gSavedSettings.getString(file.file_name_setting);
				if (full_settings_path.empty())
				{
					continue;
				}
				else if (!gDirUtilp->fileExists(full_settings_path))
				{
					// search in default path
					full_settings_path = gDirUtilp->getExpandedFilename((ELLPath)path_index, full_settings_path);
				}
			}
			else
			{
				// by default, use specified file name
				full_settings_path = gDirUtilp->getExpandedFilename((ELLPath)path_index, file.file_name());
			}

			if(settings_group->loadFromFile(full_settings_path, set_defaults, file.persistent))
			{	// success!
<<<<<<< HEAD
				LL_INFOS("Settings") << "Loaded settings file " << full_settings_path << LL_ENDL;
=======
				LL_INFOS() << "Loaded settings file " << full_settings_path << LL_ENDL;
>>>>>>> d9d46d90
			}
			else
			{	// failed to load
				if(file.required)
				{
					LL_ERRS() << "Error: Cannot load required settings file from: " << full_settings_path << LL_ENDL;
					return false;
				}
				else
				{
					// only complain if we actually have a filename at this point
					if (!full_settings_path.empty())
					{
<<<<<<< HEAD
						LL_INFOS("Settings") << "Cannot load " << full_settings_path << " - No settings found." << LL_ENDL;
=======
						LL_INFOS() << "Cannot load " << full_settings_path << " - No settings found." << LL_ENDL;
>>>>>>> d9d46d90
					}
				}
			}
		}
	}

	return true;
}

std::string LLAppViewer::getSettingsFilename(const std::string& location_key,
											 const std::string& file)
{
	BOOST_FOREACH(const SettingsGroup& group, mSettingsLocationList->groups)
	{
		if (group.name() == location_key)
		{
			BOOST_FOREACH(const SettingsFile& settings_file, group.files)
			{
				if (settings_file.name() == file)
				{
					return settings_file.file_name;
				}
			}
		}
	}

	return std::string();
}

void LLAppViewer::loadColorSettings()
{
	LLUIColorTable::instance().loadFromSettings();
}

namespace
{
    void handleCommandLineError(LLControlGroupCLP& clp)
    {
		LL_WARNS() << "Error parsing command line options. Command Line options ignored."  << LL_ENDL;

		LL_INFOS() << "Command line usage:\n" << clp << LL_ENDL;

		OSMessageBox(STRINGIZE(LLTrans::getString("MBCmdLineError") << clp.getErrorMessage()),
					 LLStringUtil::null,
					 OSMB_OK);
    }
} // anonymous namespace

bool LLAppViewer::initConfiguration()
{	
	//Load settings files list
	std::string settings_file_list = gDirUtilp->getExpandedFilename(LL_PATH_APP_SETTINGS, "settings_files.xml");
	LLXMLNodePtr root;
	BOOL success  = LLXMLNode::parseFile(settings_file_list, root, NULL);
	if (!success)
	{
        LL_ERRS() << "Cannot load default configuration file " << settings_file_list << LL_ENDL;
	}

	mSettingsLocationList = new SettingsFiles();

	LLXUIParser parser;
	parser.readXUI(root, *mSettingsLocationList, settings_file_list);

	if (!mSettingsLocationList->validateBlock())
	{
        LL_ERRS() << "Invalid settings file list " << settings_file_list << LL_ENDL;
	}
		
	// The settings and command line parsing have a fragile
	// order-of-operation:
	// - load defaults from app_settings
	// - set procedural settings values
	// - read command line settings
	// - selectively apply settings needed to load user settings.
    // - load overrides from user_settings 
	// - apply command line settings (to override the overrides)
	// - load per account settings (happens in llstartup
	
	// - load defaults
	bool set_defaults = true;
	if(!loadSettingsFromDirectory("Default", set_defaults))
	{
		std::ostringstream msg;
		msg << "Unable to load default settings file. The installation may be corrupted.";
		OSMessageBox(msg.str(),LLStringUtil::null,OSMB_OK);
		return false;
	}

	initStrings(); // setup paths for LLTrans based on settings files only
	// - set procedural settings
	// Note: can't use LL_PATH_PER_SL_ACCOUNT for any of these since we haven't logged in yet
	gSavedSettings.setString("ClientSettingsFile", 
        gDirUtilp->getExpandedFilename(LL_PATH_USER_SETTINGS, getSettingsFilename("Default", "Global")));

#ifndef	LL_RELEASE_FOR_DOWNLOAD
	// provide developer build only overrides for these control variables that are not
	// persisted to settings.xml
	LLControlVariable* c = gSavedSettings.getControl("ShowConsoleWindow");
	if (c)
	{
		c->setValue(true, false);
	}
	c = gSavedSettings.getControl("AllowMultipleViewers");
	if (c)
	{
		c->setValue(true, false);
	}

	gSavedSettings.setBOOL("QAMode", TRUE );
	gSavedSettings.setS32("WatchdogEnabled", 0);
#endif
	
	// These are warnings that appear on the first experience of that condition.
	// They are already set in the settings_default.xml file, but still need to be added to LLFirstUse
	// for disable/reset ability
//	LLFirstUse::addConfigVariable("FirstBalanceIncrease");
//	LLFirstUse::addConfigVariable("FirstBalanceDecrease");
//	LLFirstUse::addConfigVariable("FirstSit");
//	LLFirstUse::addConfigVariable("FirstMap");
//	LLFirstUse::addConfigVariable("FirstGoTo");
//	LLFirstUse::addConfigVariable("FirstBuild");
//	LLFirstUse::addConfigVariable("FirstLeftClickNoHit");
//	LLFirstUse::addConfigVariable("FirstTeleport");
//	LLFirstUse::addConfigVariable("FirstOverrideKeys");
//	LLFirstUse::addConfigVariable("FirstAttach");
//	LLFirstUse::addConfigVariable("FirstAppearance");
//	LLFirstUse::addConfigVariable("FirstInventory");
//	LLFirstUse::addConfigVariable("FirstSandbox");
//	LLFirstUse::addConfigVariable("FirstFlexible");
//	LLFirstUse::addConfigVariable("FirstDebugMenus");
//	LLFirstUse::addConfigVariable("FirstSculptedPrim");
//	LLFirstUse::addConfigVariable("FirstVoice");
//	LLFirstUse::addConfigVariable("FirstMedia");
		
	// - read command line settings.
	LLControlGroupCLP clp;
	std::string	cmd_line_config	= gDirUtilp->getExpandedFilename(LL_PATH_APP_SETTINGS,
														  "cmd_line.xml");

	clp.configure(cmd_line_config, &gSavedSettings);

	if(!initParseCommandLine(clp))
	{
		handleCommandLineError(clp);
		return false;
	}
	
	// - selectively apply settings 

	// If the user has specified a alternate settings file name.
	// Load	it now before loading the user_settings/settings.xml
	if(clp.hasOption("settings"))
	{
		std::string	user_settings_filename = 
			gDirUtilp->getExpandedFilename(LL_PATH_USER_SETTINGS, 
										   clp.getOption("settings")[0]);		
		gSavedSettings.setString("ClientSettingsFile", user_settings_filename);
<<<<<<< HEAD
		LL_INFOS("Settings")	<< "Using command line specified settings filename: " 
=======
		LL_INFOS()	<< "Using command line specified settings filename: " 
>>>>>>> d9d46d90
			<< user_settings_filename << LL_ENDL;
	}

	// - load overrides from user_settings 
	loadSettingsFromDirectory("User");

	if (gSavedSettings.getBOOL("FirstRunThisInstall"))
	{
		// Note that the "FirstRunThisInstall" settings is currently unused.
		gSavedSettings.setBOOL("FirstRunThisInstall", FALSE);
	}

	if (clp.hasOption("sessionsettings"))
	{
		std::string session_settings_filename = clp.getOption("sessionsettings")[0];		
		gSavedSettings.setString("SessionSettingsFile", session_settings_filename);
<<<<<<< HEAD
		LL_INFOS("Settings")	<< "Using session settings filename: " 
=======
		LL_INFOS()	<< "Using session settings filename: " 
>>>>>>> d9d46d90
			<< session_settings_filename << LL_ENDL;
	}
	loadSettingsFromDirectory("Session");

	if (clp.hasOption("usersessionsettings"))
	{
		std::string user_session_settings_filename = clp.getOption("usersessionsettings")[0];		
		gSavedSettings.setString("UserSessionSettingsFile", user_session_settings_filename);
<<<<<<< HEAD
		LL_INFOS("Settings") << "Using user session settings filename: " 
=======
		LL_INFOS()	<< "Using user session settings filename: " 
>>>>>>> d9d46d90
			<< user_session_settings_filename << LL_ENDL;

	}
	loadSettingsFromDirectory("UserSession");

	// - apply command line settings 
	if (! clp.notify())
	{
		handleCommandLineError(clp);
		return false;
	}

	// Register the core crash option as soon as we can
	// if we want gdb post-mortem on cores we need to be up and running
	// ASAP or we might miss init issue etc.
	if(gSavedSettings.getBOOL("DisableCrashLogger"))
	{
		LL_WARNS() << "Crashes will be handled by system, stack trace logs and crash logger are both disabled" << LL_ENDL;
		LLAppViewer::instance()->disableCrashlogger();
	}

	// Handle initialization from settings.
	// Start up the debugging console before handling other options.
	if (gSavedSettings.getBOOL("ShowConsoleWindow"))
	{
		initConsole();
	}

	if(clp.hasOption("help"))
	{
		std::ostringstream msg;
		msg << LLTrans::getString("MBCmdLineUsg") << "\n" << clp;
		LL_INFOS()	<< msg.str() << LL_ENDL;

		OSMessageBox(
			msg.str().c_str(),
			LLStringUtil::null,
			OSMB_OK);

		return false;
	}

    if(clp.hasOption("set"))
    {
        const LLCommandLineParser::token_vector_t& set_values = clp.getOption("set");
        if(0x1 & set_values.size())
        {
            LL_WARNS() << "Invalid '--set' parameter count." << LL_ENDL;
        }
        else
        {
            LLCommandLineParser::token_vector_t::const_iterator itr = set_values.begin();
            for(; itr != set_values.end(); ++itr)
            {
                const std::string& name = *itr;
                const std::string& value = *(++itr);
                std::string name_part;
                std::string group_part;
				LLControlVariable* control = NULL;

				// Name can be further split into ControlGroup.Name, with the default control group being Global
				size_t pos = name.find('.');
				if (pos != std::string::npos)
				{
					group_part = name.substr(0, pos);
					name_part = name.substr(pos+1);
					LL_INFOS() << "Setting " << group_part << "." << name_part << " to " << value << LL_ENDL;
					LLControlGroup* g = LLControlGroup::getInstance(group_part);
					if (g) control = g->getControl(name_part);
				}
				else
				{
					LL_INFOS() << "Setting Global." << name << " to " << value << LL_ENDL;
					control = gSavedSettings.getControl(name);
				}

                if (control)
                {
                    control->setValue(value, false);
                }
                else
                {
					LL_WARNS() << "Failed --set " << name << ": setting name unknown." << LL_ENDL;
                }
            }
        }
    }

    if  (clp.hasOption("logevents")) {
	LLViewerEventRecorder::instance().setEventLoggingOn();
    }

	std::string CmdLineChannel(gSavedSettings.getString("CmdLineChannel"));
	if(! CmdLineChannel.empty())
    {
		LLVersionInfo::resetChannel(CmdLineChannel);
	}

	// If we have specified crash on startup, set the global so we'll trigger the crash at the right time
	gCrashOnStartup = gSavedSettings.getBOOL("CrashOnStartup");

	if (gSavedSettings.getBOOL("LogPerformance"))
	{
		LLTrace::BlockTimer::sLog = true;
		LLTrace::BlockTimer::sLogName = std::string("performance");		
	}
	
	std::string test_name(gSavedSettings.getString("LogMetrics"));
	if (! test_name.empty())
<<<<<<< HEAD
 	{
 		LLFastTimer::sMetricLog = TRUE ;
		// '--logmetrics' is specified with a named test metric argument so the data gathering is done only on that test
		// In the absence of argument, every metric would be gathered (makes for a rather slow run and hard to decipher report...)
		llinfos << "'--logmetrics' argument : " << test_name << llendl;
			LLFastTimer::sLogName = test_name;
		}
=======
	{
		LLTrace::BlockTimer::sMetricLog = TRUE ;
		// '--logmetrics' is specified with a named test metric argument so the data gathering is done only on that test
		// In the absence of argument, every metric would be gathered (makes for a rather slow run and hard to decipher report...)
		LL_INFOS() << "'--logmetrics' argument : " << test_name << LL_ENDL;
		LLTrace::BlockTimer::sLogName = test_name;
 	}
>>>>>>> d9d46d90

	if (clp.hasOption("graphicslevel"))
	{
		// User explicitly requested --graphicslevel on the command line. We
		// expect this switch has already set RenderQualityPerformance. Check
		// that value for validity.
		U32 graphicslevel = gSavedSettings.getU32("RenderQualityPerformance");
		if (LLFeatureManager::instance().isValidGraphicsLevel(graphicslevel))
        {
			// graphicslevel is valid: save it and engage it later. Capture
			// the requested value separately from the settings variable
			// because, if this is the first run, LLViewerWindow's constructor
			// will call LLFeatureManager::applyRecommendedSettings(), which
			// overwrites this settings variable!
			mForceGraphicsLevel = graphicslevel;
        }
	}

	LLFastTimerView::sAnalyzePerformance = gSavedSettings.getBOOL("AnalyzePerformance");
	gAgentPilot.setReplaySession(gSavedSettings.getBOOL("ReplaySession"));

	if (gSavedSettings.getBOOL("DebugSession"))
	{
		gDebugSession = TRUE;
		gDebugGL = TRUE;

		ll_init_fail_log(gDirUtilp->getExpandedFilename(LL_PATH_LOGS, "test_failures.log"));
	}

	// Handle slurl use. NOTE: Don't let SL-55321 reappear.

    // *FIX: This init code should be made more robust to prevent 
    // the issue SL-55321 from returning. One thought is to allow 
    // only select options to be set from command line when a slurl 
    // is specified. More work on the settings system is needed to 
    // achieve this. For now...

    // *NOTE:Mani The command line parser parses tokens and is 
    // setup to bail after parsing the '--url' option or the 
    // first option specified without a '--option' flag (or
    // any other option that uses the 'last_option' setting - 
    // see LLControlGroupCLP::configure())

    // What can happen is that someone can use IE (or potentially 
    // other browsers) and do the rough equivalent of command 
    // injection and steal passwords. Phoenix. SL-55321
<<<<<<< HEAD
	LLSLURL start_slurl;
	std::string CmdLineLoginLocation(gSavedSettings.getString("CmdLineLoginLocation"));
	if(! CmdLineLoginLocation.empty())
    {
		start_slurl = CmdLineLoginLocation;
=======

	std::string starting_location;

	std::string cmd_line_login_location(gSavedSettings.getString("CmdLineLoginLocation"));
	if(! cmd_line_login_location.empty())
	{
		starting_location = cmd_line_login_location;
	}
	else
	{
		std::string default_login_location(gSavedSettings.getString("DefaultLoginLocation"));
		if (! default_login_location.empty())
		{
			starting_location = default_login_location;
		}
	}

	if (! starting_location.empty())
	{
		LLSLURL start_slurl(starting_location);
>>>>>>> d9d46d90
		LLStartUp::setStartSLURL(start_slurl);
		if(start_slurl.getType() == LLSLURL::LOCATION) 
		{  
			LLGridManager::getInstance()->setGridChoice(start_slurl.getGrid());
    }
    }

	//RN: if we received a URL, hand it off to the existing instance.
	// don't call anotherInstanceRunning() when doing URL handoff, as
	// it relies on checking a marker file which will not work when running
	// out of different directories

	if (start_slurl.isValid() &&
		(gSavedSettings.getBOOL("SLURLPassToOtherInstance")))
	{
		if (sendURLToOtherInstance(start_slurl.getSLURLString()))
		{
			// successfully handed off URL to existing instance, exit
			return false;
		}
    }

	const LLControlVariable* skinfolder = gSavedSettings.getControl("SkinCurrent");
	if(skinfolder && LLStringUtil::null != skinfolder->getValue().asString())
	{	
		// Examining "Language" may not suffice -- see LLUI::getLanguage()
		// logic. Unfortunately LLUI::getLanguage() doesn't yet do us much
		// good because we haven't yet called LLUI::initClass().
		gDirUtilp->setSkinFolder(skinfolder->getValue().asString(),
								 gSavedSettings.getString("Language"));
	}

	if (gSavedSettings.getBOOL("SpellCheck"))
	{
		std::list<std::string> dict_list;
		std::string dict_setting = gSavedSettings.getString("SpellCheckDictionary");
		boost::split(dict_list, dict_setting, boost::is_any_of(std::string(",")));
		if (!dict_list.empty())
		{
			LLSpellChecker::setUseSpellCheck(dict_list.front());
			dict_list.pop_front();
			LLSpellChecker::instance().setSecondaryDictionaries(dict_list);
		}
	}

    mYieldTime = gSavedSettings.getS32("YieldTime");

	// Read skin/branding settings if specified.
	//if (! gDirUtilp->getSkinDir().empty() )
	//{
	//	std::string skin_def_file = gDirUtilp->findSkinnedFilename("skin.xml");
	//	LLXmlTree skin_def_tree;

	//	if (!skin_def_tree.parseFile(skin_def_file))
	//	{
	//		LL_ERRS() << "Failed to parse skin definition." << LL_ENDL;
	//	}

	//}

#if LL_DARWIN

#if __ppc__
	// If the CPU doesn't have Altivec (i.e. it's not at least a G4), don't go any further.
	// Only test PowerPC - all Intel Macs have SSE.
	if(!gSysCPU.hasAltivec())
	{
		std::ostringstream msg;
		msg << LLTrans::getString("MBRequiresAltiVec");
		OSMessageBox(
			msg.str(),
			LLStringUtil::null,
			OSMB_OK);
		removeMarkerFile();
		return false;
	}
#endif
	
#endif // LL_DARWIN

	// Display splash screen.  Must be after above check for previous
	// crash as this dialog is always frontmost.
	std::string splash_msg;
	LLStringUtil::format_map_t args;
	args["[APP_NAME]"] = LLTrans::getString("SECOND_LIFE");
	splash_msg = LLTrans::getString("StartupLoading", args);
	LLSplashScreen::show();
	LLSplashScreen::update(splash_msg);

	//LLVolumeMgr::initClass();
	LLVolumeMgr* volume_manager = new LLVolumeMgr();
	volume_manager->useMutex();	// LLApp and LLMutex magic must be manually enabled
	LLPrimitive::setVolumeManager(volume_manager);

	// Note: this is where we used to initialize gFeatureManagerp.

	gStartTime = totalTime();

	//
	// Set the name of the window
	//
	gWindowTitle = LLTrans::getString("APP_NAME");
#if LL_DEBUG
	gWindowTitle += std::string(" [DEBUG] ") + gArgs;
#else
	gWindowTitle += std::string(" ") + gArgs;
#endif
	LLStringUtil::truncate(gWindowTitle, 255);

	//RN: if we received a URL, hand it off to the existing instance.
	// don't call anotherInstanceRunning() when doing URL handoff, as
	// it relies on checking a marker file which will not work when running
	// out of different directories

	if (LLStartUp::getStartSLURL().isValid() &&
		(gSavedSettings.getBOOL("SLURLPassToOtherInstance")))
	{
		if (sendURLToOtherInstance(LLStartUp::getStartSLURL().getSLURLString()))
		{
			// successfully handed off URL to existing instance, exit
			return false;
		}
	}

	//
	// Check for another instance of the app running
	//
	if (mSecondInstance && !gSavedSettings.getBOOL("AllowMultipleViewers"))
	{
		std::ostringstream msg;
		msg << LLTrans::getString("MBAlreadyRunning");
		OSMessageBox(
			msg.str(),
			LLStringUtil::null,
			OSMB_OK);
		return false;
	}

	if (mSecondInstance)
	{
		// This is the second instance of SL. Turn off voice support,
		// but make sure the setting is *not* persisted.
		LLControlVariable* disable_voice = gSavedSettings.getControl("CmdLineDisableVoice");
		if(disable_voice)
		{
			const BOOL DO_NOT_PERSIST = FALSE;
			disable_voice->setValue(LLSD(TRUE), DO_NOT_PERSIST);
		}
	}
	else
	{
		checkForCrash();
	}

   	// NextLoginLocation is set from the command line option
	std::string nextLoginLocation = gSavedSettings.getString( "NextLoginLocation" );
	if ( !nextLoginLocation.empty() )
	{
		LL_DEBUGS("AppInit")<<"set start from NextLoginLocation: "<<nextLoginLocation<<LL_ENDL;
		LLStartUp::setStartSLURL(LLSLURL(nextLoginLocation));
	}
	else if (   (   clp.hasOption("login") || clp.hasOption("autologin"))
			 && gSavedSettings.getString("CmdLineLoginLocation").empty())
	{
		// If automatic login from command line with --login switch
		// init StartSLURL location.
		std::string start_slurl_setting = gSavedSettings.getString("LoginLocation");
		LL_DEBUGS("AppInit") << "start slurl setting '" << start_slurl_setting << "'" << LL_ENDL;
		LLStartUp::setStartSLURL(LLSLURL(start_slurl_setting));
	}
	else
	{
		// the login location will be set by the login panel (see LLPanelLogin)
	}

	gLastRunVersion = gSavedSettings.getString("LastRunVersion");

	loadColorSettings();

	// Let anyone else who cares know that we've populated our settings
	// variables.
	for (LLControlGroup::key_iter ki(LLControlGroup::beginKeys()), kend(LLControlGroup::endKeys());
		 ki != kend; ++ki)
	{
		// For each named instance of LLControlGroup, send an event saying
		// we've initialized an LLControlGroup instance by that name.
		LLEventPumps::instance().obtain("LLControlGroup").post(LLSDMap("init", *ki));
	}

	return true; // Config was successful.
}

// The following logic is replicated in initConfiguration() (to be able to get
// some initial strings before we've finished initializing enough to know the
// current language) and also in init() (to initialize for real). Somehow it
// keeps growing, necessitating a method all its own.
void LLAppViewer::initStrings()
{
	LLTransUtil::parseStrings("strings.xml", default_trans_args);
	LLTransUtil::parseLanguageStrings("language_settings.xml");

	// parseStrings() sets up the LLTrans substitution table. Add this one item.
	LLTrans::setDefaultArg("[sourceid]", gSavedSettings.getString("sourceid"));

	// Now that we've set "[sourceid]", have to go back through
	// default_trans_args and reinitialize all those other keys because some
	// of them, in turn, reference "[sourceid]".
	BOOST_FOREACH(std::string key, default_trans_args)
	{
		std::string brackets(key), nobrackets(key);
		// Invalid to inspect key[0] if key is empty(). But then, the entire
		// body of this loop is pointless if key is empty().
		if (key.empty())
			continue;

		if (key[0] != '[')
		{
			// key was passed without brackets. That means that 'nobrackets'
			// is correct but 'brackets' is not.
			brackets = STRINGIZE('[' << brackets << ']');
		}
		else
		{
			// key was passed with brackets. That means that 'brackets' is
			// correct but 'nobrackets' is not. Erase the left bracket.
			nobrackets.erase(0, 1);
			std::string::size_type length(nobrackets.length());
			if (length && nobrackets[length - 1] == ']')
			{
				nobrackets.erase(length - 1);
			}
		}
		// Calling LLTrans::getString() is what embeds the other default
		// translation strings into this one.
		LLTrans::setDefaultArg(brackets, LLTrans::getString(nobrackets));
	}
}

namespace {
    // *TODO - decide if there's a better place for these functions.
	// do we need a file llupdaterui.cpp or something? -brad

	void apply_update_callback(LLSD const & notification, LLSD const & response)
	{
		LL_DEBUGS() << "LLUpdate user response: " << response << LL_ENDL;
		if(response["OK_okcancelbuttons"].asBoolean())
		{
			LL_INFOS() << "LLUpdate restarting viewer" << LL_ENDL;
			static const bool install_if_ready = true;
			// *HACK - this lets us launch the installer immediately for now
			LLUpdaterService().startChecking(install_if_ready);
		}
	}
	
	void apply_update_ok_callback(LLSD const & notification, LLSD const & response)
	{
		LL_INFOS() << "LLUpdate restarting viewer" << LL_ENDL;
		static const bool install_if_ready = true;
		// *HACK - this lets us launch the installer immediately for now
		LLUpdaterService().startChecking(install_if_ready);
	}
	
	void on_update_downloaded(LLSD const & data)
	{
		std::string notification_name;
		void (*apply_callback)(LLSD const &, LLSD const &) = NULL;

		/* Build up the notification name...
		 * it can be any of these, which are included here for the sake of grep:
		 *   RequiredUpdateDownloadedDialog
		 *   RequiredUpdateDownloadedVerboseDialog
		 *   OtherChannelRequiredUpdateDownloadedDialog
		 *   OtherChannelRequiredUpdateDownloadedVerbose
		 *   DownloadBackgroundTip
		 *   DownloadBackgroundDialog
		 *   OtherChannelDownloadBackgroundTip
		 *   OtherChannelDownloadBackgroundDialog
		 */
		{
			LL_DEBUGS("UpdaterService") << "data = ";
			std::ostringstream data_dump;
			LLSDSerialize::toNotation(data, data_dump);
			LL_CONT << data_dump.str() << LL_ENDL;
		}
		if(data["channel"].asString() != LLVersionInfo::getChannel())
		{
			notification_name.append("OtherChannel");
		}
		if(data["required"].asBoolean())
		{
			if(LLStartUp::getStartupState() <= STATE_LOGIN_WAIT)
			{
				// The user never saw the progress bar.
				apply_callback = &apply_update_ok_callback;
				notification_name += "RequiredUpdateDownloadedVerboseDialog";
			}
			else if(LLStartUp::getStartupState() < STATE_WORLD_INIT)
			{
				// The user is logging in but blocked.
				apply_callback = &apply_update_ok_callback;
				notification_name += "RequiredUpdateDownloadedDialog";
			}
			else
			{
				// The user is already logged in; treat like an optional update.
				apply_callback = &apply_update_callback;
				notification_name += "DownloadBackgroundTip";
			}
		}
		else
		{
			apply_callback = &apply_update_callback;
			if(LLStartUp::getStartupState() < STATE_STARTED)
			{
				// CHOP-262 we need to use a different notification
				// method prior to login.
				notification_name += "DownloadBackgroundDialog";
			}
			else
			{
				notification_name += "DownloadBackgroundTip";
			}
		}

		LLSD substitutions;
		substitutions["VERSION"] = data["version"];
		std::string new_channel = data["channel"].asString();
		substitutions["NEW_CHANNEL"] = new_channel;
		std::string info_url    = data["info_url"].asString();
		if ( !info_url.empty() )
		{
			substitutions["INFO_URL"] = info_url;
		}
		else
		{
			LL_WARNS("UpdaterService") << "no info url supplied - defaulting to hard coded release notes pattern" << LL_ENDL;

			// truncate version at the rightmost '.' 
			std::string version_short(data["version"]);
			size_t short_length = version_short.rfind('.');
			if (short_length != std::string::npos)
			{
				version_short.resize(short_length);
			}

			LLUIString relnotes_url("[RELEASE_NOTES_BASE_URL][CHANNEL_URL]/[VERSION_SHORT]");
			relnotes_url.setArg("[VERSION_SHORT]", version_short);

			// *TODO thread the update service's response through to this point
			std::string const & channel = LLVersionInfo::getChannel();
			boost::shared_ptr<char> channel_escaped(curl_escape(channel.c_str(), channel.size()), &curl_free);

			relnotes_url.setArg("[CHANNEL_URL]", channel_escaped.get());
			relnotes_url.setArg("[RELEASE_NOTES_BASE_URL]", LLTrans::getString("RELEASE_NOTES_BASE_URL"));
			substitutions["INFO_URL"] = relnotes_url.getString();
		}
		
		LLNotificationsUtil::add(notification_name, substitutions, LLSD(), apply_callback);
	}

	void install_error_callback(LLSD const & notification, LLSD const & response)
	{
		LLAppViewer::instance()->forceQuit();
	}
	
	bool notify_update(LLSD const & evt)
	{
		std::string notification_name;
		switch (evt["type"].asInteger())
		{
			case LLUpdaterService::DOWNLOAD_COMPLETE:
				on_update_downloaded(evt);
				break;
			case LLUpdaterService::INSTALL_ERROR:
				if(evt["required"].asBoolean()) {
					LLNotificationsUtil::add("FailedRequiredUpdateInstall", LLSD(), LLSD(), &install_error_callback);
				} else {
					LLNotificationsUtil::add("FailedUpdateInstall");
				}
				break;
			default:
				break;
		}

		// let others also handle this event by default
		return false;
	}
	
	bool on_bandwidth_throttle(LLUpdaterService * updater, LLSD const & evt)
	{
		updater->setBandwidthLimit(evt.asInteger() * (1024/8));
		return false; // Let others receive this event.
	};
};

void LLAppViewer::initUpdater()
{
	// Initialize the updater service.
	// Get Channel
	// Get Version

	/*****************************************************************
	 * Previously, the url was derived from the settings 
	 *    UpdaterServiceURL
	 *    UpdaterServicePath
	 * it is now obtained from the grid manager.  The settings above
	 * are no longer used.
	 *****************************************************************/
	std::string channel = LLVersionInfo::getChannel();
	std::string version = LLVersionInfo::getVersion();

	U32 check_period = gSavedSettings.getU32("UpdaterServiceCheckPeriod");
	bool willing_to_test;
	LL_DEBUGS("UpdaterService") << "channel " << channel << LL_ENDL;
	static const boost::regex is_test_channel("\\bTest$");
	if (boost::regex_search(channel, is_test_channel)) 
	{
		LL_INFOS("UpdaterService") << "Test build: overriding willing_to_test by sending testno" << LL_ENDL;
		willing_to_test = false;
	}
	else
	{
		willing_to_test = gSavedSettings.getBOOL("UpdaterWillingToTest");
	}
    unsigned char unique_id[MD5HEX_STR_SIZE];
	if ( ! llHashedUniqueID(unique_id) )
	{
		if ( willing_to_test )
		{
			LL_WARNS("UpdaterService") << "Unable to provide a unique id; overriding willing_to_test by sending testno" << LL_ENDL;
		}
		willing_to_test = false;
	}

	mUpdater->setAppExitCallback(boost::bind(&LLAppViewer::forceQuit, this));
	mUpdater->initialize(channel, 
						 version,
						 gPlatform,
						 getOSInfo().getOSVersionString(),
						 unique_id,
						 willing_to_test
						 );
 	mUpdater->setCheckPeriod(check_period);
	mUpdater->setBandwidthLimit((int)gSavedSettings.getF32("UpdaterMaximumBandwidth") * (1024/8));
	gSavedSettings.getControl("UpdaterMaximumBandwidth")->getSignal()->
		connect(boost::bind(&on_bandwidth_throttle, mUpdater.get(), _2));
	if(gSavedSettings.getU32("UpdaterServiceSetting"))
	{
		bool install_if_ready = true;
		mUpdater->startChecking(install_if_ready);
	}

    LLEventPump & updater_pump = LLEventPumps::instance().obtain(LLUpdaterService::pumpName());
    updater_pump.listen("notify_update", &notify_update);
}

void LLAppViewer::checkForCrash(void)
{
#if LL_SEND_CRASH_REPORTS
	if (gLastExecEvent == LAST_EXEC_FROZE)
    {
        LL_INFOS() << "Last execution froze, sending a crash report." << LL_ENDL;
            
		bool report_freeze = true;
		handleCrashReporting(report_freeze);
    }
#endif // LL_SEND_CRASH_REPORTS    
}

//
// This function decides whether the client machine meets the minimum requirements to
// run in a maximized window, per the consensus of davep, boa and nyx on 3/30/2011.
//
bool LLAppViewer::meetsRequirementsForMaximizedStart()
{
	bool maximizedOk = (LLFeatureManager::getInstance()->getGPUClass() >= GPU_CLASS_2);

	maximizedOk &= (gSysMemory.getPhysicalMemoryKB() >= U32Gigabytes(1));

	return maximizedOk;
}

bool LLAppViewer::initWindow()
{
	LL_INFOS("AppInit") << "Initializing window..." << LL_ENDL;

	// store setting in a global for easy access and modification
	gHeadlessClient = gSavedSettings.getBOOL("HeadlessClient");

	// always start windowed
	BOOL ignorePixelDepth = gSavedSettings.getBOOL("IgnorePixelDepth");

	LLViewerWindow::Params window_params;
	window_params
		.title(gWindowTitle)
		.name(VIEWER_WINDOW_CLASSNAME)
		.x(gSavedSettings.getS32("WindowX"))
		.y(gSavedSettings.getS32("WindowY"))
		.width(gSavedSettings.getU32("WindowWidth"))
		.height(gSavedSettings.getU32("WindowHeight"))
		.min_width(gSavedSettings.getU32("MinWindowWidth"))
		.min_height(gSavedSettings.getU32("MinWindowHeight"))
		.fullscreen(gSavedSettings.getBOOL("FullScreen"))
		.ignore_pixel_depth(ignorePixelDepth);

	gViewerWindow = new LLViewerWindow(window_params);

	LL_INFOS("AppInit") << "gViewerwindow created." << LL_ENDL;

	// Need to load feature table before cheking to start watchdog.
	bool use_watchdog = false;
	int watchdog_enabled_setting = gSavedSettings.getS32("WatchdogEnabled");
	if (watchdog_enabled_setting == -1)
	{
		use_watchdog = !LLFeatureManager::getInstance()->isFeatureAvailable("WatchdogDisabled");
	}
	else
	{
		// The user has explicitly set this setting; always use that value.
		use_watchdog = bool(watchdog_enabled_setting);
	}

	if (use_watchdog)
	{
		LLWatchdog::getInstance()->init(watchdog_killer_callback);
	}
	LL_INFOS("AppInit") << "watchdog setting is done." << LL_ENDL;

	LLNotificationsUI::LLNotificationManager::getInstance();
		
	if (gSavedSettings.getBOOL("WindowMaximized"))
	{
		gViewerWindow->getWindow()->maximize();
	}

	//
	// Initialize GL stuff
	//

	if (mForceGraphicsLevel)
	{
		LLFeatureManager::getInstance()->setGraphicsLevel(*mForceGraphicsLevel, false);
		gSavedSettings.setU32("RenderQualityPerformance", *mForceGraphicsLevel);
	}
			
	// Set this flag in case we crash while initializing GL
	gSavedSettings.setBOOL("RenderInitError", TRUE);
	gSavedSettings.saveToFile( gSavedSettings.getString("ClientSettingsFile"), TRUE );

	gPipeline.init();
	LL_INFOS("AppInit") << "gPipeline Initialized" << LL_ENDL;

	stop_glerror();
	gViewerWindow->initGLDefaults();

	gSavedSettings.setBOOL("RenderInitError", FALSE);
	gSavedSettings.saveToFile( gSavedSettings.getString("ClientSettingsFile"), TRUE );

	//If we have a startup crash, it's usually near GL initialization, so simulate that.
	if(gCrashOnStartup)
	{
		LLAppViewer::instance()->forceErrorLLError();
	}

	//
	// Determine if the window should start maximized on initial run based
	// on graphics capability
	//
	if (gSavedSettings.getBOOL("FirstLoginThisInstall") && meetsRequirementsForMaximizedStart())
	{
		LL_INFOS("AppInit") << "This client met the requirements for a maximized initial screen." << LL_ENDL;
		gSavedSettings.setBOOL("WindowMaximized", TRUE);
	}

	if (gSavedSettings.getBOOL("WindowMaximized"))
	{
		gViewerWindow->getWindow()->maximize();
	}

	LLUI::sWindow = gViewerWindow->getWindow();

	// Show watch cursor
	gViewerWindow->setCursor(UI_CURSOR_WAIT);

	// Finish view initialization
	gViewerWindow->initBase();

	// show viewer window
	//gViewerWindow->getWindow()->show();

	LL_INFOS("AppInit") << "Window initialization done." << LL_ENDL;

	return true;
}

void LLAppViewer::writeDebugInfo()
{
	std::string debug_filename = gDirUtilp->getExpandedFilename(LL_PATH_LOGS,"debug_info.log");
	LL_INFOS() << "Opening debug file " << debug_filename << LL_ENDL;
	llofstream out_file(debug_filename);
	LLSDSerialize::toPrettyXML(gDebugInfo, out_file);
	out_file.close();
}

void LLAppViewer::cleanupSavedSettings()
{
	gSavedSettings.setBOOL("MouseSun", FALSE);

	gSavedSettings.setBOOL("UseEnergy", TRUE);				// force toggle to turn off, since sends message to simulator

	gSavedSettings.setBOOL("DebugWindowProc", gDebugWindowProc);
		
	gSavedSettings.setBOOL("ShowObjectUpdates", gShowObjectUpdates);
	
	if (gDebugView)
	{
		gSavedSettings.setBOOL("ShowDebugConsole", gDebugView->mDebugConsolep->getVisible());
	}

	// save window position if not maximized
	// as we don't track it in callbacks
	if(NULL != gViewerWindow)
	{
		BOOL maximized = gViewerWindow->getWindow()->getMaximized();
		if (!maximized)
		{
			LLCoordScreen window_pos;
			
			if (gViewerWindow->getWindow()->getPosition(&window_pos))
			{
				gSavedSettings.setS32("WindowX", window_pos.mX);
				gSavedSettings.setS32("WindowY", window_pos.mY);
			}
		}
	}

	gSavedSettings.setF32("MapScale", LLWorldMapView::sMapScale );

	// Some things are cached in LLAgent.
	if (gAgent.isInitialized())
	{
		gSavedSettings.setF32("RenderFarClip", gAgentCamera.mDrawDistance);
	}
}

void LLAppViewer::removeCacheFiles(const std::string& file_mask)
{
	gDirUtilp->deleteFilesInDir(gDirUtilp->getExpandedFilename(LL_PATH_CACHE, ""), file_mask);
}

void LLAppViewer::writeSystemInfo()
{
	gDebugInfo["SLLog"] = LLError::logFileName();

	gDebugInfo["ClientInfo"]["Name"] = LLVersionInfo::getChannel();
	gDebugInfo["ClientInfo"]["MajorVersion"] = LLVersionInfo::getMajor();
	gDebugInfo["ClientInfo"]["MinorVersion"] = LLVersionInfo::getMinor();
	gDebugInfo["ClientInfo"]["PatchVersion"] = LLVersionInfo::getPatch();
	gDebugInfo["ClientInfo"]["BuildVersion"] = LLVersionInfo::getBuild();

	gDebugInfo["CAFilename"] = gDirUtilp->getCAFile();

	gDebugInfo["CPUInfo"]["CPUString"] = gSysCPU.getCPUString();
	gDebugInfo["CPUInfo"]["CPUFamily"] = gSysCPU.getFamily();
	gDebugInfo["CPUInfo"]["CPUMhz"] = (S32)gSysCPU.getMHz();
	gDebugInfo["CPUInfo"]["CPUAltivec"] = gSysCPU.hasAltivec();
	gDebugInfo["CPUInfo"]["CPUSSE"] = gSysCPU.hasSSE();
	gDebugInfo["CPUInfo"]["CPUSSE2"] = gSysCPU.hasSSE2();
	
	gDebugInfo["RAMInfo"]["Physical"] = (LLSD::Integer)(gSysMemory.getPhysicalMemoryKB().value());
	gDebugInfo["RAMInfo"]["Allocated"] = (LLSD::Integer)(gMemoryAllocated.valueInUnits<LLUnits::Kilobytes>());
	gDebugInfo["OSInfo"] = getOSInfo().getOSStringSimple();

	// The user is not logged on yet, but record the current grid choice login url
	// which may have been the intended grid. 
	gDebugInfo["GridName"] = LLGridManager::getInstance()->getGridId();

	// *FIX:Mani - move this down in llappviewerwin32
#ifdef LL_WINDOWS
	DWORD thread_id = GetCurrentThreadId();
	gDebugInfo["MainloopThreadID"] = (S32)thread_id;
#endif

	// "CrashNotHandled" is set here, while things are running well,
	// in case of a freeze. If there is a freeze, the crash logger will be launched
	// and can read this value from the debug_info.log.
	// If the crash is handled by LLAppViewer::handleViewerCrash, ie not a freeze,
	// then the value of "CrashNotHandled" will be set to true.
	gDebugInfo["CrashNotHandled"] = (LLSD::Boolean)true;

	// Insert crash host url (url to post crash log to) if configured. This insures
	// that the crash report will go to the proper location in the case of a 
	// prior freeze.
	std::string crashHostUrl = gSavedSettings.get<std::string>("CrashHostUrl");
	if(crashHostUrl != "")
	{
		gDebugInfo["CrashHostUrl"] = crashHostUrl;
	}
	
	// Dump some debugging info
	LL_INFOS("SystemInfo") << "Application: " << LLTrans::getString("APP_NAME") << LL_ENDL;
	LL_INFOS("SystemInfo") << "Version: " << LLVersionInfo::getChannelAndVersion() << LL_ENDL;

	// Dump the local time and time zone
	time_t now;
	time(&now);
	char tbuffer[256];		/* Flawfinder: ignore */
	strftime(tbuffer, 256, "%Y-%m-%dT%H:%M:%S %Z", localtime(&now));
	LL_INFOS("SystemInfo") << "Local time: " << tbuffer << LL_ENDL;

	// query some system information
	LL_INFOS("SystemInfo") << "CPU info:\n" << gSysCPU << LL_ENDL;
	LL_INFOS("SystemInfo") << "Memory info:\n" << gSysMemory << LL_ENDL;
	LL_INFOS("SystemInfo") << "OS: " << getOSInfo().getOSStringSimple() << LL_ENDL;
	LL_INFOS("SystemInfo") << "OS info: " << getOSInfo() << LL_ENDL;

	writeDebugInfo(); // Save out debug_info.log early, in case of crash.
}

void LLAppViewer::handleViewerCrash()
{
	LL_INFOS() << "Handle viewer crash entry." << LL_ENDL;

	LL_INFOS() << "Last render pool type: " << LLPipeline::sCurRenderPoolType << LL_ENDL ;

	LLMemory::logMemoryInfo(true) ;

	//print out recorded call stacks if there are any.
	LLError::LLCallStacks::print();

	LLAppViewer* pApp = LLAppViewer::instance();
	if (pApp->beingDebugged())
	{
		// This will drop us into the debugger.
		abort();
	}

	if (LLApp::isCrashloggerDisabled())
	{
		abort();
	}

	// Returns whether a dialog was shown.
	// Only do the logic in here once
	if (pApp->mReportedCrash)
	{
		return;
	}
	pApp->mReportedCrash = TRUE;
	
	// Insert crash host url (url to post crash log to) if configured.
	std::string crashHostUrl = gSavedSettings.get<std::string>("CrashHostUrl");
	if(crashHostUrl != "")
	{
		gDebugInfo["CrashHostUrl"] = crashHostUrl;
	}
	
	//We already do this in writeSystemInfo(), but we do it again here to make /sure/ we have a version
	//to check against no matter what
	gDebugInfo["ClientInfo"]["Name"] = LLVersionInfo::getChannel();

	gDebugInfo["ClientInfo"]["MajorVersion"] = LLVersionInfo::getMajor();
	gDebugInfo["ClientInfo"]["MinorVersion"] = LLVersionInfo::getMinor();
	gDebugInfo["ClientInfo"]["PatchVersion"] = LLVersionInfo::getPatch();
	gDebugInfo["ClientInfo"]["BuildVersion"] = LLVersionInfo::getBuild();

	LLParcel* parcel = LLViewerParcelMgr::getInstance()->getAgentParcel();
	if ( parcel && parcel->getMusicURL()[0])
	{
		gDebugInfo["ParcelMusicURL"] = parcel->getMusicURL();
	}	
	if ( parcel && parcel->getMediaURL()[0])
	{
		gDebugInfo["ParcelMediaURL"] = parcel->getMediaURL();
	}
	
	
	gDebugInfo["SettingsFilename"] = gSavedSettings.getString("ClientSettingsFile");
	gDebugInfo["CAFilename"] = gDirUtilp->getCAFile();
	gDebugInfo["ViewerExePath"] = gDirUtilp->getExecutablePathAndName();
	gDebugInfo["CurrentPath"] = gDirUtilp->getCurPath();
	gDebugInfo["SessionLength"] = F32(LLFrameTimer::getElapsedSeconds());
	gDebugInfo["StartupState"] = LLStartUp::getStartupStateString();
	gDebugInfo["RAMInfo"]["Allocated"] = (LLSD::Integer) LLMemory::getCurrentRSS() >> 10;
	gDebugInfo["FirstLogin"] = (LLSD::Boolean) gAgent.isFirstLogin();
	gDebugInfo["FirstRunThisInstall"] = gSavedSettings.getBOOL("FirstRunThisInstall");

	char *minidump_file = pApp->getMiniDumpFilename();
	if(minidump_file && minidump_file[0] != 0)
	{
		gDebugInfo["MinidumpPath"] = minidump_file;
	}
	
	if(gLogoutInProgress)
	{
		gDebugInfo["LastExecEvent"] = LAST_EXEC_LOGOUT_CRASH;
	}
	else
	{
		gDebugInfo["LastExecEvent"] = gLLErrorActivated ? LAST_EXEC_LLERROR_CRASH : LAST_EXEC_OTHER_CRASH;
	}

	if(gAgent.getRegion())
	{
		gDebugInfo["CurrentSimHost"] = gAgent.getRegionHost().getHostName();
		gDebugInfo["CurrentRegion"] = gAgent.getRegion()->getName();
		
		const LLVector3& loc = gAgent.getPositionAgent();
		gDebugInfo["CurrentLocationX"] = loc.mV[0];
		gDebugInfo["CurrentLocationY"] = loc.mV[1];
		gDebugInfo["CurrentLocationZ"] = loc.mV[2];
	}

	if(LLAppViewer::instance()->mMainloopTimeout)
	{
		gDebugInfo["MainloopTimeoutState"] = LLAppViewer::instance()->mMainloopTimeout->getState();
	}
	
	// The crash is being handled here so set this value to false.
	// Otherwise the crash logger will think this crash was a freeze.
	gDebugInfo["CrashNotHandled"] = (LLSD::Boolean)false;
    
	//Write out the crash status file
	//Use marker file style setup, as that's the simplest, especially since
	//we're already in a crash situation	
	if (gDirUtilp)
	{
		std::string crash_marker_file_name = gDirUtilp->getExpandedFilename(LL_PATH_LOGS,
																	 gLLErrorActivated
																	 ? LLERROR_MARKER_FILE_NAME
																	 : ERROR_MARKER_FILE_NAME);
		LLAPRFile crash_marker_file ;
		crash_marker_file.open(crash_marker_file_name, LL_APR_WB);
		if (crash_marker_file.getFileHandle())
		{
			LL_INFOS("MarkerFile") << "Created crash marker file " << crash_marker_file_name << LL_ENDL;
			recordMarkerVersion(crash_marker_file);
		}
		else
		{
			LL_WARNS("MarkerFile") << "Cannot create error marker file " << crash_marker_file_name << LL_ENDL;
		}		
	}
	else
	{
		LL_WARNS("MarkerFile") << "No gDirUtilp with which to create error marker file name" << LL_ENDL;
	}		
	
	if (gMessageSystem && gDirUtilp)
	{
		std::string filename;
		filename = gDirUtilp->getExpandedFilename(LL_PATH_LOGS, "stats.log");
		llofstream file(filename, llofstream::binary);
		if(file.good())
		{
			LL_INFOS() << "Handle viewer crash generating stats log." << LL_ENDL;
			gMessageSystem->summarizeLogs(file);
			file.close();
		}
	}

	if (gMessageSystem)
	{
		gMessageSystem->getCircuitInfo(gDebugInfo["CircuitInfo"]);
		gMessageSystem->stopLogging();
	}

	if (LLWorld::instanceExists()) LLWorld::getInstance()->getInfo(gDebugInfo);

	// Close the debug file
	pApp->writeDebugInfo();

	LLError::logToFile("");

	// Remove the marker file, since otherwise we'll spawn a process that'll keep it locked
	if(gDebugInfo["LastExecEvent"].asInteger() == LAST_EXEC_LOGOUT_CRASH)
	{
		pApp->removeMarkerFile(true);
	}
	else
	{
		pApp->removeMarkerFile(false);
	}
	
#if LL_SEND_CRASH_REPORTS
	// Call to pure virtual, handled by platform specific llappviewer instance.
	pApp->handleCrashReporting(); 
#endif
    
	return;
}

// static
void LLAppViewer::recordMarkerVersion(LLAPRFile& marker_file) 
{		
	std::string marker_version(LLVersionInfo::getChannelAndVersion());
	if ( marker_version.length() > MAX_MARKER_LENGTH )
	{
		LL_WARNS_ONCE("MarkerFile") << "Version length ("<< marker_version.length()<< ")"
									<< " greater than maximum (" << MAX_MARKER_LENGTH << ")"
									<< ": marker matching may be incorrect"
									<< LL_ENDL;
	}

	// record the viewer version in the marker file
	marker_file.write(marker_version.data(), marker_version.length());
}

bool LLAppViewer::markerIsSameVersion(const std::string& marker_name) const
{
	bool sameVersion = false;

	std::string my_version(LLVersionInfo::getChannelAndVersion());
	char marker_version[MAX_MARKER_LENGTH];
	S32  marker_version_length;

	LLAPRFile marker_file;
	marker_file.open(marker_name, LL_APR_RB);
	if (marker_file.getFileHandle())
	{
		marker_version_length = marker_file.read(marker_version, sizeof(marker_version));
		std::string marker_string(marker_version, marker_version_length);
		if ( 0 == my_version.compare( 0, my_version.length(), marker_version, 0, marker_version_length ) )
		{
			sameVersion = true;
		}
		LL_DEBUGS("MarkerFile") << "Compare markers for '" << marker_name << "': "
								<< "\n   mine '" << my_version    << "'"
								<< "\n marker '" << marker_string << "'"
								<< "\n " << ( sameVersion ? "same" : "different" ) << " version"
								<< LL_ENDL;
		marker_file.close();
	}
	return sameVersion;
}

void LLAppViewer::processMarkerFiles()
{
	//We've got 4 things to test for here
	// - Other Process Running (SecondLife.exec_marker present, locked)
	// - Freeze (SecondLife.exec_marker present, not locked)
	// - LLError Crash (SecondLife.llerror_marker present)
	// - Other Crash (SecondLife.error_marker present)
	// These checks should also remove these files for the last 2 cases if they currently exist

	bool marker_is_same_version = true;
	// first, look for the marker created at startup and deleted on a clean exit
	mMarkerFileName = gDirUtilp->getExpandedFilename(LL_PATH_LOGS,MARKER_FILE_NAME);
	if (LLAPRFile::isExist(mMarkerFileName, NULL, LL_APR_RB))
	{
		// File exists...
		// first, read it to see if it was created by the same version (we need this later)
		marker_is_same_version = markerIsSameVersion(mMarkerFileName);

		// now test to see if this file is locked by a running process (try to open for write)
		LL_DEBUGS("MarkerFile") << "Checking exec marker file for lock..." << LL_ENDL;
		mMarkerFile.open(mMarkerFileName, LL_APR_WB);
		apr_file_t* fMarker = mMarkerFile.getFileHandle() ; 
		if (!fMarker)
		{
			LL_INFOS("MarkerFile") << "Exec marker file open failed - assume it is locked." << LL_ENDL;
			mSecondInstance = true; // lock means that instance is running.
		}
		else
		{
			// We were able to open it, now try to lock it ourselves...
			if (apr_file_lock(fMarker, APR_FLOCK_NONBLOCK | APR_FLOCK_EXCLUSIVE) != APR_SUCCESS)
			{
				LL_WARNS_ONCE("MarkerFile") << "Locking exec marker failed." << LL_ENDL;
				mSecondInstance = true; // lost a race? be conservative
			}
			else
			{
				// No other instances; we've locked this file now, so record our version; delete on quit.		
				recordMarkerVersion(mMarkerFile);
				LL_DEBUGS("MarkerFile") << "Exec marker file existed but was not locked; rewritten." << LL_ENDL;
			}
		}

		if (mSecondInstance)
	{
			LL_INFOS("MarkerFile") << "Exec marker '"<< mMarkerFileName << "' owned by another instance" << LL_ENDL;
		}
		else if (marker_is_same_version)
		{
			// the file existed, is ours, and matched our version, so we can report on what it says
			LL_INFOS("MarkerFile") << "Exec marker '"<< mMarkerFileName << "' found; last exec FROZE" << LL_ENDL;
			gLastExecEvent = LAST_EXEC_FROZE;
				
		}
		else
		{
			LL_INFOS("MarkerFile") << "Exec marker '"<< mMarkerFileName << "' found, but versions did not match" << LL_ENDL;
		}
	}    
	else // marker did not exist... last exec (if any) did not freeze
	{
		// Create the marker file for this execution & lock it; it will be deleted on a clean exit
		apr_status_t s;
		s = mMarkerFile.open(mMarkerFileName, LL_APR_WB, TRUE);	

		if (s == APR_SUCCESS && mMarkerFile.getFileHandle())
		{
			LL_DEBUGS("MarkerFile") << "Exec marker file '"<< mMarkerFileName << "' created." << LL_ENDL;
			if (APR_SUCCESS == apr_file_lock(mMarkerFile.getFileHandle(), APR_FLOCK_NONBLOCK | APR_FLOCK_EXCLUSIVE)) 
			{
				recordMarkerVersion(mMarkerFile);
				LL_DEBUGS("MarkerFile") << "Exec marker file locked." << LL_ENDL;
			}
			else
			{
				LL_WARNS("MarkerFile") << "Exec marker file cannot be locked." << LL_ENDL;
			}
		}
		else
		{
			LL_WARNS("MarkerFile") << "Failed to create exec marker file '"<< mMarkerFileName << "'." << LL_ENDL;
		}
	}

	// now check for cases in which the exec marker may have been cleaned up by crash handlers

	// check for any last exec event report based on whether or not it happened during logout
	// (the logout marker is created when logout begins)
	std::string logout_marker_file =  gDirUtilp->getExpandedFilename(LL_PATH_LOGS, LOGOUT_MARKER_FILE_NAME);
	if(LLAPRFile::isExist(logout_marker_file, NULL, LL_APR_RB))
	{
		if (markerIsSameVersion(logout_marker_file))
		{
			gLastExecEvent = LAST_EXEC_LOGOUT_FROZE;
			LL_INFOS("MarkerFile") << "Logout crash marker '"<< logout_marker_file << "', changing LastExecEvent to LOGOUT_FROZE" << LL_ENDL;
		}
		else
		{
			LL_INFOS("MarkerFile") << "Logout crash marker '"<< logout_marker_file << "' found, but versions did not match" << LL_ENDL;
		}
		LLAPRFile::remove(logout_marker_file);
	}
	// further refine based on whether or not a marker created during an llerr crash is found
	std::string llerror_marker_file = gDirUtilp->getExpandedFilename(LL_PATH_LOGS, LLERROR_MARKER_FILE_NAME);
	if(LLAPRFile::isExist(llerror_marker_file, NULL, LL_APR_RB))
	{
		if (markerIsSameVersion(llerror_marker_file))
		{
			if ( gLastExecEvent == LAST_EXEC_LOGOUT_FROZE )
			{
				gLastExecEvent = LAST_EXEC_LOGOUT_CRASH;
				LL_INFOS("MarkerFile") << "LLError marker '"<< llerror_marker_file << "' crashed, setting LastExecEvent to LOGOUT_CRASH" << LL_ENDL;
		}
		else
		{
				gLastExecEvent = LAST_EXEC_LLERROR_CRASH;
				LL_INFOS("MarkerFile") << "LLError marker '"<< llerror_marker_file << "' crashed, setting LastExecEvent to LLERROR_CRASH" << LL_ENDL;
		}
		}
		else
		{
			LL_INFOS("MarkerFile") << "LLError marker '"<< llerror_marker_file << "' found, but versions did not match" << LL_ENDL;
		}
		LLAPRFile::remove(llerror_marker_file);
	}
	// and last refine based on whether or not a marker created during a non-llerr crash is found
	std::string error_marker_file = gDirUtilp->getExpandedFilename(LL_PATH_LOGS, ERROR_MARKER_FILE_NAME);
	if(LLAPRFile::isExist(error_marker_file, NULL, LL_APR_RB))
	{
		if (markerIsSameVersion(error_marker_file))
	{
			if (gLastExecEvent == LAST_EXEC_LOGOUT_FROZE)
		{
				gLastExecEvent = LAST_EXEC_LOGOUT_CRASH;
				LL_INFOS("MarkerFile") << "Error marker '"<< error_marker_file << "' crashed, setting LastExecEvent to LOGOUT_CRASH" << LL_ENDL;
		}
		else
		{
				gLastExecEvent = LAST_EXEC_OTHER_CRASH;
				LL_INFOS("MarkerFile") << "Error marker '"<< error_marker_file << "' crashed, setting LastExecEvent to " << gLastExecEvent << LL_ENDL;
		}
	}
	else
	{
			LL_INFOS("MarkerFile") << "Error marker '"<< error_marker_file << "' marker found, but versions did not match" << LL_ENDL;
		}
		LLAPRFile::remove(error_marker_file);
	}
}

void LLAppViewer::removeMarkerFile(bool leave_logout_marker)
{
	if (!mSecondInstance)
	{		
		LL_DEBUGS("MarkerFile") << (leave_logout_marker?"leave":"remove") <<" logout" << LL_ENDL;
	if (mMarkerFile.getFileHandle())
	{
			LL_DEBUGS("MarkerFile") << "removing exec marker '"<<mMarkerFileName<<"'"<< LL_ENDL;
		mMarkerFile.close();
		LLAPRFile::remove( mMarkerFileName );
	}
	else
	{
			LL_WARNS("MarkerFile") << "marker '"<<mMarkerFileName<<"' not open"<< LL_ENDL;
	}
	if (!leave_logout_marker)
	{
		if (mLogoutMarkerFile.getFileHandle())
		{
				LL_DEBUGS("MarkerFile") << "removing logout marker '"<<mLogoutMarkerFileName<<"'"<< LL_ENDL;
			mLogoutMarkerFile.close();
		}
		else
		{
				LL_WARNS("MarkerFile") << "logout marker '"<<mLogoutMarkerFileName<<"' not open"<< LL_ENDL;
		}
		LLAPRFile::remove( mLogoutMarkerFileName );
	}
}
	else
	{
		LL_WARNS("MarkerFile") << "leaving markers because this is a second instance" << LL_ENDL;
	}
}

void LLAppViewer::forceQuit()
{ 
	LLApp::setQuitting(); 
}

//TODO: remove
void LLAppViewer::fastQuit(S32 error_code)
{
	// finish pending transfers
	flushVFSIO();
	// let sim know we're logging out
	sendLogoutRequest();
	// flush network buffers by shutting down messaging system
	end_messaging_system();
	// figure out the error code
	S32 final_error_code = error_code ? error_code : (S32)isError();
	// this isn't a crash	
	removeMarkerFile();
	// get outta here
	_exit(final_error_code);	
}

void LLAppViewer::requestQuit()
{
	LL_INFOS() << "requestQuit" << LL_ENDL;

	LLViewerRegion* region = gAgent.getRegion();
	
	if( (LLStartUp::getStartupState() < STATE_STARTED) || !region )
	{
		// If we have a region, make some attempt to send a logout request first.
		// This prevents the halfway-logged-in avatar from hanging around inworld for a couple minutes.
		if(region)
		{
			sendLogoutRequest();
		}
		
		// Quit immediately
		forceQuit();
		return;
	}

	// Try to send metrics back to the grid
	metricsSend(!gDisconnected);

	// Try to send last batch of avatar rez metrics.
	if (!gDisconnected && isAgentAvatarValid())
	{
		gAgentAvatarp->updateAvatarRezMetrics(true); // force a last packet to be sent.
	}
	
	// Try to send last batch of avatar rez metrics.
	if (!gDisconnected && isAgentAvatarValid())
	{
		gAgentAvatarp->updateAvatarRezMetrics(true); // force a last packet to be sent.
	}
	
	LLHUDEffectSpiral *effectp = (LLHUDEffectSpiral*)LLHUDManager::getInstance()->createViewerEffect(LLHUDObject::LL_HUD_EFFECT_POINT, TRUE);
	effectp->setPositionGlobal(gAgent.getPositionGlobal());
	effectp->setColor(LLColor4U(gAgent.getEffectColor()));
	LLHUDManager::getInstance()->sendEffects();
	effectp->markDead() ;//remove it.

	// Attempt to close all floaters that might be
	// editing things.
	if (gFloaterView)
	{
		// application is quitting
		gFloaterView->closeAllChildren(true);
	}

	send_stats();

	gLogoutTimer.reset();
	mQuitRequested = true;
}

static bool finish_quit(const LLSD& notification, const LLSD& response)
{
	S32 option = LLNotificationsUtil::getSelectedOption(notification, response);

	if (option == 0)
	{
		LLAppViewer::instance()->requestQuit();
	}
	return false;
}
static LLNotificationFunctorRegistration finish_quit_reg("ConfirmQuit", finish_quit);

void LLAppViewer::userQuit()
{
	if (gDisconnected || gViewerWindow->getProgressView()->getVisible())
	{
		requestQuit();
	}
	else
	{
		LLNotificationsUtil::add("ConfirmQuit");
	}
}

static bool finish_early_exit(const LLSD& notification, const LLSD& response)
{
	LLAppViewer::instance()->forceQuit();
	return false;
}

void LLAppViewer::earlyExit(const std::string& name, const LLSD& substitutions)
{
   	LL_WARNS() << "app_early_exit: " << name << LL_ENDL;
	gDoDisconnect = TRUE;
	LLNotificationsUtil::add(name, substitutions, LLSD(), finish_early_exit);
}

// case where we need the viewer to exit without any need for notifications
void LLAppViewer::earlyExitNoNotify()
{
   	LL_WARNS() << "app_early_exit with no notification: " << LL_ENDL;
	gDoDisconnect = TRUE;
	finish_early_exit( LLSD(), LLSD() );
}

void LLAppViewer::abortQuit()
{
    LL_INFOS() << "abortQuit()" << LL_ENDL;
	mQuitRequested = false;
}

void LLAppViewer::migrateCacheDirectory()
{
#if LL_WINDOWS || LL_DARWIN
	// NOTE: (Nyx) as of 1.21, cache for mac is moving to /library/caches/SecondLife from
	// /library/application support/SecondLife/cache This should clear/delete the old dir.

	// As of 1.23 the Windows cache moved from
	//   C:\Documents and Settings\James\Application Support\SecondLife\cache
	// to
	//   C:\Documents and Settings\James\Local Settings\Application Support\SecondLife
	//
	// The Windows Vista equivalent is from
	//   C:\Users\James\AppData\Roaming\SecondLife\cache
	// to
	//   C:\Users\James\AppData\Local\SecondLife
	//
	// Note the absence of \cache on the second path.  James.

	// Only do this once per fresh install of this version.
	if (gSavedSettings.getBOOL("MigrateCacheDirectory"))
	{
		gSavedSettings.setBOOL("MigrateCacheDirectory", FALSE);

		std::string old_cache_dir = gDirUtilp->add(gDirUtilp->getOSUserAppDir(), "cache");
		std::string new_cache_dir = gDirUtilp->getCacheDir(true);

		if (gDirUtilp->fileExists(old_cache_dir))
		{
			LL_INFOS() << "Migrating cache from " << old_cache_dir << " to " << new_cache_dir << LL_ENDL;

			// Migrate inventory cache to avoid pain to inventory database after mass update
			S32 file_count = 0;
			std::string file_name;
			std::string mask = "*.*";

			LLDirIterator iter(old_cache_dir, mask);
			while (iter.next(file_name))
			{
				if (file_name == "." || file_name == "..") continue;
				std::string source_path = gDirUtilp->add(old_cache_dir, file_name);
				std::string dest_path = gDirUtilp->add(new_cache_dir, file_name);
				if (!LLFile::rename(source_path, dest_path))
				{
					file_count++;
				}
			}
			LL_INFOS() << "Moved " << file_count << " files" << LL_ENDL;

			// Nuke the old cache
			gDirUtilp->setCacheDir(old_cache_dir);
			purgeCache();
			gDirUtilp->setCacheDir(new_cache_dir);

#if LL_DARWIN
			// Clean up Mac files not deleted by removing *.*
			std::string ds_store = old_cache_dir + "/.DS_Store";
			if (gDirUtilp->fileExists(ds_store))
			{
				LLFile::remove(ds_store);
			}
#endif
			if (LLFile::rmdir(old_cache_dir) != 0)
			{
				LL_WARNS() << "could not delete old cache directory " << old_cache_dir << LL_ENDL;
			}
		}
	}
#endif // LL_WINDOWS || LL_DARWIN
}

void dumpVFSCaches()
{
	LL_INFOS() << "======= Static VFS ========" << LL_ENDL;
	gStaticVFS->listFiles();
#if LL_WINDOWS
	LL_INFOS() << "======= Dumping static VFS to StaticVFSDump ========" << LL_ENDL;
	WCHAR w_str[MAX_PATH];
	GetCurrentDirectory(MAX_PATH, w_str);
	S32 res = LLFile::mkdir("StaticVFSDump");
	if (res == -1)
	{
		if (errno != EEXIST)
		{
			LL_WARNS() << "Couldn't create dir StaticVFSDump" << LL_ENDL;
		}
	}
	SetCurrentDirectory(utf8str_to_utf16str("StaticVFSDump").c_str());
	gStaticVFS->dumpFiles();
	SetCurrentDirectory(w_str);
#endif
						
	LL_INFOS() << "========= Dynamic VFS ====" << LL_ENDL;
	gVFS->listFiles();
#if LL_WINDOWS
	LL_INFOS() << "========= Dumping dynamic VFS to VFSDump ====" << LL_ENDL;
	res = LLFile::mkdir("VFSDump");
	if (res == -1)
	{
		if (errno != EEXIST)
		{
			LL_WARNS() << "Couldn't create dir VFSDump" << LL_ENDL;
		}
	}
	SetCurrentDirectory(utf8str_to_utf16str("VFSDump").c_str());
	gVFS->dumpFiles();
	SetCurrentDirectory(w_str);
#endif
}

//static
U32 LLAppViewer::getTextureCacheVersion() 
{
	//viewer texture cache version, change if the texture cache format changes.
	const U32 TEXTURE_CACHE_VERSION = 7;

	return TEXTURE_CACHE_VERSION ;
}

//static
U32 LLAppViewer::getObjectCacheVersion() 
{
	// Viewer object cache version, change if object update
	// format changes. JC
	const U32 INDRA_OBJECT_CACHE_VERSION = 14;

	return INDRA_OBJECT_CACHE_VERSION;
}

bool LLAppViewer::initCache()
{
	mPurgeCache = false;
	BOOL read_only = mSecondInstance ? TRUE : FALSE;
	LLAppViewer::getTextureCache()->setReadOnly(read_only) ;
	LLVOCache::getInstance()->setReadOnly(read_only);

	bool texture_cache_mismatch = false;
	if (gSavedSettings.getS32("LocalCacheVersion") != LLAppViewer::getTextureCacheVersion()) 
	{
		texture_cache_mismatch = true;
		if(!read_only) 
		{
			gSavedSettings.setS32("LocalCacheVersion", LLAppViewer::getTextureCacheVersion());
		}
	}

	if(!read_only)
	{
		// Purge cache if user requested it
		if (gSavedSettings.getBOOL("PurgeCacheOnStartup") ||
			gSavedSettings.getBOOL("PurgeCacheOnNextStartup"))
		{
			gSavedSettings.setBOOL("PurgeCacheOnNextStartup", false);
			mPurgeCache = true;
			// STORM-1141 force purgeAllTextures to get called to prevent a crash here. -brad
			texture_cache_mismatch = true;
		}
	
		// We have moved the location of the cache directory over time.
		migrateCacheDirectory();
	
		// Setup and verify the cache location
		std::string cache_location = gSavedSettings.getString("CacheLocation");
		std::string new_cache_location = gSavedSettings.getString("NewCacheLocation");
		if (new_cache_location != cache_location)
		{
			gDirUtilp->setCacheDir(gSavedSettings.getString("CacheLocation"));
			purgeCache(); // purge old cache
			gSavedSettings.setString("CacheLocation", new_cache_location);
			gSavedSettings.setString("CacheLocationTopFolder", gDirUtilp->getBaseFileName(new_cache_location));
		}
	}

	if (!gDirUtilp->setCacheDir(gSavedSettings.getString("CacheLocation")))
	{
		LL_WARNS("AppCache") << "Unable to set cache location" << LL_ENDL;
		gSavedSettings.setString("CacheLocation", "");
		gSavedSettings.setString("CacheLocationTopFolder", "");
	}
	
	if (mPurgeCache && !read_only)
	{
		LLSplashScreen::update(LLTrans::getString("StartupClearingCache"));
		purgeCache();
	}

	LLSplashScreen::update(LLTrans::getString("StartupInitializingTextureCache"));
	
	// Init the texture cache
	// Allocate 80% of the cache size for textures	
	const S32 MB = 1024 * 1024;
	const S64 MIN_CACHE_SIZE = 64 * MB;
	const S64 MAX_CACHE_SIZE = 9984ll * MB;
	const S64 MAX_VFS_SIZE = 1024 * MB; // 1 GB

	S64 cache_size = (S64)(gSavedSettings.getU32("CacheSize")) * MB;
	cache_size = llclamp(cache_size, MIN_CACHE_SIZE, MAX_CACHE_SIZE);

	S64 texture_cache_size = ((cache_size * 8) / 10);
	S64 vfs_size = cache_size - texture_cache_size;

	if (vfs_size > MAX_VFS_SIZE)
	{
		// Give the texture cache more space, since the VFS can't be bigger than 1GB.
		// This happens when the user's CacheSize setting is greater than 5GB.
		vfs_size = MAX_VFS_SIZE;
		texture_cache_size = cache_size - MAX_VFS_SIZE;
	}

	S64 extra = LLAppViewer::getTextureCache()->initCache(LL_PATH_CACHE, texture_cache_size, texture_cache_mismatch);
	texture_cache_size -= extra;

	LLVOCache::getInstance()->initCache(LL_PATH_CACHE, gSavedSettings.getU32("CacheNumberOfRegionsForObjects"), getObjectCacheVersion()) ;

	LLSplashScreen::update(LLTrans::getString("StartupInitializingVFS"));
	
	// Init the VFS
	vfs_size = llmin(vfs_size + extra, MAX_VFS_SIZE);
	vfs_size = (vfs_size / MB) * MB; // make sure it is MB aligned
	U32 vfs_size_u32 = (U32)vfs_size;
	U32 old_vfs_size = gSavedSettings.getU32("VFSOldSize") * MB;
	bool resize_vfs = (vfs_size_u32 != old_vfs_size);
	if (resize_vfs)
	{
		gSavedSettings.setU32("VFSOldSize", vfs_size_u32 / MB);
	}
	LL_INFOS("AppCache") << "VFS CACHE SIZE: " << vfs_size / (1024*1024) << " MB" << LL_ENDL;
	
	// This has to happen BEFORE starting the vfs
	// time_t	ltime;
	srand(time(NULL));		// Flawfinder: ignore
	U32 old_salt = gSavedSettings.getU32("VFSSalt");
	U32 new_salt;
	std::string old_vfs_data_file;
	std::string old_vfs_index_file;
	std::string new_vfs_data_file;
	std::string new_vfs_index_file;
	std::string static_vfs_index_file;
	std::string static_vfs_data_file;

	if (gSavedSettings.getBOOL("AllowMultipleViewers"))
	{
		// don't mess with renaming the VFS in this case
		new_salt = old_salt;
	}
	else
	{
		do
		{
			new_salt = rand();
		} while(new_salt == old_salt);
	}

	old_vfs_data_file = gDirUtilp->getExpandedFilename(LL_PATH_CACHE, VFS_DATA_FILE_BASE) + llformat("%u", old_salt);

	// make sure this file exists
	llstat s;
	S32 stat_result = LLFile::stat(old_vfs_data_file, &s);
	if (stat_result)
	{
		// doesn't exist, look for a data file
		std::string mask;
		mask = VFS_DATA_FILE_BASE;
		mask += "*";

		std::string dir;
		dir = gDirUtilp->getExpandedFilename(LL_PATH_CACHE, "");

		std::string found_file;
		LLDirIterator iter(dir, mask);
		if (iter.next(found_file))
		{
			old_vfs_data_file = gDirUtilp->add(dir, found_file);

			S32 start_pos = found_file.find_last_of('.');
			if (start_pos > 0)
			{
				sscanf(found_file.substr(start_pos+1).c_str(), "%d", &old_salt);
			}
			LL_DEBUGS("AppCache") << "Default vfs data file not present, found: " << old_vfs_data_file << " Old salt: " << old_salt << LL_ENDL;
		}
	}

	old_vfs_index_file = gDirUtilp->getExpandedFilename(LL_PATH_CACHE, VFS_INDEX_FILE_BASE) + llformat("%u", old_salt);

	stat_result = LLFile::stat(old_vfs_index_file, &s);
	if (stat_result)
	{
		// We've got a bad/missing index file, nukem!
		LL_WARNS("AppCache") << "Bad or missing vfx index file " << old_vfs_index_file << LL_ENDL;
		LL_WARNS("AppCache") << "Removing old vfs data file " << old_vfs_data_file << LL_ENDL;
		LLFile::remove(old_vfs_data_file);
		LLFile::remove(old_vfs_index_file);
		
		// Just in case, nuke any other old cache files in the directory.
		std::string dir;
		dir = gDirUtilp->getExpandedFilename(LL_PATH_CACHE, "");

		std::string mask;
		mask = VFS_DATA_FILE_BASE;
		mask += "*";

		gDirUtilp->deleteFilesInDir(dir, mask);

		mask = VFS_INDEX_FILE_BASE;
		mask += "*";

		gDirUtilp->deleteFilesInDir(dir, mask);
	}

	new_vfs_data_file = gDirUtilp->getExpandedFilename(LL_PATH_CACHE, VFS_DATA_FILE_BASE) + llformat("%u", new_salt);
	new_vfs_index_file = gDirUtilp->getExpandedFilename(LL_PATH_CACHE, VFS_INDEX_FILE_BASE) + llformat("%u", new_salt);

	static_vfs_data_file = gDirUtilp->getExpandedFilename(LL_PATH_APP_SETTINGS, "static_data.db2");
	static_vfs_index_file = gDirUtilp->getExpandedFilename(LL_PATH_APP_SETTINGS, "static_index.db2");

	if (resize_vfs)
	{
		LL_DEBUGS("AppCache") << "Removing old vfs and re-sizing" << LL_ENDL;
		
		LLFile::remove(old_vfs_data_file);
		LLFile::remove(old_vfs_index_file);
	}
	else if (old_salt != new_salt)
	{
		// move the vfs files to a new name before opening
		LL_DEBUGS("AppCache") << "Renaming " << old_vfs_data_file << " to " << new_vfs_data_file << LL_ENDL;
		LL_DEBUGS("AppCache") << "Renaming " << old_vfs_index_file << " to " << new_vfs_index_file << LL_ENDL;
		LLFile::rename(old_vfs_data_file, new_vfs_data_file);
		LLFile::rename(old_vfs_index_file, new_vfs_index_file);
	}

	// Startup the VFS...
	gSavedSettings.setU32("VFSSalt", new_salt);

	// Don't remove VFS after viewer crashes.  If user has corrupt data, they can reinstall. JC
	gVFS = LLVFS::createLLVFS(new_vfs_index_file, new_vfs_data_file, false, vfs_size_u32, false);
	if (!gVFS)
	{
		return false;
	}

	gStaticVFS = LLVFS::createLLVFS(static_vfs_index_file, static_vfs_data_file, true, 0, false);
	if (!gStaticVFS)
	{
		return false;
	}

	BOOL success = gVFS->isValid() && gStaticVFS->isValid();
	if (!success)
	{
		return false;
	}
	else
	{
		LLVFile::initClass();

#ifndef LL_RELEASE_FOR_DOWNLOAD
		if (gSavedSettings.getBOOL("DumpVFSCaches"))
		{
			dumpVFSCaches();
		}
#endif
		
		return true;
	}
}

void LLAppViewer::addOnIdleCallback(const boost::function<void()>& cb)
{
	LLDeferredTaskList::instance().addTask(cb);
}

void LLAppViewer::purgeCache()
{
	LL_INFOS("AppCache") << "Purging Cache and Texture Cache..." << LL_ENDL;
	LLAppViewer::getTextureCache()->purgeCache(LL_PATH_CACHE);
	LLVOCache::getInstance()->removeCache(LL_PATH_CACHE);
	gDirUtilp->deleteFilesInDir(gDirUtilp->getExpandedFilename(LL_PATH_CACHE, ""), "*.*");
}

//purge cache immediately, do not wait until the next login.
void LLAppViewer::purgeCacheImmediate()
{
	LL_INFOS("AppCache") << "Purging Object Cache and Texture Cache immediately..." << LL_ENDL;
	LLAppViewer::getTextureCache()->purgeCache(LL_PATH_CACHE, false);
	LLVOCache::getInstance()->removeCache(LL_PATH_CACHE, true);
}

std::string LLAppViewer::getSecondLifeTitle() const
{
	return LLTrans::getString("APP_NAME");
}

std::string LLAppViewer::getWindowTitle() const 
{
	return gWindowTitle;
}

// Callback from a dialog indicating user was logged out.  
bool finish_disconnect(const LLSD& notification, const LLSD& response)
{
	S32 option = LLNotificationsUtil::getSelectedOption(notification, response);

	if (1 == option)
	{
        LLAppViewer::instance()->forceQuit();
	}
	return false;
}

// Callback from an early disconnect dialog, force an exit
bool finish_forced_disconnect(const LLSD& notification, const LLSD& response)
{
	LLAppViewer::instance()->forceQuit();
	return false;
}


void LLAppViewer::forceDisconnect(const std::string& mesg)
{
	if (gDoDisconnect)
    {
		// Already popped up one of these dialogs, don't
		// do this again.
		return;
    }
	
	// *TODO: Translate the message if possible
	std::string big_reason = LLAgent::sTeleportErrorMessages[mesg];
	if ( big_reason.size() == 0 )
	{
		big_reason = mesg;
	}

	LLSD args;
	gDoDisconnect = TRUE;

	if (LLStartUp::getStartupState() < STATE_STARTED)
	{
		// Tell users what happened
		args["ERROR_MESSAGE"] = big_reason;
		LLNotificationsUtil::add("ErrorMessage", args, LLSD(), &finish_forced_disconnect);
	}
	else
	{
		args["MESSAGE"] = big_reason;
		LLNotificationsUtil::add("YouHaveBeenLoggedOut", args, LLSD(), &finish_disconnect );
	}
}

void LLAppViewer::badNetworkHandler()
{
	// Dump the packet
	gMessageSystem->dumpPacketToLog();

	// Flush all of our caches on exit in the case of disconnect due to
	// invalid packets.

	mPurgeOnExit = TRUE;

	std::ostringstream message;
	message <<
		"The viewer has detected mangled network data indicative\n"
		"of a bad upstream network connection or an incomplete\n"
		"local installation of " << LLAppViewer::instance()->getSecondLifeTitle() << ". \n"
		" \n"
		"Try uninstalling and reinstalling to see if this resolves \n"
		"the issue. \n"
		" \n"
		"If the problem continues, see the Tech Support FAQ at: \n"
		"www.secondlife.com/support";
	forceDisconnect(message.str());
	
	LLApp::instance()->writeMiniDump();
}

// This routine may get called more than once during the shutdown process.
// This can happen because we need to get the screenshot before the window
// is destroyed.
void LLAppViewer::saveFinalSnapshot()
{
	if (!mSavedFinalSnapshot)
	{
		gSavedSettings.setVector3d("FocusPosOnLogout", gAgentCamera.calcFocusPositionTargetGlobal());
		gSavedSettings.setVector3d("CameraPosOnLogout", gAgentCamera.calcCameraPositionTargetGlobal());
		gViewerWindow->setCursor(UI_CURSOR_WAIT);
		gAgentCamera.changeCameraToThirdPerson( FALSE );	// don't animate, need immediate switch
		gSavedSettings.setBOOL("ShowParcelOwners", FALSE);
		idle();

		std::string snap_filename = gDirUtilp->getLindenUserDir();
		snap_filename += gDirUtilp->getDirDelimiter();
		snap_filename += SCREEN_LAST_FILENAME;
		// use full pixel dimensions of viewer window (not post-scale dimensions)
		gViewerWindow->saveSnapshot(snap_filename, gViewerWindow->getWindowWidthRaw(), gViewerWindow->getWindowHeightRaw(), FALSE, TRUE);
		mSavedFinalSnapshot = TRUE;
	}
}

void LLAppViewer::loadNameCache()
{
	// display names cache
	std::string filename =
		gDirUtilp->getExpandedFilename(LL_PATH_CACHE, "avatar_name_cache.xml");
	LL_INFOS("AvNameCache") << filename << LL_ENDL;
	llifstream name_cache_stream(filename);
	if(name_cache_stream.is_open())
	{
		LLAvatarNameCache::importFile(name_cache_stream);
	}

	if (!gCacheName) return;

	std::string name_cache;
	name_cache = gDirUtilp->getExpandedFilename(LL_PATH_CACHE, "name.cache");
	llifstream cache_file(name_cache);
	if(cache_file.is_open())
	{
		if(gCacheName->importFile(cache_file)) return;
	}
}

void LLAppViewer::saveNameCache()
	{
	// display names cache
	std::string filename =
		gDirUtilp->getExpandedFilename(LL_PATH_CACHE, "avatar_name_cache.xml");
	llofstream name_cache_stream(filename);
	if(name_cache_stream.is_open())
	{
		LLAvatarNameCache::exportFile(name_cache_stream);
}

	if (!gCacheName) return;

	std::string name_cache;
	name_cache = gDirUtilp->getExpandedFilename(LL_PATH_CACHE, "name.cache");
	llofstream cache_file(name_cache);
	if(cache_file.is_open())
	{
		gCacheName->exportFile(cache_file);
	}
}

/*!	@brief		This class is an LLFrameTimer that can be created with
				an elapsed time that starts counting up from the given value
				rather than 0.0.
				
				Otherwise it behaves the same way as LLFrameTimer.
*/
class LLFrameStatsTimer : public LLFrameTimer
{
public:
	LLFrameStatsTimer(F64 elapsed_already = 0.0)
		: LLFrameTimer()
		{
			mStartTime -= elapsed_already;
		}
};

static LLTrace::BlockTimerStatHandle FTM_AUDIO_UPDATE("Update Audio");
static LLTrace::BlockTimerStatHandle FTM_CLEANUP("Cleanup");
static LLTrace::BlockTimerStatHandle FTM_CLEANUP_DRAWABLES("Drawables");
static LLTrace::BlockTimerStatHandle FTM_CLEANUP_OBJECTS("Objects");
static LLTrace::BlockTimerStatHandle FTM_IDLE_CB("Idle Callbacks");
static LLTrace::BlockTimerStatHandle FTM_LOD_UPDATE("Update LOD");
static LLTrace::BlockTimerStatHandle FTM_OBJECTLIST_UPDATE("Update Objectlist");
static LLTrace::BlockTimerStatHandle FTM_REGION_UPDATE("Update Region");
static LLTrace::BlockTimerStatHandle FTM_WORLD_UPDATE("Update World");
static LLTrace::BlockTimerStatHandle FTM_NETWORK("Network");
static LLTrace::BlockTimerStatHandle FTM_AGENT_NETWORK("Agent Network");
static LLTrace::BlockTimerStatHandle FTM_VLMANAGER("VL Manager");
static LLTrace::BlockTimerStatHandle FTM_AGENT_POSITION("Agent Position");
static LLTrace::BlockTimerStatHandle FTM_HUD_EFFECTS("HUD Effects");

///////////////////////////////////////////////////////
// idle()
//
// Called every time the window is not doing anything.
// Receive packets, update statistics, and schedule a redisplay.
///////////////////////////////////////////////////////
void LLAppViewer::idle()
{
	pingMainloopTimeout("Main:Idle");
	
	// Update frame timers
	static LLTimer idle_timer;

	LLFrameTimer::updateFrameTime();
	LLFrameTimer::updateFrameCount();
	LLEventTimer::updateClass();
	LLNotificationsUI::LLToast::updateClass();
	LLSmoothInterpolation::updateInterpolants();
	LLMortician::updateClass();
	LLFilePickerThread::clearDead();  //calls LLFilePickerThread::notify()

	F32 dt_raw = idle_timer.getElapsedTimeAndResetF32();

	// Cap out-of-control frame times
	// Too low because in menus, swapping, debugger, etc.
	// Too high because idle called with no objects in view, etc.
	const F32 MIN_FRAME_RATE = 1.f;
	const F32 MAX_FRAME_RATE = 200.f;

	F32 frame_rate_clamped = 1.f / dt_raw;
	frame_rate_clamped = llclamp(frame_rate_clamped, MIN_FRAME_RATE, MAX_FRAME_RATE);
	gFrameDTClamped = 1.f / frame_rate_clamped;

	// Global frame timer
	// Smoothly weight toward current frame
	gFPSClamped = (frame_rate_clamped + (4.f * gFPSClamped)) / 5.f;

	F32 qas = gSavedSettings.getF32("QuitAfterSeconds");
	if (qas > 0.f)
	{
		if (gRenderStartTime.getElapsedTimeF32() > qas)
		{
			LL_INFOS() << "Quitting after " << qas << " seconds. See setting \"QuitAfterSeconds\"." << LL_ENDL;
			LLAppViewer::instance()->forceQuit();
		}
	}

	// Must wait until both have avatar object and mute list, so poll
	// here.
	request_initial_instant_messages();

	///////////////////////////////////
	//
	// Special case idle if still starting up
	//
	if (LLStartUp::getStartupState() < STATE_STARTED)
	{
		// Skip rest if idle startup returns false (essentially, no world yet)
		gGLActive = TRUE;
		if (!idle_startup())
		{
			gGLActive = FALSE;
			return;
		}
		gGLActive = FALSE;
	}

	
    F32 yaw = 0.f;				// radians

	if (!gDisconnected)
	{
		LL_RECORD_BLOCK_TIME(FTM_NETWORK);
		// Update spaceserver timeinfo
	    LLWorld::getInstance()->setSpaceTimeUSec(LLWorld::getInstance()->getSpaceTimeUSec() + LLUnits::Seconds::fromValue(dt_raw));
    
    
	    //////////////////////////////////////
	    //
	    // Update simulator agent state
	    //

		if (gSavedSettings.getBOOL("RotateRight"))
		{
			gAgent.moveYaw(-1.f);
		}

		{
			LL_RECORD_BLOCK_TIME(FTM_AGENT_AUTOPILOT);
			// Handle automatic walking towards points
			gAgentPilot.updateTarget();
			gAgent.autoPilot(&yaw);
		}
    
	    static LLFrameTimer agent_update_timer;
	    static U32 				last_control_flags;
    
	    //	When appropriate, update agent location to the simulator.
	    F32 agent_update_time = agent_update_timer.getElapsedTimeF32();
	    BOOL flags_changed = gAgent.controlFlagsDirty() || (last_control_flags != gAgent.getControlFlags());
		    
	    if (flags_changed || (agent_update_time > (1.0f / (F32) AGENT_UPDATES_PER_SECOND)))
	    {
		    LL_RECORD_BLOCK_TIME(FTM_AGENT_UPDATE);
		    // Send avatar and camera info
		    last_control_flags = gAgent.getControlFlags();
		    send_agent_update(TRUE);
		    agent_update_timer.reset();
	    }
	}

	//////////////////////////////////////
	//
	// Manage statistics
	//
	//
	{
		// Initialize the viewer_stats_timer with an already elapsed time
		// of SEND_STATS_PERIOD so that the initial stats report will
		// be sent immediately.
		static LLFrameStatsTimer viewer_stats_timer(SEND_STATS_PERIOD);

		// Update session stats every large chunk of time
		// *FIX: (???) SAMANTHA
		if (viewer_stats_timer.getElapsedTimeF32() >= SEND_STATS_PERIOD && !gDisconnected)
		{
			LL_INFOS() << "Transmitting sessions stats" << LL_ENDL;
			send_stats();
			viewer_stats_timer.reset();
		}

		// Print the object debugging stats
		static LLFrameTimer object_debug_timer;
		if (object_debug_timer.getElapsedTimeF32() > 5.f)
		{
			object_debug_timer.reset();
			if (gObjectList.mNumDeadObjectUpdates)
			{
				LL_INFOS() << "Dead object updates: " << gObjectList.mNumDeadObjectUpdates << LL_ENDL;
				gObjectList.mNumDeadObjectUpdates = 0;
			}
			if (gObjectList.mNumUnknownUpdates)
			{
				LL_INFOS() << "Unknown object updates: " << gObjectList.mNumUnknownUpdates << LL_ENDL;
				gObjectList.mNumUnknownUpdates = 0;
			}

		}
	}

	if (!gDisconnected)
	{
		LL_RECORD_BLOCK_TIME(FTM_NETWORK);
	
	    ////////////////////////////////////////////////
	    //
	    // Network processing
	    //
	    // NOTE: Starting at this point, we may still have pointers to "dead" objects
	    // floating throughout the various object lists.
	    //
		idleNameCache();
    
		idleNetwork();
	    	        

		// Check for away from keyboard, kick idle agents.
		idle_afk_check();

		//  Update statistics for this frame
		update_statistics();
	}

	////////////////////////////////////////
	//
	// Handle the regular UI idle callbacks as well as
	// hover callbacks
	//

	{
// 		LL_RECORD_BLOCK_TIME(FTM_IDLE_CB);

		// Do event notifications if necessary.  Yes, we may want to move this elsewhere.
		gEventNotifier.update();
		
		gIdleCallbacks.callFunctions();
		gInventory.idleNotifyObservers();
	}
	
	// Metrics logging (LLViewerAssetStats, etc.)
	{
		static LLTimer report_interval;

		// *TODO:  Add configuration controls for this
		F32 seconds = report_interval.getElapsedTimeF32();
		if (seconds >= app_metrics_interval)
		{
			metricsSend(! gDisconnected);
			report_interval.reset();
		}
	}

	if (gDisconnected)
    {
		return;
    }
	if (gTeleportDisplay)
    {
		return;
    }

	gViewerWindow->updateUI();

	///////////////////////////////////////
	// Agent and camera movement
	//
	LLCoordGL current_mouse = gViewerWindow->getCurrentMouse();

	{
		// After agent and camera moved, figure out if we need to
		// deselect objects.
		LLSelectMgr::getInstance()->deselectAllIfTooFar();

	}

	{
		// Handle pending gesture processing
		LL_RECORD_BLOCK_TIME(FTM_AGENT_POSITION);
		LLGestureMgr::instance().update();

		gAgent.updateAgentPosition(gFrameDTClamped, yaw, current_mouse.mX, current_mouse.mY);
	}

	{
		LL_RECORD_BLOCK_TIME(FTM_OBJECTLIST_UPDATE); 
		
        if (!(logoutRequestSent() && hasSavedFinalSnapshot()))
		{
			gObjectList.update(gAgent, *LLWorld::getInstance());
		}
	}
	
	//////////////////////////////////////
	//
	// Deletes objects...
	// Has to be done after doing idleUpdates (which can kill objects)
	//

	{
		LL_RECORD_BLOCK_TIME(FTM_CLEANUP);
		{
			LL_RECORD_BLOCK_TIME(FTM_CLEANUP_OBJECTS);
			gObjectList.cleanDeadObjects();
		}
		{
			LL_RECORD_BLOCK_TIME(FTM_CLEANUP_DRAWABLES);
			LLDrawable::cleanupDeadDrawables();
		}
	}
	
	//
	// After this point, in theory we should never see a dead object
	// in the various object/drawable lists.
	//

	//////////////////////////////////////
	//
	// Update/send HUD effects
	//
	// At this point, HUD effects may clean up some references to
	// dead objects.
	//

	{
		LL_RECORD_BLOCK_TIME(FTM_HUD_EFFECTS);
		LLSelectMgr::getInstance()->updateEffects();
		LLHUDManager::getInstance()->cleanupEffects();
		LLHUDManager::getInstance()->sendEffects();
	}

	////////////////////////////////////////
	//
	// Unpack layer data that we've received
	//

	{
		LL_RECORD_BLOCK_TIME(FTM_NETWORK);
		gVLManager.unpackData();
	}
	
	/////////////////////////
	//
	// Update surfaces, and surface textures as well.
	//

	LLWorld::getInstance()->updateVisibilities();
	{
		const F32 max_region_update_time = .001f; // 1ms
		LL_RECORD_BLOCK_TIME(FTM_REGION_UPDATE);
		LLWorld::getInstance()->updateRegions(max_region_update_time);
	}
	
	/////////////////////////
	//
	// Update weather effects
	//
	gSky.propagateHeavenlyBodies(gFrameDTClamped);				// moves sun, moon, and planets

	// Update wind vector 
	LLVector3 wind_position_region;
	static LLVector3 average_wind;

	LLViewerRegion *regionp;
	regionp = LLWorld::getInstance()->resolveRegionGlobal(wind_position_region, gAgent.getPositionGlobal());	// puts agent's local coords into wind_position	
	if (regionp)
	{
		gWindVec = regionp->mWind.getVelocity(wind_position_region);

		// Compute average wind and use to drive motion of water
		
		average_wind = regionp->mWind.getAverage();
		gSky.setWind(average_wind);
		//LLVOWater::setWind(average_wind);
	}
	else
	{
		gWindVec.setVec(0.0f, 0.0f, 0.0f);
	}
	
	//////////////////////////////////////
	//
	// Sort and cull in the new renderer are moved to pipeline.cpp
	// Here, particles are updated and drawables are moved.
	//
	
	LL_RECORD_BLOCK_TIME(FTM_WORLD_UPDATE);
	gPipeline.updateMove();

	LLWorld::getInstance()->updateParticles();

	if (gAgentPilot.isPlaying() && gAgentPilot.getOverrideCamera())
	{
		gAgentPilot.moveCamera();
	}
	else if (LLViewerJoystick::getInstance()->getOverrideCamera())
	{ 
		LLViewerJoystick::getInstance()->moveFlycam();
	}
	else
	{
		if (LLToolMgr::getInstance()->inBuildMode())
		{
			LLViewerJoystick::getInstance()->moveObjects();
		}

		gAgentCamera.updateCamera();
	}

	// update media focus
	LLViewerMediaFocus::getInstance()->update();
	
	// Update marketplace
	LLMarketplaceInventoryImporter::update();
	LLMarketplaceInventoryNotifications::update();

	// objects and camera should be in sync, do LOD calculations now
	{
		LL_RECORD_BLOCK_TIME(FTM_LOD_UPDATE);
		gObjectList.updateApparentAngles(gAgent);
	}

	// Update AV render info
	LLAvatarRenderInfoAccountant::idle();

	{
		LL_RECORD_BLOCK_TIME(FTM_AUDIO_UPDATE);
		
		if (gAudiop)
		{
		    audio_update_volume(false);
			audio_update_listener();
			audio_update_wind(false);

			// this line actually commits the changes we've made to source positions, etc.
			const F32 max_audio_decode_time = 0.002f; // 2 ms decode time
			gAudiop->idle(max_audio_decode_time);
		}
	}

	// Execute deferred tasks.
	LLDeferredTaskList::instance().run();
	
	// Handle shutdown process, for example, 
	// wait for floaters to close, send quit message,
	// forcibly quit if it has taken too long
	if (mQuitRequested)
	{
		gGLActive = TRUE;
		idleShutdown();
	}
}

void LLAppViewer::idleShutdown()
{
	// Wait for all modal alerts to get resolved
	if (LLModalDialog::activeCount() > 0)
	{
		return;
	}

	// close IM interface
	if(gIMMgr)
	{
		gIMMgr->disconnectAllSessions();
	}
	
	// Wait for all floaters to get resolved
	if (gFloaterView
		&& !gFloaterView->allChildrenClosed())
	{
		return;
	}



	
	// ProductEngine: Try moving this code to where we shut down sTextureCache in cleanup()
	// *TODO: ugly
	static bool saved_teleport_history = false;
	if (!saved_teleport_history)
	{
		saved_teleport_history = true;
		LLTeleportHistory::getInstance()->dump();
		LLLocationHistory::getInstance()->save(); // *TODO: find a better place for doing this
		return;
	}

	static bool saved_snapshot = false;
	if (!saved_snapshot)
	{
		saved_snapshot = true;
		saveFinalSnapshot();
		return;
	}

	const F32 SHUTDOWN_UPLOAD_SAVE_TIME = 5.f;

	S32 pending_uploads = gAssetStorage->getNumPendingUploads();
	if (pending_uploads > 0
		&& gLogoutTimer.getElapsedTimeF32() < SHUTDOWN_UPLOAD_SAVE_TIME
		&& !logoutRequestSent())
	{
		static S32 total_uploads = 0;
		// Sometimes total upload count can change during logout.
		total_uploads = llmax(total_uploads, pending_uploads);
		gViewerWindow->setShowProgress(TRUE);
		S32 finished_uploads = total_uploads - pending_uploads;
		F32 percent = 100.f * finished_uploads / total_uploads;
		gViewerWindow->setProgressPercent(percent);
		gViewerWindow->setProgressString(LLTrans::getString("SavingSettings"));
		return;
	}

	if (gPendingMetricsUploads > 0
		&& gLogoutTimer.getElapsedTimeF32() < SHUTDOWN_UPLOAD_SAVE_TIME
		&& !logoutRequestSent())
	{
		return;
	}

	// All floaters are closed.  Tell server we want to quit.
	if( !logoutRequestSent() )
	{
		sendLogoutRequest();

		// Wait for a LogoutReply message
		gViewerWindow->setShowProgress(TRUE);
		gViewerWindow->setProgressPercent(100.f);
		gViewerWindow->setProgressString(LLTrans::getString("LoggingOut"));
		return;
	}

	// Make sure that we quit if we haven't received a reply from the server.
	if( logoutRequestSent() 
		&& gLogoutTimer.getElapsedTimeF32() > gLogoutMaxTime )
	{
		forceQuit();
		return;
	}
}

void LLAppViewer::sendLogoutRequest()
{
	if(!mLogoutRequestSent && gMessageSystem)
	{
		//Set internal status variables and marker files before actually starting the logout process
		gLogoutInProgress = TRUE;
		mLogoutMarkerFileName = gDirUtilp->getExpandedFilename(LL_PATH_LOGS,LOGOUT_MARKER_FILE_NAME);
		
		LLAPRFile outfile ;
		mLogoutMarkerFile.open(mLogoutMarkerFileName, LL_APR_WB);
		if (mLogoutMarkerFile.getFileHandle())
		{
			LL_INFOS("MarkerFile") << "Created logout marker file '"<< mLogoutMarkerFileName << "' " << LL_ENDL;
			recordMarkerVersion(outfile);
		}
		else
		{
			LL_WARNS("MarkerFile") << "Cannot create logout marker file " << mLogoutMarkerFileName << LL_ENDL;
		}		

		LLMessageSystem* msg = gMessageSystem;
		msg->newMessageFast(_PREHASH_LogoutRequest);
		msg->nextBlockFast(_PREHASH_AgentData);
		msg->addUUIDFast(_PREHASH_AgentID, gAgent.getID() );
		msg->addUUIDFast(_PREHASH_SessionID, gAgent.getSessionID());
		gAgent.sendReliableMessage();

		gLogoutTimer.reset();
		gLogoutMaxTime = LOGOUT_REQUEST_TIME;
		mLogoutRequestSent = TRUE;
		
		if(LLVoiceClient::instanceExists())
		{
			LLVoiceClient::getInstance()->leaveChannel();
		}
	}
}

void LLAppViewer::idleNameCache()
{
	// Neither old nor new name cache can function before agent has a region
	LLViewerRegion* region = gAgent.getRegion();
	if (!region) return;

	// deal with any queued name requests and replies.
	gCacheName->processPending();

	// Can't run the new cache until we have the list of capabilities
	// for the agent region, and can therefore decide whether to use
	// display names or fall back to the old name system.
	if (!region->capabilitiesReceived()) return;

	// Agent may have moved to a different region, so need to update cap URL
	// for name lookups.  Can't do this in the cap grant code, as caps are
	// granted to neighbor regions before the main agent gets there.  Can't
	// do it in the move-into-region code because cap not guaranteed to be
	// granted yet, for example on teleport.
	bool had_capability = LLAvatarNameCache::hasNameLookupURL();
	std::string name_lookup_url;
	name_lookup_url.reserve(128); // avoid a memory allocation below
	name_lookup_url = region->getCapability("GetDisplayNames");
	bool have_capability = !name_lookup_url.empty();
	if (have_capability)
	{
		// we have support for display names, use it
	    U32 url_size = name_lookup_url.size();
	    // capabilities require URLs with slashes before query params:
	    // https://<host>:<port>/cap/<uuid>/?ids=<blah>
	    // but the caps are granted like:
	    // https://<host>:<port>/cap/<uuid>
	    if (url_size > 0 && name_lookup_url[url_size-1] != '/')
	    {
		    name_lookup_url += '/';
	    }
		LLAvatarNameCache::setNameLookupURL(name_lookup_url);
	}
	else
	{
		// Display names not available on this region
		LLAvatarNameCache::setNameLookupURL( std::string() );
	}

	// Error recovery - did we change state?
	if (had_capability != have_capability)
	{
		// name tags are persistant on screen, so make sure they refresh
		LLVOAvatar::invalidateNameTags();
	}

	LLAvatarNameCache::idle();
}

//
// Handle messages, and all message related stuff
//

#define TIME_THROTTLE_MESSAGES

#ifdef TIME_THROTTLE_MESSAGES
#define CHECK_MESSAGES_DEFAULT_MAX_TIME .020f // 50 ms = 50 fps (just for messages!)
static F32 CheckMessagesMaxTime = CHECK_MESSAGES_DEFAULT_MAX_TIME;
#endif

static LLTrace::BlockTimerStatHandle FTM_IDLE_NETWORK("Idle Network");
static LLTrace::BlockTimerStatHandle FTM_MESSAGE_ACKS("Message Acks");
static LLTrace::BlockTimerStatHandle FTM_RETRANSMIT("Retransmit");
static LLTrace::BlockTimerStatHandle FTM_TIMEOUT_CHECK("Timeout Check");
static LLTrace::BlockTimerStatHandle FTM_DYNAMIC_THROTTLE("Dynamic Throttle");
static LLTrace::BlockTimerStatHandle FTM_CHECK_REGION_CIRCUIT("Check Region Circuit");

void LLAppViewer::idleNetwork()
{
	pingMainloopTimeout("idleNetwork");
	
	gObjectList.mNumNewObjects = 0;
	S32 total_decoded = 0;

	if (!gSavedSettings.getBOOL("SpeedTest"))
	{
		LL_RECORD_BLOCK_TIME(FTM_IDLE_NETWORK); // decode
		
		LLTimer check_message_timer;
		//  Read all available packets from network 
		const S64 frame_count = gFrameCount;  // U32->S64
		F32 total_time = 0.0f;

		while (gMessageSystem->checkAllMessages(frame_count, gServicePump)) 
		{
			if (gDoDisconnect)
			{
				// We're disconnecting, don't process any more messages from the server
				// We're usually disconnecting due to either network corruption or a
				// server going down, so this is OK.
				break;
			}
			
			total_decoded++;
			gPacketsIn++;

			if (total_decoded > MESSAGE_MAX_PER_FRAME)
			{
				break;
			}

#ifdef TIME_THROTTLE_MESSAGES
			// Prevent slow packets from completely destroying the frame rate.
			// This usually happens due to clumps of avatars taking huge amount
			// of network processing time (which needs to be fixed, but this is
			// a good limit anyway).
			total_time = check_message_timer.getElapsedTimeF32();
			if (total_time >= CheckMessagesMaxTime)
				break;
#endif
		}

		// Handle per-frame message system processing.
		gMessageSystem->processAcks();

#ifdef TIME_THROTTLE_MESSAGES
		if (total_time >= CheckMessagesMaxTime)
		{
			// Increase CheckMessagesMaxTime so that we will eventually catch up
			CheckMessagesMaxTime *= 1.035f; // 3.5% ~= x2 in 20 frames, ~8x in 60 frames
		}
		else
		{
			// Reset CheckMessagesMaxTime to default value
			CheckMessagesMaxTime = CHECK_MESSAGES_DEFAULT_MAX_TIME;
		}
#endif
		


		// we want to clear the control after sending out all necessary agent updates
		gAgent.resetControlFlags();
				
		// Decode enqueued messages...
		S32 remaining_possible_decodes = MESSAGE_MAX_PER_FRAME - total_decoded;

		if( remaining_possible_decodes <= 0 )
		{
			LL_INFOS() << "Maxed out number of messages per frame at " << MESSAGE_MAX_PER_FRAME << LL_ENDL;
		}

		if (gPrintMessagesThisFrame)
		{
			LL_INFOS() << "Decoded " << total_decoded << " msgs this frame!" << LL_ENDL;
			gPrintMessagesThisFrame = FALSE;
		}
	}
	add(LLStatViewer::NUM_NEW_OBJECTS, gObjectList.mNumNewObjects);

	// Retransmit unacknowledged packets.
	gXferManager->retransmitUnackedPackets();
	gAssetStorage->checkForTimeouts();
	gViewerThrottle.updateDynamicThrottle();

	// Check that the circuit between the viewer and the agent's current
	// region is still alive
	LLViewerRegion *agent_region = gAgent.getRegion();
	if (agent_region && (LLStartUp::getStartupState()==STATE_STARTED))
	{
		LLUUID this_region_id = agent_region->getRegionID();
		bool this_region_alive = agent_region->isAlive();
		if ((mAgentRegionLastAlive && !this_region_alive) // newly dead
		    && (mAgentRegionLastID == this_region_id)) // same region
		{
			forceDisconnect(LLTrans::getString("AgentLostConnection"));
		}
		mAgentRegionLastID = this_region_id;
		mAgentRegionLastAlive = this_region_alive;
	}
}

void LLAppViewer::disconnectViewer()
{
	if (gDisconnected)
	{
		return;
	}
	//
	// Cleanup after quitting.
	//	
	// Save snapshot for next time, if we made it through initialization

	LL_INFOS() << "Disconnecting viewer!" << LL_ENDL;

	// Dump our frame statistics

	// Remember if we were flying
	gSavedSettings.setBOOL("FlyingAtExit", gAgent.getFlying() );

	// Un-minimize all windows so they don't get saved minimized
	if (gFloaterView)
	{
		gFloaterView->restoreAll();
	}

	if (LLSelectMgr::getInstance())
	{
		LLSelectMgr::getInstance()->deselectAll();
	}

	// save inventory if appropriate
	gInventory.cache(gInventory.getRootFolderID(), gAgent.getID());
	if (gInventory.getLibraryRootFolderID().notNull()
		&& gInventory.getLibraryOwnerID().notNull())
	{
		gInventory.cache(
			gInventory.getLibraryRootFolderID(),
			gInventory.getLibraryOwnerID());
	}

	saveNameCache();

	// close inventory interface, close all windows
	LLFloaterInventory::cleanup();

	gAgentWearables.cleanup();
	gAgentCamera.cleanup();
	// Also writes cached agent settings to gSavedSettings
	gAgent.cleanup();

	// This is where we used to call gObjectList.destroy() and then delete gWorldp.
	// Now we just ask the LLWorld singleton to cleanly shut down.
	if(LLWorld::instanceExists())
	{
		LLWorld::getInstance()->destroyClass();
	}
	LLVOCache::deleteSingleton();

	// call all self-registered classes
	LLDestroyClassList::instance().fireCallbacks();

	cleanup_xfer_manager();
	gDisconnected = TRUE;

	// Pass the connection state to LLUrlEntryParcel not to attempt
	// parcel info requests while disconnected.
	LLUrlEntryParcel::setDisconnected(gDisconnected);
}

void LLAppViewer::forceErrorLLError()
{
   	LL_ERRS() << "This is a deliberate llerror" << LL_ENDL;
}

void LLAppViewer::forceErrorBreakpoint()
{
   	LL_WARNS() << "Forcing a deliberate breakpoint" << LL_ENDL;
#ifdef LL_WINDOWS
    DebugBreak();
#endif
    return;
}

void LLAppViewer::forceErrorBadMemoryAccess()
{
   	LL_WARNS() << "Forcing a deliberate bad memory access" << LL_ENDL;
    S32* crash = NULL;
    *crash = 0xDEADBEEF;  
    return;
}

void LLAppViewer::forceErrorInfiniteLoop()
{
   	LL_WARNS() << "Forcing a deliberate infinite loop" << LL_ENDL;
    while(true)
    {
        ;
    }
    return;
}
 
void LLAppViewer::forceErrorSoftwareException()
{
   	LL_WARNS() << "Forcing a deliberate exception" << LL_ENDL;
    // *FIX: Any way to insure it won't be handled?
    throw; 
}

void LLAppViewer::forceErrorDriverCrash()
{
   	LL_WARNS() << "Forcing a deliberate driver crash" << LL_ENDL;
	glDeleteTextures(1, NULL);
}

void LLAppViewer::initMainloopTimeout(const std::string& state, F32 secs)
{
	if(!mMainloopTimeout)
	{
		mMainloopTimeout = new LLWatchdogTimeout();
		resumeMainloopTimeout(state, secs);
	}
}

void LLAppViewer::destroyMainloopTimeout()
{
	if(mMainloopTimeout)
	{
		delete mMainloopTimeout;
		mMainloopTimeout = NULL;
	}
}

void LLAppViewer::resumeMainloopTimeout(const std::string& state, F32 secs)
{
	if(mMainloopTimeout)
	{
		if(secs < 0.0f)
		{
			secs = gSavedSettings.getF32("MainloopTimeoutDefault");
		}
		
		mMainloopTimeout->setTimeout(secs);
		mMainloopTimeout->start(state);
	}
}

void LLAppViewer::pauseMainloopTimeout()
{
	if(mMainloopTimeout)
	{
		mMainloopTimeout->stop();
	}
}

void LLAppViewer::pingMainloopTimeout(const std::string& state, F32 secs)
{
//	if(!restoreErrorTrap())
//	{
//		LL_WARNS() << "!!!!!!!!!!!!! Its an error trap!!!!" << state << LL_ENDL;
//	}
	
	if(mMainloopTimeout)
	{
		if(secs < 0.0f)
		{
			secs = gSavedSettings.getF32("MainloopTimeoutDefault");
		}

		mMainloopTimeout->setTimeout(secs);
		mMainloopTimeout->ping(state);
	}
}

void LLAppViewer::handleLoginComplete()
{
	gLoggedInTime.start();
	initMainloopTimeout("Mainloop Init");

	// Store some data to DebugInfo in case of a freeze.
	gDebugInfo["ClientInfo"]["Name"] = LLVersionInfo::getChannel();

	gDebugInfo["ClientInfo"]["MajorVersion"] = LLVersionInfo::getMajor();
	gDebugInfo["ClientInfo"]["MinorVersion"] = LLVersionInfo::getMinor();
	gDebugInfo["ClientInfo"]["PatchVersion"] = LLVersionInfo::getPatch();
	gDebugInfo["ClientInfo"]["BuildVersion"] = LLVersionInfo::getBuild();

	LLParcel* parcel = LLViewerParcelMgr::getInstance()->getAgentParcel();
	if ( parcel && parcel->getMusicURL()[0])
	{
		gDebugInfo["ParcelMusicURL"] = parcel->getMusicURL();
	}	
	if ( parcel && parcel->getMediaURL()[0])
	{
		gDebugInfo["ParcelMediaURL"] = parcel->getMediaURL();
	}
	
	gDebugInfo["SettingsFilename"] = gSavedSettings.getString("ClientSettingsFile");
	gDebugInfo["CAFilename"] = gDirUtilp->getCAFile();
	gDebugInfo["ViewerExePath"] = gDirUtilp->getExecutablePathAndName();
	gDebugInfo["CurrentPath"] = gDirUtilp->getCurPath();

	if(gAgent.getRegion())
	{
		gDebugInfo["CurrentSimHost"] = gAgent.getRegionHost().getHostName();
		gDebugInfo["CurrentRegion"] = gAgent.getRegion()->getName();
	}

	if(LLAppViewer::instance()->mMainloopTimeout)
	{
		gDebugInfo["MainloopTimeoutState"] = LLAppViewer::instance()->mMainloopTimeout->getState();
	}

	mOnLoginCompleted();

	writeDebugInfo();

	// we logged in successfully, so save settings on logout
	LL_INFOS() << "Login successful, per account settings will be saved on log out." << LL_ENDL;
	mSavePerAccountSettings=true;
}

void LLAppViewer::launchUpdater()
{
	LLSD query_map = LLSD::emptyMap();
	query_map["os"] = gPlatform;

	// *TODO change userserver to be grid on both viewer and sim, since
	// userserver no longer exists.
	query_map["userserver"] = LLGridManager::getInstance()->getGridId();
	query_map["channel"] = LLVersionInfo::getChannel();
	// *TODO constantize this guy
	// *NOTE: This URL is also used in win_setup/lldownloader.cpp
	LLURI update_url = LLURI::buildHTTP("secondlife.com", 80, "update.php", query_map);
	
	if(LLAppViewer::sUpdaterInfo)
	{
		delete LLAppViewer::sUpdaterInfo;
	}
	LLAppViewer::sUpdaterInfo = new LLAppViewer::LLUpdaterInfo() ;

	// if a sim name was passed in via command line parameter (typically through a SLURL)
	if ( LLStartUp::getStartSLURL().getType() == LLSLURL::LOCATION )
	{
		// record the location to start at next time
		gSavedSettings.setString( "NextLoginLocation", LLStartUp::getStartSLURL().getSLURLString()); 
	};

#if LL_WINDOWS
	LLAppViewer::sUpdaterInfo->mUpdateExePath = gDirUtilp->getTempFilename();
	if (LLAppViewer::sUpdaterInfo->mUpdateExePath.empty())
	{
		delete LLAppViewer::sUpdaterInfo ;
		LLAppViewer::sUpdaterInfo = NULL ;

		// We're hosed, bail
		LL_WARNS("AppInit") << "LLDir::getTempFilename() failed" << LL_ENDL;
		return;
	}

	LLAppViewer::sUpdaterInfo->mUpdateExePath += ".exe";

	std::string updater_source = gDirUtilp->getAppRODataDir();
	updater_source += gDirUtilp->getDirDelimiter();
	updater_source += "updater.exe";

	LL_DEBUGS("AppInit") << "Calling CopyFile source: " << updater_source
			<< " dest: " << LLAppViewer::sUpdaterInfo->mUpdateExePath
			<< LL_ENDL;


	if (!CopyFileA(updater_source.c_str(), LLAppViewer::sUpdaterInfo->mUpdateExePath.c_str(), FALSE))
	{
		delete LLAppViewer::sUpdaterInfo ;
		LLAppViewer::sUpdaterInfo = NULL ;

		LL_WARNS("AppInit") << "Unable to copy the updater!" << LL_ENDL;

		return;
	}

	LLAppViewer::sUpdaterInfo->mParams << "-url \"" << update_url.asString() << "\"";

	LL_DEBUGS("AppInit") << "Calling updater: " << LLAppViewer::sUpdaterInfo->mUpdateExePath << " " << LLAppViewer::sUpdaterInfo->mParams.str() << LL_ENDL;

	//Explicitly remove the marker file, otherwise we pass the lock onto the child process and things get weird.
	LLAppViewer::instance()->removeMarkerFile(); // In case updater fails

	// *NOTE:Mani The updater is spawned as the last thing before the WinMain exit.
	// see LLAppViewerWin32.cpp
	
#elif LL_DARWIN
	LLAppViewer::sUpdaterInfo->mUpdateExePath = "'";
	LLAppViewer::sUpdaterInfo->mUpdateExePath += gDirUtilp->getAppRODataDir();
	LLAppViewer::sUpdaterInfo->mUpdateExePath += "/mac-updater.app/Contents/MacOS/mac-updater' -url \"";
	LLAppViewer::sUpdaterInfo->mUpdateExePath += update_url.asString();
	LLAppViewer::sUpdaterInfo->mUpdateExePath += "\" -name \"";
	LLAppViewer::sUpdaterInfo->mUpdateExePath += LLAppViewer::instance()->getSecondLifeTitle();
	LLAppViewer::sUpdaterInfo->mUpdateExePath += "\" -bundleid \"";
	LLAppViewer::sUpdaterInfo->mUpdateExePath += LL_VERSION_BUNDLE_ID;
	LLAppViewer::sUpdaterInfo->mUpdateExePath += "\" &";

	LL_DEBUGS("AppInit") << "Calling updater: " << LLAppViewer::sUpdaterInfo->mUpdateExePath << LL_ENDL;

	// Run the auto-updater.
	system(LLAppViewer::sUpdaterInfo->mUpdateExePath.c_str()); /* Flawfinder: ignore */

#elif (LL_LINUX || LL_SOLARIS) && LL_GTK
	// we tell the updater where to find the xml containing string
	// translations which it can use for its own UI
	std::string xml_strings_file = "strings.xml";
	std::vector<std::string> xui_path_vec =
		gDirUtilp->findSkinnedFilenames(LLDir::XUI, xml_strings_file);
	std::string xml_search_paths;
	const char* delim = "";
	// build comma-delimited list of xml paths to pass to updater
	BOOST_FOREACH(std::string this_skin_path, xui_path_vec)
	{
		// Although we already have the full set of paths with the filename
		// appended, the linux-updater.bin command-line switches require us to
		// snip the filename OFF and pass it as a separate switch argument. :-P
		LL_INFOS() << "Got a XUI path: " << this_skin_path << LL_ENDL;
		xml_search_paths.append(delim);
		xml_search_paths.append(gDirUtilp->getDirName(this_skin_path));
		delim = ",";
	}
	// build the overall command-line to run the updater correctly
	LLAppViewer::sUpdaterInfo->mUpdateExePath = 
		gDirUtilp->getExecutableDir() + "/" + "linux-updater.bin" + 
		" --url \"" + update_url.asString() + "\"" +
		" --name \"" + LLAppViewer::instance()->getSecondLifeTitle() + "\"" +
		" --dest \"" + gDirUtilp->getAppRODataDir() + "\"" +
		" --stringsdir \"" + xml_search_paths + "\"" +
		" --stringsfile \"" + xml_strings_file + "\"";

	LL_INFOS("AppInit") << "Calling updater: " 
			    << LLAppViewer::sUpdaterInfo->mUpdateExePath << LL_ENDL;

	// *TODO: we could use the gdk equivalent to ensure the updater
	// gets started on the same screen.
	GError *error = NULL;
	if (!g_spawn_command_line_async(LLAppViewer::sUpdaterInfo->mUpdateExePath.c_str(), &error))
	{
		LL_ERRS() << "Failed to launch updater: "
		       << error->message
		       << LL_ENDL;
	}
	if (error) {
		g_error_free(error);
	}
#else
	OSMessageBox(LLTrans::getString("MBNoAutoUpdate"), LLStringUtil::null, OSMB_OK);
#endif

	// *REMOVE:Mani - Saving for reference...
	// LLAppViewer::instance()->forceQuit();
}


//virtual
void LLAppViewer::setMasterSystemAudioMute(bool mute)
{
	gSavedSettings.setBOOL("MuteAudio", mute);
}

//virtual
bool LLAppViewer::getMasterSystemAudioMute()
{
	return gSavedSettings.getBOOL("MuteAudio");
}

//----------------------------------------------------------------------------
// Metrics-related methods (static and otherwise)
//----------------------------------------------------------------------------

/**
 * LLViewerAssetStats collects data on a per-region (as defined by the agent's
 * location) so we need to tell it about region changes which become a kind of
 * hidden variable/global state in the collectors.  For collectors not running
 * on the main thread, we need to send a message to move the data over safely
 * and cheaply (amortized over a run).
 */
void LLAppViewer::metricsUpdateRegion(U64 region_handle)
{
	if (0 != region_handle)
	{
		LLViewerAssetStatsFF::set_region(region_handle);
	}
}


/**
 * Attempts to start a multi-threaded metrics report to be sent back to
 * the grid for consumption.
 */
void LLAppViewer::metricsSend(bool enable_reporting)
{
	if (! gViewerAssetStats)
		return;

	if (LLAppViewer::sTextureFetch)
	{
		LLViewerRegion * regionp = gAgent.getRegion();

		if (enable_reporting && regionp)
		{
			std::string	caps_url = regionp->getCapability("ViewerMetrics");

			// Make a copy of the main stats to send into another thread.
			// Receiving thread takes ownership.
			LLViewerAssetStats * main_stats(new LLViewerAssetStats(*gViewerAssetStats));
			main_stats->stop();

			// Send a report request into 'thread1' to get the rest of the data
			// and provide some additional parameters while here.
			LLAppViewer::sTextureFetch->commandSendMetrics(caps_url,
														   gAgentSessionID,
														   gAgentID,
														   main_stats);
			main_stats = 0;		// Ownership transferred
		}
		else
		{
			LLAppViewer::sTextureFetch->commandDataBreak();
		}
	}

	// Reset even if we can't report.  Rather than gather up a huge chunk of
	// data, we'll keep to our sampling interval and retain the data
	// resolution in time.
	gViewerAssetStats->restart();
}
<|MERGE_RESOLUTION|>--- conflicted
+++ resolved
@@ -2266,21 +2266,13 @@
 
 		BOOST_FOREACH(const SettingsFile& file, group.files)
 		{
-<<<<<<< HEAD
 			LL_INFOS("Settings") << "Attempting to load settings for the group " << file.name()
-=======
-			LL_INFOS() << "Attempting to load settings for the group " << file.name()
->>>>>>> d9d46d90
 			    << " - from location " << location_key << LL_ENDL;
 
 			LLControlGroup* settings_group = LLControlGroup::getInstance(file.name);
 			if(!settings_group)
 			{
-<<<<<<< HEAD
 				LL_WARNS("Settings") << "No matching settings group for name " << file.name() << LL_ENDL;
-=======
-				LL_WARNS() << "No matching settings group for name " << file.name() << LL_ENDL;
->>>>>>> d9d46d90
 				continue;
 			}
 
@@ -2309,11 +2301,7 @@
 
 			if(settings_group->loadFromFile(full_settings_path, set_defaults, file.persistent))
 			{	// success!
-<<<<<<< HEAD
 				LL_INFOS("Settings") << "Loaded settings file " << full_settings_path << LL_ENDL;
-=======
-				LL_INFOS() << "Loaded settings file " << full_settings_path << LL_ENDL;
->>>>>>> d9d46d90
 			}
 			else
 			{	// failed to load
@@ -2327,11 +2315,7 @@
 					// only complain if we actually have a filename at this point
 					if (!full_settings_path.empty())
 					{
-<<<<<<< HEAD
 						LL_INFOS("Settings") << "Cannot load " << full_settings_path << " - No settings found." << LL_ENDL;
-=======
-						LL_INFOS() << "Cannot load " << full_settings_path << " - No settings found." << LL_ENDL;
->>>>>>> d9d46d90
 					}
 				}
 			}
@@ -2490,11 +2474,7 @@
 			gDirUtilp->getExpandedFilename(LL_PATH_USER_SETTINGS, 
 										   clp.getOption("settings")[0]);		
 		gSavedSettings.setString("ClientSettingsFile", user_settings_filename);
-<<<<<<< HEAD
 		LL_INFOS("Settings")	<< "Using command line specified settings filename: " 
-=======
-		LL_INFOS()	<< "Using command line specified settings filename: " 
->>>>>>> d9d46d90
 			<< user_settings_filename << LL_ENDL;
 	}
 
@@ -2511,11 +2491,7 @@
 	{
 		std::string session_settings_filename = clp.getOption("sessionsettings")[0];		
 		gSavedSettings.setString("SessionSettingsFile", session_settings_filename);
-<<<<<<< HEAD
 		LL_INFOS("Settings")	<< "Using session settings filename: " 
-=======
-		LL_INFOS()	<< "Using session settings filename: " 
->>>>>>> d9d46d90
 			<< session_settings_filename << LL_ENDL;
 	}
 	loadSettingsFromDirectory("Session");
@@ -2524,11 +2500,7 @@
 	{
 		std::string user_session_settings_filename = clp.getOption("usersessionsettings")[0];		
 		gSavedSettings.setString("UserSessionSettingsFile", user_session_settings_filename);
-<<<<<<< HEAD
 		LL_INFOS("Settings") << "Using user session settings filename: " 
-=======
-		LL_INFOS()	<< "Using user session settings filename: " 
->>>>>>> d9d46d90
 			<< user_session_settings_filename << LL_ENDL;
 
 	}
@@ -2638,23 +2610,13 @@
 	
 	std::string test_name(gSavedSettings.getString("LogMetrics"));
 	if (! test_name.empty())
-<<<<<<< HEAD
- 	{
- 		LLFastTimer::sMetricLog = TRUE ;
-		// '--logmetrics' is specified with a named test metric argument so the data gathering is done only on that test
-		// In the absence of argument, every metric would be gathered (makes for a rather slow run and hard to decipher report...)
-		llinfos << "'--logmetrics' argument : " << test_name << llendl;
-			LLFastTimer::sLogName = test_name;
-		}
-=======
-	{
-		LLTrace::BlockTimer::sMetricLog = TRUE ;
+	{
+		LLTrace::BlockTimer::sMetricLog = TRUE;
 		// '--logmetrics' is specified with a named test metric argument so the data gathering is done only on that test
 		// In the absence of argument, every metric would be gathered (makes for a rather slow run and hard to decipher report...)
 		LL_INFOS() << "'--logmetrics' argument : " << test_name << LL_ENDL;
 		LLTrace::BlockTimer::sLogName = test_name;
  	}
->>>>>>> d9d46d90
 
 	if (clp.hasOption("graphicslevel"))
 	{
@@ -2701,13 +2663,6 @@
     // What can happen is that someone can use IE (or potentially 
     // other browsers) and do the rough equivalent of command 
     // injection and steal passwords. Phoenix. SL-55321
-<<<<<<< HEAD
-	LLSLURL start_slurl;
-	std::string CmdLineLoginLocation(gSavedSettings.getString("CmdLineLoginLocation"));
-	if(! CmdLineLoginLocation.empty())
-    {
-		start_slurl = CmdLineLoginLocation;
-=======
 
 	std::string starting_location;
 
@@ -2728,28 +2683,27 @@
 	if (! starting_location.empty())
 	{
 		LLSLURL start_slurl(starting_location);
->>>>>>> d9d46d90
 		LLStartUp::setStartSLURL(start_slurl);
 		if(start_slurl.getType() == LLSLURL::LOCATION) 
 		{  
 			LLGridManager::getInstance()->setGridChoice(start_slurl.getGrid());
-    }
-    }
+		}
+	}
 
 	//RN: if we received a URL, hand it off to the existing instance.
 	// don't call anotherInstanceRunning() when doing URL handoff, as
 	// it relies on checking a marker file which will not work when running
 	// out of different directories
 
-	if (start_slurl.isValid() &&
+	if (LLStartUp::getStartSLURL().isValid() &&
 		(gSavedSettings.getBOOL("SLURLPassToOtherInstance")))
 	{
-		if (sendURLToOtherInstance(start_slurl.getSLURLString()))
+		if (sendURLToOtherInstance(LLStartUp::getStartSLURL().getSLURLString()))
 		{
 			// successfully handed off URL to existing instance, exit
 			return false;
 		}
-    }
+	}
 
 	const LLControlVariable* skinfolder = gSavedSettings.getControl("SkinCurrent");
 	if(skinfolder && LLStringUtil::null != skinfolder->getValue().asString())
