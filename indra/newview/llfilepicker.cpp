--- conflicted
+++ resolved
@@ -581,7 +581,6 @@
             allowedv->push_back("slg");
             break;
 #endif
-<<<<<<< HEAD
         case FFLOAD_RAW:
             allowedv->push_back("raw");
             break;
@@ -599,51 +598,6 @@
     }
 
 	return allowedv;
-=======
-						else if (filter == FFLOAD_SLOBJECT)
-						{
-							LL_WARNS() << "*** navOpenFilterProc: FFLOAD_SLOBJECT NOT IMPLEMENTED ***" << LL_ENDL;
-						}
-						else if (filter == FFLOAD_RAW)
-						{
-							if (fileInfo.filetype != '\?\?\?\?' && 
-								(fileInfo.extension && (CFStringCompare(fileInfo.extension, CFSTR("raw"), kCFCompareCaseInsensitive) != kCFCompareEqualTo))
-							)
-							{
-								result = false;
-							}
-						}
-						else if (filter == FFLOAD_SCRIPT)
-						{
-							if (fileInfo.filetype != 'LSL ' &&
-								(fileInfo.extension && (CFStringCompare(fileInfo.extension, CFSTR("lsl"), kCFCompareCaseInsensitive) != kCFCompareEqualTo)) )
-							{
-								result = false;
-							}
-						}
-						else if (filter == FFLOAD_DICTIONARY)
-						{
-							if (fileInfo.filetype != 'DIC ' &&
-								fileInfo.filetype != 'XCU ' &&
-								(fileInfo.extension && (CFStringCompare(fileInfo.extension, CFSTR("dic"), kCFCompareCaseInsensitive) != kCFCompareEqualTo) &&
-								 fileInfo.extension && (CFStringCompare(fileInfo.extension, CFSTR("xcu"), kCFCompareCaseInsensitive) != kCFCompareEqualTo)))
-							{
-								result = false;
-							}
-						}
-						
-						if (fileInfo.extension)
-						{
-							CFRelease(fileInfo.extension);
-						}
-					}
-				}
-				AEDisposeDesc(&desc);
-			}
-		}
-	}
-	return result;
->>>>>>> 91850b6c
 }
 
 bool	LLFilePicker::doNavChooseDialog(ELoadFilter filter)
