--- conflicted
+++ resolved
@@ -62,18 +62,6 @@
 	// Don't let this window take keyboard focus -- it's confusing to
 	// lose arrow-key driving when testing lag.
 	setIsChrome(TRUE);
-<<<<<<< HEAD
-
-	// were we shrunk last time?
-	if (gSavedSettings.getBOOL("LagMeterShrunk"))
-	{
-		onClickShrink(this);
-	}
-}
-
-BOOL LLFloaterLagMeter::postBuild()
-{
-=======
 	
 	// were we shrunk last time?
 	if (gSavedSettings.getBOOL("LagMeterShrunk"))
@@ -81,7 +69,6 @@
 		onClickShrink();
 	}
 	
->>>>>>> fcaa1ad4
 	mClientButton = getChild<LLButton>("client_lagmeter");
 	mClientText = getChild<LLTextBox>("client_text");
 	mClientCause = getChild<LLTextBox>("client_lag_cause");
