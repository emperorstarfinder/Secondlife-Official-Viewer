--- conflicted
+++ resolved
@@ -79,7 +79,7 @@
 	/*virtual*/ void onClose(bool app_quitting);
 	/*virtual*/ BOOL postBuild();
 	/*virtual*/ void draw();
-<<<<<<< HEAD
+	/*virtual*/ void setVisible(BOOL visible);
 	
 	// Handle the left hand participant list widgets
 	void addConversationViewParticipant(LLConversationItem* item);
@@ -87,10 +87,7 @@
 	void updateConversationViewParticipant(const LLUUID& participant_id);
 	void refreshConversation();
 	void buildConversationViewParticipant();
-=======
-	/*virtual*/ void setVisible(BOOL visible);
 
->>>>>>> 3b39ec16
 
 protected:
 
