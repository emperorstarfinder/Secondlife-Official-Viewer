/** 
 * @file llfasttimerview.h
 * @brief LLFastTimerView class definition
 *
 * $LicenseInfo:firstyear=2004&license=viewerlgpl$
 * Second Life Viewer Source Code
 * Copyright (C) 2010, Linden Research, Inc.
 * 
 * This library is free software; you can redistribute it and/or
 * modify it under the terms of the GNU Lesser General Public
 * License as published by the Free Software Foundation;
 * version 2.1 of the License only.
 * 
 * This library is distributed in the hope that it will be useful,
 * but WITHOUT ANY WARRANTY; without even the implied warranty of
 * MERCHANTABILITY or FITNESS FOR A PARTICULAR PURPOSE.  See the GNU
 * Lesser General Public License for more details.
 * 
 * You should have received a copy of the GNU Lesser General Public
 * License along with this library; if not, write to the Free Software
 * Foundation, Inc., 51 Franklin Street, Fifth Floor, Boston, MA  02110-1301  USA
 * 
 * Linden Research, Inc., 945 Battery Street, San Francisco, CA  94111  USA
 * $/LicenseInfo$
 */

#ifndef LL_LLFASTTIMERVIEW_H
#define LL_LLFASTTIMERVIEW_H

#include "llfloater.h"
#include "llfasttimer.h"
#include "llunits.h"
#include "lltracerecording.h"
#include <deque>

class LLFastTimerView : public LLFloater
{
public:
	LLFastTimerView(const LLSD&);
	~LLFastTimerView();
	BOOL postBuild();

	static BOOL sAnalyzePerformance;

	static void outputAllMetrics();
	static void doAnalysis(std::string baseline, std::string target, std::string output);

private:
	static void doAnalysisDefault(std::string baseline, std::string target, std::string output) ;
	static LLSD analyzePerformanceLogDefault(std::istream& is) ;
	static void exportCharts(const std::string& base, const std::string& target);
	void onPause();

public:

	virtual BOOL handleMouseDown(S32 x, S32 y, MASK mask);
	virtual BOOL handleDoubleClick(S32 x, S32 y, MASK mask);
	virtual BOOL handleRightMouseDown(S32 x, S32 y, MASK mask);
	virtual BOOL handleMouseUp(S32 x, S32 y, MASK mask);
	virtual BOOL handleHover(S32 x, S32 y, MASK mask);
	virtual BOOL handleToolTip(S32 x, S32 y, MASK mask);
	virtual BOOL handleScrollWheel(S32 x, S32 y, S32 clicks);
	virtual void draw();
	virtual void onOpen(const LLSD& key);
	LLTrace::BlockTimerStatHandle* getLegendID(S32 y);

<<<<<<< HEAD
	LLFastTimer::NamedTimer* getLegendID(S32 y);
	F64 getTime(const std::string& name);

protected:
	virtual	void	onClickCloseBtn(bool app_quitting = false);
=======
>>>>>>> 1983f52c
private:	
	virtual	void	onClickCloseBtn();
	void drawTicks();
	void drawLineGraph();
	void drawLegend();
	void drawHelp(S32 y);
	void drawBorders( S32 y, const S32 x_start, S32 barh, S32 dy);
	void drawBars();

	void printLineStats();
	void generateUniqueColors();
	void updateTotalTime();

	struct TimerBar
	{
		TimerBar()
		:	mTotalTime(0),
			mSelfTime(0),
			mStartFraction(0.f),
			mEndFraction(1.f),
			mFirstChild(false),
			mLastChild(false)
		{}
		F32Seconds			mTotalTime,
							mSelfTime,
							mChildrenStart,
							mChildrenEnd,
							mSelfStart,
							mSelfEnd;
		LLTrace::BlockTimerStatHandle* mTimeBlock;
		bool				mVisible,
							mFirstChild,
							mLastChild;
		F32					mStartFraction,
							mEndFraction;
	};

	struct TimerBarRow
	{
		TimerBarRow() 
		:	mBottom(0),
			mTop(0),
			mBars(NULL)
		{}
		S32			mBottom,
					mTop;
		TimerBar*	mBars;
	};

	F32Seconds updateTimerBarWidths(LLTrace::BlockTimerStatHandle* time_block, TimerBarRow& row, S32 history_index, U32& bar_index);
	S32 updateTimerBarOffsets(LLTrace::BlockTimerStatHandle* time_block, TimerBarRow& row, S32 timer_bar_index = 0);
	S32 drawBar(LLRect bar_rect, TimerBarRow& row, S32 image_width, S32 image_height, bool hovered = false, bool visible = true, S32 bar_index = 0);
	void setPauseState(bool pause_state);

	std::deque<TimerBarRow> mTimerBarRows;
	TimerBarRow				mAverageTimerRow;

	enum EDisplayType
	{
		DISPLAY_TIME,
		DISPLAY_CALLS,
		DISPLAY_HZ
	}								mDisplayType;
	bool							mPauseHistory;
	F64Seconds						mAllTimeMax,
									mTotalTimeDisplay;
	S32								mScrollIndex,
									mHoverBarIndex,
									mStatsIndex;
	S32								mDisplayMode;
	LLTrace::BlockTimerStatHandle*				mHoverID;
	LLTrace::BlockTimerStatHandle*				mHoverTimer;
	LLRect							mToolTipRect,
									mGraphRect,
									mBarRect,
									mLegendRect;
	LLFrameTimer					mHighlightTimer;
	LLTrace::PeriodicRecording		mRecording;
};

#endif<|MERGE_RESOLUTION|>--- conflicted
+++ resolved
@@ -64,16 +64,8 @@
 	virtual void onOpen(const LLSD& key);
 	LLTrace::BlockTimerStatHandle* getLegendID(S32 y);
 
-<<<<<<< HEAD
-	LLFastTimer::NamedTimer* getLegendID(S32 y);
-	F64 getTime(const std::string& name);
-
-protected:
+private:	
 	virtual	void	onClickCloseBtn(bool app_quitting = false);
-=======
->>>>>>> 1983f52c
-private:	
-	virtual	void	onClickCloseBtn();
 	void drawTicks();
 	void drawLineGraph();
 	void drawLegend();
