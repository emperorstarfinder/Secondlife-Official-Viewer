/**
 * @file llinventorybridge.cpp
 * @brief Implementation of the Inventory-Folder-View-Bridge classes.
 *
 * $LicenseInfo:firstyear=2001&license=viewergpl$
 *
 * Copyright (c) 2001-2009, Linden Research, Inc.
 *
 * Second Life Viewer Source Code
 * The source code in this file ("Source Code") is provided by Linden Lab
 * to you under the terms of the GNU General Public License, version 2.0
 * ("GPL"), unless you have obtained a separate licensing agreement
 * ("Other License"), formally executed by you and Linden Lab.  Terms of
 * the GPL can be found in doc/GPL-license.txt in this distribution, or
 * online at http://secondlifegrid.net/programs/open_source/licensing/gplv2
 *
 * There are special exceptions to the terms and conditions of the GPL as
 * it is applied to this Source Code. View the full text of the exception
 * in the file doc/FLOSS-exception.txt in this software distribution, or
 * online at
 * http://secondlifegrid.net/programs/open_source/licensing/flossexception
 *
 * By copying, modifying or distributing this software, you acknowledge
 * that you have read and understood your obligations described above,
 * and agree to abide by those obligations.
 *
 * ALL LINDEN LAB SOURCE CODE IS PROVIDED "AS IS." LINDEN LAB MAKES NO
 * WARRANTIES, EXPRESS, IMPLIED OR OTHERWISE, REGARDING ITS ACCURACY,
 * COMPLETENESS OR PERFORMANCE.
 * $/LicenseInfo$
 */

#include "llviewerprecompiledheaders.h"
#include "llinventorybridge.h"

// external projects
#include "lltransfersourceasset.h"

#include "llagent.h"
#include "llagentcamera.h"
#include "llagentwearables.h"
#include "llappearancemgr.h"
#include "llavataractions.h"
#include "llfloateropenobject.h"
#include "llfloaterreg.h"
#include "llfloaterworldmap.h"
#include "llfriendcard.h"
#include "llgesturemgr.h"
#include "llgiveinventory.h"
#include "llimfloater.h"
#include "llimview.h"
#include "llinventoryclipboard.h"
#include "llinventorydefines.h"
#include "llinventoryfunctions.h"
#include "llinventorymodel.h"
#include "llinventorymodelbackgroundfetch.h"
#include "llinventorypanel.h"
#include "llnotifications.h"
#include "llnotificationsutil.h"
#include "llpreviewanim.h"
#include "llpreviewgesture.h"
#include "llpreviewtexture.h"
#include "llselectmgr.h"
#include "llsidepanelappearance.h"
#include "llsidetray.h"
#include "lltrans.h"
#include "llviewerassettype.h"
#include "llviewerfoldertype.h"
#include "llviewermenu.h"
#include "llviewermessage.h"
#include "llviewerobjectlist.h"
#include "llviewerwindow.h"
#include "llvoavatarself.h"
#include "llwearablelist.h"

typedef std::pair<LLUUID, LLUUID> two_uuids_t;
typedef std::list<two_uuids_t> two_uuids_list_t;

struct LLMoveInv
{
	LLUUID mObjectID;
	LLUUID mCategoryID;
	two_uuids_list_t mMoveList;
	void (*mCallback)(S32, void*);
	void* mUserData;
};

using namespace LLOldEvents;

// Helpers
// bug in busy count inc/dec right now, logic is complex... do we really need it?
void inc_busy_count()
{
// 	gViewerWindow->getWindow()->incBusyCount();
//  check balance of these calls if this code is changed to ever actually
//  *do* something!
}
void dec_busy_count()
{
// 	gViewerWindow->getWindow()->decBusyCount();
//  check balance of these calls if this code is changed to ever actually
//  *do* something!
}

// Function declarations
void remove_inventory_category_from_avatar(LLInventoryCategory* category);
void remove_inventory_category_from_avatar_step2( BOOL proceed, LLUUID category_id);
bool move_task_inventory_callback(const LLSD& notification, const LLSD& response, LLMoveInv*);
bool confirm_replace_attachment_rez(const LLSD& notification, const LLSD& response);
void teleport_via_landmark(const LLUUID& asset_id);

// +=================================================+
// |        LLInvFVBridge                            |
// +=================================================+

LLInvFVBridge::LLInvFVBridge(LLInventoryPanel* inventory, 
							 LLFolderView* root,
							 const LLUUID& uuid) :
	mUUID(uuid), 
	mRoot(root),
	mInvType(LLInventoryType::IT_NONE),
	mIsLink(FALSE)
{
	mInventoryPanel = inventory->getHandle();
	const LLInventoryObject* obj = getInventoryObject();
	mIsLink = obj && obj->getIsLinkType();
}

const std::string& LLInvFVBridge::getName() const
{
	const LLInventoryObject* obj = getInventoryObject();
	if(obj)
	{
		return obj->getName();
	}
	return LLStringUtil::null;
}

const std::string& LLInvFVBridge::getDisplayName() const
{
	return getName();
}

// Folders have full perms
PermissionMask LLInvFVBridge::getPermissionMask() const
{
	return PERM_ALL;
}

// virtual
LLFolderType::EType LLInvFVBridge::getPreferredType() const
{
	return LLFolderType::FT_NONE;
}


// Folders don't have creation dates.
time_t LLInvFVBridge::getCreationDate() const
{
	return 0;
}

// Can be destroyed (or moved to trash)
BOOL LLInvFVBridge::isItemRemovable() const
{
	return get_is_item_removable(getInventoryModel(), mUUID);
}

// Can be moved to another folder
BOOL LLInvFVBridge::isItemMovable() const
{
	return TRUE;
}

BOOL LLInvFVBridge::isLink() const
{
	return mIsLink;
}

/*virtual*/
/**
 * @brief Adds this item into clipboard storage
 */
void LLInvFVBridge::cutToClipboard()
{
	if(isItemMovable())
	{
		LLInventoryClipboard::instance().cut(mUUID);
	}
}
// *TODO: make sure this does the right thing
void LLInvFVBridge::showProperties()
{
	show_item_profile(mUUID);

	// Disable old properties floater; this is replaced by the sidepanel.
	/*
	  LLFloaterReg::showInstance("properties", mUUID);
	*/
}

void LLInvFVBridge::removeBatch(LLDynamicArray<LLFolderViewEventListener*>& batch)
{
	// Deactivate gestures when moving them into Trash
	LLInvFVBridge* bridge;
	LLInventoryModel* model = getInventoryModel();
	LLViewerInventoryItem* item = NULL;
	LLViewerInventoryCategory* cat = NULL;
	LLInventoryModel::cat_array_t	descendent_categories;
	LLInventoryModel::item_array_t	descendent_items;
	S32 count = batch.count();
	S32 i,j;
	for(i = 0; i < count; ++i)
	{
		bridge = (LLInvFVBridge*)(batch.get(i));
		if(!bridge || !bridge->isItemRemovable()) continue;
		item = (LLViewerInventoryItem*)model->getItem(bridge->getUUID());
		if (item)
		{
			if(LLAssetType::AT_GESTURE == item->getType())
			{
				LLGestureMgr::instance().deactivateGesture(item->getUUID());
			}
		}
	}
	for(i = 0; i < count; ++i)
	{
		bridge = (LLInvFVBridge*)(batch.get(i));
		if(!bridge || !bridge->isItemRemovable()) continue;
		cat = (LLViewerInventoryCategory*)model->getCategory(bridge->getUUID());
		if (cat)
		{
			gInventory.collectDescendents( cat->getUUID(), descendent_categories, descendent_items, FALSE );
			for (j=0; j<descendent_items.count(); j++)
			{
				if(LLAssetType::AT_GESTURE == descendent_items[j]->getType())
				{
					LLGestureMgr::instance().deactivateGesture(descendent_items[j]->getUUID());
				}
			}
		}
	}
	removeBatchNoCheck(batch);
}

void LLInvFVBridge::removeBatchNoCheck(LLDynamicArray<LLFolderViewEventListener*>& batch)
{
	// this method moves a bunch of items and folders to the trash. As
	// per design guidelines for the inventory model, the message is
	// built and the accounting is performed first. After all of that,
	// we call LLInventoryModel::moveObject() to move everything
	// around.
	LLInvFVBridge* bridge;
	LLInventoryModel* model = getInventoryModel();
	if(!model) return;
	LLMessageSystem* msg = gMessageSystem;
	const LLUUID trash_id = model->findCategoryUUIDForType(LLFolderType::FT_TRASH);
	LLViewerInventoryItem* item = NULL;
	uuid_vec_t move_ids;
	LLInventoryModel::update_map_t update;
	bool start_new_message = true;
	S32 count = batch.count();
	S32 i;

	// first, hide any 'preview' floaters that correspond to the items
	// being deleted.
	for(i = 0; i < count; ++i)
	{
		bridge = (LLInvFVBridge*)(batch.get(i));
		if(!bridge || !bridge->isItemRemovable()) continue;
		item = (LLViewerInventoryItem*)model->getItem(bridge->getUUID());
		if(item)
		{
			LLPreview::hide(item->getUUID());
		}
	}

	// do the inventory move to trash

	for(i = 0; i < count; ++i)
	{
		bridge = (LLInvFVBridge*)(batch.get(i));
		if(!bridge || !bridge->isItemRemovable()) continue;
		item = (LLViewerInventoryItem*)model->getItem(bridge->getUUID());
		if(item)
		{
			if(item->getParentUUID() == trash_id) continue;
			move_ids.push_back(item->getUUID());
			--update[item->getParentUUID()];
			++update[trash_id];
			if(start_new_message)
			{
				start_new_message = false;
				msg->newMessageFast(_PREHASH_MoveInventoryItem);
				msg->nextBlockFast(_PREHASH_AgentData);
				msg->addUUIDFast(_PREHASH_AgentID, gAgent.getID());
				msg->addUUIDFast(_PREHASH_SessionID, gAgent.getSessionID());
				msg->addBOOLFast(_PREHASH_Stamp, TRUE);
			}
			msg->nextBlockFast(_PREHASH_InventoryData);
			msg->addUUIDFast(_PREHASH_ItemID, item->getUUID());
			msg->addUUIDFast(_PREHASH_FolderID, trash_id);
			msg->addString("NewName", NULL);
			if(msg->isSendFullFast(_PREHASH_InventoryData))
			{
				start_new_message = true;
				gAgent.sendReliableMessage();
				gInventory.accountForUpdate(update);
				update.clear();
			}
		}
	}
	if(!start_new_message)
	{
		start_new_message = true;
		gAgent.sendReliableMessage();
		gInventory.accountForUpdate(update);
		update.clear();
	}

	for(i = 0; i < count; ++i)
	{
		bridge = (LLInvFVBridge*)(batch.get(i));
		if(!bridge || !bridge->isItemRemovable()) continue;
		LLViewerInventoryCategory* cat = (LLViewerInventoryCategory*)model->getCategory(bridge->getUUID());
		if(cat)
		{
			if(cat->getParentUUID() == trash_id) continue;
			move_ids.push_back(cat->getUUID());
			--update[cat->getParentUUID()];
			++update[trash_id];
			if(start_new_message)
			{
				start_new_message = false;
				msg->newMessageFast(_PREHASH_MoveInventoryFolder);
				msg->nextBlockFast(_PREHASH_AgentData);
				msg->addUUIDFast(_PREHASH_AgentID, gAgent.getID());
				msg->addUUIDFast(_PREHASH_SessionID, gAgent.getSessionID());
				msg->addBOOL("Stamp", TRUE);
			}
			msg->nextBlockFast(_PREHASH_InventoryData);
			msg->addUUIDFast(_PREHASH_FolderID, cat->getUUID());
			msg->addUUIDFast(_PREHASH_ParentID, trash_id);
			if(msg->isSendFullFast(_PREHASH_InventoryData))
			{
				start_new_message = true;
				gAgent.sendReliableMessage();
				gInventory.accountForUpdate(update);
				update.clear();
			}
		}
	}
	if(!start_new_message)
	{
		gAgent.sendReliableMessage();
		gInventory.accountForUpdate(update);
	}

	// move everything.
	uuid_vec_t::iterator it = move_ids.begin();
	uuid_vec_t::iterator end = move_ids.end();
	for(; it != end; ++it)
	{
		gInventory.moveObject((*it), trash_id);
	}

	// notify inventory observers.
	model->notifyObservers();
}

BOOL LLInvFVBridge::isClipboardPasteable() const
{
	if (!LLInventoryClipboard::instance().hasContents() || !isAgentInventory())
	{
		return FALSE;
	}
	LLInventoryModel* model = getInventoryModel();
	if (!model)
	{
		return FALSE;
	}

	const LLUUID &agent_id = gAgent.getID();

	LLDynamicArray<LLUUID> objects;
	LLInventoryClipboard::instance().retrieve(objects);
	S32 count = objects.count();
	for(S32 i = 0; i < count; i++)
	{
		const LLUUID &item_id = objects.get(i);

		// Can't paste folders
		const LLInventoryCategory *cat = model->getCategory(item_id);
		if (cat)
		{
			return FALSE;
		}

		const LLInventoryItem *item = model->getItem(item_id);
		if (item)
		{
			if (!item->getPermissions().allowCopyBy(agent_id))
			{
				return FALSE;
			}
		}
	}
	return TRUE;
}

BOOL LLInvFVBridge::isClipboardPasteableAsLink() const
{
	if (!LLInventoryClipboard::instance().hasContents() || !isAgentInventory())
	{
		return FALSE;
	}
	const LLInventoryModel* model = getInventoryModel();
	if (!model)
	{
		return FALSE;
	}

	LLDynamicArray<LLUUID> objects;
	LLInventoryClipboard::instance().retrieve(objects);
	S32 count = objects.count();
	for(S32 i = 0; i < count; i++)
	{
		const LLInventoryItem *item = model->getItem(objects.get(i));
		if (item)
		{
			if (!LLAssetType::lookupCanLink(item->getActualType()))
			{
				return FALSE;
			}
		}
		const LLViewerInventoryCategory *cat = model->getCategory(objects.get(i));
		if (cat && LLFolderType::lookupIsProtectedType(cat->getPreferredType()))
		{
			return FALSE;
		}
	}
	return TRUE;
}

void hide_context_entries(LLMenuGL& menu, 
						  const menuentry_vec_t &entries_to_show,
						  const menuentry_vec_t &disabled_entries,
						  BOOL append) // If append is TRUE, then new enabled entries 
{
	const LLView::child_list_t *list = menu.getChildList();

	// For removing double separators or leading separator.  Start at true so that
	// if the first element is a separator, it will not be shown.
	BOOL is_previous_entry_separator = TRUE;

	for (LLView::child_list_t::const_iterator itor = list->begin(); 
		 itor != list->end(); 
		 ++itor)
	{
		LLView *menu_item = (*itor);
		std::string name = menu_item->getName();

		// descend into split menus:
		LLMenuItemBranchGL* branchp = dynamic_cast<LLMenuItemBranchGL*>(menu_item);
		if ((name == "More") && branchp)
		{
			hide_context_entries(*branchp->getBranch(), entries_to_show, disabled_entries);
		}


		bool found = false;
		menuentry_vec_t::const_iterator itor2;
		for (itor2 = entries_to_show.begin(); itor2 != entries_to_show.end(); ++itor2)
		{
			if (*itor2 == name)
			{
				found = true;
			}
		}

		// Don't allow multiple separators in a row (e.g. such as if there are no items
		// between two separators).
		if (found)
		{
			const BOOL is_entry_separator = (dynamic_cast<LLMenuItemSeparatorGL *>(menu_item) != NULL);
			if (is_entry_separator && is_previous_entry_separator)
				found = false;
			is_previous_entry_separator = is_entry_separator;
		}
		
		if (!found)
		{
			if (!menu_item->getLastVisible())
			{
				menu_item->setVisible(FALSE);
			}
			menu_item->setEnabled(FALSE);
		}
		else
		{
			menu_item->setVisible(TRUE);
			// A bit of a hack so we can remember that some UI element explicitly set this to be visible
			// so that some other UI element from multi-select doesn't later set this invisible.
			menu_item->pushVisible(TRUE);
			if (append)
			{
				menu_item->setEnabled(TRUE);
			}
			for (itor2 = disabled_entries.begin(); itor2 != disabled_entries.end(); ++itor2)
			{
				if (*itor2 == name)
				{
					menu_item->setEnabled(FALSE);
				}
			}
		}
	}
}

// Helper for commonly-used entries
void LLInvFVBridge::getClipboardEntries(bool show_asset_id,
										menuentry_vec_t &items,
										menuentry_vec_t &disabled_items, U32 flags)
{
	const LLInventoryObject *obj = getInventoryObject();

	if (obj)
	{
		if (obj->getIsLinkType())
		{
			items.push_back(std::string("Find Original"));
			if (isLinkedObjectMissing())
			{
				disabled_items.push_back(std::string("Find Original"));
			}
		}
		else
		{
			if (LLAssetType::lookupCanLink(obj->getType()))
			{
				items.push_back(std::string("Find Links"));
			}
			items.push_back(std::string("Rename"));
			if (!isItemRenameable() || (flags & FIRST_SELECTED_ITEM) == 0)
			{
				disabled_items.push_back(std::string("Rename"));
			}
			
			if (show_asset_id)
			{
				items.push_back(std::string("Copy Asset UUID"));

				bool is_asset_knowable = false;

				LLViewerInventoryItem* inv_item = gInventory.getItem(mUUID);
				if (inv_item)
				{
					is_asset_knowable = LLAssetType::lookupIsAssetIDKnowable(inv_item->getType());
				}
				if ( !is_asset_knowable // disable menu item for Inventory items with unknown asset. EXT-5308
					 || (! ( isItemPermissive() || gAgent.isGodlike() ) )
					 || (flags & FIRST_SELECTED_ITEM) == 0)
				{
					disabled_items.push_back(std::string("Copy Asset UUID"));
				}
			}
			items.push_back(std::string("Copy Separator"));
			
			items.push_back(std::string("Copy"));
			if (!isItemCopyable())
			{
				disabled_items.push_back(std::string("Copy"));
			}
		}
	}

	// Don't allow items to be pasted directly into the COF.
	if (!isCOFFolder())
	{
		items.push_back(std::string("Paste"));
	}
	if (!isClipboardPasteable() || ((flags & FIRST_SELECTED_ITEM) == 0))
	{
		disabled_items.push_back(std::string("Paste"));
	}

	if (gSavedSettings.getBOOL("InventoryLinking"))
	{
		items.push_back(std::string("Paste As Link"));
		if (!isClipboardPasteableAsLink() || (flags & FIRST_SELECTED_ITEM) == 0)
		{
			disabled_items.push_back(std::string("Paste As Link"));
		}
	}

	items.push_back(std::string("Paste Separator"));

	addDeleteContextMenuOptions(items, disabled_items);

	// If multiple items are selected, disable properties (if it exists).
	if ((flags & FIRST_SELECTED_ITEM) == 0)
	{
		disabled_items.push_back(std::string("Properties"));
	}
}

void LLInvFVBridge::buildContextMenu(LLMenuGL& menu, U32 flags)
{
	lldebugs << "LLInvFVBridge::buildContextMenu()" << llendl;
	menuentry_vec_t items;
	menuentry_vec_t disabled_items;
	if(isItemInTrash())
	{
		addTrashContextMenuOptions(items, disabled_items);
	}
	else
	{
		items.push_back(std::string("Share"));
		if (!canShare())
		{
			disabled_items.push_back(std::string("Share"));
		}
		
		addOpenRightClickMenuOption(items);
		items.push_back(std::string("Properties"));

		getClipboardEntries(true, items, disabled_items, flags);
	}
	hide_context_entries(menu, items, disabled_items);
}

void LLInvFVBridge::addTrashContextMenuOptions(menuentry_vec_t &items,
											   menuentry_vec_t &disabled_items)
{
	const LLInventoryObject *obj = getInventoryObject();
	if (obj && obj->getIsLinkType())
	{
		items.push_back(std::string("Find Original"));
		if (isLinkedObjectMissing())
		{
			disabled_items.push_back(std::string("Find Original"));
		}
	}
	items.push_back(std::string("Purge Item"));
	if (!isItemRemovable())
	{
		disabled_items.push_back(std::string("Purge Item"));
	}
	items.push_back(std::string("Restore Item"));
}

void LLInvFVBridge::addDeleteContextMenuOptions(menuentry_vec_t &items,
												menuentry_vec_t &disabled_items)
{

	const LLInventoryObject *obj = getInventoryObject();

	// Don't allow delete as a direct option from COF folder.
	if (obj && obj->getIsLinkType() && isCOFFolder() && get_is_item_worn(mUUID))
	{
		return;
	}

	// "Remove link" and "Delete" are the same operation.
	if (obj && obj->getIsLinkType() && !get_is_item_worn(mUUID))
	{
		items.push_back(std::string("Remove Link"));
	}
	else
	{
		items.push_back(std::string("Delete"));
	}

	if (!isItemRemovable())
	{
		disabled_items.push_back(std::string("Delete"));
	}
}

void LLInvFVBridge::addOpenRightClickMenuOption(menuentry_vec_t &items)
{
	const LLInventoryObject *obj = getInventoryObject();
	const BOOL is_link = (obj && obj->getIsLinkType());

	if (is_link)
		items.push_back(std::string("Open Original"));
	else
		items.push_back(std::string("Open"));
}

// *TODO: remove this
BOOL LLInvFVBridge::startDrag(EDragAndDropType* type, LLUUID* id) const
{
	BOOL rv = FALSE;

	const LLInventoryObject* obj = getInventoryObject();

	if(obj)
	{
		*type = LLViewerAssetType::lookupDragAndDropType(obj->getActualType());
		if(*type == DAD_NONE)
		{
			return FALSE;
		}

		*id = obj->getUUID();
		//object_ids.put(obj->getUUID());

		if (*type == DAD_CATEGORY)
		{
			LLInventoryModelBackgroundFetch::instance().start(obj->getUUID());
		}

		rv = TRUE;
	}

	return rv;
}

LLInventoryObject* LLInvFVBridge::getInventoryObject() const
{
	LLInventoryObject* obj = NULL;
	LLInventoryModel* model = getInventoryModel();
	if(model)
	{
		obj = (LLInventoryObject*)model->getObject(mUUID);
	}
	return obj;
}

LLInventoryModel* LLInvFVBridge::getInventoryModel() const
{
	LLInventoryPanel* panel = dynamic_cast<LLInventoryPanel*>(mInventoryPanel.get());
	return panel ? panel->getModel() : NULL;
}

BOOL LLInvFVBridge::isItemInTrash() const
{
	LLInventoryModel* model = getInventoryModel();
	if(!model) return FALSE;
	const LLUUID trash_id = model->findCategoryUUIDForType(LLFolderType::FT_TRASH);
	return model->isObjectDescendentOf(mUUID, trash_id);
}

BOOL LLInvFVBridge::isLinkedObjectInTrash() const
{
	if (isItemInTrash()) return TRUE;

	const LLInventoryObject *obj = getInventoryObject();
	if (obj && obj->getIsLinkType())
	{
		LLInventoryModel* model = getInventoryModel();
		if(!model) return FALSE;
		const LLUUID trash_id = model->findCategoryUUIDForType(LLFolderType::FT_TRASH);
		return model->isObjectDescendentOf(obj->getLinkedUUID(), trash_id);
	}
	return FALSE;
}

BOOL LLInvFVBridge::isLinkedObjectMissing() const
{
	const LLInventoryObject *obj = getInventoryObject();
	if (!obj)
	{
		return TRUE;
	}
	if (obj->getIsLinkType() && LLAssetType::lookupIsLinkType(obj->getType()))
	{
		return TRUE;
	}
	return FALSE;
}

BOOL LLInvFVBridge::isAgentInventory() const
{
	const LLInventoryModel* model = getInventoryModel();
	if(!model) return FALSE;
	if(gInventory.getRootFolderID() == mUUID) return TRUE;
	return model->isObjectDescendentOf(mUUID, gInventory.getRootFolderID());
}

BOOL LLInvFVBridge::isCOFFolder() const
{
	return LLAppearanceMgr::instance().getIsInCOF(mUUID);
}

BOOL LLInvFVBridge::isItemPermissive() const
{
	return FALSE;
}

// static
void LLInvFVBridge::changeItemParent(LLInventoryModel* model,
									 LLViewerInventoryItem* item,
									 const LLUUID& new_parent_id,
									 BOOL restamp)
{
	change_item_parent(model, item, new_parent_id, restamp);
}

// static
void LLInvFVBridge::changeCategoryParent(LLInventoryModel* model,
										 LLViewerInventoryCategory* cat,
										 const LLUUID& new_parent_id,
										 BOOL restamp)
{
	change_category_parent(model, cat, new_parent_id, restamp);
}

LLInvFVBridge* LLInvFVBridge::createBridge(LLAssetType::EType asset_type,
										   LLAssetType::EType actual_asset_type,
										   LLInventoryType::EType inv_type,
										   LLInventoryPanel* inventory,
										   LLFolderView* root,
										   const LLUUID& uuid,
										   U32 flags)
{
	LLInvFVBridge* new_listener = NULL;
	switch(asset_type)
	{
		case LLAssetType::AT_TEXTURE:
			if(!(inv_type == LLInventoryType::IT_TEXTURE || inv_type == LLInventoryType::IT_SNAPSHOT))
			{
				llwarns << LLAssetType::lookup(asset_type) << " asset has inventory type " << LLInventoryType::lookupHumanReadable(inv_type) << " on uuid " << uuid << llendl;
			}
			new_listener = new LLTextureBridge(inventory, root, uuid, inv_type);
			break;

		case LLAssetType::AT_SOUND:
			if(!(inv_type == LLInventoryType::IT_SOUND))
			{
				llwarns << LLAssetType::lookup(asset_type) << " asset has inventory type " << LLInventoryType::lookupHumanReadable(inv_type) << " on uuid " << uuid << llendl;
			}
			new_listener = new LLSoundBridge(inventory, root, uuid);
			break;

		case LLAssetType::AT_LANDMARK:
			if(!(inv_type == LLInventoryType::IT_LANDMARK))
			{
				llwarns << LLAssetType::lookup(asset_type) << " asset has inventory type " << LLInventoryType::lookupHumanReadable(inv_type) << " on uuid " << uuid << llendl;
			}
			new_listener = new LLLandmarkBridge(inventory, root, uuid, flags);
			break;

		case LLAssetType::AT_CALLINGCARD:
			if(!(inv_type == LLInventoryType::IT_CALLINGCARD))
			{
				llwarns << LLAssetType::lookup(asset_type) << " asset has inventory type " << LLInventoryType::lookupHumanReadable(inv_type) << " on uuid " << uuid << llendl;
			}
			new_listener = new LLCallingCardBridge(inventory, root, uuid);
			break;

		case LLAssetType::AT_SCRIPT:
			if(!(inv_type == LLInventoryType::IT_LSL))
			{
				llwarns << LLAssetType::lookup(asset_type) << " asset has inventory type " << LLInventoryType::lookupHumanReadable(inv_type) << " on uuid " << uuid << llendl;
			}
			new_listener = new LLItemBridge(inventory, root, uuid);
			break;

		case LLAssetType::AT_OBJECT:
			if(!(inv_type == LLInventoryType::IT_OBJECT || inv_type == LLInventoryType::IT_ATTACHMENT))
			{
				llwarns << LLAssetType::lookup(asset_type) << " asset has inventory type " << LLInventoryType::lookupHumanReadable(inv_type) << " on uuid " << uuid << llendl;
			}
			new_listener = new LLObjectBridge(inventory, root, uuid, inv_type, flags);
			break;

		case LLAssetType::AT_NOTECARD:
			if(!(inv_type == LLInventoryType::IT_NOTECARD))
			{
				llwarns << LLAssetType::lookup(asset_type) << " asset has inventory type " << LLInventoryType::lookupHumanReadable(inv_type) << " on uuid " << uuid << llendl;
			}
			new_listener = new LLNotecardBridge(inventory, root, uuid);
			break;

		case LLAssetType::AT_ANIMATION:
			if(!(inv_type == LLInventoryType::IT_ANIMATION))
			{
				llwarns << LLAssetType::lookup(asset_type) << " asset has inventory type " << LLInventoryType::lookupHumanReadable(inv_type) << " on uuid " << uuid << llendl;
			}
			new_listener = new LLAnimationBridge(inventory, root, uuid);
			break;

		case LLAssetType::AT_GESTURE:
			if(!(inv_type == LLInventoryType::IT_GESTURE))
			{
				llwarns << LLAssetType::lookup(asset_type) << " asset has inventory type " << LLInventoryType::lookupHumanReadable(inv_type) << " on uuid " << uuid << llendl;
			}
			new_listener = new LLGestureBridge(inventory, root, uuid);
			break;

		case LLAssetType::AT_LSL_TEXT:
			if(!(inv_type == LLInventoryType::IT_LSL))
			{
				llwarns << LLAssetType::lookup(asset_type) << " asset has inventory type " << LLInventoryType::lookupHumanReadable(inv_type) << " on uuid " << uuid << llendl;
			}
			new_listener = new LLLSLTextBridge(inventory, root, uuid);
			break;

		case LLAssetType::AT_CLOTHING:
		case LLAssetType::AT_BODYPART:
			if(!(inv_type == LLInventoryType::IT_WEARABLE))
			{
				llwarns << LLAssetType::lookup(asset_type) << " asset has inventory type " << LLInventoryType::lookupHumanReadable(inv_type) << " on uuid " << uuid << llendl;
			}
			new_listener = new LLWearableBridge(inventory, root, uuid, asset_type, inv_type, (LLWearableType::EType)flags);
			break;
		case LLAssetType::AT_CATEGORY:
			if (actual_asset_type == LLAssetType::AT_LINK_FOLDER)
			{
				// Create a link folder handler instead.
				new_listener = new LLLinkFolderBridge(inventory, root, uuid);
				break;
			}
			new_listener = new LLFolderBridge(inventory, root, uuid);
			break;
		case LLAssetType::AT_LINK:
		case LLAssetType::AT_LINK_FOLDER:
			// Only should happen for broken links.
			new_listener = new LLLinkItemBridge(inventory, root, uuid);
			break;
		default:
			llinfos << "Unhandled asset type (llassetstorage.h): "
					<< (S32)asset_type << llendl;
			break;
	}

	if (new_listener)
	{
		new_listener->mInvType = inv_type;
	}

	return new_listener;
}

void LLInvFVBridge::purgeItem(LLInventoryModel *model, const LLUUID &uuid)
{
	LLInventoryCategory* cat = model->getCategory(uuid);
	if (cat)
	{
		model->purgeDescendentsOf(uuid);
		model->notifyObservers();
	}
	LLInventoryObject* obj = model->getObject(uuid);
	if (obj)
	{
		model->purgeObject(uuid);
		model->notifyObservers();
	}
}

BOOL LLInvFVBridge::canShare() const
{
	if (!isAgentInventory()) return FALSE;

	const LLInventoryModel* model = getInventoryModel();
	if (!model) return FALSE;

	const LLViewerInventoryItem *item = model->getItem(mUUID);
	if (item)
	{
		if (!LLInventoryCollectFunctor::itemTransferCommonlyAllowed(item)) 
			return FALSE;
		return (BOOL)LLGiveInventory::isInventoryGiveAcceptable(item);
	}

	// Categories can be given.
	if (model->getCategory(mUUID)) return TRUE;

	return FALSE;
}

// +=================================================+
// |        InventoryFVBridgeBuilder                 |
// +=================================================+
LLInvFVBridge* LLInventoryFVBridgeBuilder::createBridge(LLAssetType::EType asset_type,
														LLAssetType::EType actual_asset_type,
														LLInventoryType::EType inv_type,
														LLInventoryPanel* inventory,
														LLFolderView* root,
														const LLUUID& uuid,
														U32 flags /* = 0x00 */) const
{
	return LLInvFVBridge::createBridge(asset_type,
									   actual_asset_type,
									   inv_type,
									   inventory,
									   root,
									   uuid,
									   flags);
}

// +=================================================+
// |        LLItemBridge                             |
// +=================================================+

void LLItemBridge::performAction(LLInventoryModel* model, std::string action)
{
	if ("goto" == action)
	{
		gotoItem();
	}

	if ("open" == action || "open_original" == action)
	{
		openItem();
		return;
	}
	else if ("properties" == action)
	{
		showProperties();
		return;
	}
	else if ("purge" == action)
	{
		purgeItem(model, mUUID);
		return;
	}
	else if ("restoreToWorld" == action)
	{
		restoreToWorld();
		return;
	}
	else if ("restore" == action)
	{
		restoreItem();
		return;
	}
	else if ("copy_uuid" == action)
	{
		// Single item only
		LLViewerInventoryItem* item = static_cast<LLViewerInventoryItem*>(getItem());
		if(!item) return;
		LLUUID asset_id = item->getProtectedAssetUUID();
		std::string buffer;
		asset_id.toString(buffer);

		gViewerWindow->mWindow->copyTextToClipboard(utf8str_to_wstring(buffer));
		return;
	}
	else if ("copy" == action)
	{
		copyToClipboard();
		return;
	}
	else if ("paste" == action)
	{
		// Single item only
		LLInventoryItem* itemp = model->getItem(mUUID);
		if (!itemp) return;

		LLFolderViewItem* folder_view_itemp = mRoot->getItemByID(itemp->getParentUUID());
		if (!folder_view_itemp) return;

		folder_view_itemp->getListener()->pasteFromClipboard();
		return;
	}
	else if ("paste_link" == action)
	{
		// Single item only
		LLInventoryItem* itemp = model->getItem(mUUID);
		if (!itemp) return;

		LLFolderViewItem* folder_view_itemp = mRoot->getItemByID(itemp->getParentUUID());
		if (!folder_view_itemp) return;

		folder_view_itemp->getListener()->pasteLinkFromClipboard();
		return;
	}
}

void LLItemBridge::selectItem()
{
	LLViewerInventoryItem* item = static_cast<LLViewerInventoryItem*>(getItem());
	if(item && !item->isFinished())
	{
		item->fetchFromServer();
	}
}

void LLItemBridge::restoreItem()
{
	LLViewerInventoryItem* item = static_cast<LLViewerInventoryItem*>(getItem());
	if(item)
	{
		LLInventoryModel* model = getInventoryModel();
		const LLUUID new_parent = model->findCategoryUUIDForType(LLFolderType::assetTypeToFolderType(item->getType()));
		// do not restamp on restore.
		LLInvFVBridge::changeItemParent(model, item, new_parent, FALSE);
	}
}

void LLItemBridge::restoreToWorld()
{
	//Similar functionality to the drag and drop rez logic
	bool remove_from_inventory = false;

	LLViewerInventoryItem* itemp = static_cast<LLViewerInventoryItem*>(getItem());
	if (itemp)
	{
		LLMessageSystem* msg = gMessageSystem;
		msg->newMessage("RezRestoreToWorld");
		msg->nextBlockFast(_PREHASH_AgentData);
		msg->addUUIDFast(_PREHASH_AgentID, gAgent.getID());
		msg->addUUIDFast(_PREHASH_SessionID, gAgent.getSessionID());

		msg->nextBlockFast(_PREHASH_InventoryData);
		itemp->packMessage(msg);
		msg->sendReliable(gAgent.getRegion()->getHost());

		//remove local inventory copy, sim will deal with permissions and removing the item
		//from the actual inventory if its a no-copy etc
		if(!itemp->getPermissions().allowCopyBy(gAgent.getID()))
		{
			remove_from_inventory = true;
		}
		
		// Check if it's in the trash. (again similar to the normal rez logic)
		const LLUUID trash_id = gInventory.findCategoryUUIDForType(LLFolderType::FT_TRASH);
		if(gInventory.isObjectDescendentOf(itemp->getUUID(), trash_id))
		{
			remove_from_inventory = true;
		}
	}

	if(remove_from_inventory)
	{
		gInventory.deleteObject(itemp->getUUID());
		gInventory.notifyObservers();
	}
}

void LLItemBridge::gotoItem()
{
	LLInventoryObject *obj = getInventoryObject();
	if (obj && obj->getIsLinkType())
	{
		LLInventoryPanel *active_panel = LLInventoryPanel::getActiveInventoryPanel();
		if (active_panel)
		{
			active_panel->setSelection(obj->getLinkedUUID(), TAKE_FOCUS_NO);
		}
	}
}

LLUIImagePtr LLItemBridge::getIcon() const
{
	LLInventoryObject *obj = getInventoryObject();
	if (obj) 
	{
		return LLInventoryIcon::getIcon(obj->getType(),
										LLInventoryType::IT_NONE,
										mIsLink);
	}
	
	return LLInventoryIcon::getIcon(LLInventoryIcon::ICONNAME_OBJECT);
}

PermissionMask LLItemBridge::getPermissionMask() const
{
	LLViewerInventoryItem* item = getItem();
	PermissionMask perm_mask = 0;
	if (item) perm_mask = item->getPermissionMask();
	return perm_mask;
}

const std::string& LLItemBridge::getDisplayName() const
{
	if(mDisplayName.empty())
	{
		buildDisplayName(getItem(), mDisplayName);
	}
	return mDisplayName;
}

void LLItemBridge::buildDisplayName(LLInventoryItem* item, std::string& name)
{
	if(item)
	{
		name.assign(item->getName());
	}
	else
	{
		name.assign(LLStringUtil::null);
	}
}

LLFontGL::StyleFlags LLItemBridge::getLabelStyle() const
{
	U8 font = LLFontGL::NORMAL;
	const LLViewerInventoryItem* item = getItem();

	if (get_is_item_worn(mUUID))
	{
		// llinfos << "BOLD" << llendl;
		font |= LLFontGL::BOLD;
	}
	else if(item && item->getIsLinkType())
	{
		font |= LLFontGL::ITALIC;
	}

	return (LLFontGL::StyleFlags)font;
}

std::string LLItemBridge::getLabelSuffix() const
{
	// String table is loaded before login screen and inventory items are
	// loaded after login, so LLTrans should be ready.
	static std::string NO_COPY =LLTrans::getString("no_copy");
	static std::string NO_MOD = LLTrans::getString("no_modify");
	static std::string NO_XFER = LLTrans::getString("no_transfer");
	static std::string LINK = LLTrans::getString("link");
	static std::string BROKEN_LINK = LLTrans::getString("broken_link");
	std::string suffix;
	LLInventoryItem* item = getItem();
	if(item)
	{
		// it's a bit confusing to put nocopy/nomod/etc on calling cards.
		if(LLAssetType::AT_CALLINGCARD != item->getType()
		   && item->getPermissions().getOwner() == gAgent.getID())
		{
			BOOL broken_link = LLAssetType::lookupIsLinkType(item->getType());
			if (broken_link) return BROKEN_LINK;

			BOOL link = item->getIsLinkType();
			if (link) return LINK;

			BOOL copy = item->getPermissions().allowCopyBy(gAgent.getID());
			if (!copy)
			{
				suffix += NO_COPY;
			}
			BOOL mod = item->getPermissions().allowModifyBy(gAgent.getID());
			if (!mod)
			{
				suffix += NO_MOD;
			}
			BOOL xfer = item->getPermissions().allowOperationBy(PERM_TRANSFER,
																gAgent.getID());
			if (!xfer)
			{
				suffix += NO_XFER;
			}
		}
	}
	return suffix;
}

time_t LLItemBridge::getCreationDate() const
{
	LLViewerInventoryItem* item = getItem();
	if (item)
	{
		return item->getCreationDate();
	}
	return 0;
}


BOOL LLItemBridge::isItemRenameable() const
{
	LLViewerInventoryItem* item = getItem();
	if(item)
	{
		// (For now) Don't allow calling card rename since that may confuse users as to
		// what the calling card points to.
		if (item->getInventoryType() == LLInventoryType::IT_CALLINGCARD)
		{
			return FALSE;
		}
		return (item->getPermissions().allowModifyBy(gAgent.getID()));
	}
	return FALSE;
}

BOOL LLItemBridge::renameItem(const std::string& new_name)
{
	if(!isItemRenameable())
		return FALSE;
	LLPreview::dirty(mUUID);
	LLInventoryModel* model = getInventoryModel();
	if(!model)
		return FALSE;
	LLViewerInventoryItem* item = getItem();
	if(item && (item->getName() != new_name))
	{
		LLPointer<LLViewerInventoryItem> new_item = new LLViewerInventoryItem(item);
		new_item->rename(new_name);
		buildDisplayName(new_item, mDisplayName);
		new_item->updateServer(FALSE);
		model->updateItem(new_item);

		model->notifyObservers();
	}
	// return FALSE because we either notified observers (& therefore
	// rebuilt) or we didn't update.
	return FALSE;
}


BOOL LLItemBridge::removeItem()
{
	if(!isItemRemovable())
	{
		return FALSE;
	}

	
	// move it to the trash
	LLPreview::hide(mUUID, TRUE);
	LLInventoryModel* model = getInventoryModel();
	if(!model) return FALSE;
	const LLUUID& trash_id = model->findCategoryUUIDForType(LLFolderType::FT_TRASH);
	LLViewerInventoryItem* item = getItem();
	if (!item) return FALSE;

	// Already in trash
	if (model->isObjectDescendentOf(mUUID, trash_id)) return FALSE;

	LLNotification::Params params("ConfirmItemDeleteHasLinks");
	params.functor.function(boost::bind(&LLItemBridge::confirmRemoveItem, this, _1, _2));
	
	// Check if this item has any links.  If generic inventory linking is enabled,
	// we can't do this check because we may have items in a folder somewhere that is
	// not yet in memory, so we don't want false negatives.  (If disabled, then we 
	// know we only have links in the Outfits folder which we explicitly fetch.)
	if (!gSavedSettings.getBOOL("InventoryLinking"))
	{
		if (!item->getIsLinkType())
		{
			LLInventoryModel::cat_array_t cat_array;
			LLInventoryModel::item_array_t item_array;
			LLLinkedItemIDMatches is_linked_item_match(mUUID);
			gInventory.collectDescendentsIf(gInventory.getRootFolderID(),
											cat_array,
											item_array,
											LLInventoryModel::INCLUDE_TRASH,
											is_linked_item_match);

			const U32 num_links = cat_array.size() + item_array.size();
			if (num_links > 0)
			{
				// Warn if the user is will break any links when deleting this item.
				LLNotifications::instance().add(params);
				return FALSE;
			}
		}
	}
	
	LLNotifications::instance().forceResponse(params, 0);
	return TRUE;
}

BOOL LLItemBridge::confirmRemoveItem(const LLSD& notification, const LLSD& response)
{
	S32 option = LLNotificationsUtil::getSelectedOption(notification, response);
	if (option != 0) return FALSE;

	LLInventoryModel* model = getInventoryModel();
	if (!model) return FALSE;

	LLViewerInventoryItem* item = getItem();
	if (!item) return FALSE;

	const LLUUID& trash_id = model->findCategoryUUIDForType(LLFolderType::FT_TRASH);
	// if item is not already in trash
	if(item && !model->isObjectDescendentOf(mUUID, trash_id))
	{
		// move to trash, and restamp
		LLInvFVBridge::changeItemParent(model, item, trash_id, TRUE);
		// delete was successful
		return TRUE;
	}
	return FALSE;
}

BOOL LLItemBridge::isItemCopyable() const
{
	LLViewerInventoryItem* item = getItem();
	if (item)
	{
		// Can't copy worn objects. DEV-15183
		if(get_is_item_worn(mUUID))
		{
			return FALSE;
		}

		// You can never copy a link.
		if (item->getIsLinkType())
		{
			return FALSE;
		}

		// All items can be copied in god mode since you can
		// at least paste-as-link the item, though you 
		// still may not be able paste the item.
		return TRUE;
		// return (item->getPermissions().allowCopyBy(gAgent.getID()));
	}
	return FALSE;
}

BOOL LLItemBridge::copyToClipboard() const
{
	if(isItemCopyable())
	{
		LLInventoryClipboard::instance().add(mUUID);
		return TRUE;
	}
	return FALSE;
}

LLViewerInventoryItem* LLItemBridge::getItem() const
{
	LLViewerInventoryItem* item = NULL;
	LLInventoryModel* model = getInventoryModel();
	if(model)
	{
		item = (LLViewerInventoryItem*)model->getItem(mUUID);
	}
	return item;
}

BOOL LLItemBridge::isItemPermissive() const
{
	LLViewerInventoryItem* item = getItem();
	if(item)
	{
		return item->getIsFullPerm();
	}
	return FALSE;
}

bool LLItemBridge::isAddAction(std::string action) const
{
	return ("wear" == action || "attach" == action || "activate" == action);
}

bool LLItemBridge::isRemoveAction(std::string action) const
{
	return ("take_off" == action || "detach" == action || "deactivate" == action);
}

// +=================================================+
// |        LLFolderBridge                           |
// +=================================================+

LLHandle<LLFolderBridge> LLFolderBridge::sSelf;

// Can be moved to another folder
BOOL LLFolderBridge::isItemMovable() const
{
	LLInventoryObject* obj = getInventoryObject();
	if(obj)
	{
		return (!LLFolderType::lookupIsProtectedType(((LLInventoryCategory*)obj)->getPreferredType()));
	}
	return FALSE;
}

void LLFolderBridge::selectItem()
{
}


// Iterate through a folder's children to determine if
// all the children are removable.
class LLIsItemRemovable : public LLFolderViewFunctor
{
public:
	LLIsItemRemovable() : mPassed(TRUE) {}
	virtual void doFolder(LLFolderViewFolder* folder)
	{
		mPassed &= folder->getListener()->isItemRemovable();
	}
	virtual void doItem(LLFolderViewItem* item)
	{
		mPassed &= item->getListener()->isItemRemovable();
	}
	BOOL mPassed;
};

// Can be destroyed (or moved to trash)
BOOL LLFolderBridge::isItemRemovable() const
{
	if (!get_is_category_removable(getInventoryModel(), mUUID))
	{
		return FALSE;
	}

	LLInventoryPanel* panel = dynamic_cast<LLInventoryPanel*>(mInventoryPanel.get());
	LLFolderViewFolder* folderp = dynamic_cast<LLFolderViewFolder*>(panel ? panel->getRootFolder()->getItemByID(mUUID) : NULL);
	if (folderp)
	{
		LLIsItemRemovable folder_test;
		folderp->applyFunctorToChildren(folder_test);
		if (!folder_test.mPassed)
		{
			return FALSE;
		}
	}

	return TRUE;
}

BOOL LLFolderBridge::isUpToDate() const
{
	LLInventoryModel* model = getInventoryModel();
	if(!model) return FALSE;
	LLViewerInventoryCategory* category = (LLViewerInventoryCategory*)model->getCategory(mUUID);
	if( !category )
	{
		return FALSE;
	}

	return category->getVersion() != LLViewerInventoryCategory::VERSION_UNKNOWN;
}

BOOL LLFolderBridge::isItemCopyable() const
{
	if (gSavedSettings.getBOOL("InventoryLinking"))
	{
		// Can copy folders to paste-as-link, but not for straight paste.
		return TRUE;
	}
	return FALSE;
}

BOOL LLFolderBridge::copyToClipboard() const
{
	if(isItemCopyable())
	{
		LLInventoryClipboard::instance().add(mUUID);
		return TRUE;
	}
	return FALSE;
}

BOOL LLFolderBridge::isClipboardPasteable() const
{
	if ( ! LLInvFVBridge::isClipboardPasteable() )
		return FALSE;

	// Don't allow pasting duplicates to the Calling Card/Friends subfolders, see bug EXT-1599
	if ( LLFriendCardsManager::instance().isCategoryInFriendFolder( getCategory() ) )
	{
		LLInventoryModel* model = getInventoryModel();
		if ( !model )
		{
			return FALSE;
		}

		LLDynamicArray<LLUUID> objects;
		LLInventoryClipboard::instance().retrieve(objects);
		const LLViewerInventoryCategory *current_cat = getCategory();

		// Search for the direct descendent of current Friends subfolder among all pasted items,
		// and return false if is found.
		for(S32 i = objects.count() - 1; i >= 0; --i)
		{
			const LLUUID &obj_id = objects.get(i);
			if ( LLFriendCardsManager::instance().isObjDirectDescendentOfCategory(model->getObject(obj_id), current_cat) )
			{
				return FALSE;
			}
		}

	}
	return TRUE;
}

BOOL LLFolderBridge::isClipboardPasteableAsLink() const
{
	// Check normal paste-as-link permissions
	if (!LLInvFVBridge::isClipboardPasteableAsLink())
	{
		return FALSE;
	}

	const LLInventoryModel* model = getInventoryModel();
	if (!model)
	{
		return FALSE;
	}

	const LLViewerInventoryCategory *current_cat = getCategory();
	if (current_cat)
	{
		const BOOL is_in_friend_folder = LLFriendCardsManager::instance().isCategoryInFriendFolder( current_cat );
		const LLUUID &current_cat_id = current_cat->getUUID();
		LLDynamicArray<LLUUID> objects;
		LLInventoryClipboard::instance().retrieve(objects);
		S32 count = objects.count();
		for(S32 i = 0; i < count; i++)
		{
			const LLUUID &obj_id = objects.get(i);
			const LLInventoryCategory *cat = model->getCategory(obj_id);
			if (cat)
			{
				const LLUUID &cat_id = cat->getUUID();
				// Don't allow recursive pasting
				if ((cat_id == current_cat_id) ||
					model->isObjectDescendentOf(current_cat_id, cat_id))
				{
					return FALSE;
				}
			}
			// Don't allow pasting duplicates to the Calling Card/Friends subfolders, see bug EXT-1599
			if ( is_in_friend_folder )
			{
				// If object is direct descendent of current Friends subfolder than return false.
				// Note: We can't use 'const LLInventoryCategory *cat', because it may be null
				// in case type of obj_id is LLInventoryItem.
				if ( LLFriendCardsManager::instance().isObjDirectDescendentOfCategory(model->getObject(obj_id), current_cat) )
				{
					return FALSE;
				}
			}
		}
	}
	return TRUE;

}

BOOL LLFolderBridge::dragCategoryIntoFolder(LLInventoryCategory* inv_cat,
											BOOL drop)
{

	LLInventoryModel* model = getInventoryModel();

	if (!inv_cat) return FALSE; // shouldn't happen, but in case item is incorrectly parented in which case inv_cat will be NULL
	if (!model) return FALSE;
	if (!isAgentAvatarValid()) return FALSE;
	if (!isAgentInventory()) return FALSE; // cannot drag categories into library


	// check to make sure source is agent inventory, and is represented there.
	LLToolDragAndDrop::ESource source = LLToolDragAndDrop::getInstance()->getSource();
	const BOOL is_agent_inventory = (model->getCategory(inv_cat->getUUID()) != NULL)
		&& (LLToolDragAndDrop::SOURCE_AGENT == source);

	BOOL accept = FALSE;
	if (is_agent_inventory)
	{
		const LLUUID &cat_id = inv_cat->getUUID();
		const LLUUID &trash_id = model->findCategoryUUIDForType(LLFolderType::FT_TRASH, false);
		const LLUUID &current_outfit_id = model->findCategoryUUIDForType(LLFolderType::FT_CURRENT_OUTFIT, false);
		
		const BOOL move_is_into_trash = (mUUID == trash_id) || model->isObjectDescendentOf(mUUID, trash_id);
		const BOOL move_is_into_outfit = getCategory() && (getCategory()->getPreferredType() == LLFolderType::FT_OUTFIT);
		const BOOL move_is_into_current_outfit = (mUUID == current_outfit_id);

		//--------------------------------------------------------------------------------
		// Determine if folder can be moved.
		//

		BOOL is_movable = TRUE;
		if (LLFolderType::lookupIsProtectedType(inv_cat->getPreferredType()))
			is_movable = FALSE;
		if (move_is_into_outfit)
			is_movable = FALSE;
		if (mUUID == gInventory.findCategoryUUIDForType(LLFolderType::FT_FAVORITE))
			is_movable = FALSE;
		LLInventoryModel::cat_array_t descendent_categories;
		LLInventoryModel::item_array_t descendent_items;
		gInventory.collectDescendents(cat_id, descendent_categories, descendent_items, FALSE);
		for (S32 i=0; i < descendent_categories.count(); ++i)
		{
			LLInventoryCategory* category = descendent_categories[i];
			if(LLFolderType::lookupIsProtectedType(category->getPreferredType()))
			{
				// Can't move "special folders" (e.g. Textures Folder).
				is_movable = FALSE;
				break;
			}
		}
		if (move_is_into_trash)
		{
			for (S32 i=0; i < descendent_items.count(); ++i)
			{
				LLInventoryItem* item = descendent_items[i];
				if (get_is_item_worn(item->getUUID()))
				{
					is_movable = FALSE;
					break; // It's generally movable, but not into the trash.
				}
			}
		}

		// 
		//--------------------------------------------------------------------------------

		accept = is_movable
			&& (mUUID != cat_id)								// Can't move a folder into itself
			&& (mUUID != inv_cat->getParentUUID())				// Avoid moves that would change nothing
			&& !(model->isObjectDescendentOf(mUUID, cat_id));	// Avoid circularity
		if (accept && drop)
		{
			// Look for any gestures and deactivate them
			if (move_is_into_trash)
			{
				for (S32 i=0; i < descendent_items.count(); i++)
				{
					LLInventoryItem* item = descendent_items[i];
					if (item->getType() == LLAssetType::AT_GESTURE
						&& LLGestureMgr::instance().isGestureActive(item->getUUID()))
					{
						LLGestureMgr::instance().deactivateGesture(item->getUUID());
					}
				}
			}
			// if target is an outfit or current outfit folder we use link
			if (move_is_into_current_outfit || move_is_into_outfit)
			{
				if (inv_cat->getPreferredType() == LLFolderType::FT_NONE)
				{
					if (move_is_into_current_outfit)
					{
						// traverse category and add all contents to currently worn.
						BOOL append = true;
						LLAppearanceMgr::instance().wearInventoryCategory(inv_cat, false, append);
					}
					else
					{
						// Recursively create links in target outfit.
						LLInventoryModel::cat_array_t cats;
						LLInventoryModel::item_array_t items;
						gInventory.collectDescendents(inv_cat->getUUID(), cats, items, LLInventoryModel::EXCLUDE_TRASH);
						LLAppearanceMgr::instance().linkAll(mUUID,items,NULL);
					}
				}
				else
				{
#if SUPPORT_ENSEMBLES
					// BAP - should skip if dup.
					if (move_is_into_current_outfit)
					{
						LLAppearanceMgr::instance().addEnsembleLink(inv_cat);
					}
					else
					{
						LLPointer<LLInventoryCallback> cb = NULL;
						const std::string empty_description = "";
						link_inventory_item(
							gAgent.getID(),
							inv_cat->getUUID(),
							mUUID,
							inv_cat->getName(),
							empty_description,
							LLAssetType::AT_LINK_FOLDER,
							cb);
					}
#endif
				}
			}
			else
			{

				// Reparent the folder and restamp children if it's moving
				// into trash.
				LLInvFVBridge::changeCategoryParent(
					model,
					(LLViewerInventoryCategory*)inv_cat,
					mUUID,
					move_is_into_trash);
			}
		}
	}
	else if (LLToolDragAndDrop::SOURCE_WORLD == source)
	{
		// content category has same ID as object itself
		LLUUID object_id = inv_cat->getUUID();
		LLUUID category_id = mUUID;
		accept = move_inv_category_world_to_agent(object_id, category_id, drop);
	}
	return accept;
}

void warn_move_inventory(LLViewerObject* object, LLMoveInv* move_inv)
{
	const char* dialog = NULL;
	if (object->flagScripted())
	{
		dialog = "MoveInventoryFromScriptedObject";
	}
	else
	{
		dialog = "MoveInventoryFromObject";
	}
	LLNotificationsUtil::add(dialog, LLSD(), LLSD(), boost::bind(move_task_inventory_callback, _1, _2, move_inv));
}

// Move/copy all inventory items from the Contents folder of an in-world
// object to the agent's inventory, inside a given category.
BOOL move_inv_category_world_to_agent(const LLUUID& object_id,
									  const LLUUID& category_id,
									  BOOL drop,
									  void (*callback)(S32, void*),
									  void* user_data)
{
	// Make sure the object exists. If we allowed dragging from
	// anonymous objects, it would be possible to bypass
	// permissions.
	// content category has same ID as object itself
	LLViewerObject* object = gObjectList.findObject(object_id);
	if(!object)
	{
		llinfos << "Object not found for drop." << llendl;
		return FALSE;
	}

	// this folder is coming from an object, as there is only one folder in an object, the root,
	// we need to collect the entire contents and handle them as a group
	LLInventoryObject::object_list_t inventory_objects;
	object->getInventoryContents(inventory_objects);

	if (inventory_objects.empty())
	{
		llinfos << "Object contents not found for drop." << llendl;
		return FALSE;
	}

	BOOL accept = TRUE;
	BOOL is_move = FALSE;

	// coming from a task. Need to figure out if the person can
	// move/copy this item.
	LLInventoryObject::object_list_t::iterator it = inventory_objects.begin();
	LLInventoryObject::object_list_t::iterator end = inventory_objects.end();
	for ( ; it != end; ++it)
	{
		// coming from a task. Need to figure out if the person can
		// move/copy this item.
		LLPermissions perm(((LLInventoryItem*)((LLInventoryObject*)(*it)))->getPermissions());
		if((perm.allowCopyBy(gAgent.getID(), gAgent.getGroupID())
			&& perm.allowTransferTo(gAgent.getID())))
//			|| gAgent.isGodlike())
		{
			accept = TRUE;
		}
		else if(object->permYouOwner())
		{
			// If the object cannot be copied, but the object the
			// inventory is owned by the agent, then the item can be
			// moved from the task to agent inventory.
			is_move = TRUE;
			accept = TRUE;
		}
		else
		{
			accept = FALSE;
			break;
		}
	}

	if(drop && accept)
	{
		it = inventory_objects.begin();
		LLInventoryObject::object_list_t::iterator first_it = inventory_objects.begin();
		LLMoveInv* move_inv = new LLMoveInv;
		move_inv->mObjectID = object_id;
		move_inv->mCategoryID = category_id;
		move_inv->mCallback = callback;
		move_inv->mUserData = user_data;

		for ( ; it != end; ++it)
		{
			two_uuids_t two(category_id, (*it)->getUUID());
			move_inv->mMoveList.push_back(two);
		}

		if(is_move)
		{
			// Callback called from within here.
			warn_move_inventory(object, move_inv);
		}
		else
		{
			LLNotification::Params params("MoveInventoryFromObject");
			params.functor.function(boost::bind(move_task_inventory_callback, _1, _2, move_inv));
			LLNotifications::instance().forceResponse(params, 0);
		}
	}
	return accept;
}

//Used by LLFolderBridge as callback for directory recursion.
class LLRightClickInventoryFetchObserver : public LLInventoryFetchItemsObserver
{
public:
	LLRightClickInventoryFetchObserver(const uuid_vec_t& ids) :
		LLInventoryFetchItemsObserver(ids),
		mCopyItems(false)
	{ };
	LLRightClickInventoryFetchObserver(const uuid_vec_t& ids,
									   const LLUUID& cat_id, 
									   bool copy_items) :
		LLInventoryFetchItemsObserver(ids),
		mCatID(cat_id),
		mCopyItems(copy_items)
	{ };
	virtual void done()
	{
		// we've downloaded all the items, so repaint the dialog
		LLFolderBridge::staticFolderOptionsMenu();

		gInventory.removeObserver(this);
		delete this;
	}


protected:
	LLUUID mCatID;
	bool mCopyItems;

};

//Used by LLFolderBridge as callback for directory recursion.
class LLRightClickInventoryFetchDescendentsObserver : public LLInventoryFetchDescendentsObserver
{
public:
	LLRightClickInventoryFetchDescendentsObserver(const uuid_vec_t& ids,
												  bool copy_items) : 
		LLInventoryFetchDescendentsObserver(ids),
		mCopyItems(copy_items) 
	{}
	~LLRightClickInventoryFetchDescendentsObserver() {}
	virtual void done();
protected:
	bool mCopyItems;
};

void LLRightClickInventoryFetchDescendentsObserver::done()
{
	// Avoid passing a NULL-ref as mCompleteFolders.front() down to
	// gInventory.collectDescendents()
	if( mComplete.empty() )
	{
		llwarns << "LLRightClickInventoryFetchDescendentsObserver::done with empty mCompleteFolders" << llendl;
		dec_busy_count();
		gInventory.removeObserver(this);
		delete this;
		return;
	}

	// What we do here is get the complete information on the items in
	// the library, and set up an observer that will wait for that to
	// happen.
	LLInventoryModel::cat_array_t cat_array;
	LLInventoryModel::item_array_t item_array;
	gInventory.collectDescendents(mComplete.front(),
								  cat_array,
								  item_array,
								  LLInventoryModel::EXCLUDE_TRASH);
	S32 count = item_array.count();
#if 0 // HACK/TODO: Why?
	// This early causes a giant menu to get produced, and doesn't seem to be needed.
	if(!count)
	{
		llwarns << "Nothing fetched in category " << mCompleteFolders.front()
				<< llendl;
		dec_busy_count();
		gInventory.removeObserver(this);
		delete this;
		return;
	}
#endif

	uuid_vec_t ids;
	for(S32 i = 0; i < count; ++i)
	{
		ids.push_back(item_array.get(i)->getUUID());
	}

	LLRightClickInventoryFetchObserver* outfit = new LLRightClickInventoryFetchObserver(ids, mComplete.front(), mCopyItems);

	// clean up, and remove this as an observer since the call to the
	// outfit could notify observers and throw us into an infinite
	// loop.
	dec_busy_count();
	gInventory.removeObserver(this);
	delete this;

	// increment busy count and either tell the inventory to check &
	// call done, or add this object to the inventory for observation.
	inc_busy_count();

	// do the fetch
	outfit->startFetch();
	outfit->done();				//Not interested in waiting and this will be right 99% of the time.
//Uncomment the following code for laggy Inventory UI.
/*	if(outfit->isFinished())
	{
	// everything is already here - call done.
	outfit->done();
	}
	else
	{
	// it's all on it's way - add an observer, and the inventory
	// will call done for us when everything is here.
	gInventory.addObserver(outfit);
	}*/
}


//~~~~~~~~~~~~~~~~~~~~~~~~~~~~~~~~~~~~~~~~~~~~~~~~~~~~~~~~~~~~~~~~
// Class LLInventoryWearObserver
//
// Observer for "copy and wear" operation to support knowing
// when the all of the contents have been added to inventory.
//~~~~~~~~~~~~~~~~~~~~~~~~~~~~~~~~~~~~~~~~~~~~~~~~~~~~~~~~~~~~~~~~
class LLInventoryCopyAndWearObserver : public LLInventoryObserver
{
public:
	LLInventoryCopyAndWearObserver(const LLUUID& cat_id, int count) :
		mCatID(cat_id), mContentsCount(count), mFolderAdded(FALSE) {}
	virtual ~LLInventoryCopyAndWearObserver() {}
	virtual void changed(U32 mask);

protected:
	LLUUID mCatID;
	int    mContentsCount;
	BOOL   mFolderAdded;
};



void LLInventoryCopyAndWearObserver::changed(U32 mask)
{
	if((mask & (LLInventoryObserver::ADD)) != 0)
	{
		if (!mFolderAdded)
		{
			const std::set<LLUUID>& changed_items = gInventory.getChangedIDs();

			std::set<LLUUID>::const_iterator id_it = changed_items.begin();
			std::set<LLUUID>::const_iterator id_end = changed_items.end();
			for (;id_it != id_end; ++id_it)
			{
				if ((*id_it) == mCatID)
				{
					mFolderAdded = TRUE;
					break;
				}
			}
		}

		if (mFolderAdded)
		{
			LLViewerInventoryCategory* category = gInventory.getCategory(mCatID);

			if (NULL == category)
			{
				llwarns << "gInventory.getCategory(" << mCatID
						<< ") was NULL" << llendl;
			}
			else
			{
				if (category->getDescendentCount() ==
				    mContentsCount)
				{
					gInventory.removeObserver(this);
					LLAppearanceMgr::instance().wearInventoryCategory(category, FALSE, FALSE);
					delete this;
				}
			}
		}

	}
}



void LLFolderBridge::performAction(LLInventoryModel* model, std::string action)
{
	if ("open" == action)
	{
		LLFolderViewFolder *f = dynamic_cast<LLFolderViewFolder *>(mRoot->getItemByID(mUUID));
		if (f)
		{
			f->setOpen(TRUE);
		}
		
		return;
	}
	else if ("paste" == action)
	{
		pasteFromClipboard();
		return;
	}
	else if ("paste_link" == action)
	{
		pasteLinkFromClipboard();
		return;
	}
	else if ("properties" == action)
	{
		showProperties();
		return;
	}
	else if ("replaceoutfit" == action)
	{
		modifyOutfit(FALSE);
		return;
	}
#if SUPPORT_ENSEMBLES
	else if ("wearasensemble" == action)
	{
		LLInventoryModel* model = getInventoryModel();
		if(!model) return;
		LLViewerInventoryCategory* cat = getCategory();
		if(!cat) return;
		LLAppearanceMgr::instance().addEnsembleLink(cat,true);
		return;
	}
#endif
	else if ("addtooutfit" == action)
	{
		modifyOutfit(TRUE);
		return;
	}
	else if ("copy" == action)
	{
		copyToClipboard();
		return;
	}
	else if ("removefromoutfit" == action)
	{
		LLInventoryModel* model = getInventoryModel();
		if(!model) return;
		LLViewerInventoryCategory* cat = getCategory();
		if(!cat) return;

		remove_inventory_category_from_avatar ( cat );
		return;
	}
	else if ("purge" == action)
	{
		purgeItem(model, mUUID);
		return;
	}
	else if ("restore" == action)
	{
		restoreItem();
		return;
	}
#ifndef LL_RELEASE_FOR_DOWNLOAD
	else if ("delete_system_folder" == action)
	{
		removeSystemFolder();
	}
#endif
}

void LLFolderBridge::openItem()
{
	lldebugs << "LLFolderBridge::openItem()" << llendl;
	LLInventoryModel* model = getInventoryModel();
	if(!model) return;
	if(mUUID.isNull()) return;
	bool fetching_inventory = model->fetchDescendentsOf(mUUID);
	// Only change folder type if we have the folder contents.
	if (!fetching_inventory)
	{
		// Disabling this for now, it's causing crash when new items are added to folders
		// since folder type may change before new item item has finished processing.
		// determineFolderType();
	}
}

void LLFolderBridge::closeItem()
{
	determineFolderType();
}

void LLFolderBridge::determineFolderType()
{
	if (isUpToDate())
	{
		LLInventoryModel* model = getInventoryModel();
		LLViewerInventoryCategory* category = model->getCategory(mUUID);
		if (category)
		{
			category->determineFolderType();
		}
	}
}

BOOL LLFolderBridge::isItemRenameable() const
{
	return get_is_category_renameable(getInventoryModel(), mUUID);
}

void LLFolderBridge::restoreItem()
{
	LLViewerInventoryCategory* cat;
	cat = (LLViewerInventoryCategory*)getCategory();
	if(cat)
	{
		LLInventoryModel* model = getInventoryModel();
		const LLUUID new_parent = model->findCategoryUUIDForType(LLFolderType::assetTypeToFolderType(cat->getType()));
		// do not restamp children on restore
		LLInvFVBridge::changeCategoryParent(model, cat, new_parent, FALSE);
	}
}

LLFolderType::EType LLFolderBridge::getPreferredType() const
{
	LLFolderType::EType preferred_type = LLFolderType::FT_NONE;
	LLViewerInventoryCategory* cat = getCategory();
	if(cat)
	{
		preferred_type = cat->getPreferredType();
	}

	return preferred_type;
}

// Icons for folders are based on the preferred type
LLUIImagePtr LLFolderBridge::getIcon() const
{
	LLFolderType::EType preferred_type = LLFolderType::FT_NONE;
	LLViewerInventoryCategory* cat = getCategory();
	if(cat)
	{
		preferred_type = cat->getPreferredType();
	}
	return getIcon(preferred_type);
}

// static
LLUIImagePtr LLFolderBridge::getIcon(LLFolderType::EType preferred_type)
{
	return LLUI::getUIImage(LLViewerFolderType::lookupIconName(preferred_type, FALSE));
}

LLUIImagePtr LLFolderBridge::getOpenIcon() const
{
	return LLUI::getUIImage(LLViewerFolderType::lookupIconName(getPreferredType(), TRUE));

}

BOOL LLFolderBridge::renameItem(const std::string& new_name)
{
	rename_category(getInventoryModel(), mUUID, new_name);

	// return FALSE because we either notified observers (& therefore
	// rebuilt) or we didn't update.
	return FALSE;
}

BOOL LLFolderBridge::removeItem()
{
	if(!isItemRemovable())
	{
		return FALSE;
	}
	const LLViewerInventoryCategory *cat = getCategory();
	
	LLSD payload;
	LLSD args;
	args["FOLDERNAME"] = cat->getName();

	LLNotification::Params params("ConfirmDeleteProtectedCategory");
	params.payload(payload).substitutions(args).functor.function(boost::bind(&LLFolderBridge::removeItemResponse, this, _1, _2));
	LLNotifications::instance().forceResponse(params, 0);
	return TRUE;
}


BOOL LLFolderBridge::removeSystemFolder()
{
	const LLViewerInventoryCategory *cat = getCategory();
	if (!LLFolderType::lookupIsProtectedType(cat->getPreferredType()))
	{
		return FALSE;
	}

	LLSD payload;
	LLSD args;
	args["FOLDERNAME"] = cat->getName();

	LLNotification::Params params("ConfirmDeleteProtectedCategory");
	params.payload(payload).substitutions(args).functor.function(boost::bind(&LLFolderBridge::removeItemResponse, this, _1, _2));
	{
		LLNotifications::instance().add(params);
	}
	return TRUE;
}

bool LLFolderBridge::removeItemResponse(const LLSD& notification, const LLSD& response)
{
	S32 option = LLNotification::getSelectedOption(notification, response);

	// if they choose delete, do it.  Otherwise, don't do anything
	if(option == 0) 
	{
		// move it to the trash
		LLPreview::hide(mUUID);
		remove_category(getInventoryModel(), mUUID);
		return TRUE;
	}
	return FALSE;
}

void LLFolderBridge::pasteFromClipboard()
{
	LLInventoryModel* model = getInventoryModel();
	if(model && isClipboardPasteable())
	{
		const LLUUID parent_id(mUUID);

		LLDynamicArray<LLUUID> objects;
		LLInventoryClipboard::instance().retrieve(objects);
		for (LLDynamicArray<LLUUID>::const_iterator iter = objects.begin();
			 iter != objects.end();
			 ++iter)
		{
			const LLUUID& item_id = (*iter);
			LLInventoryItem *item = model->getItem(item_id);
			if (item)
			{
				if(LLInventoryClipboard::instance().isCutMode())
				{
					// move_inventory_item() is not enough,
					//we have to update inventory locally too
					LLViewerInventoryItem* viitem = dynamic_cast<LLViewerInventoryItem*>(item);
					llassert(viitem);
					if (viitem)
					{
						changeItemParent(model, viitem, parent_id, FALSE);
					}
				}
				else
				{
					copy_inventory_item(
						gAgent.getID(),
						item->getPermissions().getOwner(),
						item->getUUID(),
						parent_id,
						std::string(),
						LLPointer<LLInventoryCallback>(NULL));
				}
			}
		}
	}
}

void LLFolderBridge::pasteLinkFromClipboard()
{
	const LLInventoryModel* model = getInventoryModel();
	if(model)
	{
		const LLUUID parent_id(mUUID);

		LLDynamicArray<LLUUID> objects;
		LLInventoryClipboard::instance().retrieve(objects);
		for (LLDynamicArray<LLUUID>::const_iterator iter = objects.begin();
			 iter != objects.end();
			 ++iter)
		{
			const LLUUID &object_id = (*iter);
			if (LLInventoryCategory *cat = model->getCategory(object_id))
			{
				const std::string empty_description = "";
				link_inventory_item(
					gAgent.getID(),
					cat->getUUID(),
					parent_id,
					cat->getName(),
					empty_description,
					LLAssetType::AT_LINK_FOLDER,
					LLPointer<LLInventoryCallback>(NULL));
			}
			else if (LLInventoryItem *item = model->getItem(object_id))
			{
				link_inventory_item(
					gAgent.getID(),
					item->getLinkedUUID(),
					parent_id,
					item->getName(),
					item->getDescription(),
					LLAssetType::AT_LINK,
					LLPointer<LLInventoryCallback>(NULL));
			}
		}
	}
}

void LLFolderBridge::staticFolderOptionsMenu()
{
	LLFolderBridge* selfp = sSelf.get();
	if (selfp)
	{
		selfp->folderOptionsMenu();
	}
}

void LLFolderBridge::folderOptionsMenu()
{
	menuentry_vec_t disabled_items;

	LLInventoryModel* model = getInventoryModel();
	if(!model) return;

	const LLInventoryCategory* category = model->getCategory(mUUID);
	if(!category) return;

	const LLUUID trash_id = model->findCategoryUUIDForType(LLFolderType::FT_TRASH);
	if (trash_id == mUUID) return;
	if (isItemInTrash()) return;
	if (!isAgentInventory()) return;

	LLFolderType::EType type = category->getPreferredType();
	const bool is_system_folder = LLFolderType::lookupIsProtectedType(type);
	// BAP change once we're no longer treating regular categories as ensembles.
	const bool is_ensemble = (type == LLFolderType::FT_NONE ||
							  LLFolderType::lookupIsEnsembleType(type));

	// Only enable calling-card related options for non-system folders.
	if (!is_system_folder)
	{
		LLIsType is_callingcard(LLAssetType::AT_CALLINGCARD);
		if (mCallingCards || checkFolderForContentsOfType(model, is_callingcard))
		{
			mItems.push_back(std::string("Calling Card Separator"));
			mItems.push_back(std::string("Conference Chat Folder"));
			mItems.push_back(std::string("IM All Contacts In Folder"));
		}
	}

#ifndef LL_RELEASE_FOR_DOWNLOAD
	if (LLFolderType::lookupIsProtectedType(type))
	{
		mItems.push_back(std::string("Delete System Folder"));
	}
#endif

	// wearables related functionality for folders.
	//is_wearable
	LLFindWearables is_wearable;
	LLIsType is_object( LLAssetType::AT_OBJECT );
	LLIsType is_gesture( LLAssetType::AT_GESTURE );

	if (mWearables ||
		checkFolderForContentsOfType(model, is_wearable)  ||
		checkFolderForContentsOfType(model, is_object) ||
		checkFolderForContentsOfType(model, is_gesture) )
	{
		mItems.push_back(std::string("Folder Wearables Separator"));

		// Only enable add/replace outfit for non-system folders.
		if (!is_system_folder)
		{
			// Adding an outfit onto another (versus replacing) doesn't make sense.
			if (type != LLFolderType::FT_OUTFIT)
			{
				mItems.push_back(std::string("Add To Outfit"));
			}
			mItems.push_back(std::string("Replace Outfit"));
		}
		if (is_ensemble)
		{
			mItems.push_back(std::string("Wear As Ensemble"));
		}
		mItems.push_back(std::string("Remove From Outfit"));
		if (!LLAppearanceMgr::getCanRemoveFromCOF(mUUID))
		{
			disabled_items.push_back(std::string("Remove From Outfit"));
		}
		mItems.push_back(std::string("Outfit Separator"));
	}
	LLMenuGL* menup = dynamic_cast<LLMenuGL*>(mMenu.get());
	if (menup)
	{
		hide_context_entries(*menup, mItems, disabled_items, TRUE);

		// Reposition the menu, in case we're adding items to an existing menu.
		menup->needsArrange();
		menup->arrangeAndClear();
	}
}

BOOL LLFolderBridge::checkFolderForContentsOfType(LLInventoryModel* model, LLInventoryCollectFunctor& is_type)
{
	LLInventoryModel::cat_array_t cat_array;
	LLInventoryModel::item_array_t item_array;
	model->collectDescendentsIf(mUUID,
								cat_array,
								item_array,
								LLInventoryModel::EXCLUDE_TRASH,
								is_type);
	return ((item_array.count() > 0) ? TRUE : FALSE );
}

// Flags unused
void LLFolderBridge::buildContextMenu(LLMenuGL& menu, U32 flags)
{
	mItems.clear();
	mDisabledItems.clear();

	lldebugs << "LLFolderBridge::buildContextMenu()" << llendl;

//	menuentry_vec_t disabled_items;
	LLInventoryModel* model = getInventoryModel();
	if(!model) return;
	const LLUUID trash_id = model->findCategoryUUIDForType(LLFolderType::FT_TRASH);
	const LLUUID lost_and_found_id = model->findCategoryUUIDForType(LLFolderType::FT_LOST_AND_FOUND);

	if (lost_and_found_id == mUUID)
	{
		// This is the lost+found folder.
		mItems.push_back(std::string("Empty Lost And Found"));

		mDisabledItems.push_back(std::string("New Folder"));
		mDisabledItems.push_back(std::string("New Script"));
		mDisabledItems.push_back(std::string("New Note"));
		mDisabledItems.push_back(std::string("New Gesture"));
		mDisabledItems.push_back(std::string("New Clothes"));
		mDisabledItems.push_back(std::string("New Body Parts"));
	}

	// clear out old menu and folder pointers
	mMenu.markDead();
	sSelf.markDead();

	if(trash_id == mUUID)
	{
		// This is the trash.
		mItems.push_back(std::string("Empty Trash"));
	}
	else if(isItemInTrash())
	{
		// This is a folder in the trash.
		mItems.clear(); // clear any items that used to exist
		addTrashContextMenuOptions(mItems, mDisabledItems);
	}
	else if(isAgentInventory()) // do not allow creating in library
	{
		LLViewerInventoryCategory *cat =  getCategory();
		// BAP removed protected check to re-enable standard ops in untyped folders.
		// Not sure what the right thing is to do here.
		if (!isCOFFolder() && cat && (cat->getPreferredType() != LLFolderType::FT_OUTFIT))
		{
			// Do not allow to create 2-level subfolder in the Calling Card/Friends folder. EXT-694.
			if (!LLFriendCardsManager::instance().isCategoryInFriendFolder(cat))
				mItems.push_back(std::string("New Folder"));
			mItems.push_back(std::string("New Script"));
			mItems.push_back(std::string("New Note"));
			mItems.push_back(std::string("New Gesture"));
			mItems.push_back(std::string("New Clothes"));
			mItems.push_back(std::string("New Body Parts"));

#if SUPPORT_ENSEMBLES
			// Changing folder types is an unfinished unsupported feature
			// and can lead to unexpected behavior if enabled.
			mItems.push_back(std::string("Change Type"));
			const LLViewerInventoryCategory *cat = getCategory();
			if (cat && LLFolderType::lookupIsProtectedType(cat->getPreferredType()))
			{
				mDisabledItems.push_back(std::string("Change Type"));
			}
#endif
			getClipboardEntries(false, mItems, mDisabledItems, flags);
		}
		else
		{
			// Want some but not all of the items from getClipboardEntries for outfits.
			if (cat && (cat->getPreferredType() == LLFolderType::FT_OUTFIT))
			{
				mItems.push_back(std::string("Rename"));

				addDeleteContextMenuOptions(mItems, mDisabledItems);
				// EXT-4030: disallow deletion of currently worn outfit
				const LLViewerInventoryItem *base_outfit_link = LLAppearanceMgr::instance().getBaseOutfitLink();
				if (base_outfit_link && (cat == base_outfit_link->getLinkedCategory()))
				{
					mDisabledItems.push_back(std::string("Delete"));
				}
			}
		}

		//Added by spatters to force inventory pull on right-click to display folder options correctly. 07-17-06
		mCallingCards = mWearables = FALSE;

		LLIsType is_callingcard(LLAssetType::AT_CALLINGCARD);
		if (checkFolderForContentsOfType(model, is_callingcard))
		{
			mCallingCards=TRUE;
		}

		LLFindWearables is_wearable;
		LLIsType is_object( LLAssetType::AT_OBJECT );
		LLIsType is_gesture( LLAssetType::AT_GESTURE );

		if (checkFolderForContentsOfType(model, is_wearable)  ||
			checkFolderForContentsOfType(model, is_object) ||
			checkFolderForContentsOfType(model, is_gesture) )
		{
			mWearables=TRUE;
		}
	}

	// Preemptively disable system folder removal if more than one item selected.
	if ((flags & FIRST_SELECTED_ITEM) == 0)
	{
		mDisabledItems.push_back(std::string("Delete System Folder"));
	}

	mItems.push_back(std::string("Share"));
	if (!canShare())
	{
		mDisabledItems.push_back(std::string("Share"));
	}

	hide_context_entries(menu, mItems, mDisabledItems);

	// Add menu items that are dependent on the contents of the folder.
	uuid_vec_t folders;
	LLViewerInventoryCategory* category = (LLViewerInventoryCategory*)model->getCategory(mUUID);
	if (category)
	{
		folders.push_back(category->getUUID());
	}

	mMenu = menu.getHandle();
	sSelf = getHandle();
	LLRightClickInventoryFetchDescendentsObserver* fetch = new LLRightClickInventoryFetchDescendentsObserver(folders, FALSE);
	fetch->startFetch();
	inc_busy_count();
	if(fetch->isFinished())
	{
		// everything is already here - call done.
		fetch->done();
	}
	else
	{
		// it's all on its way - add an observer, and the inventory will call done for us when everything is here.
		gInventory.addObserver(fetch);
	}
}

BOOL LLFolderBridge::hasChildren() const
{
	LLInventoryModel* model = getInventoryModel();
	if(!model) return FALSE;
	LLInventoryModel::EHasChildren has_children;
	has_children = gInventory.categoryHasChildren(mUUID);
	return has_children != LLInventoryModel::CHILDREN_NO;
}

BOOL LLFolderBridge::dragOrDrop(MASK mask, BOOL drop,
								EDragAndDropType cargo_type,
								void* cargo_data)
{
	//llinfos << "LLFolderBridge::dragOrDrop()" << llendl;
	BOOL accept = FALSE;
	switch(cargo_type)
	{
		case DAD_TEXTURE:
		case DAD_SOUND:
		case DAD_CALLINGCARD:
		case DAD_LANDMARK:
		case DAD_SCRIPT:
		case DAD_OBJECT:
		case DAD_NOTECARD:
		case DAD_CLOTHING:
		case DAD_BODYPART:
		case DAD_ANIMATION:
		case DAD_GESTURE:
		case DAD_LINK:
			accept = dragItemIntoFolder((LLInventoryItem*)cargo_data,
										drop);
			break;
		case DAD_CATEGORY:
			if (LLFriendCardsManager::instance().isAnyFriendCategory(mUUID))
			{
				accept = FALSE;
			}
			else
			{
				accept = dragCategoryIntoFolder((LLInventoryCategory*)cargo_data, drop);
			}
			break;
		default:
			break;
	}
	return accept;
}

LLViewerInventoryCategory* LLFolderBridge::getCategory() const
{
	LLViewerInventoryCategory* cat = NULL;
	LLInventoryModel* model = getInventoryModel();
	if(model)
	{
		cat = (LLViewerInventoryCategory*)model->getCategory(mUUID);
	}
	return cat;
}


// static
void LLFolderBridge::pasteClipboard(void* user_data)
{
	LLFolderBridge* self = (LLFolderBridge*)user_data;
	if(self) self->pasteFromClipboard();
}

void LLFolderBridge::createNewCategory(void* user_data)
{
	LLFolderBridge* bridge = (LLFolderBridge*)user_data;
	if(!bridge) return;
	LLInventoryPanel* panel = dynamic_cast<LLInventoryPanel*>(bridge->mInventoryPanel.get());
	if (!panel) return;
	LLInventoryModel* model = panel->getModel();
	if(!model) return;
	LLUUID id;
	id = model->createNewCategory(bridge->getUUID(),
								  LLFolderType::FT_NONE,
								  LLStringUtil::null);
	model->notifyObservers();

	// At this point, the bridge has probably been deleted, but the
	// view is still there.
	panel->setSelection(id, TAKE_FOCUS_YES);
}

void LLFolderBridge::createNewShirt(void* user_data)
{
	LLFolderBridge::createWearable((LLFolderBridge*)user_data, LLWearableType::WT_SHIRT);
}

void LLFolderBridge::createNewPants(void* user_data)
{
	LLFolderBridge::createWearable((LLFolderBridge*)user_data, LLWearableType::WT_PANTS);
}

void LLFolderBridge::createNewShoes(void* user_data)
{
	LLFolderBridge::createWearable((LLFolderBridge*)user_data, LLWearableType::WT_SHOES);
}

void LLFolderBridge::createNewSocks(void* user_data)
{
	LLFolderBridge::createWearable((LLFolderBridge*)user_data, LLWearableType::WT_SOCKS);
}

void LLFolderBridge::createNewJacket(void* user_data)
{
	LLFolderBridge::createWearable((LLFolderBridge*)user_data, LLWearableType::WT_JACKET);
}

void LLFolderBridge::createNewSkirt(void* user_data)
{
	LLFolderBridge::createWearable((LLFolderBridge*)user_data, LLWearableType::WT_SKIRT);
}

void LLFolderBridge::createNewGloves(void* user_data)
{
	LLFolderBridge::createWearable((LLFolderBridge*)user_data, LLWearableType::WT_GLOVES);
}

void LLFolderBridge::createNewUndershirt(void* user_data)
{
	LLFolderBridge::createWearable((LLFolderBridge*)user_data, LLWearableType::WT_UNDERSHIRT);
}

void LLFolderBridge::createNewUnderpants(void* user_data)
{
	LLFolderBridge::createWearable((LLFolderBridge*)user_data, LLWearableType::WT_UNDERPANTS);
}

void LLFolderBridge::createNewShape(void* user_data)
{
	LLFolderBridge::createWearable((LLFolderBridge*)user_data, LLWearableType::WT_SHAPE);
}

void LLFolderBridge::createNewSkin(void* user_data)
{
	LLFolderBridge::createWearable((LLFolderBridge*)user_data, LLWearableType::WT_SKIN);
}

void LLFolderBridge::createNewHair(void* user_data)
{
	LLFolderBridge::createWearable((LLFolderBridge*)user_data, LLWearableType::WT_HAIR);
}

void LLFolderBridge::createNewEyes(void* user_data)
{
	LLFolderBridge::createWearable((LLFolderBridge*)user_data, LLWearableType::WT_EYES);
}

// static
void LLFolderBridge::createWearable(LLFolderBridge* bridge, LLWearableType::EType type)
{
	if(!bridge) return;
	LLUUID parent_id = bridge->getUUID();
	LLAgentWearables::createWearable(type, false, parent_id);
}

void LLFolderBridge::modifyOutfit(BOOL append)
{
	LLInventoryModel* model = getInventoryModel();
	if(!model) return;
	LLViewerInventoryCategory* cat = getCategory();
	if(!cat) return;

	LLAppearanceMgr::instance().wearInventoryCategory( cat, FALSE, append );
}

// helper stuff
bool move_task_inventory_callback(const LLSD& notification, const LLSD& response, LLMoveInv* move_inv)
{
	LLFloaterOpenObject::LLCatAndWear* cat_and_wear = (LLFloaterOpenObject::LLCatAndWear* )move_inv->mUserData;
	LLViewerObject* object = gObjectList.findObject(move_inv->mObjectID);
	S32 option = LLNotificationsUtil::getSelectedOption(notification, response);

	if(option == 0 && object)
	{
		if (cat_and_wear && cat_and_wear->mWear)
		{
			LLInventoryObject::object_list_t inventory_objects;
			object->getInventoryContents(inventory_objects);
			int contents_count = inventory_objects.size()-1; //subtract one for containing folder

			LLInventoryCopyAndWearObserver* inventoryObserver = new LLInventoryCopyAndWearObserver(cat_and_wear->mCatID, contents_count);
			gInventory.addObserver(inventoryObserver);
		}

		two_uuids_list_t::iterator move_it;
		for (move_it = move_inv->mMoveList.begin();
			 move_it != move_inv->mMoveList.end();
			 ++move_it)
		{
			object->moveInventory(move_it->first, move_it->second);
		}

		// update the UI.
		dialog_refresh_all();
	}

	if (move_inv->mCallback)
	{
		move_inv->mCallback(option, move_inv->mUserData);
	}

	delete move_inv;
	return false;
}

// This is used both for testing whether an item can be dropped
// into the folder, as well as performing the actual drop, depending
// if drop == TRUE.
BOOL LLFolderBridge::dragItemIntoFolder(LLInventoryItem* inv_item,
										BOOL drop)
{
	LLInventoryModel* model = getInventoryModel();

	if(!model || !inv_item) return FALSE;
	if(!isAgentInventory()) return FALSE; // cannot drag into library
	if (!isAgentAvatarValid()) return FALSE;

	LLToolDragAndDrop::ESource source = LLToolDragAndDrop::getInstance()->getSource();
	BOOL accept = FALSE;
	LLViewerObject* object = NULL;
	if(LLToolDragAndDrop::SOURCE_AGENT == source)
	{
		const LLUUID &trash_id = model->findCategoryUUIDForType(LLFolderType::FT_TRASH, false);
		const LLUUID &current_outfit_id = model->findCategoryUUIDForType(LLFolderType::FT_CURRENT_OUTFIT, false);
		const LLUUID &favorites_id = model->findCategoryUUIDForType(LLFolderType::FT_FAVORITE, false);

		const BOOL move_is_into_trash = (mUUID == trash_id) || model->isObjectDescendentOf(mUUID, trash_id);
		const BOOL move_is_into_current_outfit = (mUUID == current_outfit_id);
		const BOOL move_is_into_outfit = (getCategory() && getCategory()->getPreferredType()==LLFolderType::FT_OUTFIT);
		const BOOL move_is_outof_current_outfit = LLAppearanceMgr::instance().getIsInCOF(inv_item->getUUID());
		const BOOL folder_allows_reorder = (mUUID == favorites_id);

		//--------------------------------------------------------------------------------
		// Determine if item can be moved.
		//

		BOOL is_movable = TRUE;

		switch (inv_item->getActualType())
		{
			case LLAssetType::AT_CATEGORY:
				is_movable = !LLFolderType::lookupIsProtectedType(((LLInventoryCategory*)inv_item)->getPreferredType());
				break;
			default:
				break;
		}
		// Can't explicitly drag things out of the COF.
		if (move_is_outof_current_outfit)
		{
			is_movable = FALSE;
		}
		if (move_is_into_trash)
		{
			is_movable &= inv_item->getIsLinkType() || !get_is_item_worn(inv_item->getUUID());
		}
		if (is_movable)
		{
			// Don't allow creating duplicates in the Calling Card/Friends
			// subfolders, see bug EXT-1599. Check is item direct descendent
			// of target folder and forbid item's movement if it so.
			// Note: isItemDirectDescendentOfCategory checks if
			// passed category is in the Calling Card/Friends folder
			is_movable &= !LLFriendCardsManager::instance().isObjDirectDescendentOfCategory(inv_item, getCategory());
		}

		// 
		//--------------------------------------------------------------------------------
		
		//--------------------------------------------------------------------------------
		// Determine if item can be moved & dropped
		//

		accept = TRUE;

		if (!is_movable) 
			accept = FALSE;
		if ((mUUID == inv_item->getParentUUID()) && !folder_allows_reorder)
			accept = FALSE;
		if (move_is_into_current_outfit || move_is_into_outfit)
		{
			if ((inv_item->getInventoryType() != LLInventoryType::IT_WEARABLE) &&
				(inv_item->getInventoryType() != LLInventoryType::IT_GESTURE) &&
				(inv_item->getInventoryType() != LLInventoryType::IT_OBJECT))
				accept = FALSE;
		}
		if (move_is_into_current_outfit && get_is_item_worn(inv_item->getUUID()))
		{
			accept = FALSE;
		}

		if(accept && drop)
		{
			if (inv_item->getType() == LLAssetType::AT_GESTURE
				&& LLGestureMgr::instance().isGestureActive(inv_item->getUUID()) && move_is_into_trash)
			{
				LLGestureMgr::instance().deactivateGesture(inv_item->getUUID());
			}
			// If an item is being dragged between windows, unselect everything in the active window 
			// so that we don't follow the selection to its new location (which is very annoying).
			LLInventoryPanel *active_panel = LLInventoryPanel::getActiveInventoryPanel(FALSE);
			if (active_panel)
			{
				LLInventoryPanel* panel = dynamic_cast<LLInventoryPanel*>(mInventoryPanel.get());
				if (active_panel && (panel != active_panel))
				{
					active_panel->unSelectAll();
				}
			}

			//--------------------------------------------------------------------------------
			// Destination folder logic
			// 

			// REORDER
			// (only reorder the item)
			if ((mUUID == inv_item->getParentUUID()) && folder_allows_reorder)
			{
				LLInventoryPanel* panel = dynamic_cast<LLInventoryPanel*>(mInventoryPanel.get());
				LLFolderViewItem* itemp = panel ? panel->getRootFolder()->getDraggingOverItem() : NULL;
				if (itemp)
				{
					LLUUID srcItemId = inv_item->getUUID();
					LLUUID destItemId = itemp->getListener()->getUUID();
					gInventory.rearrangeFavoriteLandmarks(srcItemId, destItemId);
				}
			}

			// FAVORITES folder
			// (copy the item)
			else if (favorites_id == mUUID)
			{
				// use callback to rearrange favorite landmarks after adding
				// to have new one placed before target (on which it was dropped). See EXT-4312.
				LLPointer<AddFavoriteLandmarkCallback> cb = new AddFavoriteLandmarkCallback();
				LLInventoryPanel* panel = dynamic_cast<LLInventoryPanel*>(mInventoryPanel.get());
				LLFolderViewItem* drag_over_item = panel ? panel->getRootFolder()->getDraggingOverItem() : NULL;
				if (drag_over_item && drag_over_item->getListener())
				{
					cb.get()->setTargetLandmarkId(drag_over_item->getListener()->getUUID());
				}

				copy_inventory_item(
					gAgent.getID(),
					inv_item->getPermissions().getOwner(),
					inv_item->getUUID(),
					mUUID,
					std::string(),
					cb);
			}
			// CURRENT OUTFIT or OUTFIT folder
			// (link the item)
			else if (move_is_into_current_outfit || move_is_into_outfit)
			{
				if ((inv_item->getInventoryType() == LLInventoryType::IT_WEARABLE) || 
					(inv_item->getInventoryType() == LLInventoryType::IT_GESTURE) || 
					(inv_item->getInventoryType() == LLInventoryType::IT_OBJECT))
				{
					// BAP - should skip if dup.
					if (move_is_into_current_outfit)
					{
						LLAppearanceMgr::instance().wearItemOnAvatar(inv_item->getUUID(), true, true);
					}
					else
					{
						LLPointer<LLInventoryCallback> cb = NULL;
						link_inventory_item(
							gAgent.getID(),
							inv_item->getLinkedUUID(),
							mUUID,
							inv_item->getName(),
							inv_item->getDescription(),
							LLAssetType::AT_LINK,
							cb);
					}
				}
			}
			// NORMAL or TRASH folder
			// (move the item, restamp if into trash)
			else
			{
				LLInvFVBridge::changeItemParent(
					model,
					(LLViewerInventoryItem*)inv_item,
					mUUID,
					move_is_into_trash);
			}

			// 
			//--------------------------------------------------------------------------------

		}
	}
	else if (LLToolDragAndDrop::SOURCE_WORLD == source)
	{
		// Make sure the object exists. If we allowed dragging from
		// anonymous objects, it would be possible to bypass
		// permissions.
		object = gObjectList.findObject(inv_item->getParentUUID());
		if(!object)
		{
			llinfos << "Object not found for drop." << llendl;
			return FALSE;
		}

		// coming from a task. Need to figure out if the person can
		// move/copy this item.
		LLPermissions perm(inv_item->getPermissions());
		BOOL is_move = FALSE;
		if((perm.allowCopyBy(gAgent.getID(), gAgent.getGroupID())
			&& perm.allowTransferTo(gAgent.getID())))
			// || gAgent.isGodlike())

		{
			accept = TRUE;
		}
		else if(object->permYouOwner())
		{
			// If the object cannot be copied, but the object the
			// inventory is owned by the agent, then the item can be
			// moved from the task to agent inventory.
			is_move = TRUE;
			accept = TRUE;
		}
		if(drop && accept)
		{
			LLMoveInv* move_inv = new LLMoveInv;
			move_inv->mObjectID = inv_item->getParentUUID();
			two_uuids_t item_pair(mUUID, inv_item->getUUID());
			move_inv->mMoveList.push_back(item_pair);
			move_inv->mCallback = NULL;
			move_inv->mUserData = NULL;
			if(is_move)
			{
				warn_move_inventory(object, move_inv);
			}
			else
			{
				// store dad inventory item to select added one later. See EXT-4347
				set_dad_inventory_item(inv_item, mUUID);

				LLNotification::Params params("MoveInventoryFromObject");
				params.functor.function(boost::bind(move_task_inventory_callback, _1, _2, move_inv));
				LLNotifications::instance().forceResponse(params, 0);
			}
		}

	}
	else if(LLToolDragAndDrop::SOURCE_NOTECARD == source)
	{
		accept = TRUE;
		if(drop)
		{
			copy_inventory_from_notecard(LLToolDragAndDrop::getInstance()->getObjectID(),
										 LLToolDragAndDrop::getInstance()->getSourceID(), inv_item);
		}
	}
	else if(LLToolDragAndDrop::SOURCE_LIBRARY == source)
	{
		LLViewerInventoryItem* item = (LLViewerInventoryItem*)inv_item;
		if(item && item->isFinished())
		{
			accept = TRUE;
			if(drop)
			{
				copy_inventory_item(
					gAgent.getID(),
					inv_item->getPermissions().getOwner(),
					inv_item->getUUID(),
					mUUID,
					std::string(),
					LLPointer<LLInventoryCallback>(NULL));
			}
		}
	}
	else
	{
		llwarns << "unhandled drag source" << llendl;
	}
	return accept;
}

// +=================================================+
// |        LLTextureBridge                          |
// +=================================================+

LLUIImagePtr LLTextureBridge::getIcon() const
{
	return LLInventoryIcon::getIcon(LLAssetType::AT_TEXTURE, mInvType);
}

void LLTextureBridge::openItem()
{
	LLViewerInventoryItem* item = getItem();

	if (item)
	{
		LLInvFVBridgeAction::doAction(item->getType(),mUUID,getInventoryModel());
	}
}

bool LLTextureBridge::canSaveTexture(void)
{
	const LLInventoryModel* model = getInventoryModel();
	if(!model) 
	{
		return false;
	}
	
	const LLViewerInventoryItem *item = model->getItem(mUUID);
	if (item)
	{
		return item->checkPermissionsSet(PERM_ITEM_UNRESTRICTED);
	}
	return false;
}

void LLTextureBridge::buildContextMenu(LLMenuGL& menu, U32 flags)
{
	lldebugs << "LLTextureBridge::buildContextMenu()" << llendl;
	menuentry_vec_t items;
	menuentry_vec_t disabled_items;
	if(isItemInTrash())
	{
		addTrashContextMenuOptions(items, disabled_items);
	}
	else
	{
		items.push_back(std::string("Share"));
		if (!canShare())
		{
			disabled_items.push_back(std::string("Share"));
		}

		addOpenRightClickMenuOption(items);
		items.push_back(std::string("Properties"));

		getClipboardEntries(true, items, disabled_items, flags);

		items.push_back(std::string("Texture Separator"));
		items.push_back(std::string("Save As"));
		if (!canSaveTexture())
		{
			disabled_items.push_back(std::string("Save As"));
		}
	}
	hide_context_entries(menu, items, disabled_items);	
}

// virtual
void LLTextureBridge::performAction(LLInventoryModel* model, std::string action)
{
	if ("save_as" == action)
	{
		LLFloaterReg::showInstance("preview_texture", LLSD(mUUID), TAKE_FOCUS_YES);
		LLPreviewTexture* preview_texture = LLFloaterReg::findTypedInstance<LLPreviewTexture>("preview_texture", mUUID);
		if (preview_texture)
		{
			preview_texture->openToSave();
		}
	}
	else LLItemBridge::performAction(model, action);
}

// +=================================================+
// |        LLSoundBridge                            |
// +=================================================+

void LLSoundBridge::openItem()
{
	const LLViewerInventoryItem* item = getItem();
	if (item)
	{
		LLInvFVBridgeAction::doAction(item->getType(),mUUID,getInventoryModel());
	}
}

void LLSoundBridge::previewItem()
{
	LLViewerInventoryItem* item = getItem();
	if(item)
	{
		send_sound_trigger(item->getAssetUUID(), 1.0);
	}
}

void LLSoundBridge::openSoundPreview(void* which)
{
	LLSoundBridge *me = (LLSoundBridge *)which;
	LLFloaterReg::showInstance("preview_sound", LLSD(me->mUUID), TAKE_FOCUS_YES);
}

void LLSoundBridge::buildContextMenu(LLMenuGL& menu, U32 flags)
{
	lldebugs << "LLSoundBridge::buildContextMenu()" << llendl;
	menuentry_vec_t items;
	menuentry_vec_t disabled_items;

	if(isItemInTrash())
	{
		addTrashContextMenuOptions(items, disabled_items);
	}
	else
	{
		items.push_back(std::string("Share"));
		if (!canShare())
		{
			disabled_items.push_back(std::string("Share"));
		}
		items.push_back(std::string("Sound Open"));
		items.push_back(std::string("Properties"));

		getClipboardEntries(true, items, disabled_items, flags);
	}

	items.push_back(std::string("Sound Separator"));
	items.push_back(std::string("Sound Play"));

	hide_context_entries(menu, items, disabled_items);
}

// +=================================================+
// |        LLLandmarkBridge                         |
// +=================================================+

LLLandmarkBridge::LLLandmarkBridge(LLInventoryPanel* inventory, 
								   LLFolderView* root,
								   const LLUUID& uuid, 
								   U32 flags/* = 0x00*/) :
	LLItemBridge(inventory, root, uuid)
{
	mVisited = FALSE;
	if (flags & LLInventoryItemFlags::II_FLAGS_LANDMARK_VISITED)
	{
		mVisited = TRUE;
	}
}

LLUIImagePtr LLLandmarkBridge::getIcon() const
{
	return LLInventoryIcon::getIcon(LLAssetType::AT_LANDMARK, LLInventoryType::IT_LANDMARK, mVisited, FALSE);
}

void LLLandmarkBridge::buildContextMenu(LLMenuGL& menu, U32 flags)
{
	menuentry_vec_t items;
	menuentry_vec_t disabled_items;

	lldebugs << "LLLandmarkBridge::buildContextMenu()" << llendl;
	if(isItemInTrash())
	{
		addTrashContextMenuOptions(items, disabled_items);
	}
	else
	{
		items.push_back(std::string("Share"));
		if (!canShare())
		{
			disabled_items.push_back(std::string("Share"));
		}
		items.push_back(std::string("Landmark Open"));
		items.push_back(std::string("Properties"));

		getClipboardEntries(true, items, disabled_items, flags);
	}

	items.push_back(std::string("Landmark Separator"));
	items.push_back(std::string("About Landmark"));

	// Disable "About Landmark" menu item for
	// multiple landmarks selected. Only one landmark
	// info panel can be shown at a time.
	if ((flags & FIRST_SELECTED_ITEM) == 0)
	{
		disabled_items.push_back(std::string("About Landmark"));
	}

	hide_context_entries(menu, items, disabled_items);
}

// Convenience function for the two functions below.
void teleport_via_landmark(const LLUUID& asset_id)
{
	gAgent.teleportViaLandmark( asset_id );

	// we now automatically track the landmark you're teleporting to
	// because you'll probably arrive at a telehub instead
	LLFloaterWorldMap* floater_world_map = LLFloaterWorldMap::getInstance();
	if( floater_world_map )
	{
		floater_world_map->trackLandmark( asset_id );
	}
}

// virtual
void LLLandmarkBridge::performAction(LLInventoryModel* model, std::string action)
{
	if ("teleport" == action)
	{
		LLViewerInventoryItem* item = getItem();
		if(item)
		{
			teleport_via_landmark(item->getAssetUUID());
		}
	}
	else if ("about" == action)
	{
		LLViewerInventoryItem* item = getItem();
		if(item)
		{
			LLSD key;
			key["type"] = "landmark";
			key["id"] = item->getUUID();

			LLSideTray::getInstance()->showPanel("panel_places", key);
		}
	}
	else
	{
		LLItemBridge::performAction(model, action);
	}
}

static bool open_landmark_callback(const LLSD& notification, const LLSD& response)
{
	S32 option = LLNotificationsUtil::getSelectedOption(notification, response);

	LLUUID asset_id = notification["payload"]["asset_id"].asUUID();
	if (option == 0)
	{
		teleport_via_landmark(asset_id);
	}

	return false;
}
static LLNotificationFunctorRegistration open_landmark_callback_reg("TeleportFromLandmark", open_landmark_callback);


void LLLandmarkBridge::openItem()
{
	LLViewerInventoryItem* item = getItem();

	if (item)
	{
		LLInvFVBridgeAction::doAction(item->getType(),mUUID,getInventoryModel());
	}
}


// +=================================================+
// |        LLCallingCardObserver                    |
// +=================================================+
class LLCallingCardObserver : public LLFriendObserver
{
public:
	LLCallingCardObserver(LLCallingCardBridge* bridge) : mBridgep(bridge) {}
	virtual ~LLCallingCardObserver() { mBridgep = NULL; }
	virtual void changed(U32 mask)
	{
		mBridgep->refreshFolderViewItem();
	}
protected:
	LLCallingCardBridge* mBridgep;
};

// +=================================================+
// |        LLCallingCardBridge                      |
// +=================================================+

LLCallingCardBridge::LLCallingCardBridge(LLInventoryPanel* inventory, 
										 LLFolderView* root,
										 const LLUUID& uuid ) :
	LLItemBridge(inventory, root, uuid)
{
	mObserver = new LLCallingCardObserver(this);
	LLAvatarTracker::instance().addObserver(mObserver);
}

LLCallingCardBridge::~LLCallingCardBridge()
{
	LLAvatarTracker::instance().removeObserver(mObserver);
	delete mObserver;
}

void LLCallingCardBridge::refreshFolderViewItem()
{
	LLInventoryPanel* panel = dynamic_cast<LLInventoryPanel*>(mInventoryPanel.get());
	LLFolderViewItem* itemp = panel ? panel->getRootFolder()->getItemByID(mUUID) : NULL;
	if (itemp)
	{
		itemp->refresh();
	}
}

// virtual
void LLCallingCardBridge::performAction(LLInventoryModel* model, std::string action)
{
	if ("begin_im" == action)
	{
		LLViewerInventoryItem *item = getItem();
		if (item && (item->getCreatorUUID() != gAgent.getID()) &&
			(!item->getCreatorUUID().isNull()))
		{
			std::string callingcard_name;
			gCacheName->getFullName(item->getCreatorUUID(), callingcard_name);
			LLUUID session_id = gIMMgr->addSession(callingcard_name, IM_NOTHING_SPECIAL, item->getCreatorUUID());
			if (session_id != LLUUID::null)
			{
				LLIMFloater::show(session_id);
			}
		}
	}
	else if ("lure" == action)
	{
		LLViewerInventoryItem *item = getItem();
		if (item && (item->getCreatorUUID() != gAgent.getID()) &&
			(!item->getCreatorUUID().isNull()))
		{
			LLAvatarActions::offerTeleport(item->getCreatorUUID());
		}
	}
	else LLItemBridge::performAction(model, action);
}

LLUIImagePtr LLCallingCardBridge::getIcon() const
{
	BOOL online = FALSE;
	LLViewerInventoryItem* item = getItem();
	if(item)
	{
		online = LLAvatarTracker::instance().isBuddyOnline(item->getCreatorUUID());
	}
	return LLInventoryIcon::getIcon(LLAssetType::AT_CALLINGCARD, LLInventoryType::IT_CALLINGCARD, online, FALSE);
}

std::string LLCallingCardBridge::getLabelSuffix() const
{
	LLViewerInventoryItem* item = getItem();
	if( item && LLAvatarTracker::instance().isBuddyOnline(item->getCreatorUUID()) )
	{
		return LLItemBridge::getLabelSuffix() + " (online)";
	}
	else
	{
		return LLItemBridge::getLabelSuffix();
	}
}

void LLCallingCardBridge::openItem()
{
	LLViewerInventoryItem* item = getItem();

	if (item)
	{
		LLInvFVBridgeAction::doAction(item->getType(),mUUID,getInventoryModel());
	}
/*
  LLViewerInventoryItem* item = getItem();
  if(item && !item->getCreatorUUID().isNull())
  {
  LLAvatarActions::showProfile(item->getCreatorUUID());
  }
*/
}

void LLCallingCardBridge::buildContextMenu(LLMenuGL& menu, U32 flags)
{
	lldebugs << "LLCallingCardBridge::buildContextMenu()" << llendl;
	menuentry_vec_t items;
	menuentry_vec_t disabled_items;

	if(isItemInTrash())
	{
		addTrashContextMenuOptions(items, disabled_items);
	}
	else
	{
		items.push_back(std::string("Share"));
		if (!canShare())
		{
			disabled_items.push_back(std::string("Share"));
		}
		addOpenRightClickMenuOption(items);
		items.push_back(std::string("Properties"));

		getClipboardEntries(true, items, disabled_items, flags);

		LLInventoryItem* item = getItem();
		BOOL good_card = (item
						  && (LLUUID::null != item->getCreatorUUID())
						  && (item->getCreatorUUID() != gAgent.getID()));
		BOOL user_online = FALSE;
		if (item)
		{
			user_online = (LLAvatarTracker::instance().isBuddyOnline(item->getCreatorUUID()));
		}
		items.push_back(std::string("Send Instant Message Separator"));
		items.push_back(std::string("Send Instant Message"));
		items.push_back(std::string("Offer Teleport..."));
		items.push_back(std::string("Conference Chat"));

		if (!good_card)
		{
			disabled_items.push_back(std::string("Send Instant Message"));
		}
		if (!good_card || !user_online)
		{
			disabled_items.push_back(std::string("Offer Teleport..."));
			disabled_items.push_back(std::string("Conference Chat"));
		}
	}
	hide_context_entries(menu, items, disabled_items);
}

BOOL LLCallingCardBridge::dragOrDrop(MASK mask, BOOL drop,
									 EDragAndDropType cargo_type,
									 void* cargo_data)
{
	LLViewerInventoryItem* item = getItem();
	BOOL rv = FALSE;
	if(item)
	{
		// check the type
		switch(cargo_type)
		{
			case DAD_TEXTURE:
			case DAD_SOUND:
			case DAD_LANDMARK:
			case DAD_SCRIPT:
			case DAD_CLOTHING:
			case DAD_OBJECT:
			case DAD_NOTECARD:
			case DAD_BODYPART:
			case DAD_ANIMATION:
			case DAD_GESTURE:
			{
				LLInventoryItem* inv_item = (LLInventoryItem*)cargo_data;
				const LLPermissions& perm = inv_item->getPermissions();
				if(gInventory.getItem(inv_item->getUUID())
				   && perm.allowOperationBy(PERM_TRANSFER, gAgent.getID()))
				{
					rv = TRUE;
					if(drop)
					{
						LLGiveInventory::doGiveInventoryItem(item->getCreatorUUID(),
														 (LLInventoryItem*)cargo_data);
					}
				}
				else
				{
					// It's not in the user's inventory (it's probably in
					// an object's contents), so disallow dragging it here.
					// You can't give something you don't yet have.
					rv = FALSE;
				}
				break;
			}
			case DAD_CATEGORY:
			{
				LLInventoryCategory* inv_cat = (LLInventoryCategory*)cargo_data;
				if( gInventory.getCategory( inv_cat->getUUID() ) )
				{
					rv = TRUE;
					if(drop)
					{
						LLGiveInventory::doGiveInventoryCategory(
							item->getCreatorUUID(),
							inv_cat);
					}
				}
				else
				{
					// It's not in the user's inventory (it's probably in
					// an object's contents), so disallow dragging it here.
					// You can't give something you don't yet have.
					rv = FALSE;
				}
				break;
			}
			default:
				break;
		}
	}
	return rv;
}

// +=================================================+
// |        LLNotecardBridge                         |
// +=================================================+

void LLNotecardBridge::openItem()
{
	LLViewerInventoryItem* item = getItem();
	if (item)
	{
		LLInvFVBridgeAction::doAction(item->getType(),mUUID,getInventoryModel());
	}
}

// +=================================================+
// |        LLGestureBridge                          |
// +=================================================+

LLFontGL::StyleFlags LLGestureBridge::getLabelStyle() const
{
	if( LLGestureMgr::instance().isGestureActive(mUUID) )
	{
		return LLFontGL::BOLD;
	}
	else
	{
		return LLFontGL::NORMAL;
	}
}

std::string LLGestureBridge::getLabelSuffix() const
{
	if( LLGestureMgr::instance().isGestureActive(mUUID) )
	{
		LLStringUtil::format_map_t args;
		args["[GESLABEL]"] =  LLItemBridge::getLabelSuffix();
		return  LLTrans::getString("ActiveGesture", args);
	}
	else
	{
		return LLItemBridge::getLabelSuffix();
	}
}

// virtual
void LLGestureBridge::performAction(LLInventoryModel* model, std::string action)
{
	if (isAddAction(action))
	{
		LLGestureMgr::instance().activateGesture(mUUID);

		LLViewerInventoryItem* item = gInventory.getItem(mUUID);
		if (!item) return;

		// Since we just changed the suffix to indicate (active)
		// the server doesn't need to know, just the viewer.
		gInventory.updateItem(item);
		gInventory.notifyObservers();
	}
	else if (isRemoveAction(action))
	{
		LLGestureMgr::instance().deactivateGesture(mUUID);

		LLViewerInventoryItem* item = gInventory.getItem(mUUID);
		if (!item) return;

		// Since we just changed the suffix to indicate (active)
		// the server doesn't need to know, just the viewer.
		gInventory.updateItem(item);
		gInventory.notifyObservers();
	}
	else if("play" == action)
	{
		if(!LLGestureMgr::instance().isGestureActive(mUUID))
		{
			// we need to inform server about gesture activating to be consistent with LLPreviewGesture and  LLGestureComboList.
			BOOL inform_server = TRUE;
			BOOL deactivate_similar = FALSE;
			LLGestureMgr::instance().setGestureLoadedCallback(mUUID, boost::bind(&LLGestureBridge::playGesture, mUUID));
			LLViewerInventoryItem* item = gInventory.getItem(mUUID);
			llassert(item);
			if (item)
			{
				LLGestureMgr::instance().activateGestureWithAsset(mUUID, item->getAssetUUID(), inform_server, deactivate_similar);
			}
		}
		else
		{
			playGesture(mUUID);
		}
	}
	else LLItemBridge::performAction(model, action);
}

void LLGestureBridge::openItem()
{
	LLViewerInventoryItem* item = getItem();

	if (item)
	{
		LLInvFVBridgeAction::doAction(item->getType(),mUUID,getInventoryModel());
	}
/*
  LLViewerInventoryItem* item = getItem();
  if (item)
  {
  LLPreviewGesture* preview = LLPreviewGesture::show(mUUID, LLUUID::null);
  preview->setFocus(TRUE);
  }
*/
}

BOOL LLGestureBridge::removeItem()
{
	// Grab class information locally since *this may be deleted
	// within this function.  Not a great pattern...
	const LLInventoryModel* model = getInventoryModel();
	if(!model)
	{
		return FALSE;
	}
	const LLUUID item_id = mUUID;
	
	// This will also force close the preview window, if it exists.
	// This may actually delete *this, if mUUID is in the COF.
	LLGestureMgr::instance().deactivateGesture(item_id);
	
	// If deactivateGesture deleted *this, then return out immediately.
	if (!model->getObject(item_id))
	{
		return TRUE;
	}

	return LLItemBridge::removeItem();
}

void LLGestureBridge::buildContextMenu(LLMenuGL& menu, U32 flags)
{
	lldebugs << "LLGestureBridge::buildContextMenu()" << llendl;
	menuentry_vec_t items;
	menuentry_vec_t disabled_items;
	if(isItemInTrash())
	{
		addTrashContextMenuOptions(items, disabled_items);
	}
	else
	{
		items.push_back(std::string("Share"));
		if (!canShare())
		{
			disabled_items.push_back(std::string("Share"));
		}

		addOpenRightClickMenuOption(items);
		items.push_back(std::string("Properties"));

		getClipboardEntries(true, items, disabled_items, flags);

		items.push_back(std::string("Gesture Separator"));
		if (LLGestureMgr::instance().isGestureActive(getUUID()))
		{
			items.push_back(std::string("Deactivate"));
		}
		else
		{
			items.push_back(std::string("Activate"));
		}
	}
	hide_context_entries(menu, items, disabled_items);
}

// static
void LLGestureBridge::playGesture(const LLUUID& item_id)
{
	if (LLGestureMgr::instance().isGesturePlaying(item_id))
	{
		LLGestureMgr::instance().stopGesture(item_id);
	}
	else
	{
		LLGestureMgr::instance().playGesture(item_id);
	}
}


// +=================================================+
// |        LLAnimationBridge                        |
// +=================================================+

void LLAnimationBridge::buildContextMenu(LLMenuGL& menu, U32 flags)
{
	menuentry_vec_t items;
	menuentry_vec_t disabled_items;

	lldebugs << "LLAnimationBridge::buildContextMenu()" << llendl;
	if(isItemInTrash())
	{
		addTrashContextMenuOptions(items, disabled_items);
	}
	else
	{
		items.push_back(std::string("Share"));
		if (!canShare())
		{
			disabled_items.push_back(std::string("Share"));
		}
		items.push_back(std::string("Animation Open"));
		items.push_back(std::string("Properties"));

		getClipboardEntries(true, items, disabled_items, flags);
	}

	items.push_back(std::string("Animation Separator"));
	items.push_back(std::string("Animation Play"));
	items.push_back(std::string("Animation Audition"));

	hide_context_entries(menu, items, disabled_items);

}

// virtual
void LLAnimationBridge::performAction(LLInventoryModel* model, std::string action)
{
	if ((action == "playworld") || (action == "playlocal"))
	{
		if (getItem())
		{
			LLPreviewAnim::e_activation_type activate = LLPreviewAnim::NONE;
			if ("playworld" == action) activate = LLPreviewAnim::PLAY;
			if ("playlocal" == action) activate = LLPreviewAnim::AUDITION;

			LLPreviewAnim* preview = LLFloaterReg::showTypedInstance<LLPreviewAnim>("preview_anim", LLSD(mUUID));
			if (preview)
			{
				preview->activate(activate);
			}
		}
	}
	else
	{
		LLItemBridge::performAction(model, action);
	}
}

void LLAnimationBridge::openItem()
{
	LLViewerInventoryItem* item = getItem();

	if (item)
	{
		LLInvFVBridgeAction::doAction(item->getType(),mUUID,getInventoryModel());
	}
/*
  LLViewerInventoryItem* item = getItem();
  if (item)
  {
  LLFloaterReg::showInstance("preview_anim", LLSD(mUUID), TAKE_FOCUS_YES);
  }
*/
}

// +=================================================+
// |        LLObjectBridge                           |
// +=================================================+

// static
LLUUID LLObjectBridge::sContextMenuItemID;

LLObjectBridge::LLObjectBridge(LLInventoryPanel* inventory, 
							   LLFolderView* root,
							   const LLUUID& uuid, 
							   LLInventoryType::EType type, 
							   U32 flags) :
	LLItemBridge(inventory, root, uuid)
{
	mAttachPt = (flags & 0xff); // low bye of inventory flags
	mIsMultiObject = ( flags & LLInventoryItemFlags::II_FLAGS_OBJECT_HAS_MULTIPLE_ITEMS ) ?  TRUE: FALSE;
	mInvType = type;
}

LLUIImagePtr LLObjectBridge::getIcon() const
{
	return LLInventoryIcon::getIcon(LLAssetType::AT_OBJECT, mInvType, mAttachPt, mIsMultiObject);
}

LLInventoryObject* LLObjectBridge::getObject() const
{
	LLInventoryObject* object = NULL;
	LLInventoryModel* model = getInventoryModel();
	if(model)
	{
		object = (LLInventoryObject*)model->getObject(mUUID);
	}
	return object;
}

// virtual
void LLObjectBridge::performAction(LLInventoryModel* model, std::string action)
{
	if (isAddAction(action))
	{
		LLUUID object_id = mUUID;
		LLViewerInventoryItem* item;
		item = (LLViewerInventoryItem*)gInventory.getItem(object_id);
		if(item && gInventory.isObjectDescendentOf(object_id, gInventory.getRootFolderID()))
		{
			rez_attachment(item, NULL);
		}
		else if(item && item->isFinished())
		{
			// must be in library. copy it to our inventory and put it on.
			LLPointer<LLInventoryCallback> cb = new RezAttachmentCallback(0);
			copy_inventory_item(
				gAgent.getID(),
				item->getPermissions().getOwner(),
				item->getUUID(),
				LLUUID::null,
				std::string(),
				cb);
		}
		gFocusMgr.setKeyboardFocus(NULL);
	}
	else if (isRemoveAction(action))
	{
		LLInventoryItem* item = gInventory.getItem(mUUID);
		if(item)
		{
			LLVOAvatarSelf::detachAttachmentIntoInventory(item->getLinkedUUID());
		}
	}
	else LLItemBridge::performAction(model, action);
}

void LLObjectBridge::openItem()
{
	// object double-click action is to wear/unwear object
	performAction(getInventoryModel(),
		      get_is_item_worn(mUUID) ? "detach" : "attach");
}

std::string LLObjectBridge::getLabelSuffix() const
{
	if (get_is_item_worn(mUUID))
	{
		std::string attachment_point_name = gAgentAvatarp->getAttachedPointName(mUUID);

		// e.g. "(worn on ...)" / "(attached to ...)"
		LLStringUtil::format_map_t args;
		args["[ATTACHMENT_POINT]"] =  LLTrans::getString(attachment_point_name);
		return LLItemBridge::getLabelSuffix() + LLTrans::getString("WornOnAttachmentPoint", args);
	}
	else
	{
		return LLItemBridge::getLabelSuffix();
	}
}

void rez_attachment(LLViewerInventoryItem* item, LLViewerJointAttachment* attachment)
{
	const LLUUID& item_id = item->getLinkedUUID();

	// Check for duplicate request.
	if (isAgentAvatarValid() &&
		(gAgentAvatarp->attachmentWasRequested(item_id) ||
		 gAgentAvatarp->isWearingAttachment(item_id)))
	{
		llwarns << "duplicate attachment request, ignoring" << llendl;
		return;
	}
	gAgentAvatarp->addAttachmentRequest(item_id);

	S32 attach_pt = 0;
	if (isAgentAvatarValid() && attachment)
	{
		for (LLVOAvatar::attachment_map_t::iterator iter = gAgentAvatarp->mAttachmentPoints.begin();
			 iter != gAgentAvatarp->mAttachmentPoints.end(); ++iter)
		{
			if (iter->second == attachment)
			{
				attach_pt = iter->first;
				break;
			}
		}
	}

<<<<<<< HEAD
	LLSD payload;
	payload["item_id"] = item_id; // Wear the base object in case this is a link.
=======
>>>>>>> 21ba693a
	payload["attachment_point"] = attach_pt;

	if (!gSavedSettings.getBOOL("MultipleAttachments") &&
		(attachment && attachment->getNumObjects() > 0))
	{
		LLNotificationsUtil::add("ReplaceAttachment", LLSD(), payload, confirm_replace_attachment_rez);
	}
	else
	{
		LLNotifications::instance().forceResponse(LLNotification::Params("ReplaceAttachment").payload(payload), 0/*YES*/);
	}
}

bool confirm_replace_attachment_rez(const LLSD& notification, const LLSD& response)
{
	if (!gAgentAvatarp->canAttachMoreObjects())
	{
		LLSD args;
		args["MAX_ATTACHMENTS"] = llformat("%d", MAX_AGENT_ATTACHMENTS);
		LLNotificationsUtil::add("MaxAttachmentsOnOutfit", args);
		return false;
	}

	S32 option = LLNotificationsUtil::getSelectedOption(notification, response);
	if (option == 0/*YES*/)
	{
		LLUUID item_id = notification["payload"]["item_id"].asUUID();
		LLViewerInventoryItem* itemp = gInventory.getItem(item_id);

		if (itemp)
		{
			U8 attachment_pt = notification["payload"]["attachment_point"].asInteger();
<<<<<<< HEAD
			
=======
>>>>>>> 21ba693a
			if (gSavedSettings.getBOOL("MultipleAttachments"))
				attachment_pt |= ATTACHMENT_ADD;

			LLMessageSystem* msg = gMessageSystem;
			msg->newMessageFast(_PREHASH_RezSingleAttachmentFromInv);
			msg->nextBlockFast(_PREHASH_AgentData);
			msg->addUUIDFast(_PREHASH_AgentID, gAgent.getID());
			msg->addUUIDFast(_PREHASH_SessionID, gAgent.getSessionID());
			msg->nextBlockFast(_PREHASH_ObjectData);
			msg->addUUIDFast(_PREHASH_ItemID, itemp->getUUID());
			msg->addUUIDFast(_PREHASH_OwnerID, itemp->getPermissions().getOwner());
			msg->addU8Fast(_PREHASH_AttachmentPt, attachment_pt);
			pack_permissions_slam(msg, itemp->getFlags(), itemp->getPermissions());
			msg->addStringFast(_PREHASH_Name, itemp->getName());
			msg->addStringFast(_PREHASH_Description, itemp->getDescription());
			msg->sendReliable(gAgent.getRegion()->getHost());
		}
	}
	return false;
}
static LLNotificationFunctorRegistration confirm_replace_attachment_rez_reg("ReplaceAttachment", confirm_replace_attachment_rez);

void LLObjectBridge::buildContextMenu(LLMenuGL& menu, U32 flags)
{
	menuentry_vec_t items;
	menuentry_vec_t disabled_items;
	if(isItemInTrash())
	{
		addTrashContextMenuOptions(items, disabled_items);
	}
	else
	{
		items.push_back(std::string("Share"));
		if (!canShare())
		{
			disabled_items.push_back(std::string("Share"));
		}

		items.push_back(std::string("Properties"));

		getClipboardEntries(true, items, disabled_items, flags);

		LLObjectBridge::sContextMenuItemID = mUUID;

		LLInventoryItem *item = getItem();
		if(item)
		{
			if (!isAgentAvatarValid()) return;

			if( get_is_item_worn( mUUID ) )
			{
				items.push_back(std::string("Wearable And Object Separator"));
				items.push_back(std::string("Detach From Yourself"));
			}
			else if (!isItemInTrash() && !isLinkedObjectInTrash() && !isLinkedObjectMissing() && !isCOFFolder())
			{
				items.push_back(std::string("Wearable And Object Separator"));
				items.push_back(std::string("Wearable And Object Wear"));
				items.push_back(std::string("Attach To"));
				items.push_back(std::string("Attach To HUD"));
				// commented out for DEV-32347
				//items.push_back(std::string("Restore to Last Position"));

				if (!gAgentAvatarp->canAttachMoreObjects())
				{
					disabled_items.push_back(std::string("Wearable And Object Wear"));
					disabled_items.push_back(std::string("Attach To"));
					disabled_items.push_back(std::string("Attach To HUD"));
				}
				LLMenuGL* attach_menu = menu.findChildMenuByName("Attach To", TRUE);
				LLMenuGL* attach_hud_menu = menu.findChildMenuByName("Attach To HUD", TRUE);
				if (attach_menu
					&& (attach_menu->getChildCount() == 0)
					&& attach_hud_menu
					&& (attach_hud_menu->getChildCount() == 0)
					&& isAgentAvatarValid())
				{
					for (LLVOAvatar::attachment_map_t::iterator iter = gAgentAvatarp->mAttachmentPoints.begin();
						 iter != gAgentAvatarp->mAttachmentPoints.end(); )
					{
						LLVOAvatar::attachment_map_t::iterator curiter = iter++;
						LLViewerJointAttachment* attachment = curiter->second;
						LLMenuItemCallGL::Params p;
						std::string submenu_name = attachment->getName();
						if (LLTrans::getString(submenu_name) != "")
						{
						    p.name = (" ")+LLTrans::getString(submenu_name)+" ";
						}
						else
						{
							p.name = submenu_name;
						}
						LLSD cbparams;
						cbparams["index"] = curiter->first;
						cbparams["label"] = p.name;
						p.on_click.function_name = "Inventory.AttachObject";
						p.on_click.parameter = LLSD(attachment->getName());
						p.on_enable.function_name = "Attachment.Label";
						p.on_enable.parameter = cbparams;
						LLView* parent = attachment->getIsHUDAttachment() ? attach_hud_menu : attach_menu;
						LLUICtrlFactory::create<LLMenuItemCallGL>(p, parent);
					}
				}
			}
		}
	}
	hide_context_entries(menu, items, disabled_items);
}

BOOL LLObjectBridge::renameItem(const std::string& new_name)
{
	if(!isItemRenameable())
		return FALSE;
	LLPreview::dirty(mUUID);
	LLInventoryModel* model = getInventoryModel();
	if(!model)
		return FALSE;
	LLViewerInventoryItem* item = getItem();
	if(item && (item->getName() != new_name))
	{
		LLPointer<LLViewerInventoryItem> new_item = new LLViewerInventoryItem(item);
		new_item->rename(new_name);
		buildDisplayName(new_item, mDisplayName);
		new_item->updateServer(FALSE);
		model->updateItem(new_item);

		model->notifyObservers();

		if (isAgentAvatarValid())
		{
			LLViewerObject* obj = gAgentAvatarp->getWornAttachment( item->getUUID() );
			if(obj)
			{
				LLSelectMgr::getInstance()->deselectAll();
				LLSelectMgr::getInstance()->addAsIndividual( obj, SELECT_ALL_TES, FALSE );
				LLSelectMgr::getInstance()->selectionSetObjectName( new_name );
				LLSelectMgr::getInstance()->deselectAll();
			}
		}
	}
	// return FALSE because we either notified observers (& therefore
	// rebuilt) or we didn't update.
	return FALSE;
}

// +=================================================+
// |        LLLSLTextBridge                          |
// +=================================================+

void LLLSLTextBridge::openItem()
{
	LLViewerInventoryItem* item = getItem();

	if (item)
	{
		LLInvFVBridgeAction::doAction(item->getType(),mUUID,getInventoryModel());
	}
}

// +=================================================+
// |        LLWearableBridge                         |
// +=================================================+

LLWearableBridge::LLWearableBridge(LLInventoryPanel* inventory, 
								   LLFolderView* root, 
								   const LLUUID& uuid, 
								   LLAssetType::EType asset_type, 
								   LLInventoryType::EType inv_type, 
								   LLWearableType::EType  wearable_type) :
	LLItemBridge(inventory, root, uuid),
	mAssetType( asset_type ),
	mWearableType(wearable_type)
{
	mInvType = inv_type;
}

void remove_inventory_category_from_avatar( LLInventoryCategory* category )
{
	if(!category) return;
	lldebugs << "remove_inventory_category_from_avatar( " << category->getName()
			 << " )" << llendl;


	if (gAgentCamera.cameraCustomizeAvatar())
	{
		// switching to outfit editor should automagically save any currently edited wearable
		LLSideTray::getInstance()->showPanel("sidepanel_appearance", LLSD().with("type", "edit_outfit"));
	}

	remove_inventory_category_from_avatar_step2(TRUE, category->getUUID() );
}

struct OnRemoveStruct
{
	LLUUID mUUID;
	OnRemoveStruct(const LLUUID& uuid):
		mUUID(uuid)
	{
	}
};

void remove_inventory_category_from_avatar_step2( BOOL proceed, LLUUID category_id)
{

	// Find all the wearables that are in the category's subtree.
	lldebugs << "remove_inventory_category_from_avatar_step2()" << llendl;
	if(proceed)
	{
		LLInventoryModel::cat_array_t cat_array;
		LLInventoryModel::item_array_t item_array;
		LLFindWearables is_wearable;
		gInventory.collectDescendentsIf(category_id,
										cat_array,
										item_array,
										LLInventoryModel::EXCLUDE_TRASH,
										is_wearable);
		S32 i;
		S32 wearable_count = item_array.count();

		LLInventoryModel::cat_array_t	obj_cat_array;
		LLInventoryModel::item_array_t	obj_item_array;
		LLIsType is_object( LLAssetType::AT_OBJECT );
		gInventory.collectDescendentsIf(category_id,
										obj_cat_array,
										obj_item_array,
										LLInventoryModel::EXCLUDE_TRASH,
										is_object);
		S32 obj_count = obj_item_array.count();

		// Find all gestures in this folder
		LLInventoryModel::cat_array_t	gest_cat_array;
		LLInventoryModel::item_array_t	gest_item_array;
		LLIsType is_gesture( LLAssetType::AT_GESTURE );
		gInventory.collectDescendentsIf(category_id,
										gest_cat_array,
										gest_item_array,
										LLInventoryModel::EXCLUDE_TRASH,
										is_gesture);
		S32 gest_count = gest_item_array.count();

		if (wearable_count > 0)	//Loop through wearables.  If worn, remove.
		{
			for(i = 0; i  < wearable_count; ++i)
			{
				LLViewerInventoryItem *item = item_array.get(i);
				if (item->getType() == LLAssetType::AT_BODYPART)
					continue;
				if (gAgent.isTeen() && item->isWearableType() &&
					(item->getWearableType() == LLWearableType::WT_UNDERPANTS || item->getWearableType() == LLWearableType::WT_UNDERSHIRT))
					continue;
				if (get_is_item_worn(item->getUUID()))
				{
					LLWearableList::instance().getAsset(item->getAssetUUID(),
														item->getName(),
														item->getType(),
														LLWearableBridge::onRemoveFromAvatarArrived,
														new OnRemoveStruct(item->getLinkedUUID()));
				}
			}
		}

		if (obj_count > 0)
		{
			for(i = 0; i  < obj_count; ++i)
			{
				LLViewerInventoryItem *obj_item = obj_item_array.get(i);
				if (get_is_item_worn(obj_item->getUUID()))
				{
					LLVOAvatarSelf::detachAttachmentIntoInventory(obj_item->getLinkedUUID());
				}
			}
		}

		if (gest_count > 0)
		{
			for(i = 0; i  < gest_count; ++i)
			{
				LLViewerInventoryItem *gest_item = gest_item_array.get(i);
				if (get_is_item_worn(gest_item->getUUID()))
				{
					LLGestureMgr::instance().deactivateGesture( gest_item->getLinkedUUID() );
					gInventory.updateItem( gest_item );
					gInventory.notifyObservers();
				}

			}
		}
	}
}

BOOL LLWearableBridge::renameItem(const std::string& new_name)
{
	if (get_is_item_worn(mUUID))
	{
		gAgentWearables.setWearableName( mUUID, new_name );
	}
	return LLItemBridge::renameItem(new_name);
}

std::string LLWearableBridge::getLabelSuffix() const
{
	if (get_is_item_worn(mUUID))
	{
		// e.g. "(worn)" 
		return LLItemBridge::getLabelSuffix() + LLTrans::getString("worn");
	}
	else
	{
		return LLItemBridge::getLabelSuffix();
	}
}

LLUIImagePtr LLWearableBridge::getIcon() const
{
	return LLInventoryIcon::getIcon(mAssetType, mInvType, mWearableType, FALSE);
}

// virtual
void LLWearableBridge::performAction(LLInventoryModel* model, std::string action)
{
	if (isAddAction(action))
	{
		wearOnAvatar();
	}
	else if ("wear_add" == action)
	{
		wearAddOnAvatar();
	}
	else if ("edit" == action)
	{
		editOnAvatar();
		return;
	}
	else if (isRemoveAction(action))
	{
		removeFromAvatar();
		return;
	}
	else LLItemBridge::performAction(model, action);
}

void LLWearableBridge::openItem()
{
	LLViewerInventoryItem* item = getItem();

	if (item)
	{
		LLInvFVBridgeAction::doAction(item->getType(),mUUID,getInventoryModel());
	}
}

void LLWearableBridge::buildContextMenu(LLMenuGL& menu, U32 flags)
{
	lldebugs << "LLWearableBridge::buildContextMenu()" << llendl;
	menuentry_vec_t items;
	menuentry_vec_t disabled_items;
	if(isItemInTrash())
	{
		addTrashContextMenuOptions(items, disabled_items);
	}
	else
	{	// FWIW, it looks like SUPPRESS_OPEN_ITEM is not set anywhere
		BOOL can_open = ((flags & SUPPRESS_OPEN_ITEM) != SUPPRESS_OPEN_ITEM);

		// If we have clothing, don't add "Open" as it's the same action as "Wear"   SL-18976
		LLViewerInventoryItem* item = getItem();
		if (can_open && item)
		{
			can_open = (item->getType() != LLAssetType::AT_CLOTHING) &&
				(item->getType() != LLAssetType::AT_BODYPART);
		}
		if (isLinkedObjectMissing())
		{
			can_open = FALSE;
		}
		items.push_back(std::string("Share"));
		if (!canShare())
		{
			disabled_items.push_back(std::string("Share"));
		}
		
		if (can_open)
		{
			addOpenRightClickMenuOption(items);
		}
		else
		{
			disabled_items.push_back(std::string("Open"));
			disabled_items.push_back(std::string("Open Original"));
		}

		items.push_back(std::string("Properties"));

		getClipboardEntries(true, items, disabled_items, flags);

		items.push_back(std::string("Wearable And Object Separator"));

		items.push_back(std::string("Wearable Edit"));

		if ((flags & FIRST_SELECTED_ITEM) == 0)
		{
			disabled_items.push_back(std::string("Wearable Edit"));
		}
		// Don't allow items to be worn if their baseobj is in the trash.
		if (isLinkedObjectInTrash() || isLinkedObjectMissing() || isCOFFolder())
		{
			disabled_items.push_back(std::string("Wearable And Object Wear"));
			disabled_items.push_back(std::string("Wearable Add"));
			disabled_items.push_back(std::string("Wearable Edit"));
		}

		// Disable wear and take off based on whether the item is worn.
		if(item)
		{
			switch (item->getType())
			{
				case LLAssetType::AT_CLOTHING:
					items.push_back(std::string("Take Off"));
					// Fallthrough since clothing and bodypart share wear options
				case LLAssetType::AT_BODYPART:
					if (get_is_item_worn(item->getUUID()))
					{
						disabled_items.push_back(std::string("Wearable And Object Wear"));
						disabled_items.push_back(std::string("Wearable Add"));
					}
					else
					{
						items.push_back(std::string("Wearable And Object Wear"));
						items.push_back(std::string("Wearable Add"));
						disabled_items.push_back(std::string("Take Off"));
						disabled_items.push_back(std::string("Wearable Edit"));
					}
					break;
				default:
					break;
			}
		}
	}
	hide_context_entries(menu, items, disabled_items);
}

// Called from menus
// static
BOOL LLWearableBridge::canWearOnAvatar(void* user_data)
{
	LLWearableBridge* self = (LLWearableBridge*)user_data;
	if(!self) return FALSE;
	if(!self->isAgentInventory())
	{
		LLViewerInventoryItem* item = (LLViewerInventoryItem*)self->getItem();
		if(!item || !item->isFinished()) return FALSE;
	}
	return (!get_is_item_worn(self->mUUID));
}

// Called from menus
// static
void LLWearableBridge::onWearOnAvatar(void* user_data)
{
	LLWearableBridge* self = (LLWearableBridge*)user_data;
	if(!self) return;
	self->wearOnAvatar();
}

void LLWearableBridge::wearOnAvatar()
{
	// TODO: investigate wearables may not be loaded at this point EXT-8231

	LLViewerInventoryItem* item = getItem();
	if(item)
	{
		LLAppearanceMgr::instance().wearItemOnAvatar(item->getUUID(), true, true);
	}
}

void LLWearableBridge::wearAddOnAvatar()
{
	// TODO: investigate wearables may not be loaded at this point EXT-8231

	LLViewerInventoryItem* item = getItem();
	if(item)
	{
		LLAppearanceMgr::instance().wearItemOnAvatar(item->getUUID(), true, false);
	}
}

// static
void LLWearableBridge::onWearOnAvatarArrived( LLWearable* wearable, void* userdata )
{
	LLUUID* item_id = (LLUUID*) userdata;
	if(wearable)
	{
		LLViewerInventoryItem* item = NULL;
		item = (LLViewerInventoryItem*)gInventory.getItem(*item_id);
		if(item)
		{
			if(item->getAssetUUID() == wearable->getAssetID())
			{
				gAgentWearables.setWearableItem(item, wearable);
				gInventory.notifyObservers();
				//self->getFolderItem()->refreshFromRoot();
			}
			else
			{
				llinfos << "By the time wearable asset arrived, its inv item already pointed to a different asset." << llendl;
			}
		}
	}
	delete item_id;
}

// static
// BAP remove the "add" code path once everything is fully COF-ified.
void LLWearableBridge::onWearAddOnAvatarArrived( LLWearable* wearable, void* userdata )
{
	LLUUID* item_id = (LLUUID*) userdata;
	if(wearable)
	{
		LLViewerInventoryItem* item = NULL;
		item = (LLViewerInventoryItem*)gInventory.getItem(*item_id);
		if(item)
		{
			if(item->getAssetUUID() == wearable->getAssetID())
			{
				bool do_append = true;
				gAgentWearables.setWearableItem(item, wearable, do_append);
				gInventory.notifyObservers();
				//self->getFolderItem()->refreshFromRoot();
			}
			else
			{
				llinfos << "By the time wearable asset arrived, its inv item already pointed to a different asset." << llendl;
			}
		}
	}
	delete item_id;
}

// static
BOOL LLWearableBridge::canEditOnAvatar(void* user_data)
{
	LLWearableBridge* self = (LLWearableBridge*)user_data;
	if(!self) return FALSE;

	return (get_is_item_worn(self->mUUID));
}

// static
void LLWearableBridge::onEditOnAvatar(void* user_data)
{
	LLWearableBridge* self = (LLWearableBridge*)user_data;
	if(self)
	{
		self->editOnAvatar();
	}
}

void LLWearableBridge::editOnAvatar()
{
	LLAgentWearables::editWearable(mUUID);
}

// static
BOOL LLWearableBridge::canRemoveFromAvatar(void* user_data)
{
	LLWearableBridge* self = (LLWearableBridge*)user_data;
	if( self && (LLAssetType::AT_BODYPART != self->mAssetType) )
	{
		return get_is_item_worn( self->mUUID );
	}
	return FALSE;
}

// static
void LLWearableBridge::onRemoveFromAvatar(void* user_data)
{
	LLWearableBridge* self = (LLWearableBridge*)user_data;
	if(!self) return;
	if(get_is_item_worn(self->mUUID))
	{
		LLViewerInventoryItem* item = self->getItem();
		if (item)
		{
			LLUUID parent_id = item->getParentUUID();
			LLWearableList::instance().getAsset(item->getAssetUUID(),
												item->getName(),
												item->getType(),
												onRemoveFromAvatarArrived,
												new OnRemoveStruct(LLUUID(self->mUUID)));
		}
	}
}

// static
void LLWearableBridge::onRemoveFromAvatarArrived(LLWearable* wearable,
												 void* userdata)
{
	OnRemoveStruct *on_remove_struct = (OnRemoveStruct*) userdata;
	const LLUUID &item_id = gInventory.getLinkedItemID(on_remove_struct->mUUID);
	if(wearable)
	{
		if( get_is_item_worn( item_id ) )
		{
			LLWearableType::EType type = wearable->getType();

			if( !(type==LLWearableType::WT_SHAPE || type==LLWearableType::WT_SKIN || type==LLWearableType::WT_HAIR || type==LLWearableType::WT_EYES ) ) //&&
				//!((!gAgent.isTeen()) && ( type==LLWearableType::WT_UNDERPANTS || type==LLWearableType::WT_UNDERSHIRT )) )
			{
				bool do_remove_all = false;
				U32 index = gAgentWearables.getWearableIndex(wearable);
				gAgentWearables.removeWearable( type, do_remove_all, index );
			}
		}
	}

	// Find and remove this item from the COF.
	LLAppearanceMgr::instance().removeCOFItemLinks(item_id,false);
	gInventory.notifyObservers();

	delete on_remove_struct;
}

// static
void LLWearableBridge::removeAllClothesFromAvatar()
{
	// Remove COF links.
	for (S32 itype = LLWearableType::WT_SHAPE; itype < LLWearableType::WT_COUNT; ++itype)
	{
		if (itype == LLWearableType::WT_SHAPE || itype == LLWearableType::WT_SKIN || itype == LLWearableType::WT_HAIR || itype == LLWearableType::WT_EYES)
			continue;

		for (S32 index = gAgentWearables.getWearableCount(itype)-1; index >= 0 ; --index)
		{
			LLViewerInventoryItem *item = dynamic_cast<LLViewerInventoryItem*>(
				gAgentWearables.getWearableInventoryItem((LLWearableType::EType)itype, index));
			if (!item)
				continue;
			const LLUUID &item_id = item->getUUID();
			const LLWearable *wearable = gAgentWearables.getWearableFromItemID(item_id);
			if (!wearable)
				continue;
	
			// Find and remove this item from the COF.
			LLAppearanceMgr::instance().removeCOFItemLinks(item_id,false);
		}
	}
	gInventory.notifyObservers();

	// Remove wearables from gAgentWearables
	LLAgentWearables::userRemoveAllClothes();
}

// static
void LLWearableBridge::removeItemFromAvatar(LLViewerInventoryItem *item)
{
	if (item)
	{
		LLWearableList::instance().getAsset(item->getAssetUUID(),
											item->getName(),
											item->getType(),
											LLWearableBridge::onRemoveFromAvatarArrived,
											new OnRemoveStruct(item->getUUID()));
	}
}

void LLWearableBridge::removeFromAvatar()
{
	if (get_is_item_worn(mUUID))
	{
		LLViewerInventoryItem* item = getItem();
		removeItemFromAvatar(item);
	}
}

// +=================================================+
// |        LLLinkItemBridge                         |
// +=================================================+
// For broken item links

std::string LLLinkItemBridge::sPrefix("Link: ");

void LLLinkItemBridge::buildContextMenu(LLMenuGL& menu, U32 flags)
{
	// *TODO: Translate
	lldebugs << "LLLink::buildContextMenu()" << llendl;
	menuentry_vec_t items;
	menuentry_vec_t disabled_items;

	items.push_back(std::string("Find Original"));
	disabled_items.push_back(std::string("Find Original"));
	
	if(isItemInTrash())
	{
		addTrashContextMenuOptions(items, disabled_items);
	}
	else
	{
		items.push_back(std::string("Properties"));
		addDeleteContextMenuOptions(items, disabled_items);
	}
	hide_context_entries(menu, items, disabled_items);
}

// +=================================================+
// |        LLLinkBridge                             |
// +=================================================+
// For broken folder links.
std::string LLLinkFolderBridge::sPrefix("Link: ");
LLUIImagePtr LLLinkFolderBridge::getIcon() const
{
	LLFolderType::EType folder_type = LLFolderType::FT_NONE;
	const LLInventoryObject *obj = getInventoryObject();
	if (obj)
	{
		LLViewerInventoryCategory* cat = NULL;
		LLInventoryModel* model = getInventoryModel();
		if(model)
		{
			cat = (LLViewerInventoryCategory*)model->getCategory(obj->getLinkedUUID());
			if (cat)
			{
				folder_type = cat->getPreferredType();
			}
		}
	}
	return LLFolderBridge::getIcon(folder_type);
}

void LLLinkFolderBridge::buildContextMenu(LLMenuGL& menu, U32 flags)
{
	// *TODO: Translate
	lldebugs << "LLLink::buildContextMenu()" << llendl;
	menuentry_vec_t items;
	menuentry_vec_t disabled_items;

	if (isItemInTrash())
	{
		addTrashContextMenuOptions(items, disabled_items);
	}
	else
	{
		items.push_back(std::string("Find Original"));
		addDeleteContextMenuOptions(items, disabled_items);
	}
	hide_context_entries(menu, items, disabled_items);
}
void LLLinkFolderBridge::performAction(LLInventoryModel* model, std::string action)
{
	if ("goto" == action)
	{
		gotoItem();
		return;
	}
	LLItemBridge::performAction(model,action);
}
void LLLinkFolderBridge::gotoItem()
{
	const LLUUID &cat_uuid = getFolderID();
	if (!cat_uuid.isNull())
	{
		if (LLFolderViewItem *base_folder = mRoot->getItemByID(cat_uuid))
		{
			if (LLInventoryModel* model = getInventoryModel())
			{
				model->fetchDescendentsOf(cat_uuid);
			}
			base_folder->setOpen(TRUE);
			mRoot->setSelectionFromRoot(base_folder,TRUE);
			mRoot->scrollToShowSelection();
		}
	}
}
const LLUUID &LLLinkFolderBridge::getFolderID() const
{
	if (LLViewerInventoryItem *link_item = getItem())
	{
		if (const LLViewerInventoryCategory *cat = link_item->getLinkedCategory())
		{
			const LLUUID& cat_uuid = cat->getUUID();
			return cat_uuid;
		}
	}
	return LLUUID::null;
}

/********************************************************************************
 **
 **                    BRIDGE ACTIONS
 **/

// static
void LLInvFVBridgeAction::doAction(LLAssetType::EType asset_type,
								   const LLUUID& uuid,
								   LLInventoryModel* model)
{
	// Perform indirection in case of link.
	const LLUUID& linked_uuid = gInventory.getLinkedItemID(uuid);

	LLInvFVBridgeAction* action = createAction(asset_type,linked_uuid,model);
	if(action)
	{
		action->doIt();
		delete action;
	}
}

// static
void LLInvFVBridgeAction::doAction(const LLUUID& uuid, LLInventoryModel* model)
{
	llassert(model);
	LLViewerInventoryItem* item = model->getItem(uuid);
	llassert(item);
	if (item)
	{
		LLAssetType::EType asset_type = item->getType();
		LLInvFVBridgeAction* action = createAction(asset_type,uuid,model);
		if(action)
		{
			action->doIt();
			delete action;
		}
	}
}

LLViewerInventoryItem* LLInvFVBridgeAction::getItem() const
{
	if (mModel)
		return (LLViewerInventoryItem*)mModel->getItem(mUUID);
	return NULL;
}

class LLTextureBridgeAction: public LLInvFVBridgeAction
{
	friend class LLInvFVBridgeAction;
public:
	virtual void doIt()
	{
		if (getItem())
		{
			LLFloaterReg::showInstance("preview_texture", LLSD(mUUID), TAKE_FOCUS_YES);
		}
		LLInvFVBridgeAction::doIt();
	}
	virtual ~LLTextureBridgeAction(){}
protected:
	LLTextureBridgeAction(const LLUUID& id,LLInventoryModel* model) : LLInvFVBridgeAction(id,model) {}
};

class LLSoundBridgeAction: public LLInvFVBridgeAction
{
	friend class LLInvFVBridgeAction;
public:
	virtual void doIt()
	{
		LLViewerInventoryItem* item = getItem();
		if (item)
		{
			LLFloaterReg::showInstance("preview_sound", LLSD(mUUID), TAKE_FOCUS_YES);
		}
		LLInvFVBridgeAction::doIt();
	}
	virtual ~LLSoundBridgeAction(){}
protected:
	LLSoundBridgeAction(const LLUUID& id,LLInventoryModel* model) : LLInvFVBridgeAction(id,model) {}
};

class LLLandmarkBridgeAction: public LLInvFVBridgeAction
{
	friend class LLInvFVBridgeAction;
public:
	virtual void doIt()
	{
		LLViewerInventoryItem* item = getItem();
		if (item)
		{
			// Opening (double-clicking) a landmark immediately teleports,
			// but warns you the first time.
			LLSD payload;
			payload["asset_id"] = item->getAssetUUID();		
			
			LLSD args; 
			args["LOCATION"] = item->getName(); 
			
			LLNotificationsUtil::add("TeleportFromLandmark", args, payload);
		}
		LLInvFVBridgeAction::doIt();
	}
	virtual ~LLLandmarkBridgeAction(){}
protected:
	LLLandmarkBridgeAction(const LLUUID& id,LLInventoryModel* model) : LLInvFVBridgeAction(id,model) {}
};

class LLCallingCardBridgeAction: public LLInvFVBridgeAction
{
	friend class LLInvFVBridgeAction;
public:
	virtual void doIt()
	{
		LLViewerInventoryItem* item = getItem();
		if (item && item->getCreatorUUID().notNull())
		{
			LLAvatarActions::showProfile(item->getCreatorUUID());
		}
		LLInvFVBridgeAction::doIt();
	}
	virtual ~LLCallingCardBridgeAction(){}
protected:
	LLCallingCardBridgeAction(const LLUUID& id,LLInventoryModel* model) : LLInvFVBridgeAction(id,model) {}

};

class LLNotecardBridgeAction
: public LLInvFVBridgeAction
{
	friend class LLInvFVBridgeAction;
public:
	virtual void doIt()
	{
		LLViewerInventoryItem* item = getItem();
		if (item)
		{
			LLFloaterReg::showInstance("preview_notecard", LLSD(item->getUUID()), TAKE_FOCUS_YES);
		}
		LLInvFVBridgeAction::doIt();
	}
	virtual ~LLNotecardBridgeAction(){}
protected:
	LLNotecardBridgeAction(const LLUUID& id,LLInventoryModel* model) : LLInvFVBridgeAction(id,model) {}
};

class LLGestureBridgeAction: public LLInvFVBridgeAction
{
	friend class LLInvFVBridgeAction;
public:
	virtual void doIt()
	{
		LLViewerInventoryItem* item = getItem();
		if (item)
		{
			LLPreviewGesture* preview = LLPreviewGesture::show(mUUID, LLUUID::null);
			preview->setFocus(TRUE);
		}
		LLInvFVBridgeAction::doIt();		
	}
	virtual ~LLGestureBridgeAction(){}
protected:
	LLGestureBridgeAction(const LLUUID& id,LLInventoryModel* model) : LLInvFVBridgeAction(id,model) {}
};

class LLAnimationBridgeAction: public LLInvFVBridgeAction
{
	friend class LLInvFVBridgeAction;
public:
	virtual void doIt()
	{
		LLViewerInventoryItem* item = getItem();
		if (item)
		{
			LLFloaterReg::showInstance("preview_anim", LLSD(mUUID), TAKE_FOCUS_YES);
		}
		LLInvFVBridgeAction::doIt();
	}
	virtual ~LLAnimationBridgeAction(){}
protected:
	LLAnimationBridgeAction(const LLUUID& id,LLInventoryModel* model) : LLInvFVBridgeAction(id,model) {}
};

class LLObjectBridgeAction: public LLInvFVBridgeAction
{
	friend class LLInvFVBridgeAction;
public:
	virtual void doIt()
	{
		/*
		  LLFloaterReg::showInstance("properties", mUUID);
		*/
		LLInvFVBridgeAction::doIt();
	}
	virtual ~LLObjectBridgeAction(){}
protected:
	LLObjectBridgeAction(const LLUUID& id,LLInventoryModel* model) : LLInvFVBridgeAction(id,model) {}
};

class LLLSLTextBridgeAction: public LLInvFVBridgeAction
{
	friend class LLInvFVBridgeAction;
public:
	virtual void doIt()
	{
		LLViewerInventoryItem* item = getItem();
		if (item)
		{
			LLFloaterReg::showInstance("preview_script", LLSD(mUUID), TAKE_FOCUS_YES);
		}
		LLInvFVBridgeAction::doIt();
	}
	virtual ~LLLSLTextBridgeAction(){}
protected:
	LLLSLTextBridgeAction(const LLUUID& id,LLInventoryModel* model) : LLInvFVBridgeAction(id,model) {}
};

class LLWearableBridgeAction: public LLInvFVBridgeAction
{
	friend class LLInvFVBridgeAction;
public:
	virtual void doIt()
	{
		wearOnAvatar();
	}
	virtual ~LLWearableBridgeAction(){}
protected:
	LLWearableBridgeAction(const LLUUID& id,LLInventoryModel* model) : LLInvFVBridgeAction(id,model) {}
	BOOL isItemInTrash() const;
	// return true if the item is in agent inventory. if false, it
	// must be lost or in the inventory library.
	BOOL isAgentInventory() const;
	void wearOnAvatar();
};

BOOL LLWearableBridgeAction::isItemInTrash() const
{
	if(!mModel) return FALSE;
	const LLUUID trash_id = mModel->findCategoryUUIDForType(LLFolderType::FT_TRASH);
	return mModel->isObjectDescendentOf(mUUID, trash_id);
}

BOOL LLWearableBridgeAction::isAgentInventory() const
{
	if(!mModel) return FALSE;
	if(gInventory.getRootFolderID() == mUUID) return TRUE;
	return mModel->isObjectDescendentOf(mUUID, gInventory.getRootFolderID());
}

void LLWearableBridgeAction::wearOnAvatar()
{
	// TODO: investigate wearables may not be loaded at this point EXT-8231

	LLViewerInventoryItem* item = getItem();
	if(item)
	{
		LLAppearanceMgr::instance().wearItemOnAvatar(item->getUUID(), true, true);
	}
}

LLInvFVBridgeAction* LLInvFVBridgeAction::createAction(LLAssetType::EType asset_type,
													   const LLUUID& uuid,
													   LLInventoryModel* model)
{
	LLInvFVBridgeAction* action = NULL;
	switch(asset_type)
	{
		case LLAssetType::AT_TEXTURE:
			action = new LLTextureBridgeAction(uuid,model);
			break;
		case LLAssetType::AT_SOUND:
			action = new LLSoundBridgeAction(uuid,model);
			break;
		case LLAssetType::AT_LANDMARK:
			action = new LLLandmarkBridgeAction(uuid,model);
			break;
		case LLAssetType::AT_CALLINGCARD:
			action = new LLCallingCardBridgeAction(uuid,model);
			break;
		case LLAssetType::AT_OBJECT:
			action = new LLObjectBridgeAction(uuid,model);
			break;
		case LLAssetType::AT_NOTECARD:
			action = new LLNotecardBridgeAction(uuid,model);
			break;
		case LLAssetType::AT_ANIMATION:
			action = new LLAnimationBridgeAction(uuid,model);
			break;
		case LLAssetType::AT_GESTURE:
			action = new LLGestureBridgeAction(uuid,model);
			break;
		case LLAssetType::AT_LSL_TEXT:
			action = new LLLSLTextBridgeAction(uuid,model);
			break;
		case LLAssetType::AT_CLOTHING:
		case LLAssetType::AT_BODYPART:
			action = new LLWearableBridgeAction(uuid,model);
			break;
		default:
			break;
	}
	return action;
}

/**                    Bridge Actions
 **
 ********************************************************************************/

/************************************************************************/
/* Recent Inventory Panel related classes                               */
/************************************************************************/
void LLRecentItemsFolderBridge::buildContextMenu(LLMenuGL& menu, U32 flags)
{
	LLFolderBridge::buildContextMenu(menu, flags);

	menuentry_vec_t disabled_items, items = getMenuItems();

	items.erase(std::remove(items.begin(), items.end(), std::string("New Body Parts")), items.end());
	items.erase(std::remove(items.begin(), items.end(), std::string("New Clothes")), items.end());
	items.erase(std::remove(items.begin(), items.end(), std::string("New Note")), items.end());
	items.erase(std::remove(items.begin(), items.end(), std::string("New Gesture")), items.end());
	items.erase(std::remove(items.begin(), items.end(), std::string("New Script")), items.end());
	items.erase(std::remove(items.begin(), items.end(), std::string("New Folder")), items.end());

	hide_context_entries(menu, items, disabled_items);
}

LLInvFVBridge* LLRecentInventoryBridgeBuilder::createBridge(
	LLAssetType::EType asset_type,
	LLAssetType::EType actual_asset_type,
	LLInventoryType::EType inv_type,
	LLInventoryPanel* inventory,
	LLFolderView* root,
	const LLUUID& uuid,
	U32 flags /*= 0x00*/ ) const
{
	LLInvFVBridge* new_listener = NULL;
	switch(asset_type)
	{
	case LLAssetType::AT_CATEGORY:
		if (actual_asset_type == LLAssetType::AT_LINK_FOLDER)
		{
			// *TODO: Create a link folder handler instead if it is necessary
			new_listener = LLInventoryFVBridgeBuilder::createBridge(
				asset_type,
				actual_asset_type,
				inv_type,
				inventory,
				root,
				uuid,
				flags);
			break;
		}
		new_listener = new LLRecentItemsFolderBridge(inv_type, inventory, root, uuid);
		break;
	default:
		new_listener = LLInventoryFVBridgeBuilder::createBridge(
			asset_type,
			actual_asset_type,
			inv_type,
			inventory,
			root,
			uuid,
			flags);
	}
	return new_listener;

}


// EOF<|MERGE_RESOLUTION|>--- conflicted
+++ resolved
@@ -3974,6 +3974,11 @@
 {
 	if (get_is_item_worn(mUUID))
 	{
+		if (!isAgentAvatarValid())
+		{
+			return LLItemBridge::getLabelSuffix() + LLTrans::getString("worn");
+		}
+
 		std::string attachment_point_name = gAgentAvatarp->getAttachedPointName(mUUID);
 
 		// e.g. "(worn on ...)" / "(attached to ...)"
@@ -4015,11 +4020,8 @@
 		}
 	}
 
-<<<<<<< HEAD
 	LLSD payload;
 	payload["item_id"] = item_id; // Wear the base object in case this is a link.
-=======
->>>>>>> 21ba693a
 	payload["attachment_point"] = attach_pt;
 
 	if (!gSavedSettings.getBOOL("MultipleAttachments") &&
@@ -4052,10 +4054,7 @@
 		if (itemp)
 		{
 			U8 attachment_pt = notification["payload"]["attachment_point"].asInteger();
-<<<<<<< HEAD
 			
-=======
->>>>>>> 21ba693a
 			if (gSavedSettings.getBOOL("MultipleAttachments"))
 				attachment_pt |= ATTACHMENT_ADD;
 
