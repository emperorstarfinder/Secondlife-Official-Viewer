--- conflicted
+++ resolved
@@ -564,7 +564,7 @@
 	//                +------------+         | (texture coordinates)
 	//                |            |         |
 	//                |     1      |        (*) --->s
-	//                |    +X      |   
+	//                |    +X      |
 	//                |            |
 	// (+++)     (+-+)|            |(+--)     (++-)        (+++)
 	//   +------------+------------+------------+------------+
@@ -784,7 +784,7 @@
 	{
 		// Draws a single "jacks" style handle: a long, retangular box from start to end.
 		LLVector3 offset_start = end - start;
-		offset_start.normallize();
+		offset_start.normalize();
 		offset_start = start + mBoxHandleSize * offset_start;
 
 		LLVector3 delta = end - offset_start;
@@ -836,7 +836,7 @@
 			selectNode->mLastScale = cur->getScale();
 			selectNode->mLastPositionLocal = cur->getPosition();
 		}
-	}	
+	}
 
 	LLSelectMgr::getInstance()->updateSelectionCenter();
 	gAgentCamera.clearFocusObject();
@@ -1039,6 +1039,7 @@
 			rebuild(cur);
 		}
 	}
+
 }
 
 	
@@ -1322,7 +1323,7 @@
 	}
 
 	guideline_end -= guideline_start;
-	guideline_end.normallize();
+	guideline_end.normalize();
 	guideline_end *= LLWorld::getInstance()->getRegionWidthInMeters();
 	guideline_end += guideline_start;
 
@@ -1348,7 +1349,7 @@
 	LLVector3 box_corner_agent = bbox.localToAgent(unitVectorToLocalBBoxExtent( partToUnitVector( mManipPart ), bbox ));
 	mScaleCenter = uniform ? bbox.getCenterAgent() : bbox.localToAgent(unitVectorToLocalBBoxExtent( -1.f * partToUnitVector( mManipPart ), bbox ));
 	mScaleDir = box_corner_agent - mScaleCenter;
-	mScaleDir.normallize();
+	mScaleDir.normalize();
 
 	if(mObjectSelection->getSelectType() == SELECT_TYPE_HUD)
 	{
@@ -1376,7 +1377,7 @@
 	mSnapGuideLength = snap_guide_length / llmax(0.1f, (llmin(mSnapGuideDir1 * cam_at_axis, mSnapGuideDir2 * cam_at_axis)));
 
 	LLVector3 off_axis_dir = mScaleDir % cam_at_axis;
-	off_axis_dir.normallize();
+	off_axis_dir.normalize();
 
 	if( (LL_FACE_MIN <= (S32)mManipPart) && ((S32)mManipPart <= LL_FACE_MAX) )
 	{
@@ -1413,7 +1414,7 @@
 		else
 		{
 			local_camera_dir = (LLViewerCamera::getInstance()->getOrigin() - box_corner_agent) * ~bbox.getRotation();
-			local_camera_dir.normallize();
+			local_camera_dir.normalize();
 		}
 
 		LLVector3 axis_flip;
@@ -1546,10 +1547,10 @@
 	}
 
 	mScalePlaneNormal1 = mSnapGuideDir1 % mScaleDir;
-	mScalePlaneNormal1.normallize();
+	mScalePlaneNormal1.normalize();
 
 	mScalePlaneNormal2 = mSnapGuideDir2 % mScaleDir;
-	mScalePlaneNormal2.normallize();	
+	mScalePlaneNormal2.normalize();	
 
 	mScaleSnapUnit1 = mScaleSnapUnit1 / (mSnapDir1 * mScaleDir);
 	mScaleSnapUnit2 = mScaleSnapUnit2 / (mSnapDir2 * mScaleDir);
@@ -1612,19 +1613,15 @@
 		LLGLDepthTest gls_depth(GL_FALSE);
 
 		F32 dist_grid_axis = (drag_point - mScaleCenter) * mScaleDir;
+
 		F32 smallest_subdivision1 = mScaleSnapUnit1 / sGridMaxSubdivisionLevel;
 		F32 smallest_subdivision2 = mScaleSnapUnit2 / sGridMaxSubdivisionLevel;
 
 		// find distance to nearest smallest grid unit
-<<<<<<< HEAD
+		F32 grid_multiple1 = llfloor(llmax(0.f, dist_grid_axis) / smallest_subdivision1);
+		F32 grid_multiple2 = llfloor(llmax(0.f, dist_grid_axis) / smallest_subdivision2);
 		F32 grid_offset1 = fmodf(dist_grid_axis, smallest_subdivision1);
 		F32 grid_offset2 = fmodf(dist_grid_axis, smallest_subdivision2);
-=======
-		F32 grid_multiple1 = llfloor(llmax(0.f, dist_grid_axis) / (mScaleSnapUnit1 / max_subdivisions));
-		F32 grid_multiple2 = llfloor(llmax(0.f, dist_grid_axis) / (mScaleSnapUnit2 / max_subdivisions));
-		F32 grid_offset1 = fmodf(dist_grid_axis, mScaleSnapUnit1 / max_subdivisions);
-		F32 grid_offset2 = fmodf(dist_grid_axis, mScaleSnapUnit2 / max_subdivisions);
->>>>>>> e0a01592
 
 		// how many smallest grid units are we away from largest grid scale?
 		S32 sub_div_offset_1 = llround(fmod(dist_grid_axis - grid_offset1, mScaleSnapUnit1 / sGridMinSubdivisionLevel) / smallest_subdivision1);
@@ -1667,13 +1664,13 @@
 				LLVector3 arrow_span = mScaleDir;
 
 				arrow_dir = snap_line_start - snap_line_center;
-				arrow_dir.normallize();
+				arrow_dir.normalize();
 				gGL.vertex3fv((snap_line_start + arrow_dir * mBoxHandleSize).mV);
 				gGL.vertex3fv((snap_line_start + arrow_span * mBoxHandleSize).mV);
 				gGL.vertex3fv((snap_line_start - arrow_span * mBoxHandleSize).mV);
 
 				arrow_dir = snap_line_end - snap_line_center;
-				arrow_dir.normallize();
+				arrow_dir.normalize();
 				gGL.vertex3fv((snap_line_end + arrow_dir * mBoxHandleSize).mV);
 				gGL.vertex3fv((snap_line_end + arrow_span * mBoxHandleSize).mV);
 				gGL.vertex3fv((snap_line_end - arrow_span * mBoxHandleSize).mV);
@@ -1682,7 +1679,7 @@
 		}
 	
 		LLVector2 screen_translate_axis(llabs(mScaleDir * LLViewerCamera::getInstance()->getLeftAxis()), llabs(mScaleDir * LLViewerCamera::getInstance()->getUpAxis()));
-		screen_translate_axis.normallize();
+		screen_translate_axis.normalize();
 
 		S32 tick_label_spacing = llround(screen_translate_axis * sTickLabelSpacing);
 
@@ -1698,11 +1695,7 @@
 			for (S32 i = start_tick; i <= stop_tick; i++)
 			{
 				F32 alpha = (1.f - (1.f *  ((F32)llabs(i) / (F32)num_ticks_per_side1)));
-<<<<<<< HEAD
-				LLVector3 tick_pos = drag_point + (mScaleDir * (smallest_subdivision1 * (F32)i - grid_offset1));
-=======
-				LLVector3 tick_pos = mScaleCenter + (mScaleDir * (grid_multiple1 + i) * (mScaleSnapUnit1 / max_subdivisions));
->>>>>>> e0a01592
+				LLVector3 tick_pos = mScaleCenter + (mScaleDir * (grid_multiple1 + i) * smallest_subdivision1);
 
 				F32 cur_subdivisions = llclamp(getSubdivisionLevel(tick_pos, mScaleDir, mScaleSnapUnit1, mTickPixelSpacing1), sGridMinSubdivisionLevel, sGridMaxSubdivisionLevel);
 
@@ -1735,11 +1728,7 @@
 			for (S32 i = start_tick; i <= stop_tick; i++)
 			{
 				F32 alpha = (1.f - (1.f *  ((F32)llabs(i) / (F32)num_ticks_per_side2)));
-<<<<<<< HEAD
-				LLVector3 tick_pos = drag_point + (mScaleDir * (smallest_subdivision2 * (F32)i - grid_offset2));
-=======
-				LLVector3 tick_pos = mScaleCenter + (mScaleDir * (grid_multiple2 + i) * (mScaleSnapUnit2 / max_subdivisions));
->>>>>>> e0a01592
+				LLVector3 tick_pos = mScaleCenter + (mScaleDir * (grid_multiple2 + i) * smallest_subdivision2);
 
 				F32 cur_subdivisions = llclamp(getSubdivisionLevel(tick_pos, mScaleDir, mScaleSnapUnit2, mTickPixelSpacing2), sGridMinSubdivisionLevel, sGridMaxSubdivisionLevel);
 
@@ -1779,11 +1768,7 @@
 		{
 			F32 tick_scale = 1.f;
 			F32 alpha = grid_alpha * (1.f - (0.5f *  ((F32)llabs(i) / (F32)num_ticks_per_side1)));
-<<<<<<< HEAD
-			LLVector3 tick_pos = drag_point + (mScaleDir * (smallest_subdivision1 * (F32)i - grid_offset1));
-=======
-			LLVector3 tick_pos = mScaleCenter + (mScaleDir * (grid_multiple1 + i) * (mScaleSnapUnit1 / max_subdivisions));
->>>>>>> e0a01592
+			LLVector3 tick_pos = mScaleCenter + (mScaleDir * (grid_multiple1 + i) * smallest_subdivision1);
 
 			for (F32 division_level = sGridMaxSubdivisionLevel; division_level >= sGridMinSubdivisionLevel; division_level /= 2.f)
 			{
@@ -1796,14 +1781,13 @@
 
 			if (fmodf((F32)(i + label_sub_div_offset_1), (sGridMaxSubdivisionLevel / llmin(sGridMaxSubdivisionLevel, getSubdivisionLevel(tick_pos, mScaleDir, mScaleSnapUnit1, tick_label_spacing)))) == 0.f)
 			{
-				LLVector3 text_origin = tick_pos + 
-					(mSnapGuideDir1 * mSnapRegimeOffset * (1.f + tick_scale));
+				LLVector3 text_origin = tick_pos + (mSnapGuideDir1 * mSnapRegimeOffset * (1.f + tick_scale));
 
 				EGridMode grid_mode = LLSelectMgr::getInstance()->getGridMode();
 				F32 tick_value;
 				if (grid_mode == GRID_MODE_WORLD)
 				{
-					tick_value = (grid_multiple1 + i) / (max_subdivisions / grid_resolution);
+					tick_value = (grid_multiple1 + i) / (sGridMaxSubdivisionLevel / grid_resolution);
 				}
 				else
 				{
@@ -1812,13 +1796,7 @@
 
 				F32 text_highlight = 0.8f;
 
-<<<<<<< HEAD
-				F32 measured_distance = -(mSnapGuideDir2 * (mScaleDir * mScaleSnapValue)); // The other snap guide points down the vector we are measuring against, which when the snapvalue along the scale direction is projected against gives the distance along the relevant axis of measurement.
-
-				if (is_approx_equal(tick_val, measured_distance) && mInSnapRegime)
-=======
 				if (is_approx_equal(tick_value, mScaleSnappedValue) && mInSnapRegime)
->>>>>>> e0a01592
 				{
 					text_highlight = 1.f;
 				}
@@ -1836,11 +1814,7 @@
 			{
 				F32 tick_scale = 1.f;
 				F32 alpha = grid_alpha * (1.f - (0.5f *  ((F32)llabs(i) / (F32)num_ticks_per_side2)));
-<<<<<<< HEAD
-				LLVector3 tick_pos = drag_point + (mScaleDir * (smallest_subdivision2 * (F32)i - grid_offset2));
-=======
-				LLVector3 tick_pos = mScaleCenter + (mScaleDir * (grid_multiple2 + i) * (mScaleSnapUnit2 / max_subdivisions));
->>>>>>> e0a01592
+				LLVector3 tick_pos = mScaleCenter + (mScaleDir * (grid_multiple2 + i) * smallest_subdivision2);
 
 				for (F32 division_level = sGridMaxSubdivisionLevel; division_level >= sGridMinSubdivisionLevel; division_level /= 2.f)
 				{
@@ -1853,29 +1827,23 @@
 
 				if (fmodf((F32)(i + label_sub_div_offset_2), (sGridMaxSubdivisionLevel / llmin(sGridMaxSubdivisionLevel, getSubdivisionLevel(tick_pos, mScaleDir, mScaleSnapUnit2, tick_label_spacing)))) == 0.f)
 				{
-					LLVector3 text_origin = tick_pos + 
-						(mSnapGuideDir2 * mSnapRegimeOffset * (1.f + tick_scale));
+					LLVector3 text_origin = tick_pos + (mSnapGuideDir2 * mSnapRegimeOffset * (1.f + tick_scale));
 
 					EGridMode grid_mode = LLSelectMgr::getInstance()->getGridMode();
 					F32 tick_value;
 					if (grid_mode == GRID_MODE_WORLD)
 					{
-						tick_value = (grid_multiple2 + i) / (max_subdivisions / grid_resolution);
+						tick_value = (grid_multiple2 + i) / (sGridMaxSubdivisionLevel / grid_resolution);
 					}
 					else
 					{
-						tick_value = (grid_multiple2 + i) / (2.f * max_subdivisions);
+						tick_value = (grid_multiple2 + i) / (2.f * sGridMaxSubdivisionLevel);
 					}
 
+
 					F32 text_highlight = 0.8f;
 
-<<<<<<< HEAD
-					F32 measured_distance = -(mSnapGuideDir1 * (mScaleDir * mScaleSnapValue)); // The other snap guide points down the vector we are measuring against, which when the snapvalue along the scale direction is projected against gives the distance along the relevant axis of measurement.
-
-					if (is_approx_equal(tick_val, measured_distance) && mInSnapRegime)
-=======
 					if (is_approx_equal(tick_value, mScaleSnappedValue) && mInSnapRegime)
->>>>>>> e0a01592
 					{
 						text_highlight = 1.f;
 					}
