--- conflicted
+++ resolved
@@ -1,4 +1,3 @@
-<<<<<<< HEAD
 /** 
  * @file lldrawpoolwater.cpp
  * @brief LLDrawPoolWater class implementation
@@ -52,17 +51,6 @@
 const LLUUID TRANSPARENT_WATER_TEXTURE("2bfd3884-7e27-69b9-ba3a-3e673f680004");
 const LLUUID OPAQUE_WATER_TEXTURE("43c32285-d658-1793-c123-bf86315de055");
 
-static LLStaticHashedString sObjectPlaneS("object_plane_s");
-static LLStaticHashedString sObjectPlaneT("object_plane_t");
-static LLStaticHashedString sScreenRes("screenRes");
-static LLStaticHashedString sNormScale("normScale");
-static LLStaticHashedString sFresnelScale("fresnelScale");
-static LLStaticHashedString sFresnelOffset("fresnelOffset");
-static LLStaticHashedString sBlurMultiplier("blurMultiplier");
-static LLStaticHashedString sSunAngle("sunAngle");
-static LLStaticHashedString sScaledAngle("scaledAngle");
-static LLStaticHashedString sSunAngle2("sunAngle2");
-
 static float sTime;
 
 BOOL deferred_render = FALSE;
@@ -419,8 +407,8 @@
 	}
 	else
 	{
-		shader->uniform4fv(sObjectPlaneS, 1, tp0);
-		shader->uniform4fv(sObjectPlaneT, 1, tp1);
+		shader->uniform4fv(LLShaderMgr::OBJECT_PLANE_S, 1, tp0);
+		shader->uniform4fv(LLShaderMgr::OBJECT_PLANE_T, 1, tp1);
 	}
 
 	gGL.diffuseColor3f(1.f, 1.f, 1.f);
@@ -558,7 +546,7 @@
 
 	sTime = (F32)LLFrameTimer::getElapsedSeconds()*0.5f;
 	
-	S32 reftex = shader->enableTexture(LLViewerShaderMgr::WATER_REFTEX);
+	S32 reftex = shader->enableTexture(LLShaderMgr::WATER_REFTEX);
 		
 	if (reftex > -1)
 	{
@@ -589,12 +577,12 @@
 		mWaterNormp->setFilteringOption(LLTexUnit::TFO_POINT);
 	}
 	
-	S32 screentex = shader->enableTexture(LLViewerShaderMgr::WATER_SCREENTEX);	
+	S32 screentex = shader->enableTexture(LLShaderMgr::WATER_SCREENTEX);	
 		
 	if (screentex > -1)
 	{
-		shader->uniform4fv(LLViewerShaderMgr::WATER_FOGCOLOR, 1, sWaterFogColor.mV);
-		shader->uniform1f(LLViewerShaderMgr::WATER_FOGDENSITY, 
+		shader->uniform4fv(LLShaderMgr::WATER_FOGCOLOR, 1, sWaterFogColor.mV);
+		shader->uniform1f(LLShaderMgr::WATER_FOGDENSITY, 
 			param_mgr->getFogDensity());
 		gPipeline.mWaterDis.bindTexture(0, screentex);
 	}
@@ -606,15 +594,9 @@
 	if (mVertexShaderLevel == 1)
 	{
 		sWaterFogColor.mV[3] = param_mgr->mDensitySliderValue;
-		shader->uniform4fv(LLViewerShaderMgr::WATER_FOGCOLOR, 1, sWaterFogColor.mV);
-	}
-
-	F32 screenRes[] = 
-	{
-		1.f/gGLViewport[2],
-		1.f/gGLViewport[3]
-	};
-	shader->uniform2fv(sScreenRes, 1, screenRes);
+		shader->uniform4fv(LLShaderMgr::WATER_FOGCOLOR, 1, sWaterFogColor.mV);
+	}
+
 	stop_glerror();
 	
 	S32 diffTex = shader->enableTexture(LLViewerShaderMgr::DIFFUSE_MAP);
@@ -626,26 +608,26 @@
 	light_diffuse *= 6.f;
 
 	//shader->uniformMatrix4fv("inverse_ref", 1, GL_FALSE, (GLfloat*) gGLObliqueProjectionInverse.mMatrix);
-	shader->uniform1f(LLViewerShaderMgr::WATER_WATERHEIGHT, eyedepth);
-	shader->uniform1f(LLViewerShaderMgr::WATER_TIME, sTime);
-	shader->uniform3fv(LLViewerShaderMgr::WATER_EYEVEC, 1, LLViewerCamera::getInstance()->getOrigin().mV);
-	shader->uniform3fv(LLViewerShaderMgr::WATER_SPECULAR, 1, light_diffuse.mV);
-	shader->uniform1f(LLViewerShaderMgr::WATER_SPECULAR_EXP, light_exp);
-	shader->uniform2fv(LLViewerShaderMgr::WATER_WAVE_DIR1, 1, param_mgr->getWave1Dir().mV);
-	shader->uniform2fv(LLViewerShaderMgr::WATER_WAVE_DIR2, 1, param_mgr->getWave2Dir().mV);
-	shader->uniform3fv(LLViewerShaderMgr::WATER_LIGHT_DIR, 1, light_dir.mV);
-
-	shader->uniform3fv(sNormScale, 1, param_mgr->getNormalScale().mV);
-	shader->uniform1f(sFresnelScale, param_mgr->getFresnelScale());
-	shader->uniform1f(sFresnelOffset, param_mgr->getFresnelOffset());
-	shader->uniform1f(sBlurMultiplier, param_mgr->getBlurMultiplier());
+	shader->uniform1f(LLShaderMgr::WATER_WATERHEIGHT, eyedepth);
+	shader->uniform1f(LLShaderMgr::WATER_TIME, sTime);
+	shader->uniform3fv(LLShaderMgr::WATER_EYEVEC, 1, LLViewerCamera::getInstance()->getOrigin().mV);
+	shader->uniform3fv(LLShaderMgr::WATER_SPECULAR, 1, light_diffuse.mV);
+	shader->uniform1f(LLShaderMgr::WATER_SPECULAR_EXP, light_exp);
+	shader->uniform2fv(LLShaderMgr::WATER_WAVE_DIR1, 1, param_mgr->getWave1Dir().mV);
+	shader->uniform2fv(LLShaderMgr::WATER_WAVE_DIR2, 1, param_mgr->getWave2Dir().mV);
+	shader->uniform3fv(LLShaderMgr::WATER_LIGHT_DIR, 1, light_dir.mV);
+
+	shader->uniform3fv(LLShaderMgr::WATER_NORM_SCALE, 1, param_mgr->getNormalScale().mV);
+	shader->uniform1f(LLShaderMgr::WATER_FRESNEL_SCALE, param_mgr->getFresnelScale());
+	shader->uniform1f(LLShaderMgr::WATER_FRESNEL_OFFSET, param_mgr->getFresnelOffset());
+	shader->uniform1f(LLShaderMgr::WATER_BLUR_MULTIPLIER, param_mgr->getBlurMultiplier());
 
 	F32 sunAngle = llmax(0.f, light_dir.mV[2]);
 	F32 scaledAngle = 1.f - sunAngle;
 
-	shader->uniform1f(sSunAngle, sunAngle);
-	shader->uniform1f(sScaledAngle, scaledAngle);
-	shader->uniform1f(sSunAngle2, 0.1f + 0.2f*sunAngle);
+	shader->uniform1f(LLShaderMgr::WATER_SUN_ANGLE, sunAngle);
+	shader->uniform1f(LLShaderMgr::WATER_SCALED_ANGLE, scaledAngle);
+	shader->uniform1f(LLShaderMgr::WATER_SUN_ANGLE2, 0.1f + 0.2f*sunAngle);
 
 	LLColor4 water_color;
 	LLVector3 camera_up = LLViewerCamera::getInstance()->getUpAxis();
@@ -653,12 +635,12 @@
 	if (LLViewerCamera::getInstance()->cameraUnderWater())
 	{
 		water_color.setVec(1.f, 1.f, 1.f, 0.4f);
-		shader->uniform1f(LLViewerShaderMgr::WATER_REFSCALE, param_mgr->getScaleBelow());
+		shader->uniform1f(LLShaderMgr::WATER_REFSCALE, param_mgr->getScaleBelow());
 	}
 	else
 	{
 		water_color.setVec(1.f, 1.f, 1.f, 0.5f*(1.f + up_dot));
-		shader->uniform1f(LLViewerShaderMgr::WATER_REFSCALE, param_mgr->getScaleAbove());
+		shader->uniform1f(LLShaderMgr::WATER_REFSCALE, param_mgr->getScaleAbove());
 	}
 
 	if (water_color.mV[3] > 0.9f)
@@ -702,726 +684,6 @@
 	}
 	
 	shader->disableTexture(LLViewerShaderMgr::ENVIRONMENT_MAP, LLTexUnit::TT_CUBE_MAP);
-	shader->disableTexture(LLViewerShaderMgr::WATER_SCREENTEX);	
-	shader->disableTexture(LLViewerShaderMgr::BUMP_MAP);
-	shader->disableTexture(LLViewerShaderMgr::DIFFUSE_MAP);
-	shader->disableTexture(LLViewerShaderMgr::WATER_REFTEX);
-	shader->disableTexture(LLViewerShaderMgr::WATER_SCREENDEPTH);
-
-	if (deferred_render)
-	{
-		gPipeline.unbindDeferredShader(*shader);
-	}
-	else
-	{
-		shader->unbind();
-	}
-
-	gGL.getTexUnit(0)->activate();
-	gGL.getTexUnit(0)->enable(LLTexUnit::TT_TEXTURE);
-	if (!deferred_render)
-	{
-		gGL.setColorMask(true, false);
-	}
-
-}
-
-LLViewerTexture *LLDrawPoolWater::getDebugTexture()
-{
-	return LLViewerFetchedTexture::sSmokeImagep;
-}
-
-LLColor3 LLDrawPoolWater::getDebugColor() const
-{
-	return LLColor3(0.f, 1.f, 1.f);
-}
-=======
-/** 
- * @file lldrawpoolwater.cpp
- * @brief LLDrawPoolWater class implementation
- *
- * $LicenseInfo:firstyear=2002&license=viewerlgpl$
- * Second Life Viewer Source Code
- * Copyright (C) 2010, Linden Research, Inc.
- * 
- * This library is free software; you can redistribute it and/or
- * modify it under the terms of the GNU Lesser General Public
- * License as published by the Free Software Foundation;
- * version 2.1 of the License only.
- * 
- * This library is distributed in the hope that it will be useful,
- * but WITHOUT ANY WARRANTY; without even the implied warranty of
- * MERCHANTABILITY or FITNESS FOR A PARTICULAR PURPOSE.  See the GNU
- * Lesser General Public License for more details.
- * 
- * You should have received a copy of the GNU Lesser General Public
- * License along with this library; if not, write to the Free Software
- * Foundation, Inc., 51 Franklin Street, Fifth Floor, Boston, MA  02110-1301  USA
- * 
- * Linden Research, Inc., 945 Battery Street, San Francisco, CA  94111  USA
- * $/LicenseInfo$
- */
-
-#include "llviewerprecompiledheaders.h"
-#include "llfeaturemanager.h"
-#include "lldrawpoolwater.h"
-
-#include "llviewercontrol.h"
-#include "lldir.h"
-#include "llerror.h"
-#include "m3math.h"
-#include "llrender.h"
-
-#include "llagent.h"		// for gAgent for getRegion for getWaterHeight
-#include "llcubemap.h"
-#include "lldrawable.h"
-#include "llface.h"
-#include "llsky.h"
-#include "llviewertexturelist.h"
-#include "llviewerregion.h"
-#include "llvosky.h"
-#include "llvowater.h"
-#include "llworld.h"
-#include "pipeline.h"
-#include "llviewershadermgr.h"
-#include "llwaterparammanager.h"
-
-const LLUUID TRANSPARENT_WATER_TEXTURE("2bfd3884-7e27-69b9-ba3a-3e673f680004");
-const LLUUID OPAQUE_WATER_TEXTURE("43c32285-d658-1793-c123-bf86315de055");
-
-static float sTime;
-
-BOOL deferred_render = FALSE;
-
-BOOL LLDrawPoolWater::sSkipScreenCopy = FALSE;
-BOOL LLDrawPoolWater::sNeedsReflectionUpdate = TRUE;
-BOOL LLDrawPoolWater::sNeedsDistortionUpdate = TRUE;
-LLColor4 LLDrawPoolWater::sWaterFogColor = LLColor4(0.2f, 0.5f, 0.5f, 0.f);
-F32 LLDrawPoolWater::sWaterFogEnd = 0.f;
-
-LLVector3 LLDrawPoolWater::sLightDir;
-
-LLDrawPoolWater::LLDrawPoolWater() :
-	LLFacePool(POOL_WATER)
-{
-	mHBTex[0] = LLViewerTextureManager::getFetchedTexture(gSunTextureID, TRUE, LLViewerTexture::BOOST_UI);
-	gGL.getTexUnit(0)->bind(mHBTex[0]) ;
-	mHBTex[0]->setAddressMode(LLTexUnit::TAM_CLAMP);
-
-	mHBTex[1] = LLViewerTextureManager::getFetchedTexture(gMoonTextureID, TRUE, LLViewerTexture::BOOST_UI);
-	gGL.getTexUnit(0)->bind(mHBTex[1]);
-	mHBTex[1]->setAddressMode(LLTexUnit::TAM_CLAMP);
-
-
-	mWaterImagep = LLViewerTextureManager::getFetchedTexture(TRANSPARENT_WATER_TEXTURE);
-	llassert(mWaterImagep);
-	mWaterImagep->setNoDelete();
-	mOpaqueWaterImagep = LLViewerTextureManager::getFetchedTexture(OPAQUE_WATER_TEXTURE);
-	llassert(mOpaqueWaterImagep);
-	mWaterNormp = LLViewerTextureManager::getFetchedTexture(DEFAULT_WATER_NORMAL);
-	mWaterNormp->setNoDelete();
-
-	restoreGL();
-}
-
-LLDrawPoolWater::~LLDrawPoolWater()
-{
-}
-
-//static
-void LLDrawPoolWater::restoreGL()
-{
-	
-}
-
-LLDrawPool *LLDrawPoolWater::instancePool()
-{
-	llerrs << "Should never be calling instancePool on a water pool!" << llendl;
-	return NULL;
-}
-
-
-void LLDrawPoolWater::prerender()
-{
-	mVertexShaderLevel = (gGLManager.mHasCubeMap && LLCubeMap::sUseCubeMaps) ?
-		LLViewerShaderMgr::instance()->getVertexShaderLevel(LLViewerShaderMgr::SHADER_WATER) : 0;
-
-	// got rid of modulation by light color since it got a little too
-	// green at sunset and sl-57047 (underwater turns black at 8:00)
-	sWaterFogColor = LLWaterParamManager::instance().getFogColor();
-	sWaterFogColor.mV[3] = 0;
-
-}
-
-S32 LLDrawPoolWater::getNumPasses()
-{
-	if (LLViewerCamera::getInstance()->getOrigin().mV[2] < 1024.f)
-	{
-		return 1;
-	}
-
-	return 0;
-}
-
-void LLDrawPoolWater::beginPostDeferredPass(S32 pass)
-{
-	beginRenderPass(pass);
-	deferred_render = TRUE;
-}
-
-void LLDrawPoolWater::endPostDeferredPass(S32 pass)
-{
-	endRenderPass(pass);
-	deferred_render = FALSE;
-}
-
-//===============================
-//DEFERRED IMPLEMENTATION
-//===============================
-void LLDrawPoolWater::renderDeferred(S32 pass)
-{
-	LLFastTimer t(FTM_RENDER_WATER);
-	deferred_render = TRUE;
-	shade();
-	deferred_render = FALSE;
-}
-
-//=========================================
-
-void LLDrawPoolWater::render(S32 pass)
-{
-	LLFastTimer ftm(FTM_RENDER_WATER);
-	if (mDrawFace.empty() || LLDrawable::getCurrentFrame() <= 1)
-	{
-		return;
-	}
-
-	//do a quick 'n dirty depth sort
-	for (std::vector<LLFace*>::iterator iter = mDrawFace.begin();
-			 iter != mDrawFace.end(); iter++)
-	{
-		LLFace* facep = *iter;
-		facep->mDistance = -facep->mCenterLocal.mV[2];
-	}
-
-	std::sort(mDrawFace.begin(), mDrawFace.end(), LLFace::CompareDistanceGreater());
-
-	// See if we are rendering water as opaque or not
-	if (!gSavedSettings.getBOOL("RenderTransparentWater"))
-	{
-		// render water for low end hardware
-		renderOpaqueLegacyWater();
-		return;
-	}
-
-	LLGLEnable blend(GL_BLEND);
-
-	if ((mVertexShaderLevel > 0) && !sSkipScreenCopy)
-	{
-		shade();
-		return;
-	}
-
-	LLVOSky *voskyp = gSky.mVOSkyp;
-
-	stop_glerror();
-
-	if (!gGLManager.mHasMultitexture)
-	{
-		// Ack!  No multitexture!  Bail!
-		return;
-	}
-
-	LLFace* refl_face = voskyp->getReflFace();
-
-	gPipeline.disableLights();
-	
-	LLGLDepthTest gls_depth(GL_TRUE, GL_FALSE);
-
-	LLGLDisable cullFace(GL_CULL_FACE);
-	
-	// Set up second pass first
-	mWaterImagep->addTextureStats(1024.f*1024.f);
-	gGL.getTexUnit(1)->activate();
-	gGL.getTexUnit(1)->enable(LLTexUnit::TT_TEXTURE);
-	gGL.getTexUnit(1)->bind(mWaterImagep) ;
-
-	LLVector3 camera_up = LLViewerCamera::getInstance()->getUpAxis();
-	F32 up_dot = camera_up * LLVector3::z_axis;
-
-	LLColor4 water_color;
-	if (LLViewerCamera::getInstance()->cameraUnderWater())
-	{
-		water_color.setVec(1.f, 1.f, 1.f, 0.4f);
-	}
-	else
-	{
-		water_color.setVec(1.f, 1.f, 1.f, 0.5f*(1.f + up_dot));
-	}
-
-	gGL.diffuseColor4fv(water_color.mV);
-
-	// Automatically generate texture coords for detail map
-	glEnable(GL_TEXTURE_GEN_S); //texture unit 1
-	glEnable(GL_TEXTURE_GEN_T); //texture unit 1
-	glTexGeni(GL_S, GL_TEXTURE_GEN_MODE, GL_OBJECT_LINEAR);
-	glTexGeni(GL_T, GL_TEXTURE_GEN_MODE, GL_OBJECT_LINEAR);
-
-	// Slowly move over time.
-	F32 offset = fmod(gFrameTimeSeconds*2.f, 100.f);
-	F32 tp0[4] = {16.f/256.f, 0.0f, 0.0f, offset*0.01f};
-	F32 tp1[4] = {0.0f, 16.f/256.f, 0.0f, offset*0.01f};
-	glTexGenfv(GL_S, GL_OBJECT_PLANE, tp0);
-	glTexGenfv(GL_T, GL_OBJECT_PLANE, tp1);
-
-	gGL.getTexUnit(1)->setTextureColorBlend(LLTexUnit::TBO_MULT, LLTexUnit::TBS_TEX_COLOR, LLTexUnit::TBS_PREV_COLOR);
-	gGL.getTexUnit(1)->setTextureAlphaBlend(LLTexUnit::TBO_REPLACE, LLTexUnit::TBS_PREV_ALPHA);
-
-	gGL.getTexUnit(0)->activate();
-	
-	glClearStencil(1);
-	glClear(GL_STENCIL_BUFFER_BIT);
-	LLGLEnable gls_stencil(GL_STENCIL_TEST);
-	glStencilOp(GL_KEEP, GL_REPLACE, GL_KEEP);
-	glStencilFunc(GL_ALWAYS, 0, 0xFFFFFFFF);
-
-	for (std::vector<LLFace*>::iterator iter = mDrawFace.begin();
-		 iter != mDrawFace.end(); iter++)
-	{
-		LLFace *face = *iter;
-		if (voskyp->isReflFace(face))
-		{
-			continue;
-		}
-		gGL.getTexUnit(0)->bind(face->getTexture());
-		face->renderIndexed();
-	}
-
-	// Now, disable texture coord generation on texture state 1
-	gGL.getTexUnit(1)->activate();
-	gGL.getTexUnit(1)->unbind(LLTexUnit::TT_TEXTURE);
-	gGL.getTexUnit(1)->disable();
-	glDisable(GL_TEXTURE_GEN_S); //texture unit 1
-	glDisable(GL_TEXTURE_GEN_T); //texture unit 1
-
-	// Disable texture coordinate and color arrays
-	gGL.getTexUnit(0)->activate();
-	gGL.getTexUnit(0)->unbind(LLTexUnit::TT_TEXTURE);
-
-	stop_glerror();
-	
-	if (gSky.mVOSkyp->getCubeMap())
-	{
-		gSky.mVOSkyp->getCubeMap()->enable(0);
-		gSky.mVOSkyp->getCubeMap()->bind();
-
-		gGL.matrixMode(LLRender::MM_TEXTURE);
-		gGL.loadIdentity();
-		LLMatrix4 camera_mat = LLViewerCamera::getInstance()->getModelview();
-		LLMatrix4 camera_rot(camera_mat.getMat3());
-		camera_rot.invert();
-
-		gGL.loadMatrix((F32 *)camera_rot.mMatrix);
-
-		gGL.matrixMode(LLRender::MM_MODELVIEW);
-		LLOverrideFaceColor overrid(this, 1.f, 1.f, 1.f,  0.5f*up_dot);
-
-		gGL.getTexUnit(0)->setTextureBlendType(LLTexUnit::TB_MULT);
-
-		for (std::vector<LLFace*>::iterator iter = mDrawFace.begin();
-			 iter != mDrawFace.end(); iter++)
-		{
-			LLFace *face = *iter;
-			if (voskyp->isReflFace(face))
-			{
-				//refl_face = face;
-				continue;
-			}
-
-			if (face->getGeomCount() > 0)
-			{					
-				face->renderIndexed();
-			}
-		}
-
-		gGL.getTexUnit(0)->setTextureBlendType(LLTexUnit::TB_MULT);
-
-		gSky.mVOSkyp->getCubeMap()->disable();
-		
-		gGL.getTexUnit(0)->unbind(LLTexUnit::TT_TEXTURE);
-		gGL.getTexUnit(0)->enable(LLTexUnit::TT_TEXTURE);
-		gGL.matrixMode(LLRender::MM_TEXTURE);
-		gGL.loadIdentity();
-		gGL.matrixMode(LLRender::MM_MODELVIEW);
-		
-	}
-
-	glStencilOp(GL_KEEP, GL_KEEP, GL_KEEP);
-
-    if (refl_face)
-	{
-		glStencilFunc(GL_NOTEQUAL, 0, 0xFFFFFFFF);
-		renderReflection(refl_face);
-	}
-
-	gGL.getTexUnit(0)->setTextureBlendType(LLTexUnit::TB_MULT);
-}
-
-// for low end hardware
-void LLDrawPoolWater::renderOpaqueLegacyWater()
-{
-	LLVOSky *voskyp = gSky.mVOSkyp;
-
-	LLGLSLShader* shader = NULL;
-	if (LLGLSLShader::sNoFixedFunction)
-	{
-		if (LLPipeline::sUnderWaterRender)
-		{
-			shader = &gObjectSimpleNonIndexedTexGenWaterProgram;
-		}
-		else
-		{
-			shader = &gObjectSimpleNonIndexedTexGenProgram;
-		}
-
-		shader->bind();
-	}
-
-	stop_glerror();
-
-	// Depth sorting and write to depth buffer
-	// since this is opaque, we should see nothing
-	// behind the water.  No blending because
-	// of no transparency.  And no face culling so
-	// that the underside of the water is also opaque.
-	LLGLDepthTest gls_depth(GL_TRUE, GL_TRUE);
-	LLGLDisable no_cull(GL_CULL_FACE);
-	LLGLDisable no_blend(GL_BLEND);
-
-	gPipeline.disableLights();
-
-	mOpaqueWaterImagep->addTextureStats(1024.f*1024.f);
-
-	// Activate the texture binding and bind one
-	// texture since all images will have the same texture
-	gGL.getTexUnit(0)->activate();
-	gGL.getTexUnit(0)->enable(LLTexUnit::TT_TEXTURE);
-	gGL.getTexUnit(0)->bind(mOpaqueWaterImagep);
-
-	// Automatically generate texture coords for water texture
-	if (!shader)
-	{
-		glEnable(GL_TEXTURE_GEN_S); //texture unit 0
-		glEnable(GL_TEXTURE_GEN_T); //texture unit 0
-		glTexGenf(GL_S, GL_TEXTURE_GEN_MODE, GL_OBJECT_LINEAR);
-		glTexGenf(GL_T, GL_TEXTURE_GEN_MODE, GL_OBJECT_LINEAR);
-	}
-
-	// Use the fact that we know all water faces are the same size
-	// to save some computation
-
-	// Slowly move texture coordinates over time so the watter appears
-	// to be moving.
-	F32 movement_period_secs = 50.f;
-
-	F32 offset = fmod(gFrameTimeSeconds, movement_period_secs);
-
-	if (movement_period_secs != 0)
-	{
-	 	offset /= movement_period_secs;
-	}
-	else
-	{
-		offset = 0;
-	}
-
-	F32 tp0[4] = { 16.f / 256.f, 0.0f, 0.0f, offset };
-	F32 tp1[4] = { 0.0f, 16.f / 256.f, 0.0f, offset };
-
-	if (!shader)
-	{
-		glTexGenfv(GL_S, GL_OBJECT_PLANE, tp0);
-		glTexGenfv(GL_T, GL_OBJECT_PLANE, tp1);
-	}
-	else
-	{
-		shader->uniform4fv(LLShaderMgr::OBJECT_PLANE_S, 1, tp0);
-		shader->uniform4fv(LLShaderMgr::OBJECT_PLANE_T, 1, tp1);
-	}
-
-	gGL.diffuseColor3f(1.f, 1.f, 1.f);
-
-	for (std::vector<LLFace*>::iterator iter = mDrawFace.begin();
-		 iter != mDrawFace.end(); iter++)
-	{
-		LLFace *face = *iter;
-		if (voskyp->isReflFace(face))
-		{
-			continue;
-		}
-
-		face->renderIndexed();
-	}
-
-	stop_glerror();
-
-	if (!shader)
-	{
-		// Reset the settings back to expected values
-		glDisable(GL_TEXTURE_GEN_S); //texture unit 0
-		glDisable(GL_TEXTURE_GEN_T); //texture unit 0
-	}
-
-	gGL.getTexUnit(0)->unbind(LLTexUnit::TT_TEXTURE);
-	gGL.getTexUnit(0)->setTextureBlendType(LLTexUnit::TB_MULT);
-}
-
-
-void LLDrawPoolWater::renderReflection(LLFace* face)
-{
-	LLVOSky *voskyp = gSky.mVOSkyp;
-
-	if (!voskyp)
-	{
-		return;
-	}
-
-	if (!face->getGeomCount())
-	{
-		return;
-	}
-	
-	S8 dr = voskyp->getDrawRefl();
-	if (dr < 0)
-	{
-		return;
-	}
-
-	LLGLSNoFog noFog;
-
-	gGL.getTexUnit(0)->bind(mHBTex[dr]);
-
-	LLOverrideFaceColor override(this, face->getFaceColor().mV);
-	face->renderIndexed();
-}
-
-void LLDrawPoolWater::shade()
-{
-	if (!deferred_render)
-	{
-		gGL.setColorMask(true, true);
-	}
-
-	LLVOSky *voskyp = gSky.mVOSkyp;
-
-	if(voskyp == NULL) 
-	{
-		return;
-	}
-
-	LLGLDisable blend(GL_BLEND);
-
-	LLColor3 light_diffuse(0,0,0);
-	F32 light_exp = 0.0f;
-	LLVector3 light_dir;
-	LLColor3 light_color;
-
-	if (gSky.getSunDirection().mV[2] > LLSky::NIGHTTIME_ELEVATION_COS) 	 
-    { 	 
-        light_dir  = gSky.getSunDirection(); 	 
-        light_dir.normVec(); 	
-		light_color = gSky.getSunDiffuseColor();
-		if(gSky.mVOSkyp) {
-	        light_diffuse = gSky.mVOSkyp->getSun().getColorCached(); 	 
-			light_diffuse.normVec(); 	 
-		}
-        light_exp = light_dir * LLVector3(light_dir.mV[0], light_dir.mV[1], 0); 	 
-        light_diffuse *= light_exp + 0.25f; 	 
-    } 	 
-    else  	 
-    { 	 
-        light_dir       = gSky.getMoonDirection(); 	 
-        light_dir.normVec(); 	 
-		light_color = gSky.getMoonDiffuseColor();
-        light_diffuse   = gSky.mVOSkyp->getMoon().getColorCached(); 	 
-        light_diffuse.normVec(); 	 
-        light_diffuse *= 0.5f; 	 
-        light_exp = light_dir * LLVector3(light_dir.mV[0], light_dir.mV[1], 0); 	 
-    }
-
-	light_exp *= light_exp;
-	light_exp *= light_exp;
-	light_exp *= light_exp;
-	light_exp *= light_exp;
-	light_exp *= 256.f;
-	light_exp = light_exp > 32.f ? light_exp : 32.f;
-
-	LLGLSLShader* shader;
-
-	F32 eyedepth = LLViewerCamera::getInstance()->getOrigin().mV[2] - gAgent.getRegion()->getWaterHeight();
-	
-	if (deferred_render)
-	{
-		shader = &gDeferredWaterProgram;
-	}
-	else if (eyedepth < 0.f && LLPipeline::sWaterReflections)
-	{
-		shader = &gUnderWaterProgram;
-	}
-	else
-	{
-		shader = &gWaterProgram;
-	}
-
-	if (deferred_render)
-	{
-		gPipeline.bindDeferredShader(*shader);
-	}
-	else
-	{
-		shader->bind();
-	}
-
-	sTime = (F32)LLFrameTimer::getElapsedSeconds()*0.5f;
-	
-	S32 reftex = shader->enableTexture(LLShaderMgr::WATER_REFTEX);
-		
-	if (reftex > -1)
-	{
-		gGL.getTexUnit(reftex)->activate();
-		gGL.getTexUnit(reftex)->bind(&gPipeline.mWaterRef);
-		gGL.getTexUnit(0)->activate();
-	}	
-
-	//bind normal map
-	S32 bumpTex = shader->enableTexture(LLViewerShaderMgr::BUMP_MAP);
-
-	LLWaterParamManager * param_mgr = &LLWaterParamManager::instance();
-
-	// change mWaterNormp if needed
-	if (mWaterNormp->getID() != param_mgr->getNormalMapID())
-	{
-		mWaterNormp = LLViewerTextureManager::getFetchedTexture(param_mgr->getNormalMapID());
-	}
-
-	mWaterNormp->addTextureStats(1024.f*1024.f);
-	gGL.getTexUnit(bumpTex)->bind(mWaterNormp) ;
-	if (gSavedSettings.getBOOL("RenderWaterMipNormal"))
-	{
-		mWaterNormp->setFilteringOption(LLTexUnit::TFO_ANISOTROPIC);
-	}
-	else 
-	{
-		mWaterNormp->setFilteringOption(LLTexUnit::TFO_POINT);
-	}
-	
-	S32 screentex = shader->enableTexture(LLShaderMgr::WATER_SCREENTEX);	
-		
-	if (screentex > -1)
-	{
-		shader->uniform4fv(LLShaderMgr::WATER_FOGCOLOR, 1, sWaterFogColor.mV);
-		shader->uniform1f(LLShaderMgr::WATER_FOGDENSITY, 
-			param_mgr->getFogDensity());
-		gPipeline.mWaterDis.bindTexture(0, screentex);
-	}
-	
-	stop_glerror();
-	
-	gGL.getTexUnit(screentex)->bind(&gPipeline.mWaterDis);	
-
-	if (mVertexShaderLevel == 1)
-	{
-		sWaterFogColor.mV[3] = param_mgr->mDensitySliderValue;
-		shader->uniform4fv(LLShaderMgr::WATER_FOGCOLOR, 1, sWaterFogColor.mV);
-	}
-
-	stop_glerror();
-	
-	S32 diffTex = shader->enableTexture(LLViewerShaderMgr::DIFFUSE_MAP);
-	stop_glerror();
-	
-	light_dir.normVec();
-	sLightDir = light_dir;
-	
-	light_diffuse *= 6.f;
-
-	//shader->uniformMatrix4fv("inverse_ref", 1, GL_FALSE, (GLfloat*) gGLObliqueProjectionInverse.mMatrix);
-	shader->uniform1f(LLShaderMgr::WATER_WATERHEIGHT, eyedepth);
-	shader->uniform1f(LLShaderMgr::WATER_TIME, sTime);
-	shader->uniform3fv(LLShaderMgr::WATER_EYEVEC, 1, LLViewerCamera::getInstance()->getOrigin().mV);
-	shader->uniform3fv(LLShaderMgr::WATER_SPECULAR, 1, light_diffuse.mV);
-	shader->uniform1f(LLShaderMgr::WATER_SPECULAR_EXP, light_exp);
-	shader->uniform2fv(LLShaderMgr::WATER_WAVE_DIR1, 1, param_mgr->getWave1Dir().mV);
-	shader->uniform2fv(LLShaderMgr::WATER_WAVE_DIR2, 1, param_mgr->getWave2Dir().mV);
-	shader->uniform3fv(LLShaderMgr::WATER_LIGHT_DIR, 1, light_dir.mV);
-
-	shader->uniform3fv(LLShaderMgr::WATER_NORM_SCALE, 1, param_mgr->getNormalScale().mV);
-	shader->uniform1f(LLShaderMgr::WATER_FRESNEL_SCALE, param_mgr->getFresnelScale());
-	shader->uniform1f(LLShaderMgr::WATER_FRESNEL_OFFSET, param_mgr->getFresnelOffset());
-	shader->uniform1f(LLShaderMgr::WATER_BLUR_MULTIPLIER, param_mgr->getBlurMultiplier());
-
-	F32 sunAngle = llmax(0.f, light_dir.mV[2]);
-	F32 scaledAngle = 1.f - sunAngle;
-
-	shader->uniform1f(LLShaderMgr::WATER_SUN_ANGLE, sunAngle);
-	shader->uniform1f(LLShaderMgr::WATER_SCALED_ANGLE, scaledAngle);
-	shader->uniform1f(LLShaderMgr::WATER_SUN_ANGLE2, 0.1f + 0.2f*sunAngle);
-
-	LLColor4 water_color;
-	LLVector3 camera_up = LLViewerCamera::getInstance()->getUpAxis();
-	F32 up_dot = camera_up * LLVector3::z_axis;
-	if (LLViewerCamera::getInstance()->cameraUnderWater())
-	{
-		water_color.setVec(1.f, 1.f, 1.f, 0.4f);
-		shader->uniform1f(LLShaderMgr::WATER_REFSCALE, param_mgr->getScaleBelow());
-	}
-	else
-	{
-		water_color.setVec(1.f, 1.f, 1.f, 0.5f*(1.f + up_dot));
-		shader->uniform1f(LLShaderMgr::WATER_REFSCALE, param_mgr->getScaleAbove());
-	}
-
-	if (water_color.mV[3] > 0.9f)
-	{
-		water_color.mV[3] = 0.9f;
-	}
-
-	{
-		LLGLEnable depth_clamp(gGLManager.mHasDepthClamp ? GL_DEPTH_CLAMP : 0);
-		LLGLDisable cullface(GL_CULL_FACE);
-		for (std::vector<LLFace*>::iterator iter = mDrawFace.begin();
-			iter != mDrawFace.end(); iter++)
-		{
-			LLFace *face = *iter;
-
-			if (voskyp->isReflFace(face))
-			{
-				continue;
-			}
-
-			LLVOWater* water = (LLVOWater*) face->getViewerObject();
-			gGL.getTexUnit(diffTex)->bind(face->getTexture());
-
-			sNeedsReflectionUpdate = TRUE;
-			
-			if (water->getUseTexture() || !water->getIsEdgePatch())
-			{
-				sNeedsDistortionUpdate = TRUE;
-				face->renderIndexed();
-			}
-			else if (gGLManager.mHasDepthClamp || deferred_render)
-			{
-				face->renderIndexed();
-			}
-			else
-			{
-				LLGLSquashToFarClip far_clip(glh_get_current_projection());
-				face->renderIndexed();
-			}
-		}
-	}
-	
-	shader->disableTexture(LLViewerShaderMgr::ENVIRONMENT_MAP, LLTexUnit::TT_CUBE_MAP);
 	shader->disableTexture(LLShaderMgr::WATER_SCREENTEX);	
 	shader->disableTexture(LLViewerShaderMgr::BUMP_MAP);
 	shader->disableTexture(LLViewerShaderMgr::DIFFUSE_MAP);
@@ -1454,5 +716,4 @@
 LLColor3 LLDrawPoolWater::getDebugColor() const
 {
 	return LLColor3(0.f, 1.f, 1.f);
-}
->>>>>>> 609ed855
+}