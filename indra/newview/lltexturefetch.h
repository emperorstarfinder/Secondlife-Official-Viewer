--- conflicted
+++ resolved
@@ -184,7 +184,9 @@
 
 	U32 mHTTPTextureBits;
 
-<<<<<<< HEAD
+	//debug use
+	U32 mTotalHTTPRequests ;
+
 	// Out-of-band cross-thread command queue.  This command queue
 	// is logically tied to LLQueuedThread's list of
 	// QueuedRequest instances and so must be covered by the
@@ -207,10 +209,6 @@
 	// attempt to log metrics follows a break in the metrics stream
 	// reporting due to either startup or a problem POSTing data.
 	static volatile bool svMetricsDataBreak;
-=======
-	//debug use
-	U32 mTotalHTTPRequests ;
->>>>>>> e3f5b66d
 };
 
 #endif // LL_LLTEXTUREFETCH_H
