--- conflicted
+++ resolved
@@ -787,17 +787,6 @@
 #ifndef VIVOXDAEMON_REMOTEHOST
         // Launch the voice daemon
 #if LL_WINDOWS
-<<<<<<< HEAD
-		// Note: AppRODataDir() does not work on windows, gives wrong path for RWD builds.
-        std::string exe_path = gDirUtilp->getExecutableDir();
-        gDirUtilp->append(exe_path, "SLVoice.exe");
-#elif LL_DARWIN
-		// Maybe AppRODataDir() is needed on mac? There must be some reason the windows setup keeps getting broken.
-        std::string exe_path = gDirUtilp->getAppRODataDir();
-        gDirUtilp->append(exe_path, "SLVoice");
-#else
-        std::string exe_path = gDirUtilp->getAppRODataDir();
-=======
         // On windows use exe (not work or RO) directory
         std::string exe_path = gDirUtilp->getExecutableDir();
         gDirUtilp->append(exe_path, "SLVoice.exe");
@@ -807,7 +796,6 @@
         gDirUtilp->append(exe_path, "SLVoice");
 #else
         std::string exe_path = gDirUtilp->getExecutableDir();
->>>>>>> 78bdf57a
         gDirUtilp->append(exe_path, "SLVoice");
 #endif
         // See if the vivox executable exists
