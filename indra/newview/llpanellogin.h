--- conflicted
+++ resolved
@@ -96,11 +96,7 @@
 	void onSelectServer();
 	void onLocationSLURL();
 
-<<<<<<< HEAD
-	static void setFields(LLPointer<LLCredential> credential, bool remember_psswrd);
-=======
 	static void setFields(LLPointer<LLCredential> credential);
->>>>>>> a52ef7ad
 
 	static void onClickConnect(void*);
 	static void onClickNewAccount(void*);
@@ -117,11 +113,7 @@
 	boost::scoped_ptr<LLPanelLoginListener> mListener;
 
 	void updateLoginButtons();
-<<<<<<< HEAD
-	void populateUserList(LLPointer<LLCredential> credential, bool remember_psswrd);
-=======
 	void populateUserList(LLPointer<LLCredential> credential);
->>>>>>> a52ef7ad
 
 	void			(*mCallback)(S32 option, void *userdata);
 	void*			mCallbackData;
