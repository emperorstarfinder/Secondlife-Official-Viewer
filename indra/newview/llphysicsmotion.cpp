--- conflicted
+++ resolved
@@ -648,21 +648,11 @@
 		// So only update if the params have changed enough, and also take into account
 		// the graphics LOD settings.
         
-<<<<<<< HEAD
 		// For non-self, if the avatar is small enough visually, then don't update.
 		const F32 area_for_max_settings = 0.0;
 		const F32 area_for_min_settings = 1400.0;
 		const F32 area_for_this_setting = area_for_max_settings + (area_for_min_settings-area_for_max_settings)*(1.0-lod_factor);
-		const F32 pixel_area = fsqrtf(mCharacter->getPixelArea());
-=======
-        BOOL update_visuals = FALSE;
-
-        // For non-self, if the avatar is small enough visually, then don't update.
-        const F32 area_for_max_settings = 0.0;
-        const F32 area_for_min_settings = 1400.0;
-        const F32 area_for_this_setting = area_for_max_settings + (area_for_min_settings-area_for_max_settings)*(1.0-lod_factor);
-        const F32 pixel_area = sqrtf(mCharacter->getPixelArea());
->>>>>>> 43083743
+	        const F32 pixel_area = sqrtf(mCharacter->getPixelArea());
         
 		const BOOL is_self = (dynamic_cast<LLVOAvatarSelf *>(mCharacter) != NULL);
 		if ((pixel_area > area_for_this_setting) || is_self)
