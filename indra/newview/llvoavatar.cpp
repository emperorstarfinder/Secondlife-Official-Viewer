/** 
 * @File llvoavatar.cpp
 * @brief Implementation of LLVOAvatar class which is a derivation of LLViewerObject
 *
 * $LicenseInfo:firstyear=2001&license=viewerlgpl$
 * Second Life Viewer Source Code
 * Copyright (C) 2010, Linden Research, Inc.
 * 
 * This library is free software; you can redistribute it and/or
 * modify it under the terms of the GNU Lesser General Public
 * License as published by the Free Software Foundation;
 * version 2.1 of the License only.
 * 
 * This library is distributed in the hope that it will be useful,
 * but WITHOUT ANY WARRANTY; without even the implied warranty of
 * MERCHANTABILITY or FITNESS FOR A PARTICULAR PURPOSE.  See the GNU
 * Lesser General Public License for more details.
 * 
 * You should have received a copy of the GNU Lesser General Public
 * License along with this library; if not, write to the Free Software
 * Foundation, Inc., 51 Franklin Street, Fifth Floor, Boston, MA  02110-1301  USA
 * 
 * Linden Research, Inc., 945 Battery Street, San Francisco, CA  94111  USA
 * $/LicenseInfo$
 */

#if LL_MSVC
// disable warning about boost::lexical_cast returning uninitialized data
// when it fails to parse the string
#pragma warning (disable:4701)
#endif

#include "llviewerprecompiledheaders.h"

#include "llvoavatar.h"

#include <stdio.h>
#include <ctype.h>

#include "llaudioengine.h"
#include "noise.h"
#include "sound_ids.h"
#include "raytrace.h"

#include "llagent.h" //  Get state values from here
#include "llagentcamera.h"
#include "llagentwearables.h"
#include "llanimationstates.h"
#include "llavatarnamecache.h"
#include "llavatarpropertiesprocessor.h"
#include "llphysicsmotion.h"
#include "llviewercontrol.h"
#include "llcallingcard.h"		// IDEVO for LLAvatarTracker
#include "lldrawpoolavatar.h"
#include "lldriverparam.h"
#include "lleditingmotion.h"
#include "llemote.h"
//#include "llfirstuse.h"
#include "llfloatertools.h"
#include "llheadrotmotion.h"
#include "llhudeffecttrail.h"
#include "llhudmanager.h"
#include "llhudnametag.h"
#include "llhudtext.h"				// for mText/mDebugText
#include "llinitparam.h"
#include "llkeyframefallmotion.h"
#include "llkeyframestandmotion.h"
#include "llkeyframewalkmotion.h"
#include "llmanipscale.h"  // for get_default_max_prim_scale()
#include "llmeshrepository.h"
#include "llmutelist.h"
#include "llmoveview.h"
#include "llnotificationsutil.h"
#include "llquantize.h"
#include "llrand.h"
#include "llregionhandle.h"
#include "llresmgr.h"
#include "llselectmgr.h"
#include "llsprite.h"
#include "lltargetingmotion.h"
#include "lltexlayer.h"
#include "lltoolmorph.h"
#include "llviewercamera.h"
#include "llviewertexturelist.h"
#include "llviewermenu.h"
#include "llviewerobjectlist.h"
#include "llviewerparcelmgr.h"
#include "llviewershadermgr.h"
#include "llviewerstats.h"
#include "llvoavatarself.h"
#include "llvovolume.h"
#include "llworld.h"
#include "pipeline.h"
#include "llviewershadermgr.h"
#include "llsky.h"
#include "llanimstatelabels.h"
#include "lltrans.h"
#include "llappearancemgr.h"

#include "llgesturemgr.h" //needed to trigger the voice gesticulations
#include "llvoiceclient.h"
#include "llvoicevisualizer.h" // Ventrella

#include "lldebugmessagebox.h"
#include "llsdutil.h"

extern F32 SPEED_ADJUST_MAX;
extern F32 SPEED_ADJUST_MAX_SEC;
extern F32 ANIM_SPEED_MAX;
extern F32 ANIM_SPEED_MIN;

#if LL_MSVC
// disable boost::lexical_cast warning
#pragma warning (disable:4702)
#endif

#include <boost/lexical_cast.hpp>

// #define OUTPUT_BREAST_DATA

using namespace LLVOAvatarDefines;

//-----------------------------------------------------------------------------
// Global constants
//-----------------------------------------------------------------------------
const LLUUID ANIM_AGENT_BODY_NOISE = LLUUID("9aa8b0a6-0c6f-9518-c7c3-4f41f2c001ad"); //"body_noise"
const LLUUID ANIM_AGENT_BREATHE_ROT	= LLUUID("4c5a103e-b830-2f1c-16bc-224aa0ad5bc8");  //"breathe_rot"
const LLUUID ANIM_AGENT_EDITING	= LLUUID("2a8eba1d-a7f8-5596-d44a-b4977bf8c8bb");  //"editing"
const LLUUID ANIM_AGENT_EYE	= LLUUID("5c780ea8-1cd1-c463-a128-48c023f6fbea");  //"eye"
const LLUUID ANIM_AGENT_FLY_ADJUST = LLUUID("db95561f-f1b0-9f9a-7224-b12f71af126e");  //"fly_adjust"
const LLUUID ANIM_AGENT_HAND_MOTION	= LLUUID("ce986325-0ba7-6e6e-cc24-b17c4b795578");  //"hand_motion"
const LLUUID ANIM_AGENT_HEAD_ROT = LLUUID("e6e8d1dd-e643-fff7-b238-c6b4b056a68d");  //"head_rot"
const LLUUID ANIM_AGENT_PELVIS_FIX = LLUUID("0c5dd2a2-514d-8893-d44d-05beffad208b");  //"pelvis_fix"
const LLUUID ANIM_AGENT_TARGET = LLUUID("0e4896cb-fba4-926c-f355-8720189d5b55");  //"target"
const LLUUID ANIM_AGENT_WALK_ADJUST	= LLUUID("829bc85b-02fc-ec41-be2e-74cc6dd7215d");  //"walk_adjust"
const LLUUID ANIM_AGENT_PHYSICS_MOTION = LLUUID("7360e029-3cb8-ebc4-863e-212df440d987");  //"physics_motion"


//-----------------------------------------------------------------------------
// Constants
//-----------------------------------------------------------------------------
const std::string AVATAR_DEFAULT_CHAR = "avatar";

const S32 MIN_PIXEL_AREA_FOR_COMPOSITE = 1024;
const F32 SHADOW_OFFSET_AMT = 0.03f;

const F32 DELTA_TIME_MIN = 0.01f;	// we clamp measured deltaTime to this
const F32 DELTA_TIME_MAX = 0.2f;	// range to insure stability of computations.

const F32 PELVIS_LAG_FLYING		= 0.22f;// pelvis follow half life while flying
const F32 PELVIS_LAG_WALKING	= 0.4f;	// ...while walking
const F32 PELVIS_LAG_MOUSELOOK = 0.15f;
const F32 MOUSELOOK_PELVIS_FOLLOW_FACTOR = 0.5f;
const F32 PELVIS_LAG_WHEN_FOLLOW_CAM_IS_ON = 0.0001f; // not zero! - something gets divided by this!
const F32 TORSO_NOISE_AMOUNT = 1.0f;	// Amount of deviation from up-axis, in degrees
const F32 TORSO_NOISE_SPEED = 0.2f;	// Time scale factor on torso noise.

const F32 BREATHE_ROT_MOTION_STRENGTH = 0.05f;
const F32 BREATHE_SCALE_MOTION_STRENGTH = 0.005f;

const F32 MIN_SHADOW_HEIGHT = 0.f;
const F32 MAX_SHADOW_HEIGHT = 0.3f;

const S32 MIN_REQUIRED_PIXEL_AREA_BODY_NOISE = 10000;
const S32 MIN_REQUIRED_PIXEL_AREA_BREATHE = 10000;
const S32 MIN_REQUIRED_PIXEL_AREA_PELVIS_FIX = 40;

const S32 TEX_IMAGE_SIZE_SELF = 512;
const S32 TEX_IMAGE_AREA_SELF = TEX_IMAGE_SIZE_SELF * TEX_IMAGE_SIZE_SELF;
const S32 TEX_IMAGE_SIZE_OTHER = 512 / 4;  // The size of local textures for other (!isSelf()) avatars

const F32 HEAD_MOVEMENT_AVG_TIME = 0.9f;

const S32 MORPH_MASK_REQUESTED_DISCARD = 0;

// Discard level at which to switch to baked textures
// Should probably be 4 or 3, but didn't want to change it while change other logic - SJB
const S32 SWITCH_TO_BAKED_DISCARD = 5;

const F32 FOOT_COLLIDE_FUDGE = 0.04f;

const F32 HOVER_EFFECT_MAX_SPEED = 3.f;
const F32 HOVER_EFFECT_STRENGTH = 0.f;
const F32 UNDERWATER_EFFECT_STRENGTH = 0.1f;
const F32 UNDERWATER_FREQUENCY_DAMP = 0.33f;
const F32 APPEARANCE_MORPH_TIME = 0.65f;
const F32 TIME_BEFORE_MESH_CLEANUP = 5.f; // seconds
const S32 AVATAR_RELEASE_THRESHOLD = 10; // number of avatar instances before releasing memory
const F32 FOOT_GROUND_COLLISION_TOLERANCE = 0.25f;
const F32 AVATAR_LOD_TWEAK_RANGE = 0.7f;
const S32 MAX_BUBBLE_CHAT_LENGTH = DB_CHAT_MSG_STR_LEN;
const S32 MAX_BUBBLE_CHAT_UTTERANCES = 12;
const F32 CHAT_FADE_TIME = 8.0;
const F32 BUBBLE_CHAT_TIME = CHAT_FADE_TIME * 3.f;
const F32 NAMETAG_UPDATE_THRESHOLD = 0.3f;
const F32 NAMETAG_VERTICAL_SCREEN_OFFSET = 25.f;
const F32 NAMETAG_VERT_OFFSET_WEIGHT = 0.17f;

const LLColor4 DUMMY_COLOR = LLColor4(0.5,0.5,0.5,1.0);

enum ERenderName
{
	RENDER_NAME_NEVER,
	RENDER_NAME_ALWAYS,	
	RENDER_NAME_FADE
};

//-----------------------------------------------------------------------------
// Callback data
//-----------------------------------------------------------------------------

struct LLTextureMaskData
{
	LLTextureMaskData( const LLUUID& id ) :
		mAvatarID(id), 
		mLastDiscardLevel(S32_MAX) 
	{}
	LLUUID				mAvatarID;
	S32					mLastDiscardLevel;
};

/*********************************************************************************
 **                                                                             **
 ** Begin private LLVOAvatar Support classes
 **
 **/

//------------------------------------------------------------------------
// LLVOAvatarBoneInfo
// Trans/Scale/Rot etc. info about each avatar bone.  Used by LLVOAvatarSkeleton.
//------------------------------------------------------------------------
struct LLVOAvatarCollisionVolumeInfo : public LLInitParam::Block<LLVOAvatarCollisionVolumeInfo>
{
	LLVOAvatarCollisionVolumeInfo() 
	:	name("name"),
		pos("pos"),
		rot("rot"),
		scale("scale")
	{}

	Mandatory<std::string>	name;
	Mandatory<LLVector3>	pos,
							rot,
							scale;
};

struct LLVOAvatarChildJoint : public LLInitParam::ChoiceBlock<LLVOAvatarChildJoint>
{
	Alternative<Lazy<struct LLVOAvatarBoneInfo, IS_A_BLOCK> >	bone;
	Alternative<LLVOAvatarCollisionVolumeInfo>		collision_volume;

	LLVOAvatarChildJoint()
	:	bone("bone"),
		collision_volume("collision_volume")
	{}
};

struct LLVOAvatarBoneInfo : public LLInitParam::Block<LLVOAvatarBoneInfo, LLVOAvatarCollisionVolumeInfo>
{
	LLVOAvatarBoneInfo() 
	:	pivot("pivot")
	{}
	
	Mandatory<LLVector3>					pivot;
	Multiple<LLVOAvatarChildJoint>			children;
};

//------------------------------------------------------------------------
// LLVOAvatarSkeletonInfo
// Overall avatar skeleton
//------------------------------------------------------------------------
struct LLVOAvatarSkeletonInfo : public LLInitParam::Block<LLVOAvatarSkeletonInfo>
{
	LLVOAvatarSkeletonInfo()
	:	skeleton_root(""),
		num_bones("num_bones"),
		num_collision_volumes("num_collision_volumes"),
		version("version")
	{}
	
	Mandatory<std::string>			version;
	Mandatory<S32>					num_bones,
									num_collision_volumes;
	Mandatory<LLVOAvatarChildJoint>	skeleton_root;
};

//-----------------------------------------------------------------------------
// class LLBodyNoiseMotion
//-----------------------------------------------------------------------------
class LLBodyNoiseMotion :
	public LLMotion
{
public:
	// Constructor
	LLBodyNoiseMotion(const LLUUID &id)
		: LLMotion(id)
	{
		mName = "body_noise";
		mTorsoState = new LLJointState;
	}

	// Destructor
	virtual ~LLBodyNoiseMotion() { }

public:
	//-------------------------------------------------------------------------
	// functions to support MotionController and MotionRegistry
	//-------------------------------------------------------------------------
	// static constructor
	// all subclasses must implement such a function and register it
	static LLMotion *create(const LLUUID &id) { return new LLBodyNoiseMotion(id); }

public:
	//-------------------------------------------------------------------------
	// animation callbacks to be implemented by subclasses
	//-------------------------------------------------------------------------

	// motions must specify whether or not they loop
	virtual BOOL getLoop() { return TRUE; }

	// motions must report their total duration
	virtual F32 getDuration() { return 0.0; }

	// motions must report their "ease in" duration
	virtual F32 getEaseInDuration() { return 0.0; }

	// motions must report their "ease out" duration.
	virtual F32 getEaseOutDuration() { return 0.0; }

	// motions must report their priority
	virtual LLJoint::JointPriority getPriority() { return LLJoint::HIGH_PRIORITY; }

	virtual LLMotionBlendType getBlendType() { return ADDITIVE_BLEND; }

	// called to determine when a motion should be activated/deactivated based on avatar pixel coverage
	virtual F32 getMinPixelArea() { return MIN_REQUIRED_PIXEL_AREA_BODY_NOISE; }

	// run-time (post constructor) initialization,
	// called after parameters have been set
	// must return true to indicate success and be available for activation
	virtual LLMotionInitStatus onInitialize(LLCharacter *character)
	{
		if( !mTorsoState->setJoint( character->getJoint("mTorso") ))
		{
			return STATUS_FAILURE;
		}

		mTorsoState->setUsage(LLJointState::ROT);

		addJointState( mTorsoState );
		return STATUS_SUCCESS;
	}

	// called when a motion is activated
	// must return TRUE to indicate success, or else
	// it will be deactivated
	virtual BOOL onActivate() { return TRUE; }

	// called per time step
	// must return TRUE while it is active, and
	// must return FALSE when the motion is completed.
	virtual BOOL onUpdate(F32 time, U8* joint_mask)
	{
		F32 nx[2];
		nx[0]=time*TORSO_NOISE_SPEED;
		nx[1]=0.0f;
		F32 ny[2];
		ny[0]=0.0f;
		ny[1]=time*TORSO_NOISE_SPEED;
		F32 noiseX = noise2(nx);
		F32 noiseY = noise2(ny);

		F32 rx = TORSO_NOISE_AMOUNT * DEG_TO_RAD * noiseX / 0.42f;
		F32 ry = TORSO_NOISE_AMOUNT * DEG_TO_RAD * noiseY / 0.42f;
		LLQuaternion tQn;
		tQn.setQuat( rx, ry, 0.0f );
		mTorsoState->setRotation( tQn );

		return TRUE;
	}

	// called when a motion is deactivated
	virtual void onDeactivate() {}

private:
	//-------------------------------------------------------------------------
	// joint states to be animated
	//-------------------------------------------------------------------------
	LLPointer<LLJointState> mTorsoState;
};

//-----------------------------------------------------------------------------
// class LLBreatheMotionRot
//-----------------------------------------------------------------------------
class LLBreatheMotionRot :
	public LLMotion
{
public:
	// Constructor
	LLBreatheMotionRot(const LLUUID &id) :
		LLMotion(id),
		mBreatheRate(1.f),
		mCharacter(NULL)
	{
		mName = "breathe_rot";
		mChestState = new LLJointState;
	}

	// Destructor
	virtual ~LLBreatheMotionRot() {}

public:
	//-------------------------------------------------------------------------
	// functions to support MotionController and MotionRegistry
	//-------------------------------------------------------------------------
	// static constructor
	// all subclasses must implement such a function and register it
	static LLMotion *create(const LLUUID &id) { return new LLBreatheMotionRot(id); }

public:
	//-------------------------------------------------------------------------
	// animation callbacks to be implemented by subclasses
	//-------------------------------------------------------------------------

	// motions must specify whether or not they loop
	virtual BOOL getLoop() { return TRUE; }

	// motions must report their total duration
	virtual F32 getDuration() { return 0.0; }

	// motions must report their "ease in" duration
	virtual F32 getEaseInDuration() { return 0.0; }

	// motions must report their "ease out" duration.
	virtual F32 getEaseOutDuration() { return 0.0; }

	// motions must report their priority
	virtual LLJoint::JointPriority getPriority() { return LLJoint::MEDIUM_PRIORITY; }

	virtual LLMotionBlendType getBlendType() { return NORMAL_BLEND; }

	// called to determine when a motion should be activated/deactivated based on avatar pixel coverage
	virtual F32 getMinPixelArea() { return MIN_REQUIRED_PIXEL_AREA_BREATHE; }

	// run-time (post constructor) initialization,
	// called after parameters have been set
	// must return true to indicate success and be available for activation
	virtual LLMotionInitStatus onInitialize(LLCharacter *character)
	{		
		mCharacter = character;
		BOOL success = true;

		if ( !mChestState->setJoint( character->getJoint( "mChest" ) ) ) { success = false; }

		if ( success )
		{
			mChestState->setUsage(LLJointState::ROT);
			addJointState( mChestState );
		}

		if ( success )
		{
			return STATUS_SUCCESS;
		}
		else
		{
			return STATUS_FAILURE;
		}
	}

	// called when a motion is activated
	// must return TRUE to indicate success, or else
	// it will be deactivated
	virtual BOOL onActivate() { return TRUE; }

	// called per time step
	// must return TRUE while it is active, and
	// must return FALSE when the motion is completed.
	virtual BOOL onUpdate(F32 time, U8* joint_mask)
	{
		mBreatheRate = 1.f;

		F32 breathe_amt = (sinf(mBreatheRate * time) * BREATHE_ROT_MOTION_STRENGTH);

		mChestState->setRotation(LLQuaternion(breathe_amt, LLVector3(0.f, 1.f, 0.f)));

		return TRUE;
	}

	// called when a motion is deactivated
	virtual void onDeactivate() {}

private:
	//-------------------------------------------------------------------------
	// joint states to be animated
	//-------------------------------------------------------------------------
	LLPointer<LLJointState> mChestState;
	F32					mBreatheRate;
	LLCharacter*		mCharacter;
};

//-----------------------------------------------------------------------------
// class LLPelvisFixMotion
//-----------------------------------------------------------------------------
class LLPelvisFixMotion :
	public LLMotion
{
public:
	// Constructor
	LLPelvisFixMotion(const LLUUID &id)
		: LLMotion(id), mCharacter(NULL)
	{
		mName = "pelvis_fix";

		mPelvisState = new LLJointState;
	}

	// Destructor
	virtual ~LLPelvisFixMotion() { }

public:
	//-------------------------------------------------------------------------
	// functions to support MotionController and MotionRegistry
	//-------------------------------------------------------------------------
	// static constructor
	// all subclasses must implement such a function and register it
	static LLMotion *create(const LLUUID& id) { return new LLPelvisFixMotion(id); }

public:
	//-------------------------------------------------------------------------
	// animation callbacks to be implemented by subclasses
	//-------------------------------------------------------------------------

	// motions must specify whether or not they loop
	virtual BOOL getLoop() { return TRUE; }

	// motions must report their total duration
	virtual F32 getDuration() { return 0.0; }

	// motions must report their "ease in" duration
	virtual F32 getEaseInDuration() { return 0.5f; }

	// motions must report their "ease out" duration.
	virtual F32 getEaseOutDuration() { return 0.5f; }

	// motions must report their priority
	virtual LLJoint::JointPriority getPriority() { return LLJoint::LOW_PRIORITY; }

	virtual LLMotionBlendType getBlendType() { return NORMAL_BLEND; }

	// called to determine when a motion should be activated/deactivated based on avatar pixel coverage
	virtual F32 getMinPixelArea() { return MIN_REQUIRED_PIXEL_AREA_PELVIS_FIX; }

	// run-time (post constructor) initialization,
	// called after parameters have been set
	// must return true to indicate success and be available for activation
	virtual LLMotionInitStatus onInitialize(LLCharacter *character)
	{
		mCharacter = character;

		if (!mPelvisState->setJoint( character->getJoint("mPelvis")))
		{
			return STATUS_FAILURE;
		}

		mPelvisState->setUsage(LLJointState::POS);

		addJointState( mPelvisState );
		return STATUS_SUCCESS;
	}

	// called when a motion is activated
	// must return TRUE to indicate success, or else
	// it will be deactivated
	virtual BOOL onActivate() { return TRUE; }

	// called per time step
	// must return TRUE while it is active, and
	// must return FALSE when the motion is completed.
	virtual BOOL onUpdate(F32 time, U8* joint_mask)
	{
		mPelvisState->setPosition(LLVector3::zero);

		return TRUE;
	}

	// called when a motion is deactivated
	virtual void onDeactivate() {}

private:
	//-------------------------------------------------------------------------
	// joint states to be animated
	//-------------------------------------------------------------------------
	LLPointer<LLJointState> mPelvisState;
	LLCharacter*		mCharacter;
};

/**
 **
 ** End LLVOAvatar Support classes
 **                                                                             **
 *********************************************************************************/


//-----------------------------------------------------------------------------
// Static Data
//-----------------------------------------------------------------------------
LLXmlTree LLVOAvatar::sXMLTree;
LLXMLNodePtr LLVOAvatar::sSkeletonXMLTree;
LLVOAvatarSkeletonInfo* LLVOAvatar::sAvatarSkeletonInfo = NULL;
LLVOAvatar::LLVOAvatarXmlInfo* LLVOAvatar::sAvatarXmlInfo = NULL;
LLVOAvatarDictionary *LLVOAvatar::sAvatarDictionary = NULL;
S32 LLVOAvatar::sFreezeCounter = 0;
U32 LLVOAvatar::sMaxVisible = 12;
F32 LLVOAvatar::sRenderDistance = 256.f;
S32	LLVOAvatar::sNumVisibleAvatars = 0;
S32	LLVOAvatar::sNumLODChangesThisFrame = 0;

const LLUUID LLVOAvatar::sStepSoundOnLand("e8af4a28-aa83-4310-a7c4-c047e15ea0df");
const LLUUID LLVOAvatar::sStepSounds[LL_MCODE_END] =
{
	SND_STONE_RUBBER,
	SND_METAL_RUBBER,
	SND_GLASS_RUBBER,
	SND_WOOD_RUBBER,
	SND_FLESH_RUBBER,
	SND_RUBBER_PLASTIC,
	SND_RUBBER_RUBBER
};

S32 LLVOAvatar::sRenderName = RENDER_NAME_ALWAYS;
BOOL LLVOAvatar::sRenderGroupTitles = TRUE;
S32 LLVOAvatar::sNumVisibleChatBubbles = 0;
BOOL LLVOAvatar::sDebugInvisible = FALSE;
BOOL LLVOAvatar::sShowAttachmentPoints = FALSE;
BOOL LLVOAvatar::sShowAnimationDebug = FALSE;
BOOL LLVOAvatar::sShowFootPlane = FALSE;
BOOL LLVOAvatar::sVisibleInFirstPerson = FALSE;
F32 LLVOAvatar::sLODFactor = 1.f;
F32 LLVOAvatar::sPhysicsLODFactor = 1.f;
BOOL LLVOAvatar::sUseImpostors = FALSE;
BOOL LLVOAvatar::sJointDebug = FALSE;
F32 LLVOAvatar::sUnbakedTime = 0.f;
F32 LLVOAvatar::sUnbakedUpdateTime = 0.f;
F32 LLVOAvatar::sGreyTime = 0.f;
F32 LLVOAvatar::sGreyUpdateTime = 0.f;

//-----------------------------------------------------------------------------
// Helper functions
//-----------------------------------------------------------------------------
static F32 calc_bouncy_animation(F32 x);

//-----------------------------------------------------------------------------
// LLVOAvatar()
//-----------------------------------------------------------------------------
LLVOAvatar::LLVOAvatar(const LLUUID& id,
					   const LLPCode pcode,
					   LLViewerRegion* regionp) :
	LLViewerObject(id, pcode, regionp),
	mIsDummy(FALSE),
	mSpecialRenderMode(0),
	mAttachmentGeometryBytes(0),
	mAttachmentSurfaceArea(0.f),
	mTurning(FALSE),
	mPelvisToFoot(0.f),
	mLastSkeletonSerialNum( 0 ),
	mHeadOffset(),
	mIsSitting(FALSE),
	mTimeVisible(),
	mTyping(FALSE),
	mMeshValid(FALSE),
	mVisible(FALSE),
	mWindFreq(0.f),
	mRipplePhase( 0.f ),
	mBelowWater(FALSE),
	mLastAppearanceBlendTime(0.f),
	mAppearanceAnimating(FALSE),
	mNameString(),
	mTitle(),
	mNameAway(false),
	mNameBusy(false),
	mNameMute(false),
	mNameAppearance(false),
	mNameFriend(false),
	mNameAlpha(0.f),
	mRenderGroupTitles(sRenderGroupTitles),
	mNameCloud(false),
	mFirstTEMessageReceived( FALSE ),
	mFirstAppearanceMessageReceived( FALSE ),
	mCulled( FALSE ),
	mVisibilityRank(0),
	mTexSkinColor( NULL ),
	mTexHairColor( NULL ),
	mTexEyeColor( NULL ),
	mNeedsSkin(FALSE),
	mLastSkinTime(0.f),
	mUpdatePeriod(1),
	mFirstFullyVisible(TRUE),
	mFullyLoaded(FALSE),
	mPreviousFullyLoaded(FALSE),
	mFullyLoadedInitialized(FALSE),
	mSupportsAlphaLayers(FALSE),
	mLoadedCallbacksPaused(FALSE),
	mHasPelvisOffset( FALSE ),
	mRenderUnloadedAvatar(LLCachedControl<bool>(gSavedSettings, "RenderUnloadedAvatar")),
	mLastRezzedStatus(-1)

{
	LLMemType mt(LLMemType::MTYPE_AVATAR);
	//VTResume();  // VTune
	
#ifdef XXX_STINSON_CHUI_REWORK
	// mVoiceVisualizer is created by the hud effects manager and uses the HUD Effects pipeline
	const BOOL needsSendToSim = false; // currently, this HUD effect doesn't need to pack and unpack data to do its job
	mVoiceVisualizer = ( LLVoiceVisualizer *)LLHUDManager::getInstance()->createViewerEffect( LLHUDObject::LL_HUD_EFFECT_VOICE_VISUALIZER, needsSendToSim );
#else // XXX_STINSON_CHUI_REWORK
	mVoiceVisualizer = new LLVoiceVisualizer();
#endif // XXX_STINSON_CHUI_REWORK

	lldebugs << "LLVOAvatar Constructor (0x" << this << ") id:" << mID << llendl;

	mPelvisp = NULL;

	mBakedTextureDatas.resize(BAKED_NUM_INDICES);
	for (U32 i = 0; i < mBakedTextureDatas.size(); i++ )
	{
		mBakedTextureDatas[i].mLastTextureIndex = IMG_DEFAULT_AVATAR;
		mBakedTextureDatas[i].mTexLayerSet = NULL;
		mBakedTextureDatas[i].mIsLoaded = false;
		mBakedTextureDatas[i].mIsUsed = false;
		mBakedTextureDatas[i].mMaskTexName = 0;
		mBakedTextureDatas[i].mTextureIndex = LLVOAvatarDictionary::bakedToLocalTextureIndex((EBakedTextureIndex)i);
	}

	mDirtyMesh = 2;	// Dirty geometry, need to regenerate.
	mMeshTexturesDirty = FALSE;
	mHeadp = NULL;

	mIsBuilt = FALSE;

	mNumJoints = 0;
	mSkeleton = NULL;

	mNumCollisionVolumes = 0;
	mCollisionVolumes = NULL;

	// set up animation variables
	mSpeed = 0.f;
	setAnimationData("Speed", &mSpeed);

	mNeedsImpostorUpdate = TRUE;
	mNeedsAnimUpdate = TRUE;

	mImpostorDistance = 0;
	mImpostorPixelArea = 0;

	setNumTEs(TEX_NUM_INDICES);

	mbCanSelect = TRUE;

	mSignaledAnimations.clear();
	mPlayingAnimations.clear();

	mWasOnGroundLeft = FALSE;
	mWasOnGroundRight = FALSE;

	mTimeLast = 0.0f;
	mSpeedAccum = 0.0f;

	mRippleTimeLast = 0.f;

	mInAir = FALSE;

	mStepOnLand = TRUE;
	mStepMaterial = 0;

	mLipSyncActive = false;
	mOohMorph      = NULL;
	mAahMorph      = NULL;

	mCurrentGesticulationLevel = 0;

	mRuthTimer.reset();
	mRuthDebugTimer.reset();
	mDebugExistenceTimer.reset();
	mPelvisOffset = LLVector3(0.0f,0.0f,0.0f);
	mLastPelvisToFoot = 0.0f;
	mPelvisFixup = 0.0f;
	mLastPelvisFixup = 0.0f;
}

std::string LLVOAvatar::avString() const
{
	std::string viz_string = LLVOAvatar::rezStatusToString(getRezzedStatus());
	return " Avatar '" + getFullname() + "' " + viz_string + " ";
}

void LLVOAvatar::debugAvatarRezTime(std::string notification_name, std::string comment)
{
	LL_INFOS("Avatar") << "REZTIME: [ " << (U32)mDebugExistenceTimer.getElapsedTimeF32()
					   << "sec ]"
					   << avString() 
					   << "RuthTimer " << (U32)mRuthDebugTimer.getElapsedTimeF32()
					   << " Notification " << notification_name
					   << " : " << comment
					   << llendl;

	if (gSavedSettings.getBOOL("DebugAvatarRezTime"))
	{
		LLSD args;
		args["EXISTENCE"] = llformat("%d",(U32)mDebugExistenceTimer.getElapsedTimeF32());
		args["TIME"] = llformat("%d",(U32)mRuthDebugTimer.getElapsedTimeF32());
		args["NAME"] = getFullname();
		LLNotificationsUtil::add(notification_name,args);
	}
}

//------------------------------------------------------------------------
// LLVOAvatar::~LLVOAvatar()
//------------------------------------------------------------------------
LLVOAvatar::~LLVOAvatar()
{
	if (!mFullyLoaded)
	{
		debugAvatarRezTime("AvatarRezLeftCloudNotification","left after ruth seconds as cloud");
	}
	else
	{
		debugAvatarRezTime("AvatarRezLeftNotification","left sometime after declouding");
	}

	lldebugs << "LLVOAvatar Destructor (0x" << this << ") id:" << mID << llendl;

	mRoot.removeAllChildren();

	deleteAndClearArray(mSkeleton);
	deleteAndClearArray(mCollisionVolumes);

	mNumJoints = 0;

	for (U32 i = 0; i < mBakedTextureDatas.size(); i++)
	{
		deleteAndClear(mBakedTextureDatas[i].mTexLayerSet);
		mBakedTextureDatas[i].mMeshes.clear();

		for (morph_list_t::iterator iter2 = mBakedTextureDatas[i].mMaskedMorphs.begin();
			 iter2 != mBakedTextureDatas[i].mMaskedMorphs.end(); iter2++)
		{
			LLMaskedMorph* masked_morph = (*iter2);
			delete masked_morph;
		}
	}

	std::for_each(mAttachmentPoints.begin(), mAttachmentPoints.end(), DeletePairedPointer());
	mAttachmentPoints.clear();

	deleteAndClear(mTexSkinColor);
	deleteAndClear(mTexHairColor);
	deleteAndClear(mTexEyeColor);

	std::for_each(mMeshes.begin(), mMeshes.end(), DeletePairedPointer());
	mMeshes.clear();

	for (std::vector<LLViewerJoint*>::iterator jointIter = mMeshLOD.begin();
		 jointIter != mMeshLOD.end(); 
		 ++jointIter)
	{
		LLViewerJoint* joint = (LLViewerJoint *) *jointIter;
		std::for_each(joint->mMeshParts.begin(), joint->mMeshParts.end(), DeletePointer());
		joint->mMeshParts.clear();
	}
	std::for_each(mMeshLOD.begin(), mMeshLOD.end(), DeletePointer());
	mMeshLOD.clear();
	
	mDead = TRUE;
	
	mAnimationSources.clear();
	LLLoadedCallbackEntry::cleanUpCallbackList(&mCallbackTextureList) ;

	getPhases().clearPhases();
	
	lldebugs << "LLVOAvatar Destructor end" << llendl;
}

void LLVOAvatar::markDead()
{
	if (mNameText)
	{
		mNameText->markDead();
		mNameText = NULL;
		sNumVisibleChatBubbles--;
	}
#ifdef XXX_STINSON_CHUI_REWORK
	mVoiceVisualizer->markDead();
#else // XXX_STINSON_CHUI_REWORK
	mVoiceVisualizer->setStopSpeaking();
#endif // XXX_STINSON_CHUI_REWORK
	LLLoadedCallbackEntry::cleanUpCallbackList(&mCallbackTextureList) ;
	LLViewerObject::markDead();
}


BOOL LLVOAvatar::isFullyBaked()
{
	if (mIsDummy) return TRUE;
	if (getNumTEs() == 0) return FALSE;

	for (U32 i = 0; i < mBakedTextureDatas.size(); i++)
	{
		if (!isTextureDefined(mBakedTextureDatas[i].mTextureIndex)
			&& ( (i != BAKED_SKIRT) || isWearingWearableType(LLWearableType::WT_SKIRT) ) )
		{
			return FALSE;
		}
	}
	return TRUE;
}

BOOL LLVOAvatar::isFullyTextured() const
{
	for (S32 i = 0; i < mMeshLOD.size(); i++)
	{
		LLViewerJoint* joint = (LLViewerJoint*) mMeshLOD[i];
		if (i==MESH_ID_SKIRT && !isWearingWearableType(LLWearableType::WT_SKIRT))
		{
			continue; // don't care about skirt textures if we're not wearing one.
		}
		if (!joint)
		{
			continue; // nonexistent LOD OK.
		}
		std::vector<LLViewerJointMesh*>::iterator meshIter = joint->mMeshParts.begin();
		if (meshIter != joint->mMeshParts.end())
		{
			LLViewerJointMesh *mesh = (LLViewerJointMesh *) *meshIter;
			if (!mesh)
			{
				continue; // nonexistent mesh OK
			}
			if (mesh->mTexture.notNull() && mesh->mTexture->hasGLTexture())
			{
				continue; // Mesh exists and has a baked texture.
			}
			if (mesh->mLayerSet && mesh->mLayerSet->hasComposite())
			{
				continue; // Mesh exists and has a composite texture.
			}
			// Fail
			return FALSE;
		}
	}
	return TRUE;
}

BOOL LLVOAvatar::hasGray() const
{
	return !getIsCloud() && !isFullyTextured();
}

S32 LLVOAvatar::getRezzedStatus() const
{
	if (getIsCloud()) return 0;
	if (isFullyTextured()) return 2;
	llassert(hasGray());
	return 1; // gray
}

void LLVOAvatar::deleteLayerSetCaches(bool clearAll)
{
	for (U32 i = 0; i < mBakedTextureDatas.size(); i++)
	{
		if (mBakedTextureDatas[i].mTexLayerSet)
		{
			// ! BACKWARDS COMPATIBILITY !
			// Can be removed after hair baking is mandatory on the grid
			if ((i != BAKED_HAIR || isSelf()) && !clearAll)
			{
				mBakedTextureDatas[i].mTexLayerSet->deleteCaches();
			}
		}
		if (mBakedTextureDatas[i].mMaskTexName)
		{
			LLImageGL::deleteTextures(LLTexUnit::TT_TEXTURE, 0, -1, 1, (GLuint*)&(mBakedTextureDatas[i].mMaskTexName));
			mBakedTextureDatas[i].mMaskTexName = 0 ;
		}
	}
}

// static 
BOOL LLVOAvatar::areAllNearbyInstancesBaked(S32& grey_avatars)
{
	BOOL res = TRUE;
	grey_avatars = 0;
	for (std::vector<LLCharacter*>::iterator iter = LLCharacter::sInstances.begin();
		 iter != LLCharacter::sInstances.end(); ++iter)
	{
		LLVOAvatar* inst = (LLVOAvatar*) *iter;
		if( inst->isDead() )
		{
			continue;
		}
		else if( !inst->isFullyBaked() )
		{
			res = FALSE;
			if (inst->mHasGrey)
			{
				++grey_avatars;
			}
		}
	}
	return res;
}

// static
void LLVOAvatar::getNearbyRezzedStats(std::vector<S32>& counts)
{
	counts.clear();
	counts.resize(3);
	for (std::vector<LLCharacter*>::iterator iter = LLCharacter::sInstances.begin();
		 iter != LLCharacter::sInstances.end(); ++iter)
	{
		LLVOAvatar* inst = (LLVOAvatar*) *iter;
		if (!inst)
			continue;
		S32 rez_status = inst->getRezzedStatus();
		counts[rez_status]++;
	}
}

// static
std::string LLVOAvatar::rezStatusToString(S32 rez_status)
{
	if (rez_status==0) return "cloud";
	if (rez_status==1) return "gray";
	if (rez_status==2) return "textured";
	return "unknown";
}

// static
void LLVOAvatar::dumpBakedStatus()
{
	LLVector3d camera_pos_global = gAgentCamera.getCameraPositionGlobal();

	for (std::vector<LLCharacter*>::iterator iter = LLCharacter::sInstances.begin();
		 iter != LLCharacter::sInstances.end(); ++iter)
	{
		LLVOAvatar* inst = (LLVOAvatar*) *iter;
		llinfos << "Avatar ";

		LLNameValue* firstname = inst->getNVPair("FirstName");
		LLNameValue* lastname = inst->getNVPair("LastName");

		if( firstname )
		{
			llcont << firstname->getString();
		}
		if( lastname )
		{
			llcont << " " << lastname->getString();
		}

		llcont << " " << inst->mID;

		if( inst->isDead() )
		{
			llcont << " DEAD ("<< inst->getNumRefs() << " refs)";
		}

		if( inst->isSelf() )
		{
			llcont << " (self)";
		}


		F64 dist_to_camera = (inst->getPositionGlobal() - camera_pos_global).length();
		llcont << " " << dist_to_camera << "m ";

		llcont << " " << inst->mPixelArea << " pixels";

		if( inst->isVisible() )
		{
			llcont << " (visible)";
		}
		else
		{
			llcont << " (not visible)";
		}

		if( inst->isFullyBaked() )
		{
			llcont << " Baked";
		}
		else
		{
			llcont << " Unbaked (";
			
			for (LLVOAvatarDictionary::BakedTextures::const_iterator iter = LLVOAvatarDictionary::getInstance()->getBakedTextures().begin();
				 iter != LLVOAvatarDictionary::getInstance()->getBakedTextures().end();
				 ++iter)
			{
				const LLVOAvatarDictionary::BakedEntry *baked_dict = iter->second;
				const ETextureIndex index = baked_dict->mTextureIndex;
				if (!inst->isTextureDefined(index))
				{
					llcont << " " << LLVOAvatarDictionary::getInstance()->getTexture(index)->mName;
				}
			}
			llcont << " ) " << inst->getUnbakedPixelAreaRank();
			if( inst->isCulled() )
			{
				llcont << " culled";
			}
		}
		llcont << llendl;
	}
}

//static
void LLVOAvatar::restoreGL()
{
	if (!isAgentAvatarValid()) return;

	gAgentAvatarp->setCompositeUpdatesEnabled(TRUE);
	for (U32 i = 0; i < gAgentAvatarp->mBakedTextureDatas.size(); i++)
	{
		gAgentAvatarp->invalidateComposite(gAgentAvatarp->mBakedTextureDatas[i].mTexLayerSet, FALSE);
	}
	gAgentAvatarp->updateMeshTextures();
}

//static
void LLVOAvatar::destroyGL()
{
	deleteCachedImages();

	resetImpostors();
}

//static
void LLVOAvatar::resetImpostors()
{
	for (std::vector<LLCharacter*>::iterator iter = LLCharacter::sInstances.begin();
		 iter != LLCharacter::sInstances.end(); ++iter)
	{
		LLVOAvatar* avatar = (LLVOAvatar*) *iter;
		avatar->mImpostor.release();
	}
}

// static
void LLVOAvatar::deleteCachedImages(bool clearAll)
{	
	if (LLTexLayerSet::sHasCaches)
	{
		lldebugs << "Deleting layer set caches" << llendl;
		for (std::vector<LLCharacter*>::iterator iter = LLCharacter::sInstances.begin();
			 iter != LLCharacter::sInstances.end(); ++iter)
		{
			LLVOAvatar* inst = (LLVOAvatar*) *iter;
			inst->deleteLayerSetCaches(clearAll);
		}
		LLTexLayerSet::sHasCaches = FALSE;
	}
	LLVOAvatarSelf::deleteScratchTextures();
	LLTexLayerStaticImageList::getInstance()->deleteCachedImages();
}


//------------------------------------------------------------------------
// static
// LLVOAvatar::initClass()
//------------------------------------------------------------------------
void LLVOAvatar::initClass()
{ 
	std::string xmlFile;

	xmlFile = gDirUtilp->getExpandedFilename(LL_PATH_CHARACTER,AVATAR_DEFAULT_CHAR) + "_lad.xml";
	BOOL success = sXMLTree.parseFile( xmlFile, FALSE );
	if (!success)
	{
		llerrs << "Problem reading avatar configuration file:" << xmlFile << llendl;
	}

	// now sanity check xml file
	LLXmlTreeNode* root = sXMLTree.getRoot();
	if (!root) 
	{
		llerrs << "No root node found in avatar configuration file: " << xmlFile << llendl;
		return;
	}

	//-------------------------------------------------------------------------
	// <linden_avatar version="1.0"> (root)
	//-------------------------------------------------------------------------
	if( !root->hasName( "linden_avatar" ) )
	{
		llerrs << "Invalid avatar file header: " << xmlFile << llendl;
	}
	
	std::string version;
	static LLStdStringHandle version_string = LLXmlTree::addAttributeString("version");
	if( !root->getFastAttributeString( version_string, version ) || (version != "1.0") )
	{
		llerrs << "Invalid avatar file version: " << version << " in file: " << xmlFile << llendl;
	}

	S32 wearable_def_version = 1;
	static LLStdStringHandle wearable_definition_version_string = LLXmlTree::addAttributeString("wearable_definition_version");
	root->getFastAttributeS32( wearable_definition_version_string, wearable_def_version );
	LLWearable::setCurrentDefinitionVersion( wearable_def_version );

	std::string mesh_file_name;

	LLXmlTreeNode* skeleton_node = root->getChildByName( "skeleton" );
	if (!skeleton_node)
	{
		llerrs << "No skeleton in avatar configuration file: " << xmlFile << llendl;
		return;
	}
	
	std::string skeleton_file_name;
	static LLStdStringHandle file_name_string = LLXmlTree::addAttributeString("file_name");
	if (!skeleton_node->getFastAttributeString(file_name_string, skeleton_file_name))
	{
		llerrs << "No file name in skeleton node in avatar config file: " << xmlFile << llendl;
	}
	
	std::string skeleton_path;
	skeleton_path = gDirUtilp->getExpandedFilename(LL_PATH_CHARACTER,skeleton_file_name);
	if (!parseSkeletonFile(skeleton_path))
	{
		llerrs << "Error parsing skeleton file: " << skeleton_path << llendl;
	}

	// parse avatar_lad.xml
	if (sAvatarXmlInfo)
	{ //this can happen if a login attempt failed
		deleteAndClear(sAvatarXmlInfo);
	}
	sAvatarXmlInfo = new LLVOAvatarXmlInfo;
	if (!sAvatarXmlInfo->parseXmlSkeletonNode(root))
	{
		llerrs << "Error parsing skeleton node in avatar XML file: " << skeleton_path << llendl;
	}
	if (!sAvatarXmlInfo->parseXmlMeshNodes(root))
	{
		llerrs << "Error parsing skeleton node in avatar XML file: " << skeleton_path << llendl;
	}
	if (!sAvatarXmlInfo->parseXmlColorNodes(root))
	{
		llerrs << "Error parsing skeleton node in avatar XML file: " << skeleton_path << llendl;
	}
	if (!sAvatarXmlInfo->parseXmlLayerNodes(root))
	{
		llerrs << "Error parsing skeleton node in avatar XML file: " << skeleton_path << llendl;
	}
	if (!sAvatarXmlInfo->parseXmlDriverNodes(root))
	{
		llerrs << "Error parsing skeleton node in avatar XML file: " << skeleton_path << llendl;
	}
	if (!sAvatarXmlInfo->parseXmlMorphNodes(root))
	{
		llerrs << "Error parsing skeleton node in avatar XML file: " << skeleton_path << llendl;
	}

	gAnimLibrary.animStateSetString(ANIM_AGENT_BODY_NOISE,"body_noise");
	gAnimLibrary.animStateSetString(ANIM_AGENT_BREATHE_ROT,"breathe_rot");
	gAnimLibrary.animStateSetString(ANIM_AGENT_PHYSICS_MOTION,"physics_motion");
	gAnimLibrary.animStateSetString(ANIM_AGENT_EDITING,"editing");
	gAnimLibrary.animStateSetString(ANIM_AGENT_EYE,"eye");
	gAnimLibrary.animStateSetString(ANIM_AGENT_FLY_ADJUST,"fly_adjust");
	gAnimLibrary.animStateSetString(ANIM_AGENT_HAND_MOTION,"hand_motion");
	gAnimLibrary.animStateSetString(ANIM_AGENT_HEAD_ROT,"head_rot");
	gAnimLibrary.animStateSetString(ANIM_AGENT_PELVIS_FIX,"pelvis_fix");
	gAnimLibrary.animStateSetString(ANIM_AGENT_TARGET,"target");
	gAnimLibrary.animStateSetString(ANIM_AGENT_WALK_ADJUST,"walk_adjust");
}


void LLVOAvatar::cleanupClass()
{
	deleteAndClear(sAvatarXmlInfo);
	sSkeletonXMLTree = NULL;
	sXMLTree.cleanup();
}

void LLVOAvatar::initInstance(void)
{
	//-------------------------------------------------------------------------
	// initialize joint, mesh and shape members
	//-------------------------------------------------------------------------
	mRoot.setName( "mRoot" );
	
	for (LLVOAvatarDictionary::Meshes::const_iterator iter = LLVOAvatarDictionary::getInstance()->getMeshes().begin();
		 iter != LLVOAvatarDictionary::getInstance()->getMeshes().end();
		 ++iter)
	{
		const EMeshIndex mesh_index = iter->first;
		const LLVOAvatarDictionary::MeshEntry *mesh_dict = iter->second;
		LLViewerJoint* joint = new LLViewerJoint();
		joint->setName(mesh_dict->mName);
		joint->setMeshID(mesh_index);
		mMeshLOD.push_back(joint);
		
		/* mHairLOD.setName("mHairLOD");
		   mHairMesh0.setName("mHairMesh0");
		   mHairMesh0.setMeshID(MESH_ID_HAIR);
		   mHairMesh1.setName("mHairMesh1"); */
		for (U32 lod = 0; lod < mesh_dict->mLOD; lod++)
		{
			LLViewerJointMesh* mesh = new LLViewerJointMesh();
			std::string mesh_name = "m" + mesh_dict->mName + boost::lexical_cast<std::string>(lod);
			// We pre-pended an m - need to capitalize first character for camelCase
			mesh_name[1] = toupper(mesh_name[1]);
			mesh->setName(mesh_name);
			mesh->setMeshID(mesh_index);
			mesh->setPickName(mesh_dict->mPickName);
			mesh->setIsTransparent(FALSE);
			switch((int)mesh_index)
			{
				case MESH_ID_HAIR:
					mesh->setIsTransparent(TRUE);
					break;
				case MESH_ID_SKIRT:
					mesh->setIsTransparent(TRUE);
					break;
				case MESH_ID_EYEBALL_LEFT:
				case MESH_ID_EYEBALL_RIGHT:
					mesh->setSpecular( LLColor4( 1.0f, 1.0f, 1.0f, 1.0f ), 1.f );
					break;
			}
			
			joint->mMeshParts.push_back(mesh);
		}
	}
	
	//-------------------------------------------------------------------------
	// associate baked textures with meshes
	//-------------------------------------------------------------------------
	for (LLVOAvatarDictionary::Meshes::const_iterator iter = LLVOAvatarDictionary::getInstance()->getMeshes().begin();
		 iter != LLVOAvatarDictionary::getInstance()->getMeshes().end();
		 ++iter)
	{
		const EMeshIndex mesh_index = iter->first;
		const LLVOAvatarDictionary::MeshEntry *mesh_dict = iter->second;
		const EBakedTextureIndex baked_texture_index = mesh_dict->mBakedID;
		// Skip it if there's no associated baked texture.
		if (baked_texture_index == BAKED_NUM_INDICES) continue;
		
		for (std::vector<LLViewerJointMesh* >::iterator iter = mMeshLOD[mesh_index]->mMeshParts.begin();
			 iter != mMeshLOD[mesh_index]->mMeshParts.end(); 
			 ++iter)
		{
			LLViewerJointMesh* mesh = (LLViewerJointMesh*) *iter;
			mBakedTextureDatas[(int)baked_texture_index].mMeshes.push_back(mesh);
		}
	}
	
	
	//-------------------------------------------------------------------------
	// register motions
	//-------------------------------------------------------------------------
	if (LLCharacter::sInstances.size() == 1)
	{
		LLKeyframeMotion::setVFS(gStaticVFS);
		registerMotion( ANIM_AGENT_BUSY,					LLNullMotion::create );
		registerMotion( ANIM_AGENT_CROUCH,					LLKeyframeStandMotion::create );
		registerMotion( ANIM_AGENT_CROUCHWALK,				LLKeyframeWalkMotion::create );
		registerMotion( ANIM_AGENT_EXPRESS_AFRAID,			LLEmote::create );
		registerMotion( ANIM_AGENT_EXPRESS_ANGER,			LLEmote::create );
		registerMotion( ANIM_AGENT_EXPRESS_BORED,			LLEmote::create );
		registerMotion( ANIM_AGENT_EXPRESS_CRY,				LLEmote::create );
		registerMotion( ANIM_AGENT_EXPRESS_DISDAIN,			LLEmote::create );
		registerMotion( ANIM_AGENT_EXPRESS_EMBARRASSED,		LLEmote::create );
		registerMotion( ANIM_AGENT_EXPRESS_FROWN,			LLEmote::create );
		registerMotion( ANIM_AGENT_EXPRESS_KISS,			LLEmote::create );
		registerMotion( ANIM_AGENT_EXPRESS_LAUGH,			LLEmote::create );
		registerMotion( ANIM_AGENT_EXPRESS_OPEN_MOUTH,		LLEmote::create );
		registerMotion( ANIM_AGENT_EXPRESS_REPULSED,		LLEmote::create );
		registerMotion( ANIM_AGENT_EXPRESS_SAD,				LLEmote::create );
		registerMotion( ANIM_AGENT_EXPRESS_SHRUG,			LLEmote::create );
		registerMotion( ANIM_AGENT_EXPRESS_SMILE,			LLEmote::create );
		registerMotion( ANIM_AGENT_EXPRESS_SURPRISE,		LLEmote::create );
		registerMotion( ANIM_AGENT_EXPRESS_TONGUE_OUT,		LLEmote::create );
		registerMotion( ANIM_AGENT_EXPRESS_TOOTHSMILE,		LLEmote::create );
		registerMotion( ANIM_AGENT_EXPRESS_WINK,			LLEmote::create );
		registerMotion( ANIM_AGENT_EXPRESS_WORRY,			LLEmote::create );
		registerMotion( ANIM_AGENT_FEMALE_RUN_NEW,			LLKeyframeWalkMotion::create );
		registerMotion( ANIM_AGENT_FEMALE_WALK,				LLKeyframeWalkMotion::create );
		registerMotion( ANIM_AGENT_FEMALE_WALK_NEW,			LLKeyframeWalkMotion::create );
		registerMotion( ANIM_AGENT_RUN,						LLKeyframeWalkMotion::create );
		registerMotion( ANIM_AGENT_RUN_NEW,					LLKeyframeWalkMotion::create );
		registerMotion( ANIM_AGENT_STAND,					LLKeyframeStandMotion::create );
		registerMotion( ANIM_AGENT_STAND_1,					LLKeyframeStandMotion::create );
		registerMotion( ANIM_AGENT_STAND_2,					LLKeyframeStandMotion::create );
		registerMotion( ANIM_AGENT_STAND_3,					LLKeyframeStandMotion::create );
		registerMotion( ANIM_AGENT_STAND_4,					LLKeyframeStandMotion::create );
		registerMotion( ANIM_AGENT_STANDUP,					LLKeyframeFallMotion::create );
		registerMotion( ANIM_AGENT_TURNLEFT,				LLKeyframeWalkMotion::create );
		registerMotion( ANIM_AGENT_TURNRIGHT,				LLKeyframeWalkMotion::create );
		registerMotion( ANIM_AGENT_WALK,					LLKeyframeWalkMotion::create );
		registerMotion( ANIM_AGENT_WALK_NEW,				LLKeyframeWalkMotion::create );
		
		// motions without a start/stop bit
		registerMotion( ANIM_AGENT_BODY_NOISE,				LLBodyNoiseMotion::create );
		registerMotion( ANIM_AGENT_BREATHE_ROT,				LLBreatheMotionRot::create );
		registerMotion( ANIM_AGENT_PHYSICS_MOTION,			LLPhysicsMotionController::create );
		registerMotion( ANIM_AGENT_EDITING,					LLEditingMotion::create	);
		registerMotion( ANIM_AGENT_EYE,						LLEyeMotion::create	);
		registerMotion( ANIM_AGENT_FEMALE_WALK,				LLKeyframeWalkMotion::create );
		registerMotion( ANIM_AGENT_FLY_ADJUST,				LLFlyAdjustMotion::create );
		registerMotion( ANIM_AGENT_HAND_MOTION,				LLHandMotion::create );
		registerMotion( ANIM_AGENT_HEAD_ROT,				LLHeadRotMotion::create );
		registerMotion( ANIM_AGENT_PELVIS_FIX,				LLPelvisFixMotion::create );
		registerMotion( ANIM_AGENT_SIT_FEMALE,				LLKeyframeMotion::create );
		registerMotion( ANIM_AGENT_TARGET,					LLTargetingMotion::create );
		registerMotion( ANIM_AGENT_WALK_ADJUST,				LLWalkAdjustMotion::create );
		
	}
	
	buildCharacter();
	
	// preload specific motions here
	createMotion( ANIM_AGENT_CUSTOMIZE);
	createMotion( ANIM_AGENT_CUSTOMIZE_DONE);
	
	//VTPause();  // VTune
	
#ifdef XXX_STINSON_CHUI_REWORK
	mVoiceVisualizer->setVoiceEnabled( LLVoiceClient::getInstance()->getVoiceEnabled( mID ) );
#endif // XXX_STINSON_CHUI_REWORK

}

const LLVector3 LLVOAvatar::getRenderPosition() const
{
	if (mDrawable.isNull() || mDrawable->getGeneration() < 0)
	{
		return getPositionAgent();
	}
	else if (isRoot())
	{
		if ( !mHasPelvisOffset )
		{
			return mDrawable->getPositionAgent();
		}
		else
		{
			//Apply a pelvis fixup (as defined by the avs skin)
			LLVector3 pos = mDrawable->getPositionAgent();
			pos[VZ] += mPelvisFixup;
			return pos;
		}
	}
	else
	{
		return getPosition() * mDrawable->getParent()->getRenderMatrix();
	}
}

void LLVOAvatar::updateDrawable(BOOL force_damped)
{
	clearChanged(SHIFTED);
}

void LLVOAvatar::onShift(const LLVector4a& shift_vector)
{
	const LLVector3& shift = reinterpret_cast<const LLVector3&>(shift_vector);
	mLastAnimExtents[0] += shift;
	mLastAnimExtents[1] += shift;
	mNeedsImpostorUpdate = TRUE;
	mNeedsAnimUpdate = TRUE;
}

void LLVOAvatar::updateSpatialExtents(LLVector4a& newMin, LLVector4a &newMax)
{
	if (isImpostor() && !needsImpostorUpdate())
	{
		LLVector3 delta = getRenderPosition() -
			((LLVector3(mDrawable->getPositionGroup().getF32ptr())-mImpostorOffset));
		
		newMin.load3( (mLastAnimExtents[0] + delta).mV);
		newMax.load3( (mLastAnimExtents[1] + delta).mV);
	}
	else
	{
		getSpatialExtents(newMin,newMax);
		mLastAnimExtents[0].set(newMin.getF32ptr());
		mLastAnimExtents[1].set(newMax.getF32ptr());
		LLVector4a pos_group;
		pos_group.setAdd(newMin,newMax);
		pos_group.mul(0.5f);
		mImpostorOffset = LLVector3(pos_group.getF32ptr())-getRenderPosition();
		mDrawable->setPositionGroup(pos_group);
	}
}

void LLVOAvatar::getSpatialExtents(LLVector4a& newMin, LLVector4a& newMax)
{
	LLVector4a buffer(0.25f);
	LLVector4a pos;
	pos.load3(getRenderPosition().mV);
	newMin.setSub(pos, buffer);
	newMax.setAdd(pos, buffer);

	float max_attachment_span = get_default_max_prim_scale() * 5.0f;
	
	//stretch bounding box by joint positions
	for (polymesh_map_t::iterator i = mMeshes.begin(); i != mMeshes.end(); ++i)
	{
		LLPolyMesh* mesh = i->second;
		for (S32 joint_num = 0; joint_num < mesh->mJointRenderData.count(); joint_num++)
		{
			LLVector4a trans;
			trans.load3( mesh->mJointRenderData[joint_num]->mWorldMatrix->getTranslation().mV);
			update_min_max(newMin, newMax, trans);
		}
	}

	LLVector4a center, size;
	center.setAdd(newMin, newMax);
	center.mul(0.5f);

	size.setSub(newMax,newMin);
	size.mul(0.5f);

	mPixelArea = LLPipeline::calcPixelArea(center, size, *LLViewerCamera::getInstance());

	//stretch bounding box by attachments
	for (attachment_map_t::iterator iter = mAttachmentPoints.begin(); 
		 iter != mAttachmentPoints.end();
		 ++iter)
	{
		LLViewerJointAttachment* attachment = iter->second;

		if (!attachment->getValid())
		{
			continue ;
		}

		for (LLViewerJointAttachment::attachedobjs_vec_t::iterator attachment_iter = attachment->mAttachedObjects.begin();
			 attachment_iter != attachment->mAttachedObjects.end();
			 ++attachment_iter)
		{
			const LLViewerObject* attached_object = (*attachment_iter);
			if (attached_object && !attached_object->isHUDAttachment())
			{
				LLDrawable* drawable = attached_object->mDrawable;
				if (drawable && !drawable->isState(LLDrawable::RIGGED))
				{
					LLSpatialBridge* bridge = drawable->getSpatialBridge();
					if (bridge)
					{
						const LLVector4a* ext = bridge->getSpatialExtents();
						LLVector4a distance;
						distance.setSub(ext[1], ext[0]);
						LLVector4a max_span(max_attachment_span);

						S32 lt = distance.lessThan(max_span).getGatheredBits() & 0x7;
						
						// Only add the prim to spatial extents calculations if it isn't a megaprim.
						// max_attachment_span calculated at the start of the function 
						// (currently 5 times our max prim size) 
						if (lt == 0x7)
						{
							update_min_max(newMin,newMax,ext[0]);
							update_min_max(newMin,newMax,ext[1]);
						}
					}
				}
			}
		}
	}

	//pad bounding box	

	newMin.sub(buffer);
	newMax.add(buffer);
}

//-----------------------------------------------------------------------------
// renderCollisionVolumes()
//-----------------------------------------------------------------------------
void LLVOAvatar::renderCollisionVolumes()
{
	for (S32 i = 0; i < mNumCollisionVolumes; i++)
	{
		mCollisionVolumes[i].renderCollision();
	}

	if (mNameText.notNull())
	{
		LLVector3 unused;
		mNameText->lineSegmentIntersect(LLVector3(0,0,0), LLVector3(0,0,1), unused, TRUE);
	}
}

BOOL LLVOAvatar::lineSegmentIntersect(const LLVector3& start, const LLVector3& end,
									  S32 face,
									  BOOL pick_transparent,
									  S32* face_hit,
									  LLVector3* intersection,
									  LLVector2* tex_coord,
									  LLVector3* normal,
									  LLVector3* bi_normal)
{
	if ((isSelf() && !gAgent.needsRenderAvatar()) || !LLPipeline::sPickAvatar)
	{
		return FALSE;
	}

	if (lineSegmentBoundingBox(start, end))
	{
		for (S32 i = 0; i < mNumCollisionVolumes; ++i)
		{
			mCollisionVolumes[i].updateWorldMatrix();

			glh::matrix4f mat((F32*) mCollisionVolumes[i].getXform()->getWorldMatrix().mMatrix);
			glh::matrix4f inverse = mat.inverse();
			glh::matrix4f norm_mat = inverse.transpose();

			glh::vec3f p1(start.mV);
			glh::vec3f p2(end.mV);

			inverse.mult_matrix_vec(p1);
			inverse.mult_matrix_vec(p2);

			LLVector3 position;
			LLVector3 norm;

			if (linesegment_sphere(LLVector3(p1.v), LLVector3(p2.v), LLVector3(0,0,0), 1.f, position, norm))
			{
				glh::vec3f res_pos(position.mV);
				mat.mult_matrix_vec(res_pos);
				
				norm.normalize();
				glh::vec3f res_norm(norm.mV);
				norm_mat.mult_matrix_dir(res_norm);

				if (intersection)
				{
					*intersection = LLVector3(res_pos.v);
				}

				if (normal)
				{
					*normal = LLVector3(res_norm.v);
				}

				return TRUE;
			}
		}

		if (isSelf())
		{
			for (attachment_map_t::iterator iter = mAttachmentPoints.begin(); 
			 iter != mAttachmentPoints.end();
			 ++iter)
			{
				LLViewerJointAttachment* attachment = iter->second;

				for (LLViewerJointAttachment::attachedobjs_vec_t::iterator attachment_iter = attachment->mAttachedObjects.begin();
					 attachment_iter != attachment->mAttachedObjects.end();
					 ++attachment_iter)
				{
					LLViewerObject* attached_object = (*attachment_iter);
					
					if (attached_object && !attached_object->isDead() && attachment->getValid())
					{
						LLDrawable* drawable = attached_object->mDrawable;
						if (drawable->isState(LLDrawable::RIGGED))
						{ //regenerate octree for rigged attachment
							gPipeline.markRebuild(mDrawable, LLDrawable::REBUILD_RIGGED, TRUE);
						}
					}
				}
			}
		}
	}

	
	
	LLVector3 position;
	if (mNameText.notNull() && mNameText->lineSegmentIntersect(start, end, position))
	{
		if (intersection)
		{
			*intersection = position;
		}

		return TRUE;
	}

	return FALSE;
}

LLViewerObject* LLVOAvatar::lineSegmentIntersectRiggedAttachments(const LLVector3& start, const LLVector3& end,
									  S32 face,
									  BOOL pick_transparent,
									  S32* face_hit,
									  LLVector3* intersection,
									  LLVector2* tex_coord,
									  LLVector3* normal,
									  LLVector3* bi_normal)
{
	if (isSelf() && !gAgent.needsRenderAvatar())
	{
		return NULL;
	}

	LLViewerObject* hit = NULL;

	if (lineSegmentBoundingBox(start, end))
	{
		LLVector3 local_end = end;
		LLVector3 local_intersection;

		for (attachment_map_t::iterator iter = mAttachmentPoints.begin(); 
			iter != mAttachmentPoints.end();
			++iter)
		{
			LLViewerJointAttachment* attachment = iter->second;

			for (LLViewerJointAttachment::attachedobjs_vec_t::iterator attachment_iter = attachment->mAttachedObjects.begin();
					attachment_iter != attachment->mAttachedObjects.end();
					++attachment_iter)
			{
				LLViewerObject* attached_object = (*attachment_iter);
					
				if (attached_object->lineSegmentIntersect(start, local_end, face, pick_transparent, face_hit, &local_intersection, tex_coord, normal, bi_normal))
				{
					local_end = local_intersection;
					if (intersection)
					{
						*intersection = local_intersection;
					}
					
					hit = attached_object;
				}
			}
		}
	}
		
	return hit;
}

//-----------------------------------------------------------------------------
// parseSkeletonFile()
//-----------------------------------------------------------------------------
BOOL LLVOAvatar::parseSkeletonFile(const std::string& filename)
{
	LLMemType mt(LLMemType::MTYPE_AVATAR);
	
	//-------------------------------------------------------------------------
	// parse the file
	//-------------------------------------------------------------------------
	
	LLXMLNodePtr skeleton_xml;
	BOOL parsesuccess = LLXMLNode::parseFile(filename, skeleton_xml, NULL);

	if (!parsesuccess || skeleton_xml.isNull())
	{
		llerrs << "Can't parse skeleton file: " << filename << llendl;
		return FALSE;
	}

	// Process XML data
	if (sAvatarSkeletonInfo)
	{ //this can happen if a login attempt failed
		delete sAvatarSkeletonInfo;
	}
	sAvatarSkeletonInfo = new LLVOAvatarSkeletonInfo;

	LLXUIParser parser;
	parser.readXUI(skeleton_xml, *sAvatarSkeletonInfo, filename);
	if (!sAvatarSkeletonInfo->validateBlock())
	{
		llerrs << "Error parsing skeleton XML file: " << filename << llendl;
	}

	if( !skeleton_xml->hasName( "linden_skeleton" ) )
	{
		llerrs << "Invalid avatar skeleton file header: " << filename << llendl;
		return FALSE;
	}

	if (sAvatarSkeletonInfo->version() != "1.0")
	{
		llerrs << "Invalid avatar skeleton file version: " << sAvatarSkeletonInfo->version() << " in file: " << filename << llendl;
		return FALSE;
	}

	return TRUE;
}

//-----------------------------------------------------------------------------
// setupBone()
//-----------------------------------------------------------
BOOL LLVOAvatar::setupBone(const LLVOAvatarChildJoint& info, LLViewerJoint* parent, S32 &volume_num, S32 &joint_num)
{
	LLMemType mt(LLMemType::MTYPE_AVATAR);
	
	LLViewerJoint* joint = NULL;
	if (info.bone.isChosen())
	{
		joint = (LLViewerJoint*)getCharacterJoint(joint_num);
		if (!joint)
		{
			llwarns << "Too many bones" << llendl;
			return FALSE;
		}
		joint->setName( info.bone().name );
		joint->setPosition(info.bone().pos);
		joint->setRotation(mayaQ(info.bone().rot().mV[VX], info.bone().rot().mV[VY], info.bone().rot().mV[VZ], LLQuaternion::XYZ));
		joint->setScale(info.bone().scale);
		joint->setSkinOffset( info.bone().pivot );
		joint_num++;

		for (LLInitParam::ParamIterator<LLVOAvatarChildJoint>::const_iterator child_it = info.bone().children.begin(),
				end_it = info.bone().children.end();
			child_it != end_it;
			++child_it)
		{
			if (!setupBone(*child_it, joint, volume_num, joint_num))
			{
				return FALSE;
			}
		}
	}
	else // collision volume
	{
		if (volume_num >= (S32)mNumCollisionVolumes)
		{
			llwarns << "Too many bones" << llendl;
			return FALSE;
		}
		joint = (LLViewerJoint*)(&mCollisionVolumes[volume_num]);
		joint->setName( info.collision_volume.name);
		joint->setPosition(info.collision_volume.pos);
		joint->setRotation(mayaQ(info.collision_volume.rot().mV[VX], info.collision_volume.rot().mV[VY], info.collision_volume.rot().mV[VZ], LLQuaternion::XYZ));
		joint->setScale(info.collision_volume.scale);
		volume_num++;
	}

	// add to parent
	if (parent)
	{
		parent->addChild( joint );
	}

	joint->setDefaultFromCurrentXform();
	
	return TRUE;
}

//-----------------------------------------------------------------------------
// buildSkeleton()
//-----------------------------------------------------------------------------
BOOL LLVOAvatar::buildSkeleton(const LLVOAvatarSkeletonInfo *info)
{
	LLMemType mt(LLMemType::MTYPE_AVATAR);
	
	//-------------------------------------------------------------------------
	// allocate joints
	//-------------------------------------------------------------------------
	if (!allocateCharacterJoints(info->num_bones))
	{
		llerrs << "Can't allocate " << info->num_bones() << " joints" << llendl;
		return FALSE;
	}
	
	//-------------------------------------------------------------------------
	// allocate volumes
	//-------------------------------------------------------------------------
	if (info->num_collision_volumes)
	{
		if (!allocateCollisionVolumes(info->num_collision_volumes))
		{
			llerrs << "Can't allocate " << info->num_collision_volumes() << " collision volumes" << llendl;
			return FALSE;
		}
	}

	S32 current_joint_num = 0;
	S32 current_volume_num = 0;

	if (!setupBone(info->skeleton_root, NULL, current_volume_num, current_joint_num))
	{
		llerrs << "Error parsing bone in skeleton file" << llendl;
		return FALSE;
	}

	return TRUE;
}

LLVOAvatar* LLVOAvatar::asAvatar()
{
	return this;
}

//-----------------------------------------------------------------------------
// LLVOAvatar::startDefaultMotions()
//-----------------------------------------------------------------------------
void LLVOAvatar::startDefaultMotions()
{
	//-------------------------------------------------------------------------
	// start default motions
	//-------------------------------------------------------------------------
	startMotion( ANIM_AGENT_HEAD_ROT );
	startMotion( ANIM_AGENT_EYE );
	startMotion( ANIM_AGENT_BODY_NOISE );
	startMotion( ANIM_AGENT_BREATHE_ROT );
	startMotion( ANIM_AGENT_PHYSICS_MOTION );
	startMotion( ANIM_AGENT_HAND_MOTION );
	startMotion( ANIM_AGENT_PELVIS_FIX );

	//-------------------------------------------------------------------------
	// restart any currently active motions
	//-------------------------------------------------------------------------
	processAnimationStateChanges();
}

//-----------------------------------------------------------------------------
// LLVOAvatar::buildCharacter()
// Deferred initialization and rebuild of the avatar.
//-----------------------------------------------------------------------------
void LLVOAvatar::buildCharacter()
{
	LLMemType mt(LLMemType::MTYPE_AVATAR);
	
	//-------------------------------------------------------------------------
	// remove all references to our existing skeleton
	// so we can rebuild it
	//-------------------------------------------------------------------------
	flushAllMotions();

	//-------------------------------------------------------------------------
	// remove all of mRoot's children
	//-------------------------------------------------------------------------
	mRoot.removeAllChildren();
	mIsBuilt = FALSE;

	//-------------------------------------------------------------------------
	// clear mesh data
	//-------------------------------------------------------------------------
	for (std::vector<LLViewerJoint*>::iterator jointIter = mMeshLOD.begin();
		 jointIter != mMeshLOD.end(); ++jointIter)
	{
		LLViewerJoint* joint = (LLViewerJoint*) *jointIter;
		for (std::vector<LLViewerJointMesh*>::iterator meshIter = joint->mMeshParts.begin();
			 meshIter != joint->mMeshParts.end(); ++meshIter)
		{
			LLViewerJointMesh * mesh = (LLViewerJointMesh *) *meshIter;
			mesh->setMesh(NULL);
		}
	}

	//-------------------------------------------------------------------------
	// (re)load our skeleton and meshes
	//-------------------------------------------------------------------------
	LLTimer timer;

	BOOL status = loadAvatar();
	stop_glerror();

// 	gPrintMessagesThisFrame = TRUE;
	lldebugs << "Avatar load took " << timer.getElapsedTimeF32() << " seconds." << llendl;

	if (!status)
	{
		if (isSelf())
		{
			llerrs << "Unable to load user's avatar" << llendl;
		}
		else
		{
			llwarns << "Unable to load other's avatar" << llendl;
		}
		return;
	}

	//-------------------------------------------------------------------------
	// initialize "well known" joint pointers
	//-------------------------------------------------------------------------
	mPelvisp		= (LLViewerJoint*)mRoot.findJoint("mPelvis");
	mTorsop			= (LLViewerJoint*)mRoot.findJoint("mTorso");
	mChestp			= (LLViewerJoint*)mRoot.findJoint("mChest");
	mNeckp			= (LLViewerJoint*)mRoot.findJoint("mNeck");
	mHeadp			= (LLViewerJoint*)mRoot.findJoint("mHead");
	mSkullp			= (LLViewerJoint*)mRoot.findJoint("mSkull");
	mHipLeftp		= (LLViewerJoint*)mRoot.findJoint("mHipLeft");
	mHipRightp		= (LLViewerJoint*)mRoot.findJoint("mHipRight");
	mKneeLeftp		= (LLViewerJoint*)mRoot.findJoint("mKneeLeft");
	mKneeRightp		= (LLViewerJoint*)mRoot.findJoint("mKneeRight");
	mAnkleLeftp		= (LLViewerJoint*)mRoot.findJoint("mAnkleLeft");
	mAnkleRightp	= (LLViewerJoint*)mRoot.findJoint("mAnkleRight");
	mFootLeftp		= (LLViewerJoint*)mRoot.findJoint("mFootLeft");
	mFootRightp		= (LLViewerJoint*)mRoot.findJoint("mFootRight");
	mWristLeftp		= (LLViewerJoint*)mRoot.findJoint("mWristLeft");
	mWristRightp	= (LLViewerJoint*)mRoot.findJoint("mWristRight");
	mEyeLeftp		= (LLViewerJoint*)mRoot.findJoint("mEyeLeft");
	mEyeRightp		= (LLViewerJoint*)mRoot.findJoint("mEyeRight");

	//-------------------------------------------------------------------------
	// Make sure "well known" pointers exist
	//-------------------------------------------------------------------------
	if (!(mPelvisp && 
		  mTorsop &&
		  mChestp &&
		  mNeckp &&
		  mHeadp &&
		  mSkullp &&
		  mHipLeftp &&
		  mHipRightp &&
		  mKneeLeftp &&
		  mKneeRightp &&
		  mAnkleLeftp &&
		  mAnkleRightp &&
		  mFootLeftp &&
		  mFootRightp &&
		  mWristLeftp &&
		  mWristRightp &&
		  mEyeLeftp &&
		  mEyeRightp))
	{
		llerrs << "Failed to create avatar." << llendl;
		return;
	}

	//-------------------------------------------------------------------------
	// initialize the pelvis
	//-------------------------------------------------------------------------
	mPelvisp->setPosition( LLVector3(0.0f, 0.0f, 0.0f) );
	
	//-------------------------------------------------------------------------
	// set head offset from pelvis
	//-------------------------------------------------------------------------
	updateHeadOffset();

	//-------------------------------------------------------------------------
	// initialize lip sync morph pointers
	//-------------------------------------------------------------------------
	mOohMorph     = getVisualParam( "Lipsync_Ooh" );
	mAahMorph     = getVisualParam( "Lipsync_Aah" );

	// If we don't have the Ooh morph, use the Kiss morph
	if (!mOohMorph)
	{
		llwarns << "Missing 'Ooh' morph for lipsync, using fallback." << llendl;
		mOohMorph = getVisualParam( "Express_Kiss" );
	}

	// If we don't have the Aah morph, use the Open Mouth morph
	if (!mAahMorph)
	{
		llwarns << "Missing 'Aah' morph for lipsync, using fallback." << llendl;
		mAahMorph = getVisualParam( "Express_Open_Mouth" );
	}

	startDefaultMotions();

	//-------------------------------------------------------------------------
	// restart any currently active motions
	//-------------------------------------------------------------------------
	processAnimationStateChanges();

	mIsBuilt = TRUE;
	stop_glerror();

	mMeshValid = TRUE;
}


//-----------------------------------------------------------------------------
// releaseMeshData()
//-----------------------------------------------------------------------------
void LLVOAvatar::releaseMeshData()
{
	LLMemType mt(LLMemType::MTYPE_AVATAR);
	
	if (sInstances.size() < AVATAR_RELEASE_THRESHOLD || mIsDummy)
	{
		return;
	}

	//llinfos << "Releasing" << llendl;

	// cleanup mesh data
	for (std::vector<LLViewerJoint*>::iterator iter = mMeshLOD.begin();
		 iter != mMeshLOD.end(); 
		 ++iter)
	{
		LLViewerJoint* joint = (LLViewerJoint*) *iter;
		joint->setValid(FALSE, TRUE);
	}

	//cleanup data
	if (mDrawable.notNull())
	{
		LLFace* facep = mDrawable->getFace(0);
		if (facep)
		{
			facep->setSize(0, 0);
			for(S32 i = mNumInitFaces ; i < mDrawable->getNumFaces(); i++)
			{
				facep = mDrawable->getFace(i);
				if (facep)
				{
					facep->setSize(0, 0);
				}
			}
		}
	}
	
	for (attachment_map_t::iterator iter = mAttachmentPoints.begin(); 
		 iter != mAttachmentPoints.end();
		 ++iter)
	{
		LLViewerJointAttachment* attachment = iter->second;
		if (!attachment->getIsHUDAttachment())
		{
			attachment->setAttachmentVisibility(FALSE);
		}
	}
	mMeshValid = FALSE;
}

//-----------------------------------------------------------------------------
// restoreMeshData()
//-----------------------------------------------------------------------------
// virtual
void LLVOAvatar::restoreMeshData()
{
	llassert(!isSelf());
	LLMemType mt(LLMemType::MTYPE_AVATAR);
	
	//llinfos << "Restoring" << llendl;
	mMeshValid = TRUE;
	updateJointLODs();

	for (attachment_map_t::iterator iter = mAttachmentPoints.begin(); 
		 iter != mAttachmentPoints.end();
		 ++iter)
	{
		LLViewerJointAttachment* attachment = iter->second;
		if (!attachment->getIsHUDAttachment())
		{
			attachment->setAttachmentVisibility(TRUE);
		}
	}

	// force mesh update as LOD might not have changed to trigger this
	gPipeline.markRebuild(mDrawable, LLDrawable::REBUILD_GEOMETRY, TRUE);
}

//-----------------------------------------------------------------------------
// updateMeshData()
//-----------------------------------------------------------------------------
void LLVOAvatar::updateMeshData()
{
	if (mDrawable.notNull())
	{
		stop_glerror();

		S32 f_num = 0 ;
		const U32 VERTEX_NUMBER_THRESHOLD = 128 ;//small number of this means each part of an avatar has its own vertex buffer.
		const S32 num_parts = mMeshLOD.size();

		// this order is determined by number of LODS
		// if a mesh earlier in this list changed LODs while a later mesh doesn't,
		// the later mesh's index offset will be inaccurate
		for(S32 part_index = 0 ; part_index < num_parts ;)
		{
			S32 j = part_index ;
			U32 last_v_num = 0, num_vertices = 0 ;
			U32 last_i_num = 0, num_indices = 0 ;

			while(part_index < num_parts && num_vertices < VERTEX_NUMBER_THRESHOLD)
			{
				last_v_num = num_vertices ;
				last_i_num = num_indices ;

				mMeshLOD[part_index++]->updateFaceSizes(num_vertices, num_indices, mAdjustedPixelArea);
			}
			if(num_vertices < 1)//skip empty meshes
			{
				continue ;
			}
			if(last_v_num > 0)//put the last inserted part into next vertex buffer.
			{
				num_vertices = last_v_num ;
				num_indices = last_i_num ;	
				part_index-- ;
			}
		
			LLFace* facep = NULL;
			if(f_num < mDrawable->getNumFaces()) 
			{
				facep = mDrawable->getFace(f_num);
			}
			else
			{
				facep = mDrawable->getFace(0);
				if (facep)
				{
					facep = mDrawable->addFace(facep->getPool(), facep->getTexture()) ;
				}
			}
			if (!facep) continue;
			
			// resize immediately
			facep->setSize(num_vertices, num_indices);

			bool terse_update = false;

			facep->setGeomIndex(0);
			facep->setIndicesIndex(0);
		
			LLVertexBuffer* buff = facep->getVertexBuffer();
			if(!facep->getVertexBuffer())
			{
				buff = new LLVertexBufferAvatar();
				buff->allocateBuffer(num_vertices, num_indices, TRUE);
				facep->setVertexBuffer(buff);
			}
			else
			{
				if (buff->getNumIndices() == num_indices &&
					buff->getNumVerts() == num_vertices)
				{
					terse_update = true;
				}
				else
				{
					buff->resizeBuffer(num_vertices, num_indices);
				}
			}
			
		
			// This is a hack! Avatars have their own pool, so we are detecting
			//   the case of more than one avatar in the pool (thus > 0 instead of >= 0)
			if (facep->getGeomIndex() > 0)
			{
				llerrs << "non-zero geom index: " << facep->getGeomIndex() << " in LLVOAvatar::restoreMeshData" << llendl;
			}

			for(S32 k = j ; k < part_index ; k++)
			{
				bool rigid = false;
				if (k == MESH_ID_EYEBALL_LEFT ||
					k == MESH_ID_EYEBALL_RIGHT)
				{ //eyeballs can't have terse updates since they're never rendered with
					//the hardware skinning shader
					rigid = true;
				}
				
				mMeshLOD[k]->updateFaceData(facep, mAdjustedPixelArea, k == MESH_ID_HAIR, terse_update && !rigid);
			}

			stop_glerror();
			buff->flush();

			if(!f_num)
			{
				f_num += mNumInitFaces ;
			}
			else
			{
				f_num++ ;
			}
		}
	}
}

//------------------------------------------------------------------------

//------------------------------------------------------------------------
// The viewer can only suggest a good size for the agent,
// the simulator will keep it inside a reasonable range.
void LLVOAvatar::computeBodySize() 
{
	LLVector3 pelvis_scale = mPelvisp->getScale();

	// some of the joints have not been cached
	LLVector3 skull = mSkullp->getPosition();
	LLVector3 skull_scale = mSkullp->getScale();

	LLVector3 neck = mNeckp->getPosition();
	LLVector3 neck_scale = mNeckp->getScale();

	LLVector3 chest = mChestp->getPosition();
	LLVector3 chest_scale = mChestp->getScale();

	// the rest of the joints have been cached
	LLVector3 head = mHeadp->getPosition();
	LLVector3 head_scale = mHeadp->getScale();

	LLVector3 torso = mTorsop->getPosition();
	LLVector3 torso_scale = mTorsop->getScale();

	LLVector3 hip = mHipLeftp->getPosition();
	LLVector3 hip_scale = mHipLeftp->getScale();

	LLVector3 knee = mKneeLeftp->getPosition();
	LLVector3 knee_scale = mKneeLeftp->getScale();

	LLVector3 ankle = mAnkleLeftp->getPosition();
	LLVector3 ankle_scale = mAnkleLeftp->getScale();

	LLVector3 foot  = mFootLeftp->getPosition();

	mPelvisToFoot = hip.mV[VZ] * pelvis_scale.mV[VZ] -
				 	knee.mV[VZ] * hip_scale.mV[VZ] -
				 	ankle.mV[VZ] * knee_scale.mV[VZ] -
				 	foot.mV[VZ] * ankle_scale.mV[VZ];

	LLVector3 new_body_size;
	new_body_size.mV[VZ] = mPelvisToFoot +
					   // the sqrt(2) correction below is an approximate
					   // correction to get to the top of the head
					   F_SQRT2 * (skull.mV[VZ] * head_scale.mV[VZ]) + 
					   head.mV[VZ] * neck_scale.mV[VZ] + 
					   neck.mV[VZ] * chest_scale.mV[VZ] + 
					   chest.mV[VZ] * torso_scale.mV[VZ] + 
					   torso.mV[VZ] * pelvis_scale.mV[VZ]; 

	// TODO -- measure the real depth and width
	new_body_size.mV[VX] = DEFAULT_AGENT_DEPTH;
	new_body_size.mV[VY] = DEFAULT_AGENT_WIDTH;

	if (new_body_size != mBodySize)
	{
		mBodySize = new_body_size;

		if (isSelf() && !LLAppearanceMgr::instance().isInUpdateAppearanceFromCOF())
		{	// notify simulator of change in size
			// but not if we are in the middle of updating appearance
			gAgent.sendAgentSetAppearance();
		}
	}
}

//------------------------------------------------------------------------
// LLVOAvatar::processUpdateMessage()
//------------------------------------------------------------------------
U32 LLVOAvatar::processUpdateMessage(LLMessageSystem *mesgsys,
									 void **user_data,
									 U32 block_num, const EObjectUpdateType update_type,
									 LLDataPacker *dp)
{
	LLMemType mt(LLMemType::MTYPE_AVATAR);
	
	LLVector3 old_vel = getVelocity();
	const BOOL has_name = !getNVPair("FirstName");

	// Do base class updates...
	U32 retval = LLViewerObject::processUpdateMessage(mesgsys, user_data, block_num, update_type, dp);

	// Print out arrival information once we have name of avatar.
	if (has_name && getNVPair("FirstName"))
	{
		mDebugExistenceTimer.reset();
		debugAvatarRezTime("AvatarRezArrivedNotification","avatar arrived");
	}

	if(retval & LLViewerObject::INVALID_UPDATE)
	{
		if (isSelf())
		{
			//tell sim to cancel this update
			gAgent.teleportViaLocation(gAgent.getPositionGlobal());
		}
	}

	//llinfos << getRotation() << llendl;
	//llinfos << getPosition() << llendl;

	return retval;
}

// virtual
S32 LLVOAvatar::setTETexture(const U8 te, const LLUUID& uuid)
{
	// The core setTETexture() method requests images, so we need
	// to redirect certain avatar texture requests to different sims.
	if (isIndexBakedTexture((ETextureIndex)te))
	{
		LLHost target_host = getObjectHost();
		return setTETextureCore(te, uuid, target_host);
	}
	else
	{
		return setTETextureCore(te, uuid, LLHost::invalid);
	}
}

static LLFastTimer::DeclareTimer FTM_AVATAR_UPDATE("Update Avatar");
static LLFastTimer::DeclareTimer FTM_JOINT_UPDATE("Update Joints");

//------------------------------------------------------------------------
// LLVOAvatar::dumpAnimationState()
//------------------------------------------------------------------------
void LLVOAvatar::dumpAnimationState()
{
	llinfos << "==============================================" << llendl;
	for (LLVOAvatar::AnimIterator it = mSignaledAnimations.begin(); it != mSignaledAnimations.end(); ++it)
	{
		LLUUID id = it->first;
		std::string playtag = "";
		if (mPlayingAnimations.find(id) != mPlayingAnimations.end())
		{
			playtag = "*";
		}
		llinfos << gAnimLibrary.animationName(id) << playtag << llendl;
	}
	for (LLVOAvatar::AnimIterator it = mPlayingAnimations.begin(); it != mPlayingAnimations.end(); ++it)
	{
		LLUUID id = it->first;
		bool is_signaled = mSignaledAnimations.find(id) != mSignaledAnimations.end();
		if (!is_signaled)
		{
			llinfos << gAnimLibrary.animationName(id) << "!S" << llendl;
		}
	}
}

//------------------------------------------------------------------------
// idleUpdate()
//------------------------------------------------------------------------
BOOL LLVOAvatar::idleUpdate(LLAgent &agent, LLWorld &world, const F64 &time)
{
	LLMemType mt(LLMemType::MTYPE_AVATAR);
	LLFastTimer t(FTM_AVATAR_UPDATE);

	if (isDead())
	{
		llinfos << "Warning!  Idle on dead avatar" << llendl;
		return TRUE;
	}	

 	if (!(gPipeline.hasRenderType(LLPipeline::RENDER_TYPE_AVATAR)))
	{
		return TRUE;
	}

	checkTextureLoading() ;
	
	// force immediate pixel area update on avatars using last frames data (before drawable or camera updates)
	setPixelAreaAndAngle(gAgent);

	// force asynchronous drawable update
	if(mDrawable.notNull())
	{	
		LLFastTimer t(FTM_JOINT_UPDATE);
	
		if (mIsSitting && getParent())
		{
			LLViewerObject *root_object = (LLViewerObject*)getRoot();
			LLDrawable* drawablep = root_object->mDrawable;
			// if this object hasn't already been updated by another avatar...
			if (drawablep) // && !drawablep->isState(LLDrawable::EARLY_MOVE))
			{
				if (root_object->isSelected())
				{
					gPipeline.updateMoveNormalAsync(drawablep);
				}
				else
				{
					gPipeline.updateMoveDampedAsync(drawablep);
				}
			}
		}
		else 
		{
			gPipeline.updateMoveDampedAsync(mDrawable);
		}
	}

	//--------------------------------------------------------------------
	// set alpha flag depending on state
	//--------------------------------------------------------------------

	if (isSelf())
	{
		LLViewerObject::idleUpdate(agent, world, time);
		
		// trigger fidget anims
		if (isAnyAnimationSignaled(AGENT_STAND_ANIMS, NUM_AGENT_STAND_ANIMS))
		{
			agent.fidget();
		}
	}
	else
	{
		// Should override the idleUpdate stuff and leave out the angular update part.
		LLQuaternion rotation = getRotation();
		LLViewerObject::idleUpdate(agent, world, time);
		setRotation(rotation);
	}

	// attach objects that were waiting for a drawable
	lazyAttach();
	
	// animate the character
	// store off last frame's root position to be consistent with camera position
	LLVector3 root_pos_last = mRoot.getWorldPosition();
	BOOL detailed_update = updateCharacter(agent);

	static LLUICachedControl<bool> visualizers_in_calls("ShowVoiceVisualizersInCalls", false);
	bool voice_enabled = (visualizers_in_calls || LLVoiceClient::getInstance()->inProximalChannel()) &&
						 LLVoiceClient::getInstance()->getVoiceEnabled(mID);

	idleUpdateVoiceVisualizer( voice_enabled );
	idleUpdateMisc( detailed_update );
	idleUpdateAppearanceAnimation();
	if (detailed_update)
	{
		idleUpdateLipSync( voice_enabled );
		idleUpdateLoadingEffect();
		idleUpdateBelowWater();	// wind effect uses this
		idleUpdateWindEffect();
	}
	
	idleUpdateNameTag( root_pos_last );
	idleUpdateRenderCost();

	return TRUE;
}

void LLVOAvatar::idleUpdateVoiceVisualizer(bool voice_enabled)
{
#ifdef XXX_STINSON_CHUI_REWORK
	bool render_visualizer = voice_enabled;
	
	// Don't render the user's own voice visualizer when in mouselook, or when opening the mic is disabled.
	if(isSelf())
	{
		if(gAgentCamera.cameraMouselook() || gSavedSettings.getBOOL("VoiceDisableMic"))
		{
			render_visualizer = false;
		}
	}
	
	mVoiceVisualizer->setVoiceEnabled(render_visualizer);
#endif // XXX_STINSON_CHUI_REWORK
	
	if ( voice_enabled )
	{		
		//----------------------------------------------------------------
		// Only do gesture triggering for your own avatar, and only when you're in a proximal channel.
		//----------------------------------------------------------------
		if( isSelf() )
		{
			//----------------------------------------------------------------------------------------
			// The following takes the voice signal and uses that to trigger gesticulations. 
			//----------------------------------------------------------------------------------------
			int lastGesticulationLevel = mCurrentGesticulationLevel;
			mCurrentGesticulationLevel = mVoiceVisualizer->getCurrentGesticulationLevel();
			
			//---------------------------------------------------------------------------------------------------
			// If "current gesticulation level" changes, we catch this, and trigger the new gesture
			//---------------------------------------------------------------------------------------------------
			if ( lastGesticulationLevel != mCurrentGesticulationLevel )
			{
				if ( mCurrentGesticulationLevel != VOICE_GESTICULATION_LEVEL_OFF )
				{
					std::string gestureString = "unInitialized";
					if ( mCurrentGesticulationLevel == 0 )	{ gestureString = "/voicelevel1";	}
					else	if ( mCurrentGesticulationLevel == 1 )	{ gestureString = "/voicelevel2";	}
					else	if ( mCurrentGesticulationLevel == 2 )	{ gestureString = "/voicelevel3";	}
					else	{ llinfos << "oops - CurrentGesticulationLevel can be only 0, 1, or 2"  << llendl; }
					
					// this is the call that Karl S. created for triggering gestures from within the code.
					LLGestureMgr::instance().triggerAndReviseString( gestureString );
				}
			}
			
		} //if( isSelf() )
		
		//-----------------------------------------------------------------------------------------------------------------
		// If the avatar is speaking, then the voice amplitude signal is passed to the voice visualizer.
		// Also, here we trigger voice visualizer start and stop speaking, so it can animate the voice symbol.
		//
		// Notice the calls to "gAwayTimer.reset()". This resets the timer that determines how long the avatar has been
		// "away", so that the avatar doesn't lapse into away-mode (and slump over) while the user is still talking. 
		//-----------------------------------------------------------------------------------------------------------------
		if (LLVoiceClient::getInstance()->getIsSpeaking( mID ))
		{		
			if (!mVoiceVisualizer->getCurrentlySpeaking())
			{
				mVoiceVisualizer->setStartSpeaking();
				
				//printf( "gAwayTimer.reset();\n" );
			}
			
			mVoiceVisualizer->setSpeakingAmplitude( LLVoiceClient::getInstance()->getCurrentPower( mID ) );
			
			if( isSelf() )
			{
				gAgent.clearAFK();
			}
		}
		else
		{
			if ( mVoiceVisualizer->getCurrentlySpeaking() )
			{
				mVoiceVisualizer->setStopSpeaking();
				
				if ( mLipSyncActive )
				{
					if( mOohMorph ) mOohMorph->setWeight(mOohMorph->getMinWeight(), FALSE);
					if( mAahMorph ) mAahMorph->setWeight(mAahMorph->getMinWeight(), FALSE);
					
					mLipSyncActive = false;
					LLCharacter::updateVisualParams();
					dirtyMesh();
				}
			}
		}
		
#ifdef XXX_STINSON_CHUI_REWORK
		//--------------------------------------------------------------------------------------------
		// here we get the approximate head position and set as sound source for the voice symbol
		// (the following version uses a tweak of "mHeadOffset" which handle sitting vs. standing)
		//--------------------------------------------------------------------------------------------
		
		if ( mIsSitting )
		{
			LLVector3 headOffset = LLVector3( 0.0f, 0.0f, mHeadOffset.mV[2] );
			mVoiceVisualizer->setVoiceSourceWorldPosition( mRoot.getWorldPosition() + headOffset );
		}
		else 
		{
			LLVector3 tagPos = mRoot.getWorldPosition();
			tagPos[VZ] -= mPelvisToFoot;
			tagPos[VZ] += ( mBodySize[VZ] + 0.125f );
			mVoiceVisualizer->setVoiceSourceWorldPosition( tagPos );
		}
#endif // XXX_STINSON_CHUI_REWORK
	}//if ( voiceEnabled )
}		

static LLFastTimer::DeclareTimer FTM_ATTACHMENT_UPDATE("Update Attachments");

void LLVOAvatar::idleUpdateMisc(bool detailed_update)
{
	if (LLVOAvatar::sJointDebug)
	{
		llinfos << getFullname() << ": joint touches: " << LLJoint::sNumTouches << " updates: " << LLJoint::sNumUpdates << llendl;
	}

	LLJoint::sNumUpdates = 0;
	LLJoint::sNumTouches = 0;

	BOOL visible = isVisible() || mNeedsAnimUpdate;

	// update attachments positions
	if (detailed_update || !sUseImpostors)
	{
		LLFastTimer t(FTM_ATTACHMENT_UPDATE);
		for (attachment_map_t::iterator iter = mAttachmentPoints.begin(); 
			 iter != mAttachmentPoints.end();
			 ++iter)
		{
			LLViewerJointAttachment* attachment = iter->second;

			for (LLViewerJointAttachment::attachedobjs_vec_t::iterator attachment_iter = attachment->mAttachedObjects.begin();
				 attachment_iter != attachment->mAttachedObjects.end();
				 ++attachment_iter)
			{
				LLViewerObject* attached_object = (*attachment_iter);
				BOOL visibleAttachment = visible || (attached_object && 
													 !(attached_object->mDrawable->getSpatialBridge() &&
													   attached_object->mDrawable->getSpatialBridge()->getRadius() < 2.0));
				
				if (visibleAttachment && attached_object && !attached_object->isDead() && attachment->getValid())
				{
					// if selecting any attachments, update all of them as non-damped
					if (LLSelectMgr::getInstance()->getSelection()->getObjectCount() && LLSelectMgr::getInstance()->getSelection()->isAttachment())
					{
						gPipeline.updateMoveNormalAsync(attached_object->mDrawable);
					}
					else
					{
						gPipeline.updateMoveDampedAsync(attached_object->mDrawable);
					}
					
					LLSpatialBridge* bridge = attached_object->mDrawable->getSpatialBridge();
					if (bridge)
					{
						gPipeline.updateMoveNormalAsync(bridge);
					}
					attached_object->updateText();	
				}
			}
		}
	}

	mNeedsAnimUpdate = FALSE;

	if (isImpostor() && !mNeedsImpostorUpdate)
	{
		LLVector4a ext[2];
		F32 distance;
		LLVector3 angle;

		getImpostorValues(ext, angle, distance);

		for (U32 i = 0; i < 3 && !mNeedsImpostorUpdate; i++)
		{
			F32 cur_angle = angle.mV[i];
			F32 old_angle = mImpostorAngle.mV[i];
			F32 angle_diff = fabsf(cur_angle-old_angle);
		
			if (angle_diff > F_PI/512.f*distance*mUpdatePeriod)
			{
				mNeedsImpostorUpdate = TRUE;
			}
		}

		if (detailed_update && !mNeedsImpostorUpdate)
		{	//update impostor if view angle, distance, or bounding box change
			//significantly
			
			F32 dist_diff = fabsf(distance-mImpostorDistance);
			if (dist_diff/mImpostorDistance > 0.1f)
			{
				mNeedsImpostorUpdate = TRUE;
			}
			else
			{
				//VECTORIZE THIS
				getSpatialExtents(ext[0], ext[1]);
				LLVector4a diff;
				diff.setSub(ext[1], mImpostorExtents[1]);
				if (diff.getLength3().getF32() > 0.05f)
				{
					mNeedsImpostorUpdate = TRUE;
				}
				else
				{
					diff.setSub(ext[0], mImpostorExtents[0]);
					if (diff.getLength3().getF32() > 0.05f)
					{
						mNeedsImpostorUpdate = TRUE;
					}
				}
			}
		}
	}

	mDrawable->movePartition();
	
	//force a move if sitting on an active object
	if (getParent() && ((LLViewerObject*) getParent())->mDrawable->isActive())
	{
		gPipeline.markMoved(mDrawable, TRUE);
	}
}

void LLVOAvatar::idleUpdateAppearanceAnimation()
{
	// update morphing params
	if (mAppearanceAnimating)
	{
		ESex avatar_sex = getSex();
		F32 appearance_anim_time = mAppearanceMorphTimer.getElapsedTimeF32();
		if (appearance_anim_time >= APPEARANCE_MORPH_TIME)
		{
			mAppearanceAnimating = FALSE;
			for (LLVisualParam *param = getFirstVisualParam(); 
				 param;
				 param = getNextVisualParam())
			{
				if (param->isTweakable())
				{
					param->stopAnimating(FALSE);
				}
			}
			updateVisualParams();
			if (isSelf())
			{
				gAgent.sendAgentSetAppearance();
			}
		}
		else
		{
			F32 morph_amt = calcMorphAmount();
			LLVisualParam *param;

			if (!isSelf())
			{
				// animate only top level params for non-self avatars
				for (param = getFirstVisualParam();
					 param;
					 param = getNextVisualParam())
				{
					if (param->isTweakable())
					{
						param->animate(morph_amt, FALSE);
					}
				}
			}

			// apply all params
			for (param = getFirstVisualParam();
				 param;
				 param = getNextVisualParam())
			{
				param->apply(avatar_sex);
			}

			mLastAppearanceBlendTime = appearance_anim_time;
		}
		dirtyMesh();
	}
}

F32 LLVOAvatar::calcMorphAmount()
{
	F32 appearance_anim_time = mAppearanceMorphTimer.getElapsedTimeF32();
	F32 blend_frac = calc_bouncy_animation(appearance_anim_time / APPEARANCE_MORPH_TIME);
	F32 last_blend_frac = calc_bouncy_animation(mLastAppearanceBlendTime / APPEARANCE_MORPH_TIME);

	F32 morph_amt;
	if (last_blend_frac == 1.f)
	{
		morph_amt = 1.f;
	}
	else
	{
		morph_amt = (blend_frac - last_blend_frac) / (1.f - last_blend_frac);
	}

	return morph_amt;
}

void LLVOAvatar::idleUpdateLipSync(bool voice_enabled)
{
	// Use the Lipsync_Ooh and Lipsync_Aah morphs for lip sync
	if ( voice_enabled && (LLVoiceClient::getInstance()->lipSyncEnabled()) && LLVoiceClient::getInstance()->getIsSpeaking( mID ) )
	{
		F32 ooh_morph_amount = 0.0f;
		F32 aah_morph_amount = 0.0f;

		mVoiceVisualizer->lipSyncOohAah( ooh_morph_amount, aah_morph_amount );

		if( mOohMorph )
		{
			F32 ooh_weight = mOohMorph->getMinWeight()
				+ ooh_morph_amount * (mOohMorph->getMaxWeight() - mOohMorph->getMinWeight());

			mOohMorph->setWeight( ooh_weight, FALSE );
		}

		if( mAahMorph )
		{
			F32 aah_weight = mAahMorph->getMinWeight()
				+ aah_morph_amount * (mAahMorph->getMaxWeight() - mAahMorph->getMinWeight());

			mAahMorph->setWeight( aah_weight, FALSE );
		}

		mLipSyncActive = true;
		LLCharacter::updateVisualParams();
		dirtyMesh();
	}
}

void LLVOAvatar::idleUpdateLoadingEffect()
{
	// update visibility when avatar is partially loaded
	if (updateIsFullyLoaded()) // changed?
	{
		if (isFullyLoaded() && mFirstFullyVisible && isSelf())
		{
			LL_INFOS("Avatar") << avString() << "self isFullyLoaded, mFirstFullyVisible" << LL_ENDL;
			mFirstFullyVisible = FALSE;
			LLAppearanceMgr::instance().onFirstFullyVisible();
		}
		if (isFullyLoaded() && mFirstFullyVisible && !isSelf())
		{
			LL_INFOS("Avatar") << avString() << "other isFullyLoaded, mFirstFullyVisible" << LL_ENDL;
			mFirstFullyVisible = FALSE;
		}
		if (isFullyLoaded())
		{
			deleteParticleSource();
			updateLOD();
		}
		else
		{
			LLPartSysData particle_parameters;

			// fancy particle cloud designed by Brent
			particle_parameters.mPartData.mMaxAge            = 4.f;
			particle_parameters.mPartData.mStartScale.mV[VX] = 0.8f;
			particle_parameters.mPartData.mStartScale.mV[VX] = 0.8f;
			particle_parameters.mPartData.mStartScale.mV[VY] = 1.0f;
			particle_parameters.mPartData.mEndScale.mV[VX]   = 0.02f;
			particle_parameters.mPartData.mEndScale.mV[VY]   = 0.02f;
			particle_parameters.mPartData.mStartColor        = LLColor4(1, 1, 1, 0.5f);
			particle_parameters.mPartData.mEndColor          = LLColor4(1, 1, 1, 0.0f);
			particle_parameters.mPartData.mStartScale.mV[VX] = 0.8f;
			LLViewerTexture* cloud = LLViewerTextureManager::getFetchedTextureFromFile("cloud-particle.j2c");
			particle_parameters.mPartImageID                 = cloud->getID();
			particle_parameters.mMaxAge                      = 0.f;
			particle_parameters.mPattern                     = LLPartSysData::LL_PART_SRC_PATTERN_ANGLE_CONE;
			particle_parameters.mInnerAngle                  = F_PI;
			particle_parameters.mOuterAngle                  = 0.f;
			particle_parameters.mBurstRate                   = 0.02f;
			particle_parameters.mBurstRadius                 = 0.0f;
			particle_parameters.mBurstPartCount              = 1;
			particle_parameters.mBurstSpeedMin               = 0.1f;
			particle_parameters.mBurstSpeedMax               = 1.f;
			particle_parameters.mPartData.mFlags             = ( LLPartData::LL_PART_INTERP_COLOR_MASK | LLPartData::LL_PART_INTERP_SCALE_MASK |
																 LLPartData::LL_PART_EMISSIVE_MASK | // LLPartData::LL_PART_FOLLOW_SRC_MASK |
																 LLPartData::LL_PART_TARGET_POS_MASK );
			
			if (!isTooComplex()) // do not generate particles for overly-complex avatars
			{
				setParticleSource(particle_parameters, getID());
			}
		}
	}
}	

void LLVOAvatar::idleUpdateWindEffect()
{
	// update wind effect
	if ((LLViewerShaderMgr::instance()->getVertexShaderLevel(LLViewerShaderMgr::SHADER_AVATAR) >= LLDrawPoolAvatar::SHADER_LEVEL_CLOTH))
	{
		F32 hover_strength = 0.f;
		F32 time_delta = mRippleTimer.getElapsedTimeF32() - mRippleTimeLast;
		mRippleTimeLast = mRippleTimer.getElapsedTimeF32();
		LLVector3 velocity = getVelocity();
		F32 speed = velocity.length();
		//RN: velocity varies too much frame to frame for this to work
		mRippleAccel.clearVec();//lerp(mRippleAccel, (velocity - mLastVel) * time_delta, LLCriticalDamp::getInterpolant(0.02f));
		mLastVel = velocity;
		LLVector4 wind;
		wind.setVec(getRegion()->mWind.getVelocityNoisy(getPositionAgent(), 4.f) - velocity);

		if (mInAir)
		{
			hover_strength = HOVER_EFFECT_STRENGTH * llmax(0.f, HOVER_EFFECT_MAX_SPEED - speed);
		}

		if (mBelowWater)
		{
			// TODO: make cloth flow more gracefully when underwater
			hover_strength += UNDERWATER_EFFECT_STRENGTH;
		}

		wind.mV[VZ] += hover_strength;
		wind.normalize();

		wind.mV[VW] = llmin(0.025f + (speed * 0.015f) + hover_strength, 0.5f);
		F32 interp;
		if (wind.mV[VW] > mWindVec.mV[VW])
		{
			interp = LLCriticalDamp::getInterpolant(0.2f);
		}
		else
		{
			interp = LLCriticalDamp::getInterpolant(0.4f);
		}
		mWindVec = lerp(mWindVec, wind, interp);
	
		F32 wind_freq = hover_strength + llclamp(8.f + (speed * 0.7f) + (noise1(mRipplePhase) * 4.f), 8.f, 25.f);
		mWindFreq = lerp(mWindFreq, wind_freq, interp); 

		if (mBelowWater)
		{
			mWindFreq *= UNDERWATER_FREQUENCY_DAMP;
		}

		mRipplePhase += (time_delta * mWindFreq);
		if (mRipplePhase > F_TWO_PI)
		{
			mRipplePhase = fmodf(mRipplePhase, F_TWO_PI);
		}
	}
}

void LLVOAvatar::idleUpdateNameTag(const LLVector3& root_pos_last)
{
	// update chat bubble
	//--------------------------------------------------------------------
	// draw text label over character's head
	//--------------------------------------------------------------------
	if (mChatTimer.getElapsedTimeF32() > BUBBLE_CHAT_TIME)
	{
		mChats.clear();
	}
	
	const F32 time_visible = mTimeVisible.getElapsedTimeF32();
	const F32 NAME_SHOW_TIME = gSavedSettings.getF32("RenderNameShowTime");	// seconds
	const F32 FADE_DURATION = gSavedSettings.getF32("RenderNameFadeDuration"); // seconds
	BOOL visible_avatar = isVisible() || mNeedsAnimUpdate;
	BOOL visible_chat = gSavedSettings.getBOOL("UseChatBubbles") && (mChats.size() || mTyping);
	BOOL render_name =	visible_chat ||
		(visible_avatar &&
		 ((sRenderName == RENDER_NAME_ALWAYS) ||
		  (sRenderName == RENDER_NAME_FADE && time_visible < NAME_SHOW_TIME)));
	// If it's your own avatar, don't draw in mouselook, and don't
	// draw if we're specifically hiding our own name.
	if (isSelf())
	{
		render_name = render_name
			&& !gAgentCamera.cameraMouselook()
			&& (visible_chat || (gSavedSettings.getBOOL("RenderNameShowSelf") 
								 && gSavedSettings.getS32("AvatarNameTagMode") ));
	}

	if ( !render_name )
	{
		if (mNameText)
		{
			// ...clean up old name tag
			mNameText->markDead();
			mNameText = NULL;
			sNumVisibleChatBubbles--;
		}
		return;
	}

	BOOL new_name = FALSE;
	if (visible_chat != mVisibleChat)
	{
		mVisibleChat = visible_chat;
		new_name = TRUE;
	}
		
	if (sRenderGroupTitles != mRenderGroupTitles)
	{
		mRenderGroupTitles = sRenderGroupTitles;
		new_name = TRUE;
	}

	// First Calculate Alpha
	// If alpha > 0, create mNameText if necessary, otherwise delete it
<<<<<<< HEAD
		F32 alpha = 0.f;
		if (mAppAngle > 5.f)
		{
			const F32 START_FADE_TIME = NAME_SHOW_TIME - FADE_DURATION;
			if (!visible_chat && sRenderName == RENDER_NAME_FADE && time_visible > START_FADE_TIME)
			{
				alpha = 1.f - (time_visible - START_FADE_TIME) / FADE_DURATION;
			}
			else
			{
				// ...not fading, full alpha
				alpha = 1.f;
			}
		}
		else if (mAppAngle > 2.f)
		{
			// far away is faded out also
			alpha = (mAppAngle-2.f)/3.f;
		}
=======
	F32 alpha = 0.f;
	if (mAppAngle > 5.f)
	{
		const F32 START_FADE_TIME = NAME_SHOW_TIME - FADE_DURATION;
		if (!visible_chat && sRenderName == RENDER_NAME_FADE && time_visible > START_FADE_TIME)
		{
			alpha = 1.f - (time_visible - START_FADE_TIME) / FADE_DURATION;
		}
		else
		{
			// ...not fading, full alpha
			alpha = 1.f;
		}
	}
	else if (mAppAngle > 2.f)
	{
		// far away is faded out also
		alpha = (mAppAngle-2.f)/3.f;
	}
>>>>>>> 36456692

	if (alpha <= 0.f)
	{
		if (mNameText)
		{
			mNameText->markDead();
			mNameText = NULL;
			sNumVisibleChatBubbles--;
		}
		return;
	}

	if (!mNameText)
	{
		mNameText = static_cast<LLHUDNameTag*>( LLHUDObject::addHUDObject(
													LLHUDObject::LL_HUD_NAME_TAG) );
		//mNameText->setMass(10.f);
		mNameText->setSourceObject(this);
		mNameText->setVertAlignment(LLHUDNameTag::ALIGN_VERT_TOP);
		mNameText->setVisibleOffScreen(TRUE);
		mNameText->setMaxLines(11);
		mNameText->setFadeDistance(CHAT_NORMAL_RADIUS, 5.f);
		sNumVisibleChatBubbles++;
		new_name = TRUE;
	}
				
	idleUpdateNameTagPosition(root_pos_last);
	idleUpdateNameTagText(new_name);			
	idleUpdateNameTagAlpha(new_name, alpha);
}

void LLVOAvatar::idleUpdateNameTagText(BOOL new_name)
{
	LLNameValue *title = getNVPair("Title");
	LLNameValue* firstname = getNVPair("FirstName");
	LLNameValue* lastname = getNVPair("LastName");

	// Avatars must have a first and last name
	if (!firstname || !lastname) return;

	bool is_away = mSignaledAnimations.find(ANIM_AGENT_AWAY)  != mSignaledAnimations.end();
	bool is_busy = mSignaledAnimations.find(ANIM_AGENT_BUSY) != mSignaledAnimations.end();
	bool is_appearance = mSignaledAnimations.find(ANIM_AGENT_CUSTOMIZE) != mSignaledAnimations.end();
	bool is_muted;
	if (isSelf())
	{
		is_muted = false;
	}
	else
	{
		is_muted = LLMuteList::getInstance()->isMuted(getID());
	}
	bool is_friend = LLAvatarTracker::instance().isBuddy(getID());
	bool is_cloud = getIsCloud();

<<<<<<< HEAD
	if (gSavedSettings.getBOOL("DebugAvatarRezTime")
		&& is_appearance != mNameAppearance)
	{
		LLSD args;
		args["EXISTENCE"] = llformat("%d",(U32)mDebugExistenceTimer.getElapsedTimeF32());
		args["NAME"] = getFullname();
		if (is_appearance)
		{
			LLNotificationsUtil::add("AvatarRezEnteredAppearanceNotification",args);
			llinfos << "REZTIME: [ " << (U32)mDebugExistenceTimer.getElapsedTimeF32() << "sec ] Avatar '" << getFullname() << "' entered appearance mode." << llendl;
		}
		else
		{
			LLNotificationsUtil::add("AvatarRezLeftAppearanceNotification",args);
			llinfos << "REZTIME: [ " << (U32)mDebugExistenceTimer.getElapsedTimeF32() << "sec ] Avatar '" << getFullname() << "' left appearance mode." << llendl;
=======
	if (is_appearance != mNameAppearance)
	{
		if (is_appearance)
		{
			debugAvatarRezTime("AvatarRezEnteredAppearanceNotification","entered appearance mode");
		}
		else
		{
			debugAvatarRezTime("AvatarRezLeftAppearanceNotification","left appearance mode");
>>>>>>> 36456692
		}
	}

	// Rebuild name tag if state change detected
	if (mNameString.empty()
		|| new_name
		|| (!title && !mTitle.empty())
		|| (title && mTitle != title->getString())
		|| is_away != mNameAway 
		|| is_busy != mNameBusy 
		|| is_muted != mNameMute
		|| is_appearance != mNameAppearance 
		|| is_friend != mNameFriend
		|| is_cloud != mNameCloud)
	{
		LLColor4 name_tag_color = getNameTagColor(is_friend);

		clearNameTag();

		if (is_away || is_muted || is_busy || is_appearance)
		{
			std::string line;
			if (is_away)
			{
				line += LLTrans::getString("AvatarAway");
				line += ", ";
			}
			if (is_busy)
			{
				line += LLTrans::getString("AvatarBusy");
				line += ", ";
			}
			if (is_muted)
			{
				line += LLTrans::getString("AvatarMuted");
				line += ", ";
			}
			if (is_appearance)
			{
				line += LLTrans::getString("AvatarEditingAppearance");
				line += ", ";
			}
			if (is_cloud)
			{
				line += LLTrans::getString("LoadingData");
				line += ", ";
			}
			// trim last ", "
			line.resize( line.length() - 2 );
			addNameTagLine(line, name_tag_color, LLFontGL::NORMAL,
						   LLFontGL::getFontSansSerifSmall());
		}

		if (sRenderGroupTitles
			&& title && title->getString() && title->getString()[0] != '\0')
		{
			std::string title_str = title->getString();
			LLStringFn::replace_ascii_controlchars(title_str,LL_UNKNOWN_CHAR);
			addNameTagLine(title_str, name_tag_color, LLFontGL::NORMAL,
<<<<<<< HEAD
				LLFontGL::getFontSansSerifSmall());
=======
						   LLFontGL::getFontSansSerifSmall());
>>>>>>> 36456692
		}

		static LLUICachedControl<bool> show_display_names("NameTagShowDisplayNames");
		static LLUICachedControl<bool> show_usernames("NameTagShowUsernames");

		if (LLAvatarNameCache::useDisplayNames())
		{
			LLAvatarName av_name;
			if (!LLAvatarNameCache::get(getID(), &av_name))
			{
				// ...call this function back when the name arrives
				// and force a rebuild
				LLAvatarNameCache::get(getID(),
<<<<<<< HEAD
					boost::bind(&LLVOAvatar::clearNameTag, this));
=======
									   boost::bind(&LLVOAvatar::clearNameTag, this));
>>>>>>> 36456692
			}

			// Might be blank if name not available yet, that's OK
			if (show_display_names)
			{
				addNameTagLine(av_name.mDisplayName, name_tag_color, LLFontGL::NORMAL,
<<<<<<< HEAD
					LLFontGL::getFontSansSerif());
=======
							   LLFontGL::getFontSansSerif());
>>>>>>> 36456692
			}
			// Suppress SLID display if display name matches exactly (ugh)
			if (show_usernames && !av_name.mIsDisplayNameDefault)
			{
				// *HACK: Desaturate the color
				LLColor4 username_color = name_tag_color * 0.83f;
				addNameTagLine(av_name.mUsername, username_color, LLFontGL::NORMAL,
							   LLFontGL::getFontSansSerifSmall());
			}
		}
		else
		{
			const LLFontGL* font = LLFontGL::getFontSansSerif();
			std::string full_name = LLCacheName::buildFullName( firstname->getString(), lastname->getString() );
			addNameTagLine(full_name, name_tag_color, LLFontGL::NORMAL, font);
		}

<<<<<<< HEAD
		mNameAway 		= is_away;
		mNameBusy 		= is_busy;
		mNameMute 		= is_muted;
		mNameAppearance = is_appearance;
		mNameFriend 	= is_friend;
		mNameCloud 		= is_cloud;
		mTitle 			= title ? title->getString() : "";
		LLStringFn::replace_ascii_controlchars(mTitle, LL_UNKNOWN_CHAR);
=======
		mNameAway = is_away;
		mNameBusy = is_busy;
		mNameMute = is_muted;
		mNameAppearance = is_appearance;
		mNameFriend = is_friend;
		mNameCloud = is_cloud;
		mTitle = title ? title->getString() : "";
		LLStringFn::replace_ascii_controlchars(mTitle,LL_UNKNOWN_CHAR);
>>>>>>> 36456692
		new_name = TRUE;
	}

	if (mVisibleChat)
	{
		mNameText->setFont(LLFontGL::getFontSansSerif());
		mNameText->setTextAlignment(LLHUDNameTag::ALIGN_TEXT_LEFT);
		mNameText->setFadeDistance(CHAT_NORMAL_RADIUS * 2.f, 5.f);
<<<<<<< HEAD

=======
			
>>>>>>> 36456692
		char line[MAX_STRING];		/* Flawfinder: ignore */
		line[0] = '\0';
		std::deque<LLChat>::iterator chat_iter = mChats.begin();
		mNameText->clearString();

		LLColor4 new_chat = LLUIColorTable::instance().getColor( isSelf() ? "UserChatColor" : "AgentChatColor" );
		LLColor4 normal_chat = lerp(new_chat, LLColor4(0.8f, 0.8f, 0.8f, 1.f), 0.7f);
		LLColor4 old_chat = lerp(normal_chat, LLColor4(0.6f, 0.6f, 0.6f, 1.f), 0.7f);
		if (mTyping && mChats.size() >= MAX_BUBBLE_CHAT_UTTERANCES) 
		{
			++chat_iter;
		}

		for(; chat_iter != mChats.end(); ++chat_iter)
		{
			F32 chat_fade_amt = llclamp((F32)((LLFrameTimer::getElapsedSeconds() - chat_iter->mTime) / CHAT_FADE_TIME), 0.f, 4.f);
			LLFontGL::StyleFlags style;
			switch(chat_iter->mChatType)
			{
<<<<<<< HEAD
			case CHAT_TYPE_WHISPER:
				style = LLFontGL::ITALIC;
				break;
			case CHAT_TYPE_SHOUT:
				style = LLFontGL::BOLD;
				break;
			default:
=======
				case CHAT_TYPE_WHISPER:
				style = LLFontGL::ITALIC;
				break;
				case CHAT_TYPE_SHOUT:
				style = LLFontGL::BOLD;
				break;
				default:
>>>>>>> 36456692
				style = LLFontGL::NORMAL;
				break;
			}
			if (chat_fade_amt < 1.f)
<<<<<<< HEAD
			{
				F32 u = clamp_rescale(chat_fade_amt, 0.9f, 1.f, 0.f, 1.f);
				mNameText->addLine(chat_iter->mText, lerp(new_chat, normal_chat, u), style);
			}
			else if (chat_fade_amt < 2.f)
			{
				F32 u = clamp_rescale(chat_fade_amt, 1.9f, 2.f, 0.f, 1.f);
				mNameText->addLine(chat_iter->mText, lerp(normal_chat, old_chat, u), style);
			}
			else if (chat_fade_amt < 3.f)
			{
				// *NOTE: only remove lines down to minimum number
				mNameText->addLine(chat_iter->mText, old_chat, style);
			}
		}
		mNameText->setVisibleOffScreen(TRUE);

		if (mTyping)
		{
			S32 dot_count = (llfloor(mTypingTimer.getElapsedTimeF32() * 3.f) + 2) % 3 + 1;
			switch(dot_count)
			{
			case 1:
				mNameText->addLine(".", new_chat);
				break;
			case 2:
				mNameText->addLine("..", new_chat);
				break;
			case 3:
=======
			{
				F32 u = clamp_rescale(chat_fade_amt, 0.9f, 1.f, 0.f, 1.f);
				mNameText->addLine(chat_iter->mText, lerp(new_chat, normal_chat, u), style);
			}
			else if (chat_fade_amt < 2.f)
			{
				F32 u = clamp_rescale(chat_fade_amt, 1.9f, 2.f, 0.f, 1.f);
				mNameText->addLine(chat_iter->mText, lerp(normal_chat, old_chat, u), style);
			}
			else if (chat_fade_amt < 3.f)
			{
				// *NOTE: only remove lines down to minimum number
				mNameText->addLine(chat_iter->mText, old_chat, style);
			}
		}
		mNameText->setVisibleOffScreen(TRUE);

		if (mTyping)
		{
			S32 dot_count = (llfloor(mTypingTimer.getElapsedTimeF32() * 3.f) + 2) % 3 + 1;
			switch(dot_count)
			{
				case 1:
				mNameText->addLine(".", new_chat);
				break;
				case 2:
				mNameText->addLine("..", new_chat);
				break;
				case 3:
>>>>>>> 36456692
				mNameText->addLine("...", new_chat);
				break;
			}

		}
	}
	else
	{
		// ...not using chat bubbles, just names
		mNameText->setTextAlignment(LLHUDNameTag::ALIGN_TEXT_CENTER);
		mNameText->setFadeDistance(CHAT_NORMAL_RADIUS, 5.f);
		mNameText->setVisibleOffScreen(FALSE);
	}
}

void LLVOAvatar::addNameTagLine(const std::string& line, const LLColor4& color, S32 style, const LLFontGL* font)
{
	llassert(mNameText);
	if (mVisibleChat)
	{
		mNameText->addLabel(line);
	}
	else
	{
		mNameText->addLine(line, color, (LLFontGL::StyleFlags)style, font);
	}
	mNameString += line;
	mNameString += '\n';
}

void LLVOAvatar::clearNameTag()
{
	mNameString.clear();
	if (mNameText)
	{
		mNameText->setLabel("");
		mNameText->setString( "" );
	}
}

//static
void LLVOAvatar::invalidateNameTag(const LLUUID& agent_id)
{
	LLViewerObject* obj = gObjectList.findObject(agent_id);
	if (!obj) return;

	LLVOAvatar* avatar = dynamic_cast<LLVOAvatar*>(obj);
	if (!avatar) return;

	avatar->clearNameTag();
}

//static
void LLVOAvatar::invalidateNameTags()
{
	std::vector<LLCharacter*>::iterator it = LLCharacter::sInstances.begin();
	for ( ; it != LLCharacter::sInstances.end(); ++it)
	{
		LLVOAvatar* avatar = dynamic_cast<LLVOAvatar*>(*it);
		if (!avatar) continue;
		if (avatar->isDead()) continue;

		avatar->clearNameTag();
	}
}

// Compute name tag position during idle update
void LLVOAvatar::idleUpdateNameTagPosition(const LLVector3& root_pos_last)
{
	LLQuaternion root_rot = mRoot.getWorldRotation();
	LLQuaternion inv_root_rot = ~root_rot;
	LLVector3 pixel_right_vec;
	LLVector3 pixel_up_vec;
	LLViewerCamera::getInstance()->getPixelVectors(root_pos_last, pixel_up_vec, pixel_right_vec);
	LLVector3 camera_to_av = root_pos_last - LLViewerCamera::getInstance()->getOrigin();
	camera_to_av.normalize();
	LLVector3 local_camera_at = camera_to_av * inv_root_rot;
	LLVector3 local_camera_up = camera_to_av % LLViewerCamera::getInstance()->getLeftAxis();
	local_camera_up.normalize();
	local_camera_up = local_camera_up * inv_root_rot;

	LLVector3 avatar_ellipsoid(mBodySize.mV[VX] * 0.4f,
								mBodySize.mV[VY] * 0.4f,
								mBodySize.mV[VZ] * NAMETAG_VERT_OFFSET_WEIGHT);

	local_camera_up.scaleVec(avatar_ellipsoid);
	local_camera_at.scaleVec(avatar_ellipsoid);

	LLVector3 head_offset = (mHeadp->getLastWorldPosition() - mRoot.getLastWorldPosition()) * inv_root_rot;

	if (dist_vec(head_offset, mTargetRootToHeadOffset) > NAMETAG_UPDATE_THRESHOLD)
	{
		mTargetRootToHeadOffset = head_offset;
	}
	
	mCurRootToHeadOffset = lerp(mCurRootToHeadOffset, mTargetRootToHeadOffset, LLCriticalDamp::getInterpolant(0.2f));

	LLVector3 name_position = mRoot.getLastWorldPosition() + (mCurRootToHeadOffset * root_rot);
	name_position += (local_camera_up * root_rot) - (projected_vec(local_camera_at * root_rot, camera_to_av));	
	name_position += pixel_up_vec * NAMETAG_VERTICAL_SCREEN_OFFSET;

	mNameText->setPositionAgent(name_position);				
}

void LLVOAvatar::idleUpdateNameTagAlpha(BOOL new_name, F32 alpha)
{
	llassert(mNameText);

	if (new_name
		|| alpha != mNameAlpha)
	{
		mNameText->setAlpha(alpha);
		mNameAlpha = alpha;
	}
}

LLColor4 LLVOAvatar::getNameTagColor(bool is_friend)
{
	static LLUICachedControl<bool> show_friends("NameTagShowFriends");
	const char* color_name;
	if (show_friends && is_friend)
	{
		color_name = "NameTagFriend";
	}
	else if (LLAvatarNameCache::useDisplayNames())
	{
		// ...color based on whether username "matches" a computed display
		// name
		LLAvatarName av_name;
		if (LLAvatarNameCache::get(getID(), &av_name)
			&& av_name.mIsDisplayNameDefault)
		{
			color_name = "NameTagMatch";
		}
		else
		{
			color_name = "NameTagMismatch";
		}
	}
	else
	{
		// ...not using display names
		color_name = "NameTagLegacy";
	}
	return LLUIColorTable::getInstance()->getColor( color_name );
}

void LLVOAvatar::idleUpdateBelowWater()
{
	F32 avatar_height = (F32)(getPositionGlobal().mdV[VZ]);

	F32 water_height;
	water_height = getRegion()->getWaterHeight();

	mBelowWater =  avatar_height < water_height;
}

void LLVOAvatar::slamPosition()
{
	gAgent.setPositionAgent(getPositionAgent());
	mRoot.setWorldPosition(getPositionAgent()); // teleport
	setChanged(TRANSLATED);
	if (mDrawable.notNull())
	{
		gPipeline.updateMoveNormalAsync(mDrawable);
	}
	mRoot.updateWorldMatrixChildren();
}

bool LLVOAvatar::isVisuallyMuted() const
{
	static LLCachedControl<U32> max_attachment_bytes(gSavedSettings, "RenderAutoMuteByteLimit");
	static LLCachedControl<F32> max_attachment_area(gSavedSettings, "RenderAutoMuteSurfaceAreaLimit");
	
	return LLMuteList::getInstance()->isMuted(getID()) 
			|| (mAttachmentGeometryBytes > max_attachment_bytes && max_attachment_bytes > 0) 
			|| (mAttachmentSurfaceArea > max_attachment_area && max_attachment_area > 0.f);
}

//------------------------------------------------------------------------
// updateCharacter()
// called on both your avatar and other avatars
//------------------------------------------------------------------------
BOOL LLVOAvatar::updateCharacter(LLAgent &agent)
{
	LLMemType mt(LLMemType::MTYPE_AVATAR);

	// clear debug text
	mDebugText.clear();
	if (LLVOAvatar::sShowAnimationDebug)
	{
		for (LLMotionController::motion_list_t::iterator iter = mMotionController.getActiveMotions().begin();
			 iter != mMotionController.getActiveMotions().end(); ++iter)
		{
			LLMotion* motionp = *iter;
			if (motionp->getMinPixelArea() < getPixelArea())
			{
				std::string output;
				if (motionp->getName().empty())
				{
					output = llformat("%s - %d",
							  gAgent.isGodlikeWithoutAdminMenuFakery() ?
							  motionp->getID().asString().c_str() :
							  LLUUID::null.asString().c_str(),
							  (U32)motionp->getPriority());
				}
				else
				{
					output = llformat("%s - %d",
							  motionp->getName().c_str(),
							  (U32)motionp->getPriority());
				}
				addDebugText(output);
			}
		}
	}

	if (!mIsBuilt)
	{
		return FALSE;
	}

	BOOL visible = isVisible();

	// For fading out the names above heads, only let the timer
	// run if we're visible.
	if (mDrawable.notNull() && !visible)
	{
		mTimeVisible.reset();
	}
	
	//--------------------------------------------------------------------
	// the rest should only be done occasionally for far away avatars
	//--------------------------------------------------------------------

	if (visible && (!isSelf() || isVisuallyMuted()) && !mIsDummy && sUseImpostors && !mNeedsAnimUpdate && !sFreezeCounter)
	{
		const LLVector4a* ext = mDrawable->getSpatialExtents();
		LLVector4a size;
		size.setSub(ext[1],ext[0]);
		F32 mag = size.getLength3().getF32()*0.5f;

		
		F32 impostor_area = 256.f*512.f*(8.125f - LLVOAvatar::sLODFactor*8.f);
		if (isVisuallyMuted())
		{ // muted avatars update at 16 hz
			mUpdatePeriod = 16;
		}
		else if (mVisibilityRank <= LLVOAvatar::sMaxVisible ||
			mDrawable->mDistanceWRTCamera < 1.f + mag)
		{ //first 25% of max visible avatars are not impostored
			//also, don't impostor avatars whose bounding box may be penetrating the 
			//impostor camera near clip plane
			mUpdatePeriod = 1;
		}
		else if (mVisibilityRank > LLVOAvatar::sMaxVisible * 4)
		{ //background avatars are REALLY slow updating impostors
			mUpdatePeriod = 16;
		}
		else if (mVisibilityRank > LLVOAvatar::sMaxVisible * 3)
		{ //back 25% of max visible avatars are slow updating impostors
			mUpdatePeriod = 8;
		}
		else if (mImpostorPixelArea <= impostor_area)
		{  // stuff in between gets an update period based on pixel area
			mUpdatePeriod = llclamp((S32) sqrtf(impostor_area*4.f/mImpostorPixelArea), 2, 8);
		}
		else
		{
			//nearby avatars, update the impostors more frequently.
			mUpdatePeriod = 4;
		}

		visible = (LLDrawable::getCurrentFrame()+mID.mData[0])%mUpdatePeriod == 0 ? TRUE : FALSE;
	}
	else
	{
		mUpdatePeriod = 1;
	}


	// don't early out for your own avatar, as we rely on your animations playing reliably
	// for example, the "turn around" animation when entering customize avatar needs to trigger
	// even when your avatar is offscreen
	if (!visible && !isSelf())
	{
		updateMotions(LLCharacter::HIDDEN_UPDATE);
		return FALSE;
	}

	// change animation time quanta based on avatar render load
	if (!isSelf() && !mIsDummy)
	{
		F32 time_quantum = clamp_rescale((F32)sInstances.size(), 10.f, 35.f, 0.f, 0.25f);
		F32 pixel_area_scale = clamp_rescale(mPixelArea, 100, 5000, 1.f, 0.f);
		F32 time_step = time_quantum * pixel_area_scale;
		if (time_step != 0.f)
		{
			// disable walk motion servo controller as it doesn't work with motion timesteps
			stopMotion(ANIM_AGENT_WALK_ADJUST);
			removeAnimationData("Walk Speed");
		}
		mMotionController.setTimeStep(time_step);
//		llinfos << "Setting timestep to " << time_quantum * pixel_area_scale << llendl;
	}

	if (getParent() && !mIsSitting)
	{
		sitOnObject((LLViewerObject*)getParent());
	}
	else if (!getParent() && mIsSitting && !isMotionActive(ANIM_AGENT_SIT_GROUND_CONSTRAINED))
	{
		getOffObject();
	}

	//--------------------------------------------------------------------
	// create local variables in world coords for region position values
	//--------------------------------------------------------------------
	F32 speed;
	LLVector3 normal;

	LLVector3 xyVel = getVelocity();
	xyVel.mV[VZ] = 0.0f;
	speed = xyVel.length();

	BOOL throttle = TRUE;

	if (!(mIsSitting && getParent()))
	{
		//--------------------------------------------------------------------
		// get timing info
		// handle initial condition case
		//--------------------------------------------------------------------
		F32 animation_time = mAnimTimer.getElapsedTimeF32();
		if (mTimeLast == 0.0f)
		{
			mTimeLast = animation_time;
			throttle = FALSE;

			// put the pelvis at slaved position/mRotation
			mRoot.setWorldPosition( getPositionAgent() ); // first frame
			mRoot.setWorldRotation( getRotation() );
		}
	
		//--------------------------------------------------------------------
		// dont' let dT get larger than 1/5th of a second
		//--------------------------------------------------------------------
		F32 deltaTime = animation_time - mTimeLast;

		deltaTime = llclamp( deltaTime, DELTA_TIME_MIN, DELTA_TIME_MAX );
		mTimeLast = animation_time;

		mSpeedAccum = (mSpeedAccum * 0.95f) + (speed * 0.05f);

		//--------------------------------------------------------------------
		// compute the position of the avatar's root
		//--------------------------------------------------------------------
		LLVector3d root_pos;
		LLVector3d ground_under_pelvis;

		if (isSelf())
		{
			gAgent.setPositionAgent(getRenderPosition());
		}

		root_pos = gAgent.getPosGlobalFromAgent(getRenderPosition());

		resolveHeightGlobal(root_pos, ground_under_pelvis, normal);
		F32 foot_to_ground = (F32) (root_pos.mdV[VZ] - mPelvisToFoot - ground_under_pelvis.mdV[VZ]);				
		BOOL in_air = ((!LLWorld::getInstance()->getRegionFromPosGlobal(ground_under_pelvis)) || 
						foot_to_ground > FOOT_GROUND_COLLISION_TOLERANCE);

		if (in_air && !mInAir)
		{
			mTimeInAir.reset();
		}
		mInAir = in_air;

		// correct for the fact that the pelvis is not necessarily the center 
		// of the agent's physical representation
		root_pos.mdV[VZ] -= (0.5f * mBodySize.mV[VZ]) - mPelvisToFoot;
		
		LLVector3 newPosition = gAgent.getPosAgentFromGlobal(root_pos);

		if (newPosition != mRoot.getXform()->getWorldPosition())
		{		
			mRoot.touch();
			mRoot.setWorldPosition( newPosition ); // regular update				
		}


		//--------------------------------------------------------------------
		// Propagate viewer object rotation to root of avatar
		//--------------------------------------------------------------------
		if (!isAnyAnimationSignaled(AGENT_NO_ROTATE_ANIMS, NUM_AGENT_NO_ROTATE_ANIMS))
		{
			LLQuaternion iQ;
			LLVector3 upDir( 0.0f, 0.0f, 1.0f );
			
			// Compute a forward direction vector derived from the primitive rotation
			// and the velocity vector.  When walking or jumping, don't let body deviate
			// more than 90 from the view, if necessary, flip the velocity vector.

			LLVector3 primDir;
			if (isSelf())
			{
				primDir = agent.getAtAxis() - projected_vec(agent.getAtAxis(), agent.getReferenceUpVector());
				primDir.normalize();
			}
			else
			{
				primDir = getRotation().getMatrix3().getFwdRow();
			}
			LLVector3 velDir = getVelocity();
			velDir.normalize();
			if ( mSignaledAnimations.find(ANIM_AGENT_WALK) != mSignaledAnimations.end())
			{
				F32 vpD = velDir * primDir;
				if (vpD < -0.5f)
				{
					velDir *= -1.0f;
				}
			}
			LLVector3 fwdDir = lerp(primDir, velDir, clamp_rescale(speed, 0.5f, 2.0f, 0.0f, 1.0f));
			if (isSelf() && gAgentCamera.cameraMouselook())
			{
				// make sure fwdDir stays in same general direction as primdir
				if (gAgent.getFlying())
				{
					fwdDir = LLViewerCamera::getInstance()->getAtAxis();
				}
				else
				{
					LLVector3 at_axis = LLViewerCamera::getInstance()->getAtAxis();
					LLVector3 up_vector = gAgent.getReferenceUpVector();
					at_axis -= up_vector * (at_axis * up_vector);
					at_axis.normalize();
					
					F32 dot = fwdDir * at_axis;
					if (dot < 0.f)
					{
						fwdDir -= 2.f * at_axis * dot;
						fwdDir.normalize();
					}
				}
				
			}

			LLQuaternion root_rotation = mRoot.getWorldMatrix().quaternion();
			F32 root_roll, root_pitch, root_yaw;
			root_rotation.getEulerAngles(&root_roll, &root_pitch, &root_yaw);

			// When moving very slow, the pelvis is allowed to deviate from the
			// forward direction to allow it to hold it's position while the torso
			// and head turn.  Once in motion, it must conform however.
			BOOL self_in_mouselook = isSelf() && gAgentCamera.cameraMouselook();

			LLVector3 pelvisDir( mRoot.getWorldMatrix().getFwdRow4().mV );

			static LLCachedControl<F32> s_pelvis_rot_threshold_slow(gSavedSettings, "AvatarRotateThresholdSlow");
			static LLCachedControl<F32> s_pelvis_rot_threshold_fast(gSavedSettings, "AvatarRotateThresholdFast");

			F32 pelvis_rot_threshold = clamp_rescale(speed, 0.1f, 1.0f, s_pelvis_rot_threshold_slow, s_pelvis_rot_threshold_fast);
						
			if (self_in_mouselook)
			{
				pelvis_rot_threshold *= MOUSELOOK_PELVIS_FOLLOW_FACTOR;
			}
			pelvis_rot_threshold *= DEG_TO_RAD;

			F32 angle = angle_between( pelvisDir, fwdDir );

			// The avatar's root is allowed to have a yaw that deviates widely
			// from the forward direction, but if roll or pitch are off even
			// a little bit we need to correct the rotation.
			if(root_roll < 1.f * DEG_TO_RAD
			   && root_pitch < 5.f * DEG_TO_RAD)
			{
				// smaller correction vector means pelvis follows prim direction more closely
				if (!mTurning && angle > pelvis_rot_threshold*0.75f)
				{
					mTurning = TRUE;
				}

				// use tighter threshold when turning
				if (mTurning)
				{
					pelvis_rot_threshold *= 0.4f;
				}

				// am I done turning?
				if (angle < pelvis_rot_threshold)
				{
					mTurning = FALSE;
				}

				LLVector3 correction_vector = (pelvisDir - fwdDir) * clamp_rescale(angle, pelvis_rot_threshold*0.75f, pelvis_rot_threshold, 1.0f, 0.0f);
				fwdDir += correction_vector;
			}
			else
			{
				mTurning = FALSE;
			}

			// Now compute the full world space rotation for the whole body (wQv)
			LLVector3 leftDir = upDir % fwdDir;
			leftDir.normalize();
			fwdDir = leftDir % upDir;
			LLQuaternion wQv( fwdDir, leftDir, upDir );

			if (isSelf() && mTurning)
			{
				if ((fwdDir % pelvisDir) * upDir > 0.f)
				{
					gAgent.setControlFlags(AGENT_CONTROL_TURN_RIGHT);
				}
				else
				{
					gAgent.setControlFlags(AGENT_CONTROL_TURN_LEFT);
				}
			}

			// Set the root rotation, but do so incrementally so that it
			// lags in time by some fixed amount.
			//F32 u = LLCriticalDamp::getInterpolant(PELVIS_LAG);
			F32 pelvis_lag_time = 0.f;
			if (self_in_mouselook)
			{
				pelvis_lag_time = PELVIS_LAG_MOUSELOOK;
			}
			else if (mInAir)
			{
				pelvis_lag_time = PELVIS_LAG_FLYING;
				// increase pelvis lag time when moving slowly
				pelvis_lag_time *= clamp_rescale(mSpeedAccum, 0.f, 15.f, 3.f, 1.f);
			}
			else
			{
				pelvis_lag_time = PELVIS_LAG_WALKING;
			}

			F32 u = llclamp((deltaTime / pelvis_lag_time), 0.0f, 1.0f);	

			mRoot.setWorldRotation( slerp(u, mRoot.getWorldRotation(), wQv) );
			
		}
	}
	else if (mDrawable.notNull())
	{
		mRoot.setPosition(mDrawable->getPosition());
		mRoot.setRotation(mDrawable->getRotation());
	}
	
	//-------------------------------------------------------------------------
	// Update character motions
	//-------------------------------------------------------------------------
	// store data relevant to motions
	mSpeed = speed;

	// update animations
	if (mSpecialRenderMode == 1) // Animation Preview
		updateMotions(LLCharacter::FORCE_UPDATE);
	else
		updateMotions(LLCharacter::NORMAL_UPDATE);

	// update head position
	updateHeadOffset();

	//-------------------------------------------------------------------------
	// Find the ground under each foot, these are used for a variety
	// of things that follow
	//-------------------------------------------------------------------------
	LLVector3 ankle_left_pos_agent = mFootLeftp->getWorldPosition();
	LLVector3 ankle_right_pos_agent = mFootRightp->getWorldPosition();

	LLVector3 ankle_left_ground_agent = ankle_left_pos_agent;
	LLVector3 ankle_right_ground_agent = ankle_right_pos_agent;
	resolveHeightAgent(ankle_left_pos_agent, ankle_left_ground_agent, normal);
	resolveHeightAgent(ankle_right_pos_agent, ankle_right_ground_agent, normal);

	F32 leftElev = llmax(-0.2f, ankle_left_pos_agent.mV[VZ] - ankle_left_ground_agent.mV[VZ]);
	F32 rightElev = llmax(-0.2f, ankle_right_pos_agent.mV[VZ] - ankle_right_ground_agent.mV[VZ]);

	if (!mIsSitting)
	{
		//-------------------------------------------------------------------------
		// Figure out which foot is on ground
		//-------------------------------------------------------------------------
		if (!mInAir)
		{
			if ((leftElev < 0.0f) || (rightElev < 0.0f))
			{
				ankle_left_pos_agent = mFootLeftp->getWorldPosition();
				ankle_right_pos_agent = mFootRightp->getWorldPosition();
				leftElev = ankle_left_pos_agent.mV[VZ] - ankle_left_ground_agent.mV[VZ];
				rightElev = ankle_right_pos_agent.mV[VZ] - ankle_right_ground_agent.mV[VZ];
			}
		}
	}
	
	//-------------------------------------------------------------------------
	// Generate footstep sounds when feet hit the ground
	//-------------------------------------------------------------------------
	const LLUUID AGENT_FOOTSTEP_ANIMS[] = {ANIM_AGENT_WALK, ANIM_AGENT_RUN, ANIM_AGENT_LAND};
	const S32 NUM_AGENT_FOOTSTEP_ANIMS = LL_ARRAY_SIZE(AGENT_FOOTSTEP_ANIMS);

	if ( gAudiop && isAnyAnimationSignaled(AGENT_FOOTSTEP_ANIMS, NUM_AGENT_FOOTSTEP_ANIMS) )
	{
		BOOL playSound = FALSE;
		LLVector3 foot_pos_agent;

		BOOL onGroundLeft = (leftElev <= 0.05f);
		BOOL onGroundRight = (rightElev <= 0.05f);

		// did left foot hit the ground?
		if ( onGroundLeft && !mWasOnGroundLeft )
		{
			foot_pos_agent = ankle_left_pos_agent;
			playSound = TRUE;
		}

		// did right foot hit the ground?
		if ( onGroundRight && !mWasOnGroundRight )
		{
			foot_pos_agent = ankle_right_pos_agent;
			playSound = TRUE;
		}

		mWasOnGroundLeft = onGroundLeft;
		mWasOnGroundRight = onGroundRight;

		if ( playSound )
		{
			const F32 STEP_VOLUME = 0.1f;
			const LLUUID& step_sound_id = getStepSound();

			LLVector3d foot_pos_global = gAgent.getPosGlobalFromAgent(foot_pos_agent);

			if (LLViewerParcelMgr::getInstance()->canHearSound(foot_pos_global)
				&& !LLMuteList::getInstance()->isMuted(getID(), LLMute::flagObjectSounds))
			{
				gAudiop->triggerSound(step_sound_id, getID(), STEP_VOLUME, LLAudioEngine::AUDIO_TYPE_AMBIENT, foot_pos_global);
			}
		}
	}

	mRoot.updateWorldMatrixChildren();

	if (!mDebugText.size() && mText.notNull())
	{
		mText->markDead();
		mText = NULL;
	}
	else if (mDebugText.size())
	{
		setDebugText(mDebugText);
	}

	//mesh vertices need to be reskinned
	mNeedsSkin = TRUE;

	return TRUE;
}
//-----------------------------------------------------------------------------
// updateHeadOffset()
//-----------------------------------------------------------------------------
void LLVOAvatar::updateHeadOffset()
{
	// since we only care about Z, just grab one of the eyes
	LLVector3 midEyePt = mEyeLeftp->getWorldPosition();
	midEyePt -= mDrawable.notNull() ? mDrawable->getWorldPosition() : mRoot.getWorldPosition();
	midEyePt.mV[VZ] = llmax(-mPelvisToFoot + LLViewerCamera::getInstance()->getNear(), midEyePt.mV[VZ]);

	if (mDrawable.notNull())
	{
		midEyePt = midEyePt * ~mDrawable->getWorldRotation();
	}
	if (mIsSitting)
	{
		mHeadOffset = midEyePt;	
	}
	else
	{
		F32 u = llmax(0.f, HEAD_MOVEMENT_AVG_TIME - (1.f / gFPSClamped));
		mHeadOffset = lerp(midEyePt, mHeadOffset,  u);
	}
}
//------------------------------------------------------------------------
// setPelvisOffset
//------------------------------------------------------------------------
void LLVOAvatar::setPelvisOffset( bool hasOffset, const LLVector3& offsetAmount, F32 pelvisFixup ) 
{
	mHasPelvisOffset = hasOffset;
	if ( mHasPelvisOffset )
	{
		//Store off last pelvis to foot value
		mLastPelvisToFoot = mPelvisToFoot;
		mPelvisOffset	  = offsetAmount;
		mLastPelvisFixup  = mPelvisFixup;
		mPelvisFixup	  = pelvisFixup;
	}
}
//------------------------------------------------------------------------
// postPelvisSetRecalc
//------------------------------------------------------------------------
void LLVOAvatar::postPelvisSetRecalc( void )
{	
	computeBodySize(); 
	mRoot.touch();
	mRoot.updateWorldMatrixChildren();	
	dirtyMesh();
	updateHeadOffset();
}
//------------------------------------------------------------------------
// pelisPoke
//------------------------------------------------------------------------
void LLVOAvatar::setPelvisOffset( F32 pelvisFixupAmount )
{	
	mHasPelvisOffset  = true;
	mLastPelvisFixup  = mPelvisFixup;	
	mPelvisFixup	  = pelvisFixupAmount;	
}
//------------------------------------------------------------------------
// updateVisibility()
//------------------------------------------------------------------------
void LLVOAvatar::updateVisibility()
{
	BOOL visible = FALSE;

	if (mIsDummy)
	{
		visible = TRUE;
	}
	else if (mDrawable.isNull())
	{
		visible = FALSE;
	}
	else
	{
		if (!mDrawable->getSpatialGroup() || mDrawable->getSpatialGroup()->isVisible())
		{
			visible = TRUE;
		}
		else
		{
			visible = FALSE;
		}

		if(isSelf())
		{
			if (!gAgentWearables.areWearablesLoaded())
			{
				visible = FALSE;
			}
		}
		else if( !mFirstAppearanceMessageReceived )
		{
			visible = FALSE;
		}

		if (sDebugInvisible)
		{
			LLNameValue* firstname = getNVPair("FirstName");
			if (firstname)
			{
				LL_DEBUGS("Avatar") << avString() << " updating visibility" << LL_ENDL;
			}
			else
			{
				llinfos << "Avatar " << this << " updating visiblity" << llendl;
			}

			if (visible)
			{
				llinfos << "Visible" << llendl;
			}
			else
			{
				llinfos << "Not visible" << llendl;
			}

			/*if (avatar_in_frustum)
			{
				llinfos << "Avatar in frustum" << llendl;
			}
			else
			{
				llinfos << "Avatar not in frustum" << llendl;
			}*/

			/*if (LLViewerCamera::getInstance()->sphereInFrustum(sel_pos_agent, 2.0f))
			{
				llinfos << "Sel pos visible" << llendl;
			}
			if (LLViewerCamera::getInstance()->sphereInFrustum(wrist_right_pos_agent, 0.2f))
			{
				llinfos << "Wrist pos visible" << llendl;
			}
			if (LLViewerCamera::getInstance()->sphereInFrustum(getPositionAgent(), getMaxScale()*2.f))
			{
				llinfos << "Agent visible" << llendl;
			}*/
			llinfos << "PA: " << getPositionAgent() << llendl;
			/*llinfos << "SPA: " << sel_pos_agent << llendl;
			llinfos << "WPA: " << wrist_right_pos_agent << llendl;*/
			for (attachment_map_t::iterator iter = mAttachmentPoints.begin(); 
				 iter != mAttachmentPoints.end();
				 ++iter)
			{
				LLViewerJointAttachment* attachment = iter->second;

				for (LLViewerJointAttachment::attachedobjs_vec_t::iterator attachment_iter = attachment->mAttachedObjects.begin();
					 attachment_iter != attachment->mAttachedObjects.end();
					 ++attachment_iter)
				{
					if (LLViewerObject *attached_object = (*attachment_iter))
					{
						if(attached_object->mDrawable->isVisible())
						{
							llinfos << attachment->getName() << " visible" << llendl;
						}
						else
						{
							llinfos << attachment->getName() << " not visible at " << mDrawable->getWorldPosition() << " and radius " << mDrawable->getRadius() << llendl;
						}
					}
				}
			}
		}
	}

	if (!visible && mVisible)
	{
		mMeshInvisibleTime.reset();
	}

	if (visible)
	{
		if (!mMeshValid)
		{
			restoreMeshData();
		}
	}
	else
	{
		if (mMeshValid && mMeshInvisibleTime.getElapsedTimeF32() > TIME_BEFORE_MESH_CLEANUP)
		{
			releaseMeshData();
		}
	}

	mVisible = visible;
}

// private
bool LLVOAvatar::shouldAlphaMask()
{
	const bool should_alpha_mask = mSupportsAlphaLayers && !LLDrawPoolAlpha::sShowDebugAlpha // Don't alpha mask if "Highlight Transparent" checked
							&& !LLDrawPoolAvatar::sSkipTransparent;

	return should_alpha_mask;

}

//-----------------------------------------------------------------------------
// renderSkinned()
//-----------------------------------------------------------------------------
U32 LLVOAvatar::renderSkinned(EAvatarRenderPass pass)
{
	U32 num_indices = 0;

	if (!mIsBuilt)
	{
		return num_indices;
	}

	LLFace* face = mDrawable->getFace(0);

	bool needs_rebuild = !face || !face->getVertexBuffer() || mDrawable->isState(LLDrawable::REBUILD_GEOMETRY);

	if (needs_rebuild || mDirtyMesh)
	{	//LOD changed or new mesh created, allocate new vertex buffer if needed
		if (needs_rebuild || mDirtyMesh >= 2 || mVisibilityRank <= 4)
		{
			updateMeshData();
			mDirtyMesh = 0;
			mNeedsSkin = TRUE;
			mDrawable->clearState(LLDrawable::REBUILD_GEOMETRY);
		}
	}

	if (LLViewerShaderMgr::instance()->getVertexShaderLevel(LLViewerShaderMgr::SHADER_AVATAR) <= 0)
	{
		if (mNeedsSkin)
		{
			//generate animated mesh
			mMeshLOD[MESH_ID_LOWER_BODY]->updateJointGeometry();
			mMeshLOD[MESH_ID_UPPER_BODY]->updateJointGeometry();

			if( isWearingWearableType( LLWearableType::WT_SKIRT ) )
			{
				mMeshLOD[MESH_ID_SKIRT]->updateJointGeometry();
			}

			if (!isSelf() || gAgent.needsRenderHead() || LLPipeline::sShadowRender)
			{
				mMeshLOD[MESH_ID_EYELASH]->updateJointGeometry();
				mMeshLOD[MESH_ID_HEAD]->updateJointGeometry();
				mMeshLOD[MESH_ID_HAIR]->updateJointGeometry();
			}
			mNeedsSkin = FALSE;
			mLastSkinTime = gFrameTimeSeconds;

			LLFace * face = mDrawable->getFace(0);
			if (face)
			{
				LLVertexBuffer* vb = face->getVertexBuffer();
				if (vb)
				{
					vb->flush();
				}
			}
		}
	}
	else
	{
		mNeedsSkin = FALSE;
	}

	if (sDebugInvisible)
	{
		LLNameValue* firstname = getNVPair("FirstName");
		if (firstname)
		{
			LL_DEBUGS("Avatar") << avString() << " in render" << LL_ENDL;
		}
		else
		{
			llinfos << "Avatar " << this << " in render" << llendl;
		}
		if (!mIsBuilt)
		{
			llinfos << "Not built!" << llendl;
		}
		else if (!gAgent.needsRenderAvatar())
		{
			llinfos << "Doesn't need avatar render!" << llendl;
		}
		else
		{
			llinfos << "Rendering!" << llendl;
		}
	}

	if (!mIsBuilt)
	{
		return num_indices;
	}

	if (isSelf() && !gAgent.needsRenderAvatar())
	{
		return num_indices;
	}

	// render collision normal
	// *NOTE: this is disabled (there is no UI for enabling sShowFootPlane) due
	// to DEV-14477.  the code is left here to aid in tracking down the cause
	// of the crash in the future. -brad
	if (sShowFootPlane && mDrawable.notNull())
	{
		LLVector3 slaved_pos = mDrawable->getPositionAgent();
		LLVector3 foot_plane_normal(mFootPlane.mV[VX], mFootPlane.mV[VY], mFootPlane.mV[VZ]);
		F32 dist_from_plane = (slaved_pos * foot_plane_normal) - mFootPlane.mV[VW];
		LLVector3 collide_point = slaved_pos;
		collide_point.mV[VZ] -= foot_plane_normal.mV[VZ] * (dist_from_plane + COLLISION_TOLERANCE - FOOT_COLLIDE_FUDGE);

		gGL.begin(LLRender::LINES);
		{
			F32 SQUARE_SIZE = 0.2f;
			gGL.color4f(1.f, 0.f, 0.f, 1.f);
			
			gGL.vertex3f(collide_point.mV[VX] - SQUARE_SIZE, collide_point.mV[VY] - SQUARE_SIZE, collide_point.mV[VZ]);
			gGL.vertex3f(collide_point.mV[VX] + SQUARE_SIZE, collide_point.mV[VY] - SQUARE_SIZE, collide_point.mV[VZ]);

			gGL.vertex3f(collide_point.mV[VX] + SQUARE_SIZE, collide_point.mV[VY] - SQUARE_SIZE, collide_point.mV[VZ]);
			gGL.vertex3f(collide_point.mV[VX] + SQUARE_SIZE, collide_point.mV[VY] + SQUARE_SIZE, collide_point.mV[VZ]);
			
			gGL.vertex3f(collide_point.mV[VX] + SQUARE_SIZE, collide_point.mV[VY] + SQUARE_SIZE, collide_point.mV[VZ]);
			gGL.vertex3f(collide_point.mV[VX] - SQUARE_SIZE, collide_point.mV[VY] + SQUARE_SIZE, collide_point.mV[VZ]);
			
			gGL.vertex3f(collide_point.mV[VX] - SQUARE_SIZE, collide_point.mV[VY] + SQUARE_SIZE, collide_point.mV[VZ]);
			gGL.vertex3f(collide_point.mV[VX] - SQUARE_SIZE, collide_point.mV[VY] - SQUARE_SIZE, collide_point.mV[VZ]);
			
			gGL.vertex3f(collide_point.mV[VX], collide_point.mV[VY], collide_point.mV[VZ]);
			gGL.vertex3f(collide_point.mV[VX] + mFootPlane.mV[VX], collide_point.mV[VY] + mFootPlane.mV[VY], collide_point.mV[VZ] + mFootPlane.mV[VZ]);

		}
		gGL.end();
		gGL.flush();
	}
	//--------------------------------------------------------------------
	// render all geometry attached to the skeleton
	//--------------------------------------------------------------------
	static LLStat render_stat;

	LLViewerJointMesh::sRenderPass = pass;

	if (pass == AVATAR_RENDER_PASS_SINGLE)
	{

		bool should_alpha_mask = shouldAlphaMask();
		LLGLState test(GL_ALPHA_TEST, should_alpha_mask);
		
		if (should_alpha_mask && !LLGLSLShader::sNoFixedFunction)
		{
			gGL.setAlphaRejectSettings(LLRender::CF_GREATER, 0.5f);
		}
		
		BOOL first_pass = TRUE;
		if (!LLDrawPoolAvatar::sSkipOpaque)
		{
			if (!isSelf() || gAgent.needsRenderHead() || LLPipeline::sShadowRender)
			{
				if (isTextureVisible(TEX_HEAD_BAKED) || mIsDummy)
				{
					num_indices += mMeshLOD[MESH_ID_HEAD]->render(mAdjustedPixelArea, TRUE, mIsDummy);
					first_pass = FALSE;
				}
			}
			if (isTextureVisible(TEX_UPPER_BAKED) || mIsDummy)
			{
				num_indices += mMeshLOD[MESH_ID_UPPER_BODY]->render(mAdjustedPixelArea, first_pass, mIsDummy);
				first_pass = FALSE;
			}
			
			if (isTextureVisible(TEX_LOWER_BAKED) || mIsDummy)
			{
				num_indices += mMeshLOD[MESH_ID_LOWER_BODY]->render(mAdjustedPixelArea, first_pass, mIsDummy);
				first_pass = FALSE;
			}
		}

		if (should_alpha_mask && !LLGLSLShader::sNoFixedFunction)
		{
			gGL.setAlphaRejectSettings(LLRender::CF_DEFAULT);
		}

		if (!LLDrawPoolAvatar::sSkipTransparent || LLPipeline::sImpostorRender)
		{
			LLGLState blend(GL_BLEND, !mIsDummy);
			LLGLState test(GL_ALPHA_TEST, !mIsDummy);
			num_indices += renderTransparent(first_pass);
		}
	}
	
	LLViewerJointMesh::sRenderPass = AVATAR_RENDER_PASS_SINGLE;
	
	//llinfos << "Avatar render: " << render_timer.getElapsedTimeF32() << llendl;

	//render_stat.addValue(render_timer.getElapsedTimeF32()*1000.f);

	return num_indices;
}

U32 LLVOAvatar::renderTransparent(BOOL first_pass)
{
	U32 num_indices = 0;
	if( isWearingWearableType( LLWearableType::WT_SKIRT ) && (mIsDummy || isTextureVisible(TEX_SKIRT_BAKED)) )
	{
		gGL.setAlphaRejectSettings(LLRender::CF_GREATER, 0.25f);
		num_indices += mMeshLOD[MESH_ID_SKIRT]->render(mAdjustedPixelArea, FALSE);
		first_pass = FALSE;
		gGL.setAlphaRejectSettings(LLRender::CF_DEFAULT);
	}

	if (!isSelf() || gAgent.needsRenderHead() || LLPipeline::sShadowRender)
	{
		if (LLPipeline::sImpostorRender)
		{
			gGL.setAlphaRejectSettings(LLRender::CF_GREATER, 0.5f);
		}
		
		if (isTextureVisible(TEX_HEAD_BAKED))
		{
			num_indices += mMeshLOD[MESH_ID_EYELASH]->render(mAdjustedPixelArea, first_pass, mIsDummy);
			first_pass = FALSE;
		}
		// Can't test for baked hair being defined, since that won't always be the case (not all viewers send baked hair)
		// TODO: 1.25 will be able to switch this logic back to calling isTextureVisible();
		if (getImage(TEX_HAIR_BAKED, 0)->getID() != IMG_INVISIBLE || LLDrawPoolAlpha::sShowDebugAlpha)
		{
			num_indices += mMeshLOD[MESH_ID_HAIR]->render(mAdjustedPixelArea, first_pass, mIsDummy);
			first_pass = FALSE;
		}
		if (LLPipeline::sImpostorRender)
		{
			gGL.setAlphaRejectSettings(LLRender::CF_DEFAULT);
		}
	}

	return num_indices;
}

//-----------------------------------------------------------------------------
// renderRigid()
//-----------------------------------------------------------------------------
U32 LLVOAvatar::renderRigid()
{
	U32 num_indices = 0;

	if (!mIsBuilt)
	{
		return 0;
	}

	if (isSelf() && (!gAgent.needsRenderAvatar() || !gAgent.needsRenderHead()))
	{
		return 0;
	}
	
	if (!mIsBuilt)
	{
		return 0;
	}

	bool should_alpha_mask = shouldAlphaMask();
	LLGLState test(GL_ALPHA_TEST, should_alpha_mask);

	if (should_alpha_mask && !LLGLSLShader::sNoFixedFunction)
	{
		gGL.setAlphaRejectSettings(LLRender::CF_GREATER, 0.5f);
	}

	if (isTextureVisible(TEX_EYES_BAKED)  || mIsDummy)
	{
		num_indices += mMeshLOD[MESH_ID_EYEBALL_LEFT]->render(mAdjustedPixelArea, TRUE, mIsDummy);
		num_indices += mMeshLOD[MESH_ID_EYEBALL_RIGHT]->render(mAdjustedPixelArea, TRUE, mIsDummy);
	}

	if (should_alpha_mask && !LLGLSLShader::sNoFixedFunction)
	{
		gGL.setAlphaRejectSettings(LLRender::CF_DEFAULT);
	}
	
	return num_indices;
}

U32 LLVOAvatar::renderImpostor(LLColor4U color, S32 diffuse_channel)
{
	if (!mImpostor.isComplete())
	{
		return 0;
	}

	LLVector3 pos(getRenderPosition()+mImpostorOffset);
	LLVector3 at = (pos - LLViewerCamera::getInstance()->getOrigin());
	at.normalize();
	LLVector3 left = LLViewerCamera::getInstance()->getUpAxis() % at;
	LLVector3 up = at%left;

	left *= mImpostorDim.mV[0];
	up *= mImpostorDim.mV[1];

	LLGLEnable test(GL_ALPHA_TEST);
	gGL.setAlphaRejectSettings(LLRender::CF_GREATER, 0.f);

	gGL.color4ubv(color.mV);
	gGL.getTexUnit(diffuse_channel)->bind(&mImpostor);
	gGL.begin(LLRender::QUADS);
	gGL.texCoord2f(0,0);
	gGL.vertex3fv((pos+left-up).mV);
	gGL.texCoord2f(1,0);
	gGL.vertex3fv((pos-left-up).mV);
	gGL.texCoord2f(1,1);
	gGL.vertex3fv((pos-left+up).mV);
	gGL.texCoord2f(0,1);
	gGL.vertex3fv((pos+left+up).mV);
	gGL.end();
	gGL.flush();

	return 6;
}

//------------------------------------------------------------------------
// LLVOAvatar::updateTextures()
//------------------------------------------------------------------------
void LLVOAvatar::updateTextures()
{
	BOOL render_avatar = TRUE;

	if (mIsDummy)
	{
		return;
	}

	if( isSelf() )
	{
		render_avatar = TRUE;
	}
	else
	{
		if(!isVisible())
		{
			return ;//do not update for invisible avatar.
		}

		render_avatar = !mCulled; //visible and not culled.
	}

	std::vector<BOOL> layer_baked;
	// GL NOT ACTIVE HERE - *TODO
	for (U32 i = 0; i < mBakedTextureDatas.size(); i++)
	{
		layer_baked.push_back(isTextureDefined(mBakedTextureDatas[i].mTextureIndex));
		// bind the texture so that they'll be decoded slightly 
		// inefficient, we can short-circuit this if we have to
		if (render_avatar && !gGLManager.mIsDisabled)
		{
			if (layer_baked[i] && !mBakedTextureDatas[i].mIsLoaded)
			{
				gGL.getTexUnit(0)->bind(getImage( mBakedTextureDatas[i].mTextureIndex, 0 ));
			}
		}
	}

	mMaxPixelArea = 0.f;
	mMinPixelArea = 99999999.f;
	mHasGrey = FALSE; // debug
	for (U32 texture_index = 0; texture_index < getNumTEs(); texture_index++)
	{
		LLWearableType::EType wearable_type = LLVOAvatarDictionary::getTEWearableType((ETextureIndex)texture_index);
		U32 num_wearables = gAgentWearables.getWearableCount(wearable_type);
		const LLTextureEntry *te = getTE(texture_index);
		const F32 texel_area_ratio = fabs(te->mScaleS * te->mScaleT);
		LLViewerFetchedTexture *imagep = NULL;
		for (U32 wearable_index = 0; wearable_index < num_wearables; wearable_index++)
		{
			imagep = LLViewerTextureManager::staticCastToFetchedTexture(getImage(texture_index, wearable_index), TRUE);
			if (imagep)
			{
				const LLVOAvatarDictionary::TextureEntry *texture_dict = LLVOAvatarDictionary::getInstance()->getTexture((ETextureIndex)texture_index);
				const EBakedTextureIndex baked_index = texture_dict->mBakedTextureIndex;
				if (texture_dict->mIsLocalTexture)
				{
					addLocalTextureStats((ETextureIndex)texture_index, imagep, texel_area_ratio, render_avatar, layer_baked[baked_index]);
				}
			}
		}
		if (isIndexBakedTexture((ETextureIndex) texture_index) && render_avatar)
		{
			const S32 boost_level = getAvatarBakedBoostLevel();
			imagep = LLViewerTextureManager::staticCastToFetchedTexture(getImage(texture_index,0), TRUE);
			// Spam if this is a baked texture, not set to default image, without valid host info
			if (isIndexBakedTexture((ETextureIndex)texture_index)
				&& imagep->getID() != IMG_DEFAULT_AVATAR
				&& imagep->getID() != IMG_INVISIBLE
				&& !imagep->getTargetHost().isOk())
			{
				LL_WARNS_ONCE("Texture") << "LLVOAvatar::updateTextures No host for texture "
										 << imagep->getID() << " for avatar "
										 << (isSelf() ? "<myself>" : getID().asString()) 
										 << " on host " << getRegion()->getHost() << llendl;
			}

			addBakedTextureStats( imagep, mPixelArea, texel_area_ratio, boost_level );			
		}
	}

	if (gPipeline.hasRenderDebugMask(LLPipeline::RENDER_DEBUG_TEXTURE_AREA))
	{
		setDebugText(llformat("%4.0f:%4.0f", (F32) sqrt(mMinPixelArea),(F32) sqrt(mMaxPixelArea)));
	}	
}


void LLVOAvatar::addLocalTextureStats( ETextureIndex idx, LLViewerFetchedTexture* imagep,
									   F32 texel_area_ratio, BOOL render_avatar, BOOL covered_by_baked, U32 index )
{
	// No local texture stats for non-self avatars
	return;
}

const S32 MAX_TEXTURE_UPDATE_INTERVAL = 64 ; //need to call updateTextures() at least every 32 frames.	
const S32 MAX_TEXTURE_VIRTURE_SIZE_RESET_INTERVAL = S32_MAX ; //frames
void LLVOAvatar::checkTextureLoading()
{
	static const F32 MAX_INVISIBLE_WAITING_TIME = 15.f ; //seconds

	BOOL pause = !isVisible() ;
	if(!pause)
	{
		mInvisibleTimer.reset() ;
	}
	if(mLoadedCallbacksPaused == pause)
	{
		return ; 
	}
	
	if(mCallbackTextureList.empty()) //when is self or no callbacks. Note: this list for self is always empty.
	{
		mLoadedCallbacksPaused = pause ;
		return ; //nothing to check.
	}
	
	if(pause && mInvisibleTimer.getElapsedTimeF32() < MAX_INVISIBLE_WAITING_TIME)
	{
		return ; //have not been invisible for enough time.
	}
	
	for(LLLoadedCallbackEntry::source_callback_list_t::iterator iter = mCallbackTextureList.begin();
		iter != mCallbackTextureList.end(); ++iter)
	{
		LLViewerFetchedTexture* tex = gTextureList.findImage(*iter) ;
		if(tex)
		{
			if(pause)//pause texture fetching.
			{
				tex->pauseLoadedCallbacks(&mCallbackTextureList) ;

				//set to terminate texture fetching after MAX_TEXTURE_UPDATE_INTERVAL frames.
				tex->setMaxVirtualSizeResetInterval(MAX_TEXTURE_UPDATE_INTERVAL);
				tex->resetMaxVirtualSizeResetCounter() ;
			}
			else//unpause
			{
				static const F32 START_AREA = 100.f ;

				tex->unpauseLoadedCallbacks(&mCallbackTextureList) ;
				tex->addTextureStats(START_AREA); //jump start the fetching again
			}
		}		
	}			
	
	if(!pause)
	{
		updateTextures() ; //refresh texture stats.
	}
	mLoadedCallbacksPaused = pause ;
	return ;
}

const F32  SELF_ADDITIONAL_PRI = 0.75f ;
const F32  ADDITIONAL_PRI = 0.5f;
void LLVOAvatar::addBakedTextureStats( LLViewerFetchedTexture* imagep, F32 pixel_area, F32 texel_area_ratio, S32 boost_level)
{
	//Note:
	//if this function is not called for the last MAX_TEXTURE_VIRTURE_SIZE_RESET_INTERVAL frames, 
	//the texture pipeline will stop fetching this texture.

	imagep->resetTextureStats();
	imagep->setCanUseHTTP(false) ; //turn off http fetching for baked textures.
	imagep->setMaxVirtualSizeResetInterval(MAX_TEXTURE_VIRTURE_SIZE_RESET_INTERVAL);
	imagep->resetMaxVirtualSizeResetCounter() ;

	mMaxPixelArea = llmax(pixel_area, mMaxPixelArea);
	mMinPixelArea = llmin(pixel_area, mMinPixelArea);	
	imagep->addTextureStats(pixel_area / texel_area_ratio);
	imagep->setBoostLevel(boost_level);
	
	if(boost_level != LLViewerTexture::BOOST_AVATAR_BAKED_SELF)
	{
		imagep->setAdditionalDecodePriority(ADDITIONAL_PRI) ;
	}
	else
	{
		imagep->setAdditionalDecodePriority(SELF_ADDITIONAL_PRI) ;
	}
}

//virtual	
void LLVOAvatar::setImage(const U8 te, LLViewerTexture *imagep, const U32 index)
{
	setTEImage(te, imagep);
}

//virtual 
LLViewerTexture* LLVOAvatar::getImage(const U8 te, const U32 index) const
{
	return getTEImage(te);
}
//virtual 
const LLTextureEntry* LLVOAvatar::getTexEntry(const U8 te_num) const
{
	return getTE(te_num);
}

//virtual 
void LLVOAvatar::setTexEntry(const U8 index, const LLTextureEntry &te)
{
	setTE(index, te);
}

//-----------------------------------------------------------------------------
// resolveHeight()
//-----------------------------------------------------------------------------

void LLVOAvatar::resolveHeightAgent(const LLVector3 &in_pos_agent, LLVector3 &out_pos_agent, LLVector3 &out_norm)
{
	LLVector3d in_pos_global, out_pos_global;

	in_pos_global = gAgent.getPosGlobalFromAgent(in_pos_agent);
	resolveHeightGlobal(in_pos_global, out_pos_global, out_norm);
	out_pos_agent = gAgent.getPosAgentFromGlobal(out_pos_global);
}


void LLVOAvatar::resolveRayCollisionAgent(const LLVector3d start_pt, const LLVector3d end_pt, LLVector3d &out_pos, LLVector3 &out_norm)
{
	LLViewerObject *obj;
	LLWorld::getInstance()->resolveStepHeightGlobal(this, start_pt, end_pt, out_pos, out_norm, &obj);
}

void LLVOAvatar::resolveHeightGlobal(const LLVector3d &inPos, LLVector3d &outPos, LLVector3 &outNorm)
{
	LLVector3d zVec(0.0f, 0.0f, 0.5f);
	LLVector3d p0 = inPos + zVec;
	LLVector3d p1 = inPos - zVec;
	LLViewerObject *obj;
	LLWorld::getInstance()->resolveStepHeightGlobal(this, p0, p1, outPos, outNorm, &obj);
	if (!obj)
	{
		mStepOnLand = TRUE;
		mStepMaterial = 0;
		mStepObjectVelocity.setVec(0.0f, 0.0f, 0.0f);
	}
	else
	{
		mStepOnLand = FALSE;
		mStepMaterial = obj->getMaterial();

		// We want the primitive velocity, not our velocity... (which actually subtracts the
		// step object velocity)
		LLVector3 angularVelocity = obj->getAngularVelocity();
		LLVector3 relativePos = gAgent.getPosAgentFromGlobal(outPos) - obj->getPositionAgent();

		LLVector3 linearComponent = angularVelocity % relativePos;
//		llinfos << "Linear Component of Rotation Velocity " << linearComponent << llendl;
		mStepObjectVelocity = obj->getVelocity() + linearComponent;
	}
}


//-----------------------------------------------------------------------------
// getStepSound()
//-----------------------------------------------------------------------------
const LLUUID& LLVOAvatar::getStepSound() const
{
	if ( mStepOnLand )
	{
		return sStepSoundOnLand;
	}

	return sStepSounds[mStepMaterial];
}


//-----------------------------------------------------------------------------
// processAnimationStateChanges()
//-----------------------------------------------------------------------------
void LLVOAvatar::processAnimationStateChanges()
{
	LLMemType mt(LLMemType::MTYPE_AVATAR);
	
	if ( isAnyAnimationSignaled(AGENT_WALK_ANIMS, NUM_AGENT_WALK_ANIMS) )
	{
		startMotion(ANIM_AGENT_WALK_ADJUST);
		stopMotion(ANIM_AGENT_FLY_ADJUST);
	}
	else if (mInAir && !mIsSitting)
	{
		stopMotion(ANIM_AGENT_WALK_ADJUST);
		startMotion(ANIM_AGENT_FLY_ADJUST);
	}
	else
	{
		stopMotion(ANIM_AGENT_WALK_ADJUST);
		stopMotion(ANIM_AGENT_FLY_ADJUST);
	}

	if ( isAnyAnimationSignaled(AGENT_GUN_AIM_ANIMS, NUM_AGENT_GUN_AIM_ANIMS) )
	{
		startMotion(ANIM_AGENT_TARGET);
		stopMotion(ANIM_AGENT_BODY_NOISE);
	}
	else
	{
		stopMotion(ANIM_AGENT_TARGET);
		startMotion(ANIM_AGENT_BODY_NOISE);
	}
	
	// clear all current animations
	AnimIterator anim_it;
	for (anim_it = mPlayingAnimations.begin(); anim_it != mPlayingAnimations.end();)
	{
		AnimIterator found_anim = mSignaledAnimations.find(anim_it->first);

		// playing, but not signaled, so stop
		if (found_anim == mSignaledAnimations.end())
		{
			processSingleAnimationStateChange(anim_it->first, FALSE);
			mPlayingAnimations.erase(anim_it++);
			continue;
		}

		++anim_it;
	}

	// start up all new anims
	for (anim_it = mSignaledAnimations.begin(); anim_it != mSignaledAnimations.end();)
	{
		AnimIterator found_anim = mPlayingAnimations.find(anim_it->first);

		// signaled but not playing, or different sequence id, start motion
		if (found_anim == mPlayingAnimations.end() || found_anim->second != anim_it->second)
		{
			if (processSingleAnimationStateChange(anim_it->first, TRUE))
			{
				mPlayingAnimations[anim_it->first] = anim_it->second;
				++anim_it;
				continue;
			}
		}

		++anim_it;
	}

	// clear source information for animations which have been stopped
	if (isSelf())
	{
		AnimSourceIterator source_it = mAnimationSources.begin();

		for (source_it = mAnimationSources.begin(); source_it != mAnimationSources.end();)
		{
			if (mSignaledAnimations.find(source_it->second) == mSignaledAnimations.end())
			{
				mAnimationSources.erase(source_it++);
			}
			else
			{
				++source_it;
			}
		}
	}

	stop_glerror();
}


//-----------------------------------------------------------------------------
// processSingleAnimationStateChange();
//-----------------------------------------------------------------------------
BOOL LLVOAvatar::processSingleAnimationStateChange( const LLUUID& anim_id, BOOL start )
{
	LLMemType mt(LLMemType::MTYPE_AVATAR);
	
	BOOL result = FALSE;

	if ( start ) // start animation
	{
		if (anim_id == ANIM_AGENT_TYPE)
		{
			if (gAudiop)
			{
				LLVector3d char_pos_global = gAgent.getPosGlobalFromAgent(getCharacterPosition());
				if (LLViewerParcelMgr::getInstance()->canHearSound(char_pos_global)
				    && !LLMuteList::getInstance()->isMuted(getID(), LLMute::flagObjectSounds))
				{
					// RN: uncomment this to play on typing sound at fixed volume once sound engine is fixed
					// to support both spatialized and non-spatialized instances of the same sound
					//if (isSelf())
					//{
					//	gAudiop->triggerSound(LLUUID(gSavedSettings.getString("UISndTyping")), 1.0f, LLAudioEngine::AUDIO_TYPE_UI);
					//}
					//else
					{
						LLUUID sound_id = LLUUID(gSavedSettings.getString("UISndTyping"));
						gAudiop->triggerSound(sound_id, getID(), 1.0f, LLAudioEngine::AUDIO_TYPE_SFX, char_pos_global);
					}
				}
			}
		}
		else if (anim_id == ANIM_AGENT_SIT_GROUND_CONSTRAINED)
		{
			sitDown(TRUE);
		}


		if (startMotion(anim_id))
		{
			result = TRUE;
		}
		else
		{
			llwarns << "Failed to start motion!" << llendl;
		}
	}
	else //stop animation
	{
		if (anim_id == ANIM_AGENT_SIT_GROUND_CONSTRAINED)
		{
			sitDown(FALSE);
		}
		stopMotion(anim_id);
		result = TRUE;
	}

	return result;
}

//-----------------------------------------------------------------------------
// isAnyAnimationSignaled()
//-----------------------------------------------------------------------------
BOOL LLVOAvatar::isAnyAnimationSignaled(const LLUUID *anim_array, const S32 num_anims) const
{
	for (S32 i = 0; i < num_anims; i++)
	{
		if(mSignaledAnimations.find(anim_array[i]) != mSignaledAnimations.end())
		{
			return TRUE;
		}
	}
	return FALSE;
}

//-----------------------------------------------------------------------------
// resetAnimations()
//-----------------------------------------------------------------------------
void LLVOAvatar::resetAnimations()
{
	LLKeyframeMotion::flushKeyframeCache();
	flushAllMotions();
}

// Override selectively based on avatar sex and whether we're using new
// animations.
LLUUID LLVOAvatar::remapMotionID(const LLUUID& id)
{
	BOOL use_new_walk_run = gSavedSettings.getBOOL("UseNewWalkRun");
	LLUUID result = id;

	// start special case female walk for female avatars
	if (getSex() == SEX_FEMALE)
	{
		if (id == ANIM_AGENT_WALK)
		{
			if (use_new_walk_run)
				result = ANIM_AGENT_FEMALE_WALK_NEW;
			else
				result = ANIM_AGENT_FEMALE_WALK;
		}
		else if (id == ANIM_AGENT_RUN)
		{
			// There is no old female run animation, so only override
			// in one case.
			if (use_new_walk_run)
				result = ANIM_AGENT_FEMALE_RUN_NEW;
		}
		else if (id == ANIM_AGENT_SIT)
		{
			result = ANIM_AGENT_SIT_FEMALE;
		}
	}
	else
	{
		// Male avatar.
		if (id == ANIM_AGENT_WALK)
		{
			if (use_new_walk_run)
				result = ANIM_AGENT_WALK_NEW;
		}
		else if (id == ANIM_AGENT_RUN)
		{
			if (use_new_walk_run)
				result = ANIM_AGENT_RUN_NEW;
		}
	
	}

	return result;

}

//-----------------------------------------------------------------------------
// startMotion()
// id is the asset if of the animation to start
// time_offset is the offset into the animation at which to start playing
//-----------------------------------------------------------------------------
BOOL LLVOAvatar::startMotion(const LLUUID& id, F32 time_offset)
{
	LLMemType mt(LLMemType::MTYPE_AVATAR);

	lldebugs << "motion requested " << id.asString() << " " << gAnimLibrary.animationName(id) << llendl;

	LLUUID remap_id = remapMotionID(id);

	if (remap_id != id)
	{
		lldebugs << "motion resultant " << remap_id.asString() << " " << gAnimLibrary.animationName(remap_id) << llendl;
	}

	if (isSelf() && remap_id == ANIM_AGENT_AWAY)
	{
		gAgent.setAFK();
	}

	return LLCharacter::startMotion(remap_id, time_offset);
}

//-----------------------------------------------------------------------------
// stopMotion()
//-----------------------------------------------------------------------------
BOOL LLVOAvatar::stopMotion(const LLUUID& id, BOOL stop_immediate)
{
	lldebugs << "motion requested " << id.asString() << " " << gAnimLibrary.animationName(id) << llendl;

	LLUUID remap_id = remapMotionID(id);
	
	if (remap_id != id)
	{
		lldebugs << "motion resultant " << remap_id.asString() << " " << gAnimLibrary.animationName(remap_id) << llendl;
	}

	if (isSelf())
	{
		gAgent.onAnimStop(remap_id);
	}

	return LLCharacter::stopMotion(remap_id, stop_immediate);
}

//-----------------------------------------------------------------------------
// stopMotionFromSource()
//-----------------------------------------------------------------------------
// virtual
void LLVOAvatar::stopMotionFromSource(const LLUUID& source_id)
{
}

//-----------------------------------------------------------------------------
// getVolumePos()
//-----------------------------------------------------------------------------
LLVector3 LLVOAvatar::getVolumePos(S32 joint_index, LLVector3& volume_offset)
{
	if (joint_index > mNumCollisionVolumes)
	{
		return LLVector3::zero;
	}

	return mCollisionVolumes[joint_index].getVolumePos(volume_offset);
}

//-----------------------------------------------------------------------------
// findCollisionVolume()
//-----------------------------------------------------------------------------
LLJoint* LLVOAvatar::findCollisionVolume(U32 volume_id)
{
	if ((S32)volume_id > mNumCollisionVolumes)
	{
		return NULL;
	}
	
	return &mCollisionVolumes[volume_id];
}

//-----------------------------------------------------------------------------
// findCollisionVolume()
//-----------------------------------------------------------------------------
S32 LLVOAvatar::getCollisionVolumeID(std::string &name)
{
	for (S32 i = 0; i < mNumCollisionVolumes; i++)
	{
		if (mCollisionVolumes[i].getName() == name)
		{
			return i;
		}
	}

	return -1;
}

//-----------------------------------------------------------------------------
// addDebugText()
//-----------------------------------------------------------------------------
void LLVOAvatar::addDebugText(const std::string& text)
{
	mDebugText.append(1, '\n');
	mDebugText.append(text);
}

//-----------------------------------------------------------------------------
// getID()
//-----------------------------------------------------------------------------
const LLUUID& LLVOAvatar::getID() const
{
	return mID;
}

//-----------------------------------------------------------------------------
// getJoint()
//-----------------------------------------------------------------------------
// RN: avatar joints are multi-rooted to include screen-based attachments
LLJoint *LLVOAvatar::getJoint( const std::string &name )
{
	LLJoint* jointp = mRoot.findJoint(name);
	return jointp;
}

//-----------------------------------------------------------------------------
// resetJointPositions
//-----------------------------------------------------------------------------
void LLVOAvatar::resetJointPositions( void )
{
	for(S32 i = 0; i < (S32)mNumJoints; ++i)
	{
		mSkeleton[i].restoreOldXform();
		mSkeleton[i].setId( LLUUID::null );
	}
	mHasPelvisOffset = false;
	mPelvisFixup	 = mLastPelvisFixup;
}
//-----------------------------------------------------------------------------
// resetSpecificJointPosition
//-----------------------------------------------------------------------------
void LLVOAvatar::resetSpecificJointPosition( const std::string& name )
{
	LLJoint* pJoint = mRoot.findJoint( name );
	
	if ( pJoint  && pJoint->doesJointNeedToBeReset() )
	{
		pJoint->restoreOldXform();
		pJoint->setId( LLUUID::null );
		//If we're reseting the pelvis position make sure not to apply offset
		if ( name == "mPelvis" )
		{
			mHasPelvisOffset = false;
		}
	}
	else
	{
		llinfos<<"Did not find "<< name.c_str()<<llendl;
	}
}
//-----------------------------------------------------------------------------
// resetJointPositionsToDefault
//-----------------------------------------------------------------------------
void LLVOAvatar::resetJointPositionsToDefault( void )
{

	//Subsequent joints are relative to pelvis
	for( S32 i = 0; i < (S32)mNumJoints; ++i )
	{
		LLJoint* pJoint = (LLJoint*)&mSkeleton[i];
		if ( pJoint->doesJointNeedToBeReset() )
		{

			pJoint->setId( LLUUID::null );
			//restore joints to default positions, however skip over the pelvis
			if ( pJoint )
			{
				pJoint->restoreOldXform();
			}
		}
	}
	//make sure we don't apply the joint offset
	mHasPelvisOffset = false;
	mPelvisFixup	 = mLastPelvisFixup;
	postPelvisSetRecalc();
}
//-----------------------------------------------------------------------------
// getCharacterPosition()
//-----------------------------------------------------------------------------
LLVector3 LLVOAvatar::getCharacterPosition()
{
	if (mDrawable.notNull())
	{
		return mDrawable->getPositionAgent();
	}
	else
	{
		return getPositionAgent();
	}
}


//-----------------------------------------------------------------------------
// LLVOAvatar::getCharacterRotation()
//-----------------------------------------------------------------------------
LLQuaternion LLVOAvatar::getCharacterRotation()
{
	return getRotation();
}


//-----------------------------------------------------------------------------
// LLVOAvatar::getCharacterVelocity()
//-----------------------------------------------------------------------------
LLVector3 LLVOAvatar::getCharacterVelocity()
{
	return getVelocity() - mStepObjectVelocity;
}


//-----------------------------------------------------------------------------
// LLVOAvatar::getCharacterAngularVelocity()
//-----------------------------------------------------------------------------
LLVector3 LLVOAvatar::getCharacterAngularVelocity()
{
	return getAngularVelocity();
}

//-----------------------------------------------------------------------------
// LLVOAvatar::getGround()
//-----------------------------------------------------------------------------
void LLVOAvatar::getGround(const LLVector3 &in_pos_agent, LLVector3 &out_pos_agent, LLVector3 &outNorm)
{
	LLVector3d z_vec(0.0f, 0.0f, 1.0f);
	LLVector3d p0_global, p1_global;

	if (mIsDummy)
	{
		outNorm.setVec(z_vec);
		out_pos_agent = in_pos_agent;
		return;
	}
	
	p0_global = gAgent.getPosGlobalFromAgent(in_pos_agent) + z_vec;
	p1_global = gAgent.getPosGlobalFromAgent(in_pos_agent) - z_vec;
	LLViewerObject *obj;
	LLVector3d out_pos_global;
	LLWorld::getInstance()->resolveStepHeightGlobal(this, p0_global, p1_global, out_pos_global, outNorm, &obj);
	out_pos_agent = gAgent.getPosAgentFromGlobal(out_pos_global);
}

//-----------------------------------------------------------------------------
// LLVOAvatar::getTimeDilation()
//-----------------------------------------------------------------------------
F32 LLVOAvatar::getTimeDilation()
{
	return mTimeDilation;
}


//-----------------------------------------------------------------------------
// LLVOAvatar::getPixelArea()
//-----------------------------------------------------------------------------
F32 LLVOAvatar::getPixelArea() const
{
	if (mIsDummy)
	{
		return 100000.f;
	}
	return mPixelArea;
}


//-----------------------------------------------------------------------------
// LLVOAvatar::getHeadMesh()
//-----------------------------------------------------------------------------
LLPolyMesh*	LLVOAvatar::getHeadMesh()
{
	return mMeshLOD[MESH_ID_HEAD]->mMeshParts[0]->getMesh();
}


//-----------------------------------------------------------------------------
// LLVOAvatar::getUpperBodyMesh()
//-----------------------------------------------------------------------------
LLPolyMesh*	LLVOAvatar::getUpperBodyMesh()
{
	return mMeshLOD[MESH_ID_UPPER_BODY]->mMeshParts[0]->getMesh();
}


//-----------------------------------------------------------------------------
// LLVOAvatar::getPosGlobalFromAgent()
//-----------------------------------------------------------------------------
LLVector3d	LLVOAvatar::getPosGlobalFromAgent(const LLVector3 &position)
{
	return gAgent.getPosGlobalFromAgent(position);
}

//-----------------------------------------------------------------------------
// getPosAgentFromGlobal()
//-----------------------------------------------------------------------------
LLVector3	LLVOAvatar::getPosAgentFromGlobal(const LLVector3d &position)
{
	return gAgent.getPosAgentFromGlobal(position);
}

//-----------------------------------------------------------------------------
// allocateCharacterJoints()
//-----------------------------------------------------------------------------
BOOL LLVOAvatar::allocateCharacterJoints( U32 num )
{
	deleteAndClearArray(mSkeleton);
	mNumJoints = 0;

	mSkeleton = new LLViewerJoint[num];
	
	for(S32 joint_num = 0; joint_num < (S32)num; joint_num++)
	{
		mSkeleton[joint_num].setJointNum(joint_num);
	}

	if (!mSkeleton)
	{
		return FALSE;
	}

	mNumJoints = num;
	return TRUE;
}

//-----------------------------------------------------------------------------
// allocateCollisionVolumes()
//-----------------------------------------------------------------------------
BOOL LLVOAvatar::allocateCollisionVolumes( U32 num )
{
	deleteAndClearArray(mCollisionVolumes);
	mNumCollisionVolumes = 0;

	mCollisionVolumes = new LLViewerJointCollisionVolume[num];
	if (!mCollisionVolumes)
	{
		return FALSE;
	}

	mNumCollisionVolumes = num;
	return TRUE;
}


//-----------------------------------------------------------------------------
// getCharacterJoint()
//-----------------------------------------------------------------------------
LLJoint *LLVOAvatar::getCharacterJoint( U32 num )
{
	if ((S32)num >= mNumJoints 
	    || (S32)num < 0)
	{
		return NULL;
	}
	return (LLJoint*)&mSkeleton[num];
}

//-----------------------------------------------------------------------------
// requestStopMotion()
//-----------------------------------------------------------------------------
// virtual
void LLVOAvatar::requestStopMotion( LLMotion* motion )
{
	// Only agent avatars should handle the stop motion notifications.
}

//-----------------------------------------------------------------------------
// loadAvatar()
//-----------------------------------------------------------------------------
static LLFastTimer::DeclareTimer FTM_LOAD_AVATAR("Load Avatar");

BOOL LLVOAvatar::loadAvatar()
{
// 	LLFastTimer t(FTM_LOAD_AVATAR);
	
	// avatar_skeleton.xml
	if( !buildSkeleton(sAvatarSkeletonInfo) )
	{
		llwarns << "avatar file: buildSkeleton() failed" << llendl;
		return FALSE;
	}

	// avatar_lad.xml : <skeleton>
	if( !loadSkeletonNode() )
	{
		llwarns << "avatar file: loadNodeSkeleton() failed" << llendl;
		return FALSE;
	}
	
	// avatar_lad.xml : <mesh>
	if( !loadMeshNodes() )
	{
		llwarns << "avatar file: loadNodeMesh() failed" << llendl;
		return FALSE;
	}
	
	// avatar_lad.xml : <global_color>
	if( sAvatarXmlInfo->mTexSkinColorInfo )
	{
		mTexSkinColor = new LLTexGlobalColor( this );
		if( !mTexSkinColor->setInfo( sAvatarXmlInfo->mTexSkinColorInfo ) )
		{
			llwarns << "avatar file: mTexSkinColor->setInfo() failed" << llendl;
			return FALSE;
		}
	}
	else
	{
		llwarns << "<global_color> name=\"skin_color\" not found" << llendl;
		return FALSE;
	}
	if( sAvatarXmlInfo->mTexHairColorInfo )
	{
		mTexHairColor = new LLTexGlobalColor( this );
		if( !mTexHairColor->setInfo( sAvatarXmlInfo->mTexHairColorInfo ) )
		{
			llwarns << "avatar file: mTexHairColor->setInfo() failed" << llendl;
			return FALSE;
		}
	}
	else
	{
		llwarns << "<global_color> name=\"hair_color\" not found" << llendl;
		return FALSE;
	}
	if( sAvatarXmlInfo->mTexEyeColorInfo )
	{
		mTexEyeColor = new LLTexGlobalColor( this );
		if( !mTexEyeColor->setInfo( sAvatarXmlInfo->mTexEyeColorInfo ) )
		{
			llwarns << "avatar file: mTexEyeColor->setInfo() failed" << llendl;
			return FALSE;
		}
	}
	else
	{
		llwarns << "<global_color> name=\"eye_color\" not found" << llendl;
		return FALSE;
	}
	
	// avatar_lad.xml : <layer_set>
	if (sAvatarXmlInfo->mLayerInfoList.empty())
	{
		llwarns << "avatar file: missing <layer_set> node" << llendl;
		return FALSE;
	}

	if (sAvatarXmlInfo->mMorphMaskInfoList.empty())
	{
		llwarns << "avatar file: missing <morph_masks> node" << llendl;
		return FALSE;
	}

	// avatar_lad.xml : <morph_masks>
	for (LLVOAvatarXmlInfo::morph_info_list_t::iterator iter = sAvatarXmlInfo->mMorphMaskInfoList.begin();
		 iter != sAvatarXmlInfo->mMorphMaskInfoList.end();
		 ++iter)
	{
		LLVOAvatarXmlInfo::LLVOAvatarMorphInfo *info = *iter;

		EBakedTextureIndex baked = LLVOAvatarDictionary::findBakedByRegionName(info->mRegion); 
		if (baked != BAKED_NUM_INDICES)
		{
			LLPolyMorphTarget *morph_param;
			const std::string *name = &info->mName;
			morph_param = (LLPolyMorphTarget *)(getVisualParam(name->c_str()));
			if (morph_param)
			{
				BOOL invert = info->mInvert;
				addMaskedMorph(baked, morph_param, invert, info->mLayer);
			}
		}

	}

	loadLayersets();	
	
	// avatar_lad.xml : <driver_parameters>
	for (LLVOAvatarXmlInfo::driver_info_list_t::iterator iter = sAvatarXmlInfo->mDriverInfoList.begin();
		 iter != sAvatarXmlInfo->mDriverInfoList.end(); 
		 ++iter)
	{
		LLDriverParamInfo *info = *iter;
		LLDriverParam* driver_param = new LLDriverParam( this );
		if (driver_param->setInfo(info))
		{
			addVisualParam( driver_param );
			LLVisualParam*(LLVOAvatar::*avatar_function)(S32)const = &LLVOAvatar::getVisualParam; 
			if( !driver_param->linkDrivenParams(boost::bind(avatar_function,(LLVOAvatar*)this,_1 ), false))
			{
				llwarns << "could not link driven params for avatar " << this->getFullname() << " id: " << driver_param->getID() << llendl;
				continue;
			}
		}
		else
		{
			delete driver_param;
			llwarns << "avatar file: driver_param->parseData() failed" << llendl;
			return FALSE;
		}
	}

	
	return TRUE;
}

//-----------------------------------------------------------------------------
// loadSkeletonNode(): loads <skeleton> node from XML tree
//-----------------------------------------------------------------------------
BOOL LLVOAvatar::loadSkeletonNode ()
{
	mRoot.addChild( &mSkeleton[0] );

	for (std::vector<LLViewerJoint *>::iterator iter = mMeshLOD.begin();
		 iter != mMeshLOD.end(); 
		 ++iter)
	{
		LLViewerJoint *joint = (LLViewerJoint *) *iter;
		joint->mUpdateXform = FALSE;
		joint->setMeshesToChildren();
	}

	mRoot.addChild(mMeshLOD[MESH_ID_HEAD]);
	mRoot.addChild(mMeshLOD[MESH_ID_EYELASH]);
	mRoot.addChild(mMeshLOD[MESH_ID_UPPER_BODY]);
	mRoot.addChild(mMeshLOD[MESH_ID_LOWER_BODY]);
	mRoot.addChild(mMeshLOD[MESH_ID_SKIRT]);
	mRoot.addChild(mMeshLOD[MESH_ID_HEAD]);

	LLViewerJoint *skull = (LLViewerJoint*)mRoot.findJoint("mSkull");
	if (skull)
	{
		skull->addChild(mMeshLOD[MESH_ID_HAIR] );
	}

	LLViewerJoint *eyeL = (LLViewerJoint*)mRoot.findJoint("mEyeLeft");
	if (eyeL)
	{
		eyeL->addChild( mMeshLOD[MESH_ID_EYEBALL_LEFT] );
	}

	LLViewerJoint *eyeR = (LLViewerJoint*)mRoot.findJoint("mEyeRight");
	if (eyeR)
	{
		eyeR->addChild( mMeshLOD[MESH_ID_EYEBALL_RIGHT] );
	}

	// SKELETAL DISTORTIONS
	{
		LLVOAvatarXmlInfo::skeletal_distortion_info_list_t::iterator iter;
		for (iter = sAvatarXmlInfo->mSkeletalDistortionInfoList.begin();
			 iter != sAvatarXmlInfo->mSkeletalDistortionInfoList.end(); 
			 ++iter)
		{
			LLPolySkeletalDistortionInfo *info = *iter;
			LLPolySkeletalDistortion *param = new LLPolySkeletalDistortion(this);
			if (!param->setInfo(info))
			{
				delete param;
				return FALSE;
			}
			else
			{
				addVisualParam(param);
			}				
		}
	}
	
	// ATTACHMENTS
	{
		LLVOAvatarXmlInfo::attachment_info_list_t::iterator iter;
		for (iter = sAvatarXmlInfo->mAttachmentInfoList.begin();
			 iter != sAvatarXmlInfo->mAttachmentInfoList.end(); 
			 ++iter)
		{
			LLVOAvatarXmlInfo::LLVOAvatarAttachmentInfo *info = *iter;
			if (!isSelf() && info->mJointName == "mScreen")
			{ //don't process screen joint for other avatars
				continue;
			}

			LLViewerJointAttachment* attachment = new LLViewerJointAttachment();

			attachment->setName(info->mName);
			LLJoint *parentJoint = getJoint(info->mJointName);
			if (!parentJoint)
			{
				llwarns << "No parent joint by name " << info->mJointName << " found for attachment point " << info->mName << llendl;
				delete attachment;
				continue;
			}

			if (info->mHasPosition)
			{
				attachment->setOriginalPosition(info->mPosition);
			}

			if (info->mHasRotation)
			{
				LLQuaternion rotation;
				rotation.setQuat(info->mRotationEuler.mV[VX] * DEG_TO_RAD,
								 info->mRotationEuler.mV[VY] * DEG_TO_RAD,
								 info->mRotationEuler.mV[VZ] * DEG_TO_RAD);
				attachment->setRotation(rotation);
			}

			int group = info->mGroup;
			if (group >= 0)
			{
				if (group < 0 || group >= 9)
				{
					llwarns << "Invalid group number (" << group << ") for attachment point " << info->mName << llendl;
				}
				else
				{
					attachment->setGroup(group);
				}
			}

			S32 attachmentID = info->mAttachmentID;
			if (attachmentID < 1 || attachmentID > 255)
			{
				llwarns << "Attachment point out of range [1-255]: " << attachmentID << " on attachment point " << info->mName << llendl;
				delete attachment;
				continue;
			}
			if (mAttachmentPoints.find(attachmentID) != mAttachmentPoints.end())
			{
				llwarns << "Attachment point redefined with id " << attachmentID << " on attachment point " << info->mName << llendl;
				delete attachment;
				continue;
			}

			attachment->setPieSlice(info->mPieMenuSlice);
			attachment->setVisibleInFirstPerson(info->mVisibleFirstPerson);
			attachment->setIsHUDAttachment(info->mIsHUDAttachment);

			mAttachmentPoints[attachmentID] = attachment;

			// now add attachment joint
			parentJoint->addChild(attachment);
		}
	}

	return TRUE;
}

//-----------------------------------------------------------------------------
// loadMeshNodes(): loads <mesh> nodes from XML tree
//-----------------------------------------------------------------------------
BOOL LLVOAvatar::loadMeshNodes()
{
	for (LLVOAvatarXmlInfo::mesh_info_list_t::const_iterator meshinfo_iter = sAvatarXmlInfo->mMeshInfoList.begin();
		 meshinfo_iter != sAvatarXmlInfo->mMeshInfoList.end(); 
		 ++meshinfo_iter)
	{
		const LLVOAvatarXmlInfo::LLVOAvatarMeshInfo *info = *meshinfo_iter;
		const std::string &type = info->mType;
		S32 lod = info->mLOD;

		LLViewerJointMesh* mesh = NULL;
		U8 mesh_id = 0;
		BOOL found_mesh_id = FALSE;

		/* if (type == "hairMesh")
			switch(lod)
			  case 0:
				mesh = &mHairMesh0; */
		for (LLVOAvatarDictionary::Meshes::const_iterator mesh_iter = LLVOAvatarDictionary::getInstance()->getMeshes().begin();
			 mesh_iter != LLVOAvatarDictionary::getInstance()->getMeshes().end();
			 ++mesh_iter)
		{
			const EMeshIndex mesh_index = mesh_iter->first;
			const LLVOAvatarDictionary::MeshEntry *mesh_dict = mesh_iter->second;
			if (type.compare(mesh_dict->mName) == 0)
			{
				mesh_id = mesh_index;
				found_mesh_id = TRUE;
				break;
			}
		}

		if (found_mesh_id)
		{
			if (lod < (S32)mMeshLOD[mesh_id]->mMeshParts.size())
			{
				mesh = mMeshLOD[mesh_id]->mMeshParts[lod];
			}
			else
			{
				llwarns << "Avatar file: <mesh> has invalid lod setting " << lod << llendl;
				return FALSE;
			}
		}
		else 
		{
			llwarns << "Ignoring unrecognized mesh type: " << type << llendl;
			return FALSE;
		}

		//	llinfos << "Parsing mesh data for " << type << "..." << llendl;

		// If this isn't set to white (1.0), avatars will *ALWAYS* be darker than their surroundings.
		// Do not touch!!!
		mesh->setColor( 1.0f, 1.0f, 1.0f, 1.0f );

		LLPolyMesh *poly_mesh = NULL;

		if (!info->mReferenceMeshName.empty())
		{
			polymesh_map_t::const_iterator polymesh_iter = mMeshes.find(info->mReferenceMeshName);
			if (polymesh_iter != mMeshes.end())
			{
				poly_mesh = LLPolyMesh::getMesh(info->mMeshFileName, polymesh_iter->second);
				poly_mesh->setAvatar(this);
			}
			else
			{
				// This should never happen
				LL_WARNS("Avatar") << "Could not find avatar mesh: " << info->mReferenceMeshName << LL_ENDL;
			}
		}
		else
		{
			poly_mesh = LLPolyMesh::getMesh(info->mMeshFileName);
			poly_mesh->setAvatar(this);
		}

		if( !poly_mesh )
		{
			llwarns << "Failed to load mesh of type " << type << llendl;
			return FALSE;
		}

		// Multimap insert
		mMeshes.insert(std::make_pair(info->mMeshFileName, poly_mesh));
	
		mesh->setMesh( poly_mesh );
		mesh->setLOD( info->mMinPixelArea );

		for (LLVOAvatarXmlInfo::LLVOAvatarMeshInfo::morph_info_list_t::const_iterator xmlinfo_iter = info->mPolyMorphTargetInfoList.begin();
			 xmlinfo_iter != info->mPolyMorphTargetInfoList.end(); 
			 ++xmlinfo_iter)
		{
			const LLVOAvatarXmlInfo::LLVOAvatarMeshInfo::morph_info_pair_t *info_pair = &(*xmlinfo_iter);
			LLPolyMorphTarget *param = new LLPolyMorphTarget(mesh->getMesh());
			if (!param->setInfo(info_pair->first))
			{
				delete param;
				return FALSE;
			}
			else
			{
				if (info_pair->second)
				{
					addSharedVisualParam(param);
				}
				else
				{
					addVisualParam(param);
				}
			}				
		}
	}

	return TRUE;
}

//-----------------------------------------------------------------------------
// loadLayerSets()
//-----------------------------------------------------------------------------
BOOL LLVOAvatar::loadLayersets()
{
	BOOL success = TRUE;
	for (LLVOAvatarXmlInfo::layer_info_list_t::const_iterator layerset_iter = sAvatarXmlInfo->mLayerInfoList.begin();
		 layerset_iter != sAvatarXmlInfo->mLayerInfoList.end(); 
		 ++layerset_iter)
	{
		// Construct a layerset for each one specified in avatar_lad.xml and initialize it as such.
		LLTexLayerSetInfo *layerset_info = *layerset_iter;
		layerset_info->createVisualParams(this);
	}
	return success;
}

//-----------------------------------------------------------------------------
// updateVisualParams()
//-----------------------------------------------------------------------------
void LLVOAvatar::updateVisualParams()
{
	setSex( (getVisualParamWeight( "male" ) > 0.5f) ? SEX_MALE : SEX_FEMALE );

	LLCharacter::updateVisualParams();

	if (mLastSkeletonSerialNum != mSkeletonSerialNum)
	{
		computeBodySize();
		mLastSkeletonSerialNum = mSkeletonSerialNum;
		mRoot.updateWorldMatrixChildren();
	}

	dirtyMesh();
	updateHeadOffset();
}

//-----------------------------------------------------------------------------
// isActive()
//-----------------------------------------------------------------------------
BOOL LLVOAvatar::isActive() const
{
	return TRUE;
}

//-----------------------------------------------------------------------------
// setPixelAreaAndAngle()
//-----------------------------------------------------------------------------
void LLVOAvatar::setPixelAreaAndAngle(LLAgent &agent)
{
	LLMemType mt(LLMemType::MTYPE_AVATAR);

	if (mDrawable.isNull())
	{
		return;
	}

	const LLVector4a* ext = mDrawable->getSpatialExtents();
	LLVector4a center;
	center.setAdd(ext[1], ext[0]);
	center.mul(0.5f);
	LLVector4a size;
	size.setSub(ext[1], ext[0]);
	size.mul(0.5f);

	mImpostorPixelArea = LLPipeline::calcPixelArea(center, size, *LLViewerCamera::getInstance());

	F32 range = mDrawable->mDistanceWRTCamera;

	if (range < 0.001f)		// range == zero
	{
		mAppAngle = 180.f;
	}
	else
	{
		F32 radius = size.getLength3().getF32();
		mAppAngle = (F32) atan2( radius, range) * RAD_TO_DEG;
	}

	// We always want to look good to ourselves
	if( isSelf() )
	{
		mPixelArea = llmax( mPixelArea, F32(getTexImageSize() / 16) );
	}
}

//-----------------------------------------------------------------------------
// updateJointLODs()
//-----------------------------------------------------------------------------
BOOL LLVOAvatar::updateJointLODs()
{
	const F32 MAX_PIXEL_AREA = 100000000.f;
	F32 lod_factor = (sLODFactor * AVATAR_LOD_TWEAK_RANGE + (1.f - AVATAR_LOD_TWEAK_RANGE));
	F32 avatar_num_min_factor = clamp_rescale(sLODFactor, 0.f, 1.f, 0.25f, 0.6f);
	F32 avatar_num_factor = clamp_rescale((F32)sNumVisibleAvatars, 8, 25, 1.f, avatar_num_min_factor);
	F32 area_scale = 0.16f;

	if (isSelf())
	{
		if(gAgentCamera.cameraCustomizeAvatar() || gAgentCamera.cameraMouselook())
		{
			mAdjustedPixelArea = MAX_PIXEL_AREA;
		}
		else
		{
			mAdjustedPixelArea = mPixelArea*area_scale;
		}
	}
	else if (mIsDummy)
	{
		mAdjustedPixelArea = MAX_PIXEL_AREA;
	}
	else
	{
		// reported avatar pixel area is dependent on avatar render load, based on number of visible avatars
		mAdjustedPixelArea = (F32)mPixelArea * area_scale * lod_factor * lod_factor * avatar_num_factor * avatar_num_factor;
	}

	// now select meshes to render based on adjusted pixel area
	BOOL res = mRoot.updateLOD(mAdjustedPixelArea, TRUE);
 	if (res)
	{
		sNumLODChangesThisFrame++;
		dirtyMesh(2);
		return TRUE;
	}

	return FALSE;
}

//-----------------------------------------------------------------------------
// createDrawable()
//-----------------------------------------------------------------------------
LLDrawable *LLVOAvatar::createDrawable(LLPipeline *pipeline)
{
	pipeline->allocDrawable(this);
	mDrawable->setLit(FALSE);

	LLDrawPoolAvatar *poolp = (LLDrawPoolAvatar*) gPipeline.getPool(LLDrawPool::POOL_AVATAR);

	// Only a single face (one per avatar)
	//this face will be splitted into several if its vertex buffer is too long.
	mDrawable->setState(LLDrawable::ACTIVE);
	mDrawable->addFace(poolp, NULL);
	mDrawable->setRenderType(LLPipeline::RENDER_TYPE_AVATAR);
	
	mNumInitFaces = mDrawable->getNumFaces() ;

	dirtyMesh(2);
	return mDrawable;
}


void LLVOAvatar::updateGL()
{
	if (mMeshTexturesDirty)
	{
		updateMeshTextures();
		mMeshTexturesDirty = FALSE;
	}
}

//-----------------------------------------------------------------------------
// updateGeometry()
//-----------------------------------------------------------------------------
static LLFastTimer::DeclareTimer FTM_UPDATE_AVATAR("Update Avatar");
BOOL LLVOAvatar::updateGeometry(LLDrawable *drawable)
{
	LLFastTimer ftm(FTM_UPDATE_AVATAR);
 	if (!(gPipeline.hasRenderType(LLPipeline::RENDER_TYPE_AVATAR)))
	{
		return TRUE;
	}
	
	if (!mMeshValid)
	{
		return TRUE;
	}

	if (!drawable)
	{
		llerrs << "LLVOAvatar::updateGeometry() called with NULL drawable" << llendl;
	}

	return TRUE;
}

//-----------------------------------------------------------------------------
// updateSexDependentLayerSets()
//-----------------------------------------------------------------------------
void LLVOAvatar::updateSexDependentLayerSets( BOOL upload_bake )
{
	invalidateComposite( mBakedTextureDatas[BAKED_HEAD].mTexLayerSet, upload_bake );
	invalidateComposite( mBakedTextureDatas[BAKED_UPPER].mTexLayerSet, upload_bake );
	invalidateComposite( mBakedTextureDatas[BAKED_LOWER].mTexLayerSet, upload_bake );
}

//-----------------------------------------------------------------------------
// dirtyMesh()
//-----------------------------------------------------------------------------
void LLVOAvatar::dirtyMesh()
{
	dirtyMesh(1);
}
void LLVOAvatar::dirtyMesh(S32 priority)
{
	mDirtyMesh = llmax(mDirtyMesh, priority);
}
//-----------------------------------------------------------------------------
// hideSkirt()
//-----------------------------------------------------------------------------
void LLVOAvatar::hideSkirt()
{
	mMeshLOD[MESH_ID_SKIRT]->setVisible(FALSE, TRUE);
}

BOOL LLVOAvatar::setParent(LLViewerObject* parent)
{
	BOOL ret ;
	if (parent == NULL)
	{
		getOffObject();
		ret = LLViewerObject::setParent(parent);
		if (isSelf())
		{
			gAgentCamera.resetCamera();
		}
	}
	else
	{
		ret = LLViewerObject::setParent(parent);
		if(ret)
		{
			sitOnObject(parent);
		}
	}
	return ret ;
}

void LLVOAvatar::addChild(LLViewerObject *childp)
{
	childp->extractAttachmentItemID(); // find the inventory item this object is associated with.
	LLViewerObject::addChild(childp);
	if (childp->mDrawable)
	{
		attachObject(childp);
	}
	else
	{
		mPendingAttachment.push_back(childp);
	}
}

void LLVOAvatar::removeChild(LLViewerObject *childp)
{
	LLViewerObject::removeChild(childp);
	if (!detachObject(childp))
	{
		llwarns << "Calling detach on non-attached object " << llendl;
	}
}

LLViewerJointAttachment* LLVOAvatar::getTargetAttachmentPoint(LLViewerObject* viewer_object)
{
	S32 attachmentID = ATTACHMENT_ID_FROM_STATE(viewer_object->getState());

	// This should never happen unless the server didn't process the attachment point
	// correctly, but putting this check in here to be safe.
	if (attachmentID & ATTACHMENT_ADD)
	{
		llwarns << "Got an attachment with ATTACHMENT_ADD mask, removing ( attach pt:" << attachmentID << " )" << llendl;
		attachmentID &= ~ATTACHMENT_ADD;
	}
	
	LLViewerJointAttachment* attachment = get_if_there(mAttachmentPoints, attachmentID, (LLViewerJointAttachment*)NULL);

	if (!attachment)
	{
		llwarns << "Object attachment point invalid: " << attachmentID << llendl;
		attachment = get_if_there(mAttachmentPoints, 1, (LLViewerJointAttachment*)NULL); // Arbitrary using 1 (chest)
	}

	return attachment;
}

//-----------------------------------------------------------------------------
// attachObject()
//-----------------------------------------------------------------------------
const LLViewerJointAttachment *LLVOAvatar::attachObject(LLViewerObject *viewer_object)
{
	LLViewerJointAttachment* attachment = getTargetAttachmentPoint(viewer_object);

	if (!attachment || !attachment->addObject(viewer_object))
	{
		return 0;
	}

	if (viewer_object->isSelected())
	{
		LLSelectMgr::getInstance()->updateSelectionCenter();
		LLSelectMgr::getInstance()->updatePointAt();
	}

	return attachment;
}

//-----------------------------------------------------------------------------
// attachObject()
//-----------------------------------------------------------------------------
U32 LLVOAvatar::getNumAttachments() const
{
	U32 num_attachments = 0;
	for (attachment_map_t::const_iterator iter = mAttachmentPoints.begin();
		 iter != mAttachmentPoints.end();
		 ++iter)
	{
		const LLViewerJointAttachment *attachment_pt = (*iter).second;
		num_attachments += attachment_pt->getNumObjects();
	}
	return num_attachments;
}

//-----------------------------------------------------------------------------
// canAttachMoreObjects()
//-----------------------------------------------------------------------------
BOOL LLVOAvatar::canAttachMoreObjects() const
{
	return (getNumAttachments() < MAX_AGENT_ATTACHMENTS);
}

//-----------------------------------------------------------------------------
// canAttachMoreObjects()
// Returns true if we can attach <n> more objects.
//-----------------------------------------------------------------------------
BOOL LLVOAvatar::canAttachMoreObjects(U32 n) const
{
	return (getNumAttachments() + n) <= MAX_AGENT_ATTACHMENTS;
}

//-----------------------------------------------------------------------------
// lazyAttach()
//-----------------------------------------------------------------------------
void LLVOAvatar::lazyAttach()
{
	std::vector<LLPointer<LLViewerObject> > still_pending;
	
	for (U32 i = 0; i < mPendingAttachment.size(); i++)
	{
		if (mPendingAttachment[i]->mDrawable)
		{
			attachObject(mPendingAttachment[i]);
		}
		else
		{
			still_pending.push_back(mPendingAttachment[i]);
		}
	}

	mPendingAttachment = still_pending;
}

void LLVOAvatar::resetHUDAttachments()
{
	for (attachment_map_t::iterator iter = mAttachmentPoints.begin(); 
		 iter != mAttachmentPoints.end();
		 ++iter)
	{
		LLViewerJointAttachment* attachment = iter->second;
		if (attachment->getIsHUDAttachment())
		{
			for (LLViewerJointAttachment::attachedobjs_vec_t::iterator attachment_iter = attachment->mAttachedObjects.begin();
				 attachment_iter != attachment->mAttachedObjects.end();
				 ++attachment_iter)
			{
				const LLViewerObject* attached_object = (*attachment_iter);
				if (attached_object && attached_object->mDrawable.notNull())
				{
					gPipeline.markMoved(attached_object->mDrawable);
				}
			}
		}
	}
}

void LLVOAvatar::rebuildRiggedAttachments( void )
{
	for ( attachment_map_t::iterator iter = mAttachmentPoints.begin(); iter != mAttachmentPoints.end(); ++iter )
	{
		LLViewerJointAttachment* pAttachment = iter->second;
		LLViewerJointAttachment::attachedobjs_vec_t::iterator attachmentIterEnd = pAttachment->mAttachedObjects.end();
		
		for ( LLViewerJointAttachment::attachedobjs_vec_t::iterator attachmentIter = pAttachment->mAttachedObjects.begin();
			 attachmentIter != attachmentIterEnd; ++attachmentIter)
		{
			const LLViewerObject* pAttachedObject =  *attachmentIter;
			if ( pAttachment && pAttachedObject->mDrawable.notNull() )
			{
				gPipeline.markRebuild(pAttachedObject->mDrawable);
			}
		}
	}
}
//-----------------------------------------------------------------------------
// cleanupAttachedMesh()
//-----------------------------------------------------------------------------
void LLVOAvatar::cleanupAttachedMesh( LLViewerObject* pVO )
{
	//If a VO has a skin that we'll reset the joint positions to their default
	if ( pVO && pVO->mDrawable )
	{
		LLVOVolume* pVObj = pVO->mDrawable->getVOVolume();
		if ( pVObj )
		{
			const LLMeshSkinInfo* pSkinData = gMeshRepo.getSkinInfo( pVObj->getVolume()->getParams().getSculptID(), pVObj );
			if (pSkinData 
				&& pSkinData->mJointNames.size() > 20				// full rig
				&& pSkinData->mAlternateBindMatrix.size() > 0)
			{
				LLVOAvatar::resetJointPositionsToDefault();
				//Need to handle the repositioning of the cam, updating rig data etc during outfit editing 
				//This handles the case where we detach a replacement rig.
				if ( gAgentCamera.cameraCustomizeAvatar() )
				{
					gAgent.unpauseAnimation();
					//Still want to refocus on head bone
					gAgentCamera.changeCameraToCustomizeAvatar();
				}
			}				
		}
	}	
}
//-----------------------------------------------------------------------------
// detachObject()
//-----------------------------------------------------------------------------
BOOL LLVOAvatar::detachObject(LLViewerObject *viewer_object)
{
	for (attachment_map_t::iterator iter = mAttachmentPoints.begin(); 
		 iter != mAttachmentPoints.end();
		 ++iter)
	{
		LLViewerJointAttachment* attachment = iter->second;
		
		if (attachment->isObjectAttached(viewer_object))
		{
			cleanupAttachedMesh( viewer_object );
			attachment->removeObject(viewer_object);
			lldebugs << "Detaching object " << viewer_object->mID << " from " << attachment->getName() << llendl;
			return TRUE;
		}
	}

	std::vector<LLPointer<LLViewerObject> >::iterator iter = std::find(mPendingAttachment.begin(), mPendingAttachment.end(), viewer_object);
	if (iter != mPendingAttachment.end())
	{
		mPendingAttachment.erase(iter);
		return TRUE;
	}
	
	return FALSE;
}

//-----------------------------------------------------------------------------
// sitDown()
//-----------------------------------------------------------------------------
void LLVOAvatar::sitDown(BOOL bSitting)
{
	mIsSitting = bSitting;
	if (isSelf())
	{
		// Update Movement Controls according to own Sitting mode
		LLFloaterMove::setSittingMode(bSitting);
	}
}

//-----------------------------------------------------------------------------
// sitOnObject()
//-----------------------------------------------------------------------------
void LLVOAvatar::sitOnObject(LLViewerObject *sit_object)
{
	if (isSelf())
	{
		// Might be first sit
		//LLFirstUse::useSit();

		gAgent.setFlying(FALSE);
		gAgentCamera.setThirdPersonHeadOffset(LLVector3::zero);
		//interpolate to new camera position
		gAgentCamera.startCameraAnimation();
		// make sure we are not trying to autopilot
		gAgent.stopAutoPilot();
		gAgentCamera.setupSitCamera();
		if (gAgentCamera.getForceMouselook())
		{
			gAgentCamera.changeCameraToMouselook();
		}
	}

	if (mDrawable.isNull())
	{
		return;
	}
	LLQuaternion inv_obj_rot = ~sit_object->getRenderRotation();
	LLVector3 obj_pos = sit_object->getRenderPosition();

	LLVector3 rel_pos = getRenderPosition() - obj_pos;
	rel_pos.rotVec(inv_obj_rot);

	mDrawable->mXform.setPosition(rel_pos);
	mDrawable->mXform.setRotation(mDrawable->getWorldRotation() * inv_obj_rot);

	gPipeline.markMoved(mDrawable, TRUE);
	// Notice that removing sitDown() from here causes avatars sitting on
	// objects to be not rendered for new arrivals. See EXT-6835 and EXT-1655.
	sitDown(TRUE);
	mRoot.getXform()->setParent(&sit_object->mDrawable->mXform); // LLVOAvatar::sitOnObject
	mRoot.setPosition(getPosition());
	mRoot.updateWorldMatrixChildren();

	stopMotion(ANIM_AGENT_BODY_NOISE);

}

//-----------------------------------------------------------------------------
// getOffObject()
//-----------------------------------------------------------------------------
void LLVOAvatar::getOffObject()
{
	if (mDrawable.isNull())
	{
		return;
	}
	
	LLViewerObject* sit_object = (LLViewerObject*)getParent();

	if (sit_object) 
	{
		stopMotionFromSource(sit_object->getID());
		LLFollowCamMgr::setCameraActive(sit_object->getID(), FALSE);

		LLViewerObject::const_child_list_t& child_list = sit_object->getChildren();
		for (LLViewerObject::child_list_t::const_iterator iter = child_list.begin();
			 iter != child_list.end(); ++iter)
		{
			LLViewerObject* child_objectp = *iter;

			stopMotionFromSource(child_objectp->getID());
			LLFollowCamMgr::setCameraActive(child_objectp->getID(), FALSE);
		}
	}

	// assumes that transform will not be updated with drawable still having a parent
	LLVector3 cur_position_world = mDrawable->getWorldPosition();
	LLQuaternion cur_rotation_world = mDrawable->getWorldRotation();

	// set *local* position based on last *world* position, since we're unparenting the avatar
	mDrawable->mXform.setPosition(cur_position_world);
	mDrawable->mXform.setRotation(cur_rotation_world);	
	
	gPipeline.markMoved(mDrawable, TRUE);

	sitDown(FALSE);

	mRoot.getXform()->setParent(NULL); // LLVOAvatar::getOffObject
	mRoot.setPosition(cur_position_world);
	mRoot.setRotation(cur_rotation_world);
	mRoot.getXform()->update();

	startMotion(ANIM_AGENT_BODY_NOISE);

	if (isSelf())
	{
		LLQuaternion av_rot = gAgent.getFrameAgent().getQuaternion();
		LLQuaternion obj_rot = sit_object ? sit_object->getRenderRotation() : LLQuaternion::DEFAULT;
		av_rot = av_rot * obj_rot;
		LLVector3 at_axis = LLVector3::x_axis;
		at_axis = at_axis * av_rot;
		at_axis.mV[VZ] = 0.f;
		at_axis.normalize();
		gAgent.resetAxes(at_axis);
		gAgentCamera.setThirdPersonHeadOffset(LLVector3(0.f, 0.f, 1.f));
		gAgentCamera.setSitCamera(LLUUID::null);
	}
}

//-----------------------------------------------------------------------------
// findAvatarFromAttachment()
//-----------------------------------------------------------------------------
// static 
LLVOAvatar* LLVOAvatar::findAvatarFromAttachment( LLViewerObject* obj )
{
	if( obj->isAttachment() )
	{
		do
		{
			obj = (LLViewerObject*) obj->getParent();
		}
		while( obj && !obj->isAvatar() );

		if( obj && !obj->isDead() )
		{
			return (LLVOAvatar*)obj;
		}
	}
	return NULL;
}

// warning: order(N) not order(1)
S32 LLVOAvatar::getAttachmentCount()
{
	S32 count = mAttachmentPoints.size();
	return count;
}

LLColor4 LLVOAvatar::getGlobalColor( const std::string& color_name ) const
{
	if (color_name=="skin_color" && mTexSkinColor)
	{
		return mTexSkinColor->getColor();
	}
	else if(color_name=="hair_color" && mTexHairColor)
	{
		return mTexHairColor->getColor();
	}
	if(color_name=="eye_color" && mTexEyeColor)
	{
		return mTexEyeColor->getColor();
	}
	else
	{
		return LLColor4( 0.f, 1.f, 1.f, 1.f ); // good debugging color
	}
}

// virtual
void LLVOAvatar::invalidateComposite( LLTexLayerSet* layerset, BOOL upload_result )
{
}

void LLVOAvatar::invalidateAll()
{
}

void LLVOAvatar::onGlobalColorChanged(const LLTexGlobalColor* global_color, BOOL upload_bake )
{
	if (global_color == mTexSkinColor)
	{
		invalidateComposite( mBakedTextureDatas[BAKED_HEAD].mTexLayerSet, upload_bake );
		invalidateComposite( mBakedTextureDatas[BAKED_UPPER].mTexLayerSet, upload_bake );
		invalidateComposite( mBakedTextureDatas[BAKED_LOWER].mTexLayerSet, upload_bake );
	}
	else if (global_color == mTexHairColor)
	{
		invalidateComposite( mBakedTextureDatas[BAKED_HEAD].mTexLayerSet, upload_bake );
		invalidateComposite( mBakedTextureDatas[BAKED_HAIR].mTexLayerSet, upload_bake );
		
		// ! BACKWARDS COMPATIBILITY !
		// Fix for dealing with avatars from viewers that don't bake hair.
		if (!isTextureDefined(mBakedTextureDatas[BAKED_HAIR].mTextureIndex))
		{
			LLColor4 color = mTexHairColor->getColor();
			for (U32 i = 0; i < mBakedTextureDatas[BAKED_HAIR].mMeshes.size(); i++)
			{
				mBakedTextureDatas[BAKED_HAIR].mMeshes[i]->setColor( color.mV[VX], color.mV[VY], color.mV[VZ], color.mV[VW] );
			}
		}
	} 
	else if (global_color == mTexEyeColor)
	{
//		llinfos << "invalidateComposite cause: onGlobalColorChanged( eyecolor )" << llendl; 
		invalidateComposite( mBakedTextureDatas[BAKED_EYES].mTexLayerSet,  upload_bake );
	}
	updateMeshTextures();
}

BOOL LLVOAvatar::isVisible() const
{
	return mDrawable.notNull()
		&& (mDrawable->isVisible() || mIsDummy);
}

// Determine if we have enough avatar data to render
BOOL LLVOAvatar::getIsCloud() const
{
	// Do we have a shape?
	if ((const_cast<LLVOAvatar*>(this))->visualParamWeightsAreDefault())
	{
		return TRUE;
	}

	if (!isTextureDefined(TEX_LOWER_BAKED) || 
		!isTextureDefined(TEX_UPPER_BAKED) || 
		!isTextureDefined(TEX_HEAD_BAKED))
	{
		return TRUE;
	}

	if (isTooComplex())
	{
		return TRUE;
	}
	return FALSE;
}

void LLVOAvatar::updateRezzedStatusTimers()
{
	// State machine for rezzed status. Statuses are 0 = cloud, 1 = gray, 2 = textured.
	// Purpose is to collect time data for each period of cloud or cloud+gray.
	S32 rez_status = getRezzedStatus();
	if (rez_status != mLastRezzedStatus)
	{
		LL_DEBUGS("Avatar") << avString() << "rez state change: " << mLastRezzedStatus << " -> " << rez_status << LL_ENDL;
		bool is_cloud_or_gray = (rez_status==0 || rez_status==1);
		bool was_cloud_or_gray = (mLastRezzedStatus==0 || mLastRezzedStatus==1);
		bool is_cloud = (rez_status==0);
		bool was_cloud = (mLastRezzedStatus==0);

		// Non-cloud to cloud
		if (is_cloud && !was_cloud)
		{
			// start cloud timer.
			getPhases().startPhase("cloud");
		}
		else if (was_cloud && !is_cloud)
		{
			// stop cloud timer, which will capture stats.
			getPhases().stopPhase("cloud");
		}

		// Non-cloud-or-gray to cloud-or-gray
		if (is_cloud_or_gray && !was_cloud_or_gray)
		{
			// start cloud-or-gray timer.
			getPhases().startPhase("cloud-or-gray");
		}
		else if (was_cloud_or_gray && !is_cloud_or_gray)
		{
			// stop cloud-or-gray timer, which will capture stats.
			getPhases().stopPhase("cloud-or-gray");
		}
		
		mLastRezzedStatus = rez_status;
	}
}

// call periodically to keep isFullyLoaded up to date.
// returns true if the value has changed.
BOOL LLVOAvatar::updateIsFullyLoaded()
{
	const BOOL loading = getIsCloud();
	updateRezzedStatusTimers();
	updateRuthTimer(loading);
	return processFullyLoadedChange(loading);
}

void LLVOAvatar::updateRuthTimer(bool loading)
{
	if (isSelf() || !loading) 
	{
		return;
	}

	if (mPreviousFullyLoaded)
	{
		mRuthTimer.reset();
		debugAvatarRezTime("AvatarRezCloudNotification","became cloud");
	}
	
	const F32 LOADING_TIMEOUT__SECONDS = 120.f;
	if (mRuthTimer.getElapsedTimeF32() > LOADING_TIMEOUT__SECONDS)
	{
		LL_DEBUGS("Avatar") << avString()
				<< "Ruth Timer timeout: Missing texture data for '" << getFullname() << "' "
				<< "( Params loaded : " << !visualParamWeightsAreDefault() << " ) "
				<< "( Lower : " << isTextureDefined(TEX_LOWER_BAKED) << " ) "
				<< "( Upper : " << isTextureDefined(TEX_UPPER_BAKED) << " ) "
				<< "( Head : " << isTextureDefined(TEX_HEAD_BAKED) << " )."
				<< LL_ENDL;
		
		LLAvatarPropertiesProcessor::getInstance()->sendAvatarTexturesRequest(getID());
		mRuthTimer.reset();
	}
}

BOOL LLVOAvatar::processFullyLoadedChange(bool loading)
{
	// we wait a little bit before giving the all clear,
	// to let textures settle down
	const F32 PAUSE = 1.f;
	if (loading)
		mFullyLoadedTimer.reset();
	
	mFullyLoaded = (mFullyLoadedTimer.getElapsedTimeF32() > PAUSE);

	if (!mPreviousFullyLoaded && !loading && mFullyLoaded)
	{
		debugAvatarRezTime("AvatarRezNotification","fully loaded");
	}

	// did our loading state "change" from last call?
	// runway - why are we updating every 30 calls even if nothing has changed?
	const S32 UPDATE_RATE = 30;
	BOOL changed =
		((mFullyLoaded != mPreviousFullyLoaded) ||         // if the value is different from the previous call
		 (!mFullyLoadedInitialized) ||                     // if we've never been called before
		 (mFullyLoadedFrameCounter % UPDATE_RATE == 0));   // every now and then issue a change

	mPreviousFullyLoaded = mFullyLoaded;
	mFullyLoadedInitialized = TRUE;
	mFullyLoadedFrameCounter++;
	
	return changed;
}

BOOL LLVOAvatar::isFullyLoaded() const
{
	return (mRenderUnloadedAvatar || mFullyLoaded);
}

bool LLVOAvatar::isTooComplex() const
{
	if (gSavedSettings.getS32("RenderAvatarComplexityLimit") > 0 && mVisualComplexity >= gSavedSettings.getS32("RenderAvatarComplexityLimit"))
	{
		return true;
	}

	return false;
}


//-----------------------------------------------------------------------------
// findMotion()
//-----------------------------------------------------------------------------
LLMotion* LLVOAvatar::findMotion(const LLUUID& id) const
{
	return mMotionController.findMotion(id);
}

//-----------------------------------------------------------------------------
// updateMeshTextures()
// Uses the current TE values to set the meshes' and layersets' textures.
//-----------------------------------------------------------------------------
void LLVOAvatar::updateMeshTextures()
{
    // llinfos << "updateMeshTextures" << llendl;
	// if user has never specified a texture, assign the default
	for (U32 i=0; i < getNumTEs(); i++)
	{
		const LLViewerTexture* te_image = getImage(i, 0);
		if(!te_image || te_image->getID().isNull() || (te_image->getID() == IMG_DEFAULT))
		{
			setImage(i, LLViewerTextureManager::getFetchedTexture(i == TEX_HAIR ? IMG_DEFAULT : IMG_DEFAULT_AVATAR), 0); // IMG_DEFAULT_AVATAR = a special texture that's never rendered.
		}
	}

	const BOOL self_customizing = isSelf() && gAgentCamera.cameraCustomizeAvatar(); // During face edit mode, we don't use baked textures
	const BOOL other_culled = !isSelf() && mCulled;
	LLLoadedCallbackEntry::source_callback_list_t* src_callback_list = NULL ;
	BOOL paused = FALSE;
	if(!isSelf())
	{
		src_callback_list = &mCallbackTextureList ;
		paused = mLoadedCallbacksPaused ;
	}

	std::vector<BOOL> is_layer_baked;
	is_layer_baked.resize(mBakedTextureDatas.size(), false);

	std::vector<BOOL> use_lkg_baked_layer; // lkg = "last known good"
	use_lkg_baked_layer.resize(mBakedTextureDatas.size(), false);

	for (U32 i=0; i < mBakedTextureDatas.size(); i++)
	{
		is_layer_baked[i] = isTextureDefined(mBakedTextureDatas[i].mTextureIndex);

		if (!other_culled)
		{
			// When an avatar is changing clothes and not in Appearance mode,
			// use the last-known good baked texture until it finish the first
			// render of the new layerset.
			const BOOL layerset_invalid = mBakedTextureDatas[i].mTexLayerSet 
										  && ( !mBakedTextureDatas[i].mTexLayerSet->getComposite()->isInitialized()
										  || !mBakedTextureDatas[i].mTexLayerSet->isLocalTextureDataAvailable() );
			use_lkg_baked_layer[i] = (!is_layer_baked[i] 
									  && (mBakedTextureDatas[i].mLastTextureIndex != IMG_DEFAULT_AVATAR) 
									  && layerset_invalid);
			if (use_lkg_baked_layer[i])
			{
				mBakedTextureDatas[i].mTexLayerSet->setUpdatesEnabled(TRUE);
			}
		}
		else
		{
			use_lkg_baked_layer[i] = (!is_layer_baked[i] 
									  && mBakedTextureDatas[i].mLastTextureIndex != IMG_DEFAULT_AVATAR);
			if (mBakedTextureDatas[i].mTexLayerSet)
			{
				mBakedTextureDatas[i].mTexLayerSet->destroyComposite();
			}
		}

	}

	// Turn on alpha masking correctly for yourself and other avatars on 1.23+
	mSupportsAlphaLayers = isSelf() || is_layer_baked[BAKED_HAIR];

	// Baked textures should be requested from the sim this avatar is on. JC
	const LLHost target_host = getObjectHost();
	if (!target_host.isOk())
	{
		llwarns << "updateMeshTextures: invalid host for object: " << getID() << llendl;
	}
	
	for (U32 i=0; i < mBakedTextureDatas.size(); i++)
	{
		if (use_lkg_baked_layer[i] && !self_customizing )
		{
			LLViewerFetchedTexture* baked_img = LLViewerTextureManager::getFetchedTextureFromHost( mBakedTextureDatas[i].mLastTextureIndex, target_host );
			mBakedTextureDatas[i].mIsUsed = TRUE;
			for (U32 k=0; k < mBakedTextureDatas[i].mMeshes.size(); k++)
			{
				mBakedTextureDatas[i].mMeshes[k]->setTexture( baked_img );
			}
		}
		else if (!self_customizing && is_layer_baked[i])
		{
			LLViewerFetchedTexture* baked_img = LLViewerTextureManager::staticCastToFetchedTexture(getImage( mBakedTextureDatas[i].mTextureIndex, 0 ), TRUE) ;
			if( baked_img->getID() == mBakedTextureDatas[i].mLastTextureIndex )
			{
				// Even though the file may not be finished loading, we'll consider it loaded and use it (rather than doing compositing).
				useBakedTexture( baked_img->getID() );
			}
			else
			{
				mBakedTextureDatas[i].mIsLoaded = FALSE;
				if ( (baked_img->getID() != IMG_INVISIBLE) && ((i == BAKED_HEAD) || (i == BAKED_UPPER) || (i == BAKED_LOWER)) )
				{			
					baked_img->setLoadedCallback(onBakedTextureMasksLoaded, MORPH_MASK_REQUESTED_DISCARD, TRUE, TRUE, new LLTextureMaskData( mID ), 
						src_callback_list, paused);	
				}
				baked_img->setLoadedCallback(onBakedTextureLoaded, SWITCH_TO_BAKED_DISCARD, FALSE, FALSE, new LLUUID( mID ), 
					src_callback_list, paused );
			}
		}
		else if (mBakedTextureDatas[i].mTexLayerSet 
				 && !other_culled) 
		{
			mBakedTextureDatas[i].mTexLayerSet->createComposite();
			mBakedTextureDatas[i].mTexLayerSet->setUpdatesEnabled( TRUE );
			mBakedTextureDatas[i].mIsUsed = FALSE;
			for (U32 k=0; k < mBakedTextureDatas[i].mMeshes.size(); k++)
			{
				mBakedTextureDatas[i].mMeshes[k]->setLayerSet( mBakedTextureDatas[i].mTexLayerSet );
			}
		}
	}

	// set texture and color of hair manually if we are not using a baked image.
	// This can happen while loading hair for yourself, or for clients that did not
	// bake a hair texture. Still needed for yourself after 1.22 is depricated.
	if (!is_layer_baked[BAKED_HAIR] || self_customizing)
	{
		const LLColor4 color = mTexHairColor ? mTexHairColor->getColor() : LLColor4(1,1,1,1);
		LLViewerTexture* hair_img = getImage( TEX_HAIR, 0 );
		for (U32 i = 0; i < mBakedTextureDatas[BAKED_HAIR].mMeshes.size(); i++)
		{
			mBakedTextureDatas[BAKED_HAIR].mMeshes[i]->setColor( color.mV[VX], color.mV[VY], color.mV[VZ], color.mV[VW] );
			mBakedTextureDatas[BAKED_HAIR].mMeshes[i]->setTexture( hair_img );
		}
	} 
	
	
	for (LLVOAvatarDictionary::BakedTextures::const_iterator baked_iter = LLVOAvatarDictionary::getInstance()->getBakedTextures().begin();
		 baked_iter != LLVOAvatarDictionary::getInstance()->getBakedTextures().end();
		 ++baked_iter)
	{
		const EBakedTextureIndex baked_index = baked_iter->first;
		const LLVOAvatarDictionary::BakedEntry *baked_dict = baked_iter->second;
		
		for (texture_vec_t::const_iterator local_tex_iter = baked_dict->mLocalTextures.begin();
			 local_tex_iter != baked_dict->mLocalTextures.end();
			 ++local_tex_iter)
		{
			const ETextureIndex texture_index = *local_tex_iter;
			const BOOL is_baked_ready = (is_layer_baked[baked_index] && mBakedTextureDatas[baked_index].mIsLoaded) || other_culled;
			if (isSelf())
			{
				setBakedReady(texture_index, is_baked_ready);
			}
		}
	}
	removeMissingBakedTextures();
}

// virtual
//-----------------------------------------------------------------------------
// setLocalTexture()
//-----------------------------------------------------------------------------
void LLVOAvatar::setLocalTexture( ETextureIndex type, LLViewerTexture* in_tex, BOOL baked_version_ready, U32 index )
{
	// invalid for anyone but self
	llassert(0);
}

//virtual 
void LLVOAvatar::setBakedReady(LLVOAvatarDefines::ETextureIndex type, BOOL baked_version_exists, U32 index)
{
	// invalid for anyone but self
	llassert(0);
}

void LLVOAvatar::addChat(const LLChat& chat)
{
	std::deque<LLChat>::iterator chat_iter;

	mChats.push_back(chat);

	S32 chat_length = 0;
	for( chat_iter = mChats.begin(); chat_iter != mChats.end(); ++chat_iter)
	{
		chat_length += chat_iter->mText.size();
	}

	// remove any excess chat
	chat_iter = mChats.begin();
	while ((chat_length > MAX_BUBBLE_CHAT_LENGTH || mChats.size() > MAX_BUBBLE_CHAT_UTTERANCES) && chat_iter != mChats.end())
	{
		chat_length -= chat_iter->mText.size();
		mChats.pop_front();
		chat_iter = mChats.begin();
	}

	mChatTimer.reset();
}

void LLVOAvatar::clearChat()
{
	mChats.clear();
}

// adds a morph mask to the appropriate baked texture structure
void LLVOAvatar::addMaskedMorph(EBakedTextureIndex index, LLPolyMorphTarget* morph_target, BOOL invert, std::string layer)
{
	if (index < BAKED_NUM_INDICES)
	{
		LLMaskedMorph *morph = new LLMaskedMorph(morph_target, invert, layer);
		mBakedTextureDatas[index].mMaskedMorphs.push_front(morph);
	}
}

// returns TRUE if morph masks are present and not valid for a given baked texture, FALSE otherwise
BOOL LLVOAvatar::morphMaskNeedsUpdate(LLVOAvatarDefines::EBakedTextureIndex index)
{
	if (index >= BAKED_NUM_INDICES)
	{
		return FALSE;
	}

	if (!mBakedTextureDatas[index].mMaskedMorphs.empty())
	{
		if (isSelf())
		{
			LLTexLayerSet *layer_set = mBakedTextureDatas[index].mTexLayerSet;
			if (layer_set)
			{
				return !layer_set->isMorphValid();
			}
		}
		else
		{
			return FALSE;
		}
	}

	return FALSE;
}

void LLVOAvatar::applyMorphMask(U8* tex_data, S32 width, S32 height, S32 num_components, LLVOAvatarDefines::EBakedTextureIndex index)
{
	if (index >= BAKED_NUM_INDICES)
	{
		llwarns << "invalid baked texture index passed to applyMorphMask" << llendl;
		return;
	}

	for (morph_list_t::const_iterator iter = mBakedTextureDatas[index].mMaskedMorphs.begin();
		 iter != mBakedTextureDatas[index].mMaskedMorphs.end(); ++iter)
	{
		const LLMaskedMorph* maskedMorph = (*iter);
		maskedMorph->mMorphTarget->applyMask(tex_data, width, height, num_components, maskedMorph->mInvert);
	}
}


//-----------------------------------------------------------------------------
// releaseComponentTextures()
// release any component texture UUIDs for which we have a baked texture
// ! BACKWARDS COMPATIBILITY !
// This is only called for non-self avatars, it can be taken out once component
// textures aren't communicated by non-self avatars.
//-----------------------------------------------------------------------------
void LLVOAvatar::releaseComponentTextures()
{
	// ! BACKWARDS COMPATIBILITY !
	// Detect if the baked hair texture actually wasn't sent, and if so set to default
	if (isTextureDefined(TEX_HAIR_BAKED) && getImage(TEX_HAIR_BAKED,0)->getID() == getImage(TEX_SKIRT_BAKED,0)->getID())
	{
		if (getImage(TEX_HAIR_BAKED,0)->getID() != IMG_INVISIBLE)
		{
			// Regression case of messaging system. Expected 21 textures, received 20. last texture is not valid so set to default
			setTETexture(TEX_HAIR_BAKED, IMG_DEFAULT_AVATAR);
		}
	}

	for (U8 baked_index = 0; baked_index < BAKED_NUM_INDICES; baked_index++)
	{
		const LLVOAvatarDictionary::BakedEntry * bakedDicEntry = LLVOAvatarDictionary::getInstance()->getBakedTexture((EBakedTextureIndex)baked_index);
		// skip if this is a skirt and av is not wearing one, or if we don't have a baked texture UUID
		if (!isTextureDefined(bakedDicEntry->mTextureIndex)
			&& ( (baked_index != BAKED_SKIRT) || isWearingWearableType(LLWearableType::WT_SKIRT) ))
		{
			continue;
		}

		for (U8 texture = 0; texture < bakedDicEntry->mLocalTextures.size(); texture++)
		{
			const U8 te = (ETextureIndex)bakedDicEntry->mLocalTextures[texture];
			setTETexture(te, IMG_DEFAULT_AVATAR);
		}
	}
}

//static
BOOL LLVOAvatar::teToColorParams( ETextureIndex te, U32 *param_name )
{
	switch( te )
	{
		case TEX_UPPER_SHIRT:
			param_name[0] = 803; //"shirt_red";
			param_name[1] = 804; //"shirt_green";
			param_name[2] = 805; //"shirt_blue";
			break;

		case TEX_LOWER_PANTS:
			param_name[0] = 806; //"pants_red";
			param_name[1] = 807; //"pants_green";
			param_name[2] = 808; //"pants_blue";
			break;

		case TEX_LOWER_SHOES:
			param_name[0] = 812; //"shoes_red";
			param_name[1] = 813; //"shoes_green";
			param_name[2] = 817; //"shoes_blue";
			break;

		case TEX_LOWER_SOCKS:
			param_name[0] = 818; //"socks_red";
			param_name[1] = 819; //"socks_green";
			param_name[2] = 820; //"socks_blue";
			break;

		case TEX_UPPER_JACKET:
		case TEX_LOWER_JACKET:
			param_name[0] = 834; //"jacket_red";
			param_name[1] = 835; //"jacket_green";
			param_name[2] = 836; //"jacket_blue";
			break;

		case TEX_UPPER_GLOVES:
			param_name[0] = 827; //"gloves_red";
			param_name[1] = 829; //"gloves_green";
			param_name[2] = 830; //"gloves_blue";
			break;

		case TEX_UPPER_UNDERSHIRT:
			param_name[0] = 821; //"undershirt_red";
			param_name[1] = 822; //"undershirt_green";
			param_name[2] = 823; //"undershirt_blue";
			break;
	
		case TEX_LOWER_UNDERPANTS:
			param_name[0] = 824; //"underpants_red";
			param_name[1] = 825; //"underpants_green";
			param_name[2] = 826; //"underpants_blue";
			break;

		case TEX_SKIRT:
			param_name[0] = 921; //"skirt_red";
			param_name[1] = 922; //"skirt_green";
			param_name[2] = 923; //"skirt_blue";
			break;

		case TEX_HEAD_TATTOO:
		case TEX_LOWER_TATTOO:
		case TEX_UPPER_TATTOO:
			param_name[0] = 1071; //"tattoo_red";
			param_name[1] = 1072; //"tattoo_green";
			param_name[2] = 1073; //"tattoo_blue";
			break;	

		default:
			llassert(0);
			return FALSE;
	}

	return TRUE;
}

void LLVOAvatar::setClothesColor( ETextureIndex te, const LLColor4& new_color, BOOL upload_bake )
{
	U32 param_name[3];
	if( teToColorParams( te, param_name ) )
	{
		setVisualParamWeight( param_name[0], new_color.mV[VX], upload_bake );
		setVisualParamWeight( param_name[1], new_color.mV[VY], upload_bake );
		setVisualParamWeight( param_name[2], new_color.mV[VZ], upload_bake );
	}
}

LLColor4 LLVOAvatar::getClothesColor( ETextureIndex te )
{
	LLColor4 color;
	U32 param_name[3];
	if( teToColorParams( te, param_name ) )
	{
		color.mV[VX] = getVisualParamWeight( param_name[0] );
		color.mV[VY] = getVisualParamWeight( param_name[1] );
		color.mV[VZ] = getVisualParamWeight( param_name[2] );
	}
	return color;
}

// static
LLColor4 LLVOAvatar::getDummyColor()
{
	return DUMMY_COLOR;
}

void LLVOAvatar::dumpAvatarTEs( const std::string& context ) const
{	
	LL_DEBUGS("Avatar") << avString() << (isSelf() ? "Self: " : "Other: ") << context << LL_ENDL;
	for (LLVOAvatarDictionary::Textures::const_iterator iter = LLVOAvatarDictionary::getInstance()->getTextures().begin();
		 iter != LLVOAvatarDictionary::getInstance()->getTextures().end();
		 ++iter)
	{
		const LLVOAvatarDictionary::TextureEntry *texture_dict = iter->second;
		// TODO: MULTI-WEARABLE: handle multiple textures for self
		const LLViewerTexture* te_image = getImage(iter->first,0);
		if( !te_image )
		{
			LL_DEBUGS("Avatar") << avString() << "       " << texture_dict->mName << ": null ptr" << LL_ENDL;
		}
		else if( te_image->getID().isNull() )
		{
			LL_DEBUGS("Avatar") << avString() << "       " << texture_dict->mName << ": null UUID" << LL_ENDL;
		}
		else if( te_image->getID() == IMG_DEFAULT )
		{
			LL_DEBUGS("Avatar") << avString() << "       " << texture_dict->mName << ": IMG_DEFAULT" << LL_ENDL;
		}
		else if( te_image->getID() == IMG_DEFAULT_AVATAR )
		{
			LL_DEBUGS("Avatar") << avString() << "       " << texture_dict->mName << ": IMG_DEFAULT_AVATAR" << LL_ENDL;
		}
		else
		{
			LL_DEBUGS("Avatar") << avString() << "       " << texture_dict->mName << ": " << te_image->getID() << LL_ENDL;
		}
	}
}

// Unlike most wearable functions, this works for both self and other.
BOOL LLVOAvatar::isWearingWearableType(LLWearableType::EType type) const
{
	if (mIsDummy) return TRUE;

	switch(type)
	{
		case LLWearableType::WT_SHAPE:
		case LLWearableType::WT_SKIN:
		case LLWearableType::WT_HAIR:
		case LLWearableType::WT_EYES:
			return TRUE;  // everyone has all bodyparts
		default:
			break; // Do nothing
	}

	/* switch(type)
		case LLWearableType::WT_SHIRT:
			indicator_te = TEX_UPPER_SHIRT; */
	for (LLVOAvatarDictionary::Textures::const_iterator tex_iter = LLVOAvatarDictionary::getInstance()->getTextures().begin();
		 tex_iter != LLVOAvatarDictionary::getInstance()->getTextures().end();
		 ++tex_iter)
	{
		const LLVOAvatarDictionary::TextureEntry *texture_dict = tex_iter->second;
		if (texture_dict->mWearableType == type)
		{
			// If you're checking another avatar's clothing, you don't have component textures.
			// Thus, you must check to see if the corresponding baked texture is defined.
			// NOTE: this is a poor substitute if you actually want to know about individual pieces of clothing
			// this works for detecting a skirt (most important), but is ineffective at any piece of clothing that
			// gets baked into a texture that always exists (upper or lower).
			if (texture_dict->mIsUsedByBakedTexture)
			{
				const EBakedTextureIndex baked_index = texture_dict->mBakedTextureIndex;
				return isTextureDefined(LLVOAvatarDictionary::getInstance()->getBakedTexture(baked_index)->mTextureIndex);
			}
			return FALSE;
		}
	}
	return FALSE;
}

//-----------------------------------------------------------------------------
// clampAttachmentPositions()
//-----------------------------------------------------------------------------
void LLVOAvatar::clampAttachmentPositions()
{
	if (isDead())
	{
		return;
	}
	for (attachment_map_t::iterator iter = mAttachmentPoints.begin(); 
		 iter != mAttachmentPoints.end();
		 ++iter)
	{
		LLViewerJointAttachment* attachment = iter->second;
		if (attachment)
		{
			attachment->clampObjectPosition();
		}
	}
}

BOOL LLVOAvatar::hasHUDAttachment() const
{
	for (attachment_map_t::const_iterator iter = mAttachmentPoints.begin(); 
		 iter != mAttachmentPoints.end();
		 ++iter)
	{
		LLViewerJointAttachment* attachment = iter->second;
		if (attachment->getIsHUDAttachment() && attachment->getNumObjects() > 0)
		{
			return TRUE;
		}
	}
	return FALSE;
}

LLBBox LLVOAvatar::getHUDBBox() const
{
	LLBBox bbox;
	for (attachment_map_t::const_iterator iter = mAttachmentPoints.begin(); 
		 iter != mAttachmentPoints.end();
		 ++iter)
	{
		LLViewerJointAttachment* attachment = iter->second;
		if (attachment->getIsHUDAttachment())
		{
			for (LLViewerJointAttachment::attachedobjs_vec_t::iterator attachment_iter = attachment->mAttachedObjects.begin();
				 attachment_iter != attachment->mAttachedObjects.end();
				 ++attachment_iter)
			{
				const LLViewerObject* attached_object = (*attachment_iter);
				if (attached_object == NULL)
				{
					llwarns << "HUD attached object is NULL!" << llendl;
					continue;
				}
				// initialize bounding box to contain identity orientation and center point for attached object
				bbox.addPointLocal(attached_object->getPosition());
				// add rotated bounding box for attached object
				bbox.addBBoxAgent(attached_object->getBoundingBoxAgent());
				LLViewerObject::const_child_list_t& child_list = attached_object->getChildren();
				for (LLViewerObject::child_list_t::const_iterator iter = child_list.begin();
					 iter != child_list.end(); 
					 ++iter)
				{
					const LLViewerObject* child_objectp = *iter;
					bbox.addBBoxAgent(child_objectp->getBoundingBoxAgent());
				}
			}
		}
	}

	return bbox;
}

//-----------------------------------------------------------------------------
// onFirstTEMessageReceived()
//-----------------------------------------------------------------------------
void LLVOAvatar::onFirstTEMessageReceived()
{
	LL_INFOS("Avatar") << avString() << LL_ENDL;
	if( !mFirstTEMessageReceived )
	{
		mFirstTEMessageReceived = TRUE;

		LLLoadedCallbackEntry::source_callback_list_t* src_callback_list = NULL ;
		BOOL paused = FALSE ;
		if(!isSelf())
		{
			src_callback_list = &mCallbackTextureList ;
			paused = mLoadedCallbacksPaused ;
		}

		for (U32 i = 0; i < mBakedTextureDatas.size(); i++)
		{
			const BOOL layer_baked = isTextureDefined(mBakedTextureDatas[i].mTextureIndex);

			// Use any baked textures that we have even if they haven't downloaded yet.
			// (That is, don't do a transition from unbaked to baked.)
			if (layer_baked)
			{
				LLViewerFetchedTexture* image = LLViewerTextureManager::staticCastToFetchedTexture(getImage( mBakedTextureDatas[i].mTextureIndex, 0 ), TRUE) ;
				mBakedTextureDatas[i].mLastTextureIndex = image->getID();
				// If we have more than one texture for the other baked layers, we'll want to call this for them too.
				if ( (image->getID() != IMG_INVISIBLE) && ((i == BAKED_HEAD) || (i == BAKED_UPPER) || (i == BAKED_LOWER)) )
				{
					image->setLoadedCallback( onBakedTextureMasksLoaded, MORPH_MASK_REQUESTED_DISCARD, TRUE, TRUE, new LLTextureMaskData( mID ), 
						src_callback_list, paused);
				}
				LL_DEBUGS("Avatar") << avString() << "layer_baked, setting onInitialBakedTextureLoaded as callback" << LL_ENDL;
				image->setLoadedCallback( onInitialBakedTextureLoaded, MAX_DISCARD_LEVEL, FALSE, FALSE, new LLUUID( mID ), 
					src_callback_list, paused );
			}
		}

		mMeshTexturesDirty = TRUE;
		gPipeline.markGLRebuild(this);
	}
}

//-----------------------------------------------------------------------------
// bool visualParamWeightsAreDefault()
//-----------------------------------------------------------------------------
bool LLVOAvatar::visualParamWeightsAreDefault()
{
	bool rtn = true;

	bool is_wearing_skirt = isWearingWearableType(LLWearableType::WT_SKIRT);
	for (LLVisualParam *param = getFirstVisualParam(); 
	     param;
	     param = getNextVisualParam())
	{
		if (param->isTweakable())
		{
			LLViewerVisualParam* vparam = dynamic_cast<LLViewerVisualParam*>(param);
			llassert(vparam);
			bool is_skirt_param = vparam &&
				LLWearableType::WT_SKIRT == vparam->getWearableType();
			if (param->getWeight() != param->getDefaultWeight() &&
			    // we have to not care whether skirt weights are default, if we're not actually wearing a skirt
			    (is_wearing_skirt || !is_skirt_param))
			{
				//llinfos << "param '" << param->getName() << "'=" << param->getWeight() << " which differs from default=" << param->getDefaultWeight() << llendl;
				rtn = false;
				break;
			}
		}
	}

	//llinfos << "params are default ? " << int(rtn) << llendl;

	return rtn;
}


//-----------------------------------------------------------------------------
// processAvatarAppearance()
//-----------------------------------------------------------------------------
void LLVOAvatar::processAvatarAppearance( LLMessageSystem* mesgsys )
{
	if (gSavedSettings.getBOOL("BlockAvatarAppearanceMessages"))
	{
		llwarns << "Blocking AvatarAppearance message" << llendl;
		return;
	}
	
	LLMemType mt(LLMemType::MTYPE_AVATAR);

	BOOL is_first_appearance_message = !mFirstAppearanceMessageReceived;
	mFirstAppearanceMessageReceived = TRUE;

	LL_INFOS("Avatar") << avString() << "processAvatarAppearance start " << mID
			<< " first? " << is_first_appearance_message << " self? " << isSelf() << LL_ENDL;


	if( isSelf() )
	{
		llwarns << avString() << "Received AvatarAppearance for self" << llendl;
		if( mFirstTEMessageReceived )
		{
//			llinfos << "processAvatarAppearance end  " << mID << llendl;
			return;
		}
	}

	ESex old_sex = getSex();

//	llinfos << "LLVOAvatar::processAvatarAppearance()" << llendl;
//	dumpAvatarTEs( "PRE  processAvatarAppearance()" );
	unpackTEMessage(mesgsys, _PREHASH_ObjectData);
//	dumpAvatarTEs( "POST processAvatarAppearance()" );

	// prevent the overwriting of valid baked textures with invalid baked textures
	for (U8 baked_index = 0; baked_index < mBakedTextureDatas.size(); baked_index++)
	{
		if (!isTextureDefined(mBakedTextureDatas[baked_index].mTextureIndex) 
			&& mBakedTextureDatas[baked_index].mLastTextureIndex != IMG_DEFAULT
			&& baked_index != BAKED_SKIRT)
		{
			setTEImage(mBakedTextureDatas[baked_index].mTextureIndex, 
						LLViewerTextureManager::getFetchedTexture(mBakedTextureDatas[baked_index].mLastTextureIndex, 
																TRUE, 
																LLViewerTexture::BOOST_NONE, 
																LLViewerTexture::LOD_TEXTURE));
		}
	}


	// runway - was
	// if (!is_first_appearance_message )
	// which means it would be called on second appearance message - probably wrong.
	if (is_first_appearance_message )
	{
		onFirstTEMessageReceived();
	}

	setCompositeUpdatesEnabled( FALSE );
	mMeshTexturesDirty = TRUE;
	gPipeline.markGLRebuild(this);

	// ! BACKWARDS COMPATIBILITY !
	// Non-self avatars will no longer have component textures
	if (!isSelf())
	{
		releaseComponentTextures();
	}
	
	// parse visual params
	S32 num_blocks = mesgsys->getNumberOfBlocksFast(_PREHASH_VisualParam);
	bool drop_visual_params_debug = gSavedSettings.getBOOL("BlockSomeAvatarAppearanceVisualParams") && (ll_rand(2) == 0); // pretend that ~12% of AvatarAppearance messages arrived without a VisualParam block, for testing
	if( num_blocks > 1 && !drop_visual_params_debug)
	{
		LL_DEBUGS("Avatar") << avString() << " handle visual params, num_blocks " << num_blocks << LL_ENDL;
		BOOL params_changed = FALSE;
		BOOL interp_params = FALSE;
		
		LLVisualParam* param = getFirstVisualParam();
		llassert(param); // if this ever fires, we should do the same as when num_blocks<=1
		if (!param)
		{
			llwarns << "No visual params!" << llendl;
		}
		else
		{
			for( S32 i = 0; i < num_blocks; i++ )
			{
				while( param && (param->getGroup() != VISUAL_PARAM_GROUP_TWEAKABLE) ) // should not be any of group VISUAL_PARAM_GROUP_TWEAKABLE_NO_TRANSMIT
				{
					param = getNextVisualParam();
				}
						
				if( !param )
				{
					// more visual params supplied than expected - just process what we know about
					break;
				}

				U8 value;
				mesgsys->getU8Fast(_PREHASH_VisualParam, _PREHASH_ParamValue, value, i);
				F32 newWeight = U8_to_F32(value, param->getMinWeight(), param->getMaxWeight());

				if (is_first_appearance_message || (param->getWeight() != newWeight))
				{
					//llinfos << "Received update for param " << param->getDisplayName() << " at value " << newWeight << llendl;
					params_changed = TRUE;
					if(is_first_appearance_message)
					{
						param->setWeight(newWeight, FALSE);
					}
					else
					{
						interp_params = TRUE;
						param->setAnimationTarget(newWeight, FALSE);
					}
				}
				param = getNextVisualParam();
			}
		}

		const S32 expected_tweakable_count = getVisualParamCountInGroup(VISUAL_PARAM_GROUP_TWEAKABLE); // don't worry about VISUAL_PARAM_GROUP_TWEAKABLE_NO_TRANSMIT
		if (num_blocks != expected_tweakable_count)
		{
			llinfos << "Number of params in AvatarAppearance msg (" << num_blocks << ") does not match number of tweakable params in avatar xml file (" << expected_tweakable_count << ").  Processing what we can.  object: " << getID() << llendl;
		}

		if (params_changed)
		{
			if (interp_params)
			{
				startAppearanceAnimation();
			}
			updateVisualParams();

			ESex new_sex = getSex();
			if( old_sex != new_sex )
			{
				updateSexDependentLayerSets( FALSE );
			}	
		}

		llassert( getSex() == ((getVisualParamWeight( "male" ) > 0.5f) ? SEX_MALE : SEX_FEMALE) );
	}
	else
	{
		// AvatarAppearance message arrived without visual params
		LL_DEBUGS("Avatar") << avString() << "no visual params" << LL_ENDL;
		if (drop_visual_params_debug)
		{
			llinfos << "Debug-faked lack of parameters on AvatarAppearance for object: "  << getID() << llendl;
		}
		else
		{
			llinfos << "AvatarAppearance msg received without any parameters, object: " << getID() << llendl;
		}

		const F32 LOADING_TIMEOUT_SECONDS = 60.f;
		// this isn't really a problem if we already have a non-default shape
		if (visualParamWeightsAreDefault() && mRuthTimer.getElapsedTimeF32() > LOADING_TIMEOUT_SECONDS)
		{
			// re-request appearance, hoping that it comes back with a shape next time
			llinfos << "Re-requesting AvatarAppearance for object: "  << getID() << llendl;
			LLAvatarPropertiesProcessor::getInstance()->sendAvatarTexturesRequest(getID());
			mRuthTimer.reset();
		}
		else
		{
			llinfos << "That's okay, we already have a non-default shape for object: "  << getID() << llendl;
			// we don't really care.
		}
	}

	setCompositeUpdatesEnabled( TRUE );

	// If all of the avatars are completely baked, release the global image caches to conserve memory.
	LLVOAvatar::cullAvatarsByPixelArea();

//	llinfos << "processAvatarAppearance end " << mID << llendl;
}

// static
void LLVOAvatar::getAnimLabels( LLDynamicArray<std::string>* labels )
{
	S32 i;
	for( i = 0; i < gUserAnimStatesCount; i++ )
	{
		labels->put( LLAnimStateLabels::getStateLabel( gUserAnimStates[i].mName ) );
	}

	// Special case to trigger away (AFK) state
	labels->put( "Away From Keyboard" );
}

// static 
void LLVOAvatar::getAnimNames( LLDynamicArray<std::string>* names )
{
	S32 i;

	for( i = 0; i < gUserAnimStatesCount; i++ )
	{
		names->put( std::string(gUserAnimStates[i].mName) );
	}

	// Special case to trigger away (AFK) state
	names->put( "enter_away_from_keyboard_state" );
}

void LLVOAvatar::onBakedTextureMasksLoaded( BOOL success, LLViewerFetchedTexture *src_vi, LLImageRaw* src, LLImageRaw* aux_src, S32 discard_level, BOOL final, void* userdata )
{
	if (!userdata) return;

	//llinfos << "onBakedTextureMasksLoaded: " << src_vi->getID() << llendl;
	const LLMemType mt(LLMemType::MTYPE_AVATAR);
	const LLUUID id = src_vi->getID();
 
	LLTextureMaskData* maskData = (LLTextureMaskData*) userdata;
	LLVOAvatar* self = (LLVOAvatar*) gObjectList.findObject( maskData->mAvatarID );

	// if discard level is 2 less than last discard level we processed, or we hit 0,
	// then generate morph masks
	if(self && success && (discard_level < maskData->mLastDiscardLevel - 2 || discard_level == 0))
	{
		if(aux_src && aux_src->getComponents() == 1)
		{
			if (!aux_src->getData())
			{
				llerrs << "No auxiliary source data for onBakedTextureMasksLoaded" << llendl;
				return;
			}

			U32 gl_name;
			LLImageGL::generateTextures(LLTexUnit::TT_TEXTURE, GL_ALPHA8, 1, &gl_name );
			stop_glerror();

			gGL.getTexUnit(0)->bindManual(LLTexUnit::TT_TEXTURE, gl_name);
			stop_glerror();

			LLImageGL::setManualImage(
				GL_TEXTURE_2D, 0, GL_ALPHA8, 
				aux_src->getWidth(), aux_src->getHeight(),
				GL_ALPHA, GL_UNSIGNED_BYTE, aux_src->getData());
			stop_glerror();

			gGL.getTexUnit(0)->setTextureFilteringOption(LLTexUnit::TFO_BILINEAR);

			/* if( id == head_baked->getID() )
			     if (self->mBakedTextureDatas[BAKED_HEAD].mTexLayerSet)
				     //llinfos << "onBakedTextureMasksLoaded for head " << id << " discard = " << discard_level << llendl;
					 self->mBakedTextureDatas[BAKED_HEAD].mTexLayerSet->applyMorphMask(aux_src->getData(), aux_src->getWidth(), aux_src->getHeight(), 1);
					 maskData->mLastDiscardLevel = discard_level; */
			BOOL found_texture_id = false;
			for (LLVOAvatarDictionary::Textures::const_iterator iter = LLVOAvatarDictionary::getInstance()->getTextures().begin();
				 iter != LLVOAvatarDictionary::getInstance()->getTextures().end();
				 ++iter)
			{

				const LLVOAvatarDictionary::TextureEntry *texture_dict = iter->second;
				if (texture_dict->mIsUsedByBakedTexture)
				{
					const ETextureIndex texture_index = iter->first;
					const LLViewerTexture *baked_img = self->getImage(texture_index, 0);
					if (baked_img && id == baked_img->getID())
					{
						const EBakedTextureIndex baked_index = texture_dict->mBakedTextureIndex;
						self->applyMorphMask(aux_src->getData(), aux_src->getWidth(), aux_src->getHeight(), 1, baked_index);
						maskData->mLastDiscardLevel = discard_level;
						if (self->mBakedTextureDatas[baked_index].mMaskTexName)
						{
							LLImageGL::deleteTextures(LLTexUnit::TT_TEXTURE, 0, -1, 1, &(self->mBakedTextureDatas[baked_index].mMaskTexName));
						}
						self->mBakedTextureDatas[baked_index].mMaskTexName = gl_name;
						found_texture_id = true;
						break;
					}
				}
			}
			if (!found_texture_id)
			{
				llinfos << "onBakedTextureMasksLoaded(): unexpected image id: " << id << llendl;
			}
			self->dirtyMesh();
		}
		else
		{
            // this can happen when someone uses an old baked texture possibly provided by 
            // viewer-side baked texture caching
			llwarns << "Masks loaded callback but NO aux source!" << llendl;
		}
	}

	if (final || !success)
	{
		delete maskData;
	}
}

// static
void LLVOAvatar::onInitialBakedTextureLoaded( BOOL success, LLViewerFetchedTexture *src_vi, LLImageRaw* src, LLImageRaw* aux_src, S32 discard_level, BOOL final, void* userdata )
{

	
	LLUUID *avatar_idp = (LLUUID *)userdata;
	LLVOAvatar *selfp = (LLVOAvatar *)gObjectList.findObject(*avatar_idp);
	
	if (selfp)
	{
		LL_DEBUGS("Avatar") << selfp->avString() << "discard_level " << discard_level << " success " << success << " final " << final << LL_ENDL;
	}

	if (!success && selfp)
	{
		selfp->removeMissingBakedTextures();
	}
	if (final || !success )
	{
		delete avatar_idp;
	}
}

// Static
void LLVOAvatar::onBakedTextureLoaded(BOOL success,
									  LLViewerFetchedTexture *src_vi, LLImageRaw* src, LLImageRaw* aux_src,
									  S32 discard_level, BOOL final, void* userdata)
{
	//llinfos << "onBakedTextureLoaded: " << src_vi->getID() << llendl;

	LLUUID id = src_vi->getID();
	LLUUID *avatar_idp = (LLUUID *)userdata;
	LLVOAvatar *selfp = (LLVOAvatar *)gObjectList.findObject(*avatar_idp);
	if (selfp)
	{	
		LL_DEBUGS("Avatar") << selfp->avString() << "discard_level " << discard_level << " success " << success << " final " << final << " id " << src_vi->getID() << LL_ENDL;
	}

	if (selfp && !success)
	{
		selfp->removeMissingBakedTextures();
	}

	if( final || !success )
	{
		delete avatar_idp;
	}

	if( selfp && success && final )
	{
		selfp->useBakedTexture( id );
	}
}


// Called when baked texture is loaded and also when we start up with a baked texture
void LLVOAvatar::useBakedTexture( const LLUUID& id )
{
<<<<<<< HEAD
=======

	
	/* if(id == head_baked->getID())
		 mHeadBakedLoaded = TRUE;
		 mLastHeadBakedID = id;
		 mHeadMesh0.setTexture( head_baked );
		 mHeadMesh1.setTexture( head_baked ); */
>>>>>>> 36456692
	for (U32 i = 0; i < mBakedTextureDatas.size(); i++)
	{
		LLViewerTexture* image_baked = getImage( mBakedTextureDatas[i].mTextureIndex, 0 );
		if (id == image_baked->getID())
		{
			LL_DEBUGS("Avatar") << avString() << " i " << i << " id " << id << LL_ENDL;
			mBakedTextureDatas[i].mIsLoaded = true;
			mBakedTextureDatas[i].mLastTextureIndex = id;
			mBakedTextureDatas[i].mIsUsed = true;
			for (U32 k = 0; k < mBakedTextureDatas[i].mMeshes.size(); k++)
			{
				mBakedTextureDatas[i].mMeshes[k]->setTexture( image_baked );
			}
			if (mBakedTextureDatas[i].mTexLayerSet)
			{
				//mBakedTextureDatas[i].mTexLayerSet->destroyComposite();
			}
			const LLVOAvatarDictionary::BakedEntry *baked_dict = LLVOAvatarDictionary::getInstance()->getBakedTexture((EBakedTextureIndex)i);
			for (texture_vec_t::const_iterator local_tex_iter = baked_dict->mLocalTextures.begin();
				 local_tex_iter != baked_dict->mLocalTextures.end();
				 ++local_tex_iter)
			{
				if (isSelf()) setBakedReady(*local_tex_iter, TRUE);
			}

			// ! BACKWARDS COMPATIBILITY !
			// Workaround for viewing avatars from old viewers that haven't baked hair textures.
			// This is paired with similar code in updateMeshTextures that sets hair mesh color.
			if (i == BAKED_HAIR)
			{
				for (U32 i = 0; i < mBakedTextureDatas[BAKED_HAIR].mMeshes.size(); i++)
				{
					mBakedTextureDatas[BAKED_HAIR].mMeshes[i]->setColor( 1.f, 1.f, 1.f, 1.f );
				}
			}
		}
	}

	dirtyMesh();
}

// static
void LLVOAvatar::dumpArchetypeXML( void* )
{
	LLAPRFile outfile;
	outfile.open(gDirUtilp->getExpandedFilename(LL_PATH_USER_SETTINGS,"new archetype.xml"), LL_APR_WB );
	apr_file_t* file = outfile.getFileHandle();
	if (!file)
	{
		return;
	}
	else
	{
		llinfos << "xmlfile write handle obtained : " << gDirUtilp->getExpandedFilename(LL_PATH_USER_SETTINGS,"new archetype.xml") << llendl;
	}

	apr_file_printf( file, "<?xml version=\"1.0\" encoding=\"US-ASCII\" standalone=\"yes\"?>\n" );
	apr_file_printf( file, "<linden_genepool version=\"1.0\">\n" );
	apr_file_printf( file, "\n\t<archetype name=\"???\">\n" );

	// only body parts, not clothing.
	for (S32 type = LLWearableType::WT_SHAPE; type <= LLWearableType::WT_EYES; type++)
	{
		const std::string& wearable_name = LLWearableType::getTypeName((LLWearableType::EType)type);
		apr_file_printf( file, "\n\t\t<!-- wearable: %s -->\n", wearable_name.c_str() );

		for (LLVisualParam* param = gAgentAvatarp->getFirstVisualParam(); param; param = gAgentAvatarp->getNextVisualParam())
		{
			LLViewerVisualParam* viewer_param = (LLViewerVisualParam*)param;
			if( (viewer_param->getWearableType() == type) && 
				(viewer_param->isTweakable() ) )
			{
				apr_file_printf(file, "\t\t<param id=\"%d\" name=\"%s\" value=\"%.3f\"/>\n",
								viewer_param->getID(), viewer_param->getName().c_str(), viewer_param->getWeight());
			}
		}

		for (U8 te = 0; te < TEX_NUM_INDICES; te++)
		{
			if (LLVOAvatarDictionary::getTEWearableType((ETextureIndex)te) == type)
			{
				// MULTIPLE_WEARABLES: extend to multiple wearables?
				LLViewerTexture* te_image = ((LLVOAvatar *)(gAgentAvatarp))->getImage((ETextureIndex)te, 0);
				if( te_image )
				{
					std::string uuid_str;
					te_image->getID().toString( uuid_str );
					apr_file_printf( file, "\t\t<texture te=\"%i\" uuid=\"%s\"/>\n", te, uuid_str.c_str());
				}
			}
		}
	}
	apr_file_printf( file, "\t</archetype>\n" );
	apr_file_printf( file, "\n</linden_genepool>\n" );
	//explictly close the file if it is still open which it should be
	if (file)
	{
		outfile.close();
	}
}


void LLVOAvatar::setVisibilityRank(U32 rank)
{
	if (mDrawable.isNull() || mDrawable->isDead())
	{
		// do nothing
		return;
	}
	mVisibilityRank = rank;
}

// Assumes LLVOAvatar::sInstances has already been sorted.
S32 LLVOAvatar::getUnbakedPixelAreaRank()
{
	S32 rank = 1;
	for (std::vector<LLCharacter*>::iterator iter = LLCharacter::sInstances.begin();
		 iter != LLCharacter::sInstances.end(); ++iter)
	{
		LLVOAvatar* inst = (LLVOAvatar*) *iter;
		if (inst == this)
		{
			return rank;
		}
		else if (!inst->isDead() && !inst->isFullyBaked())
		{
			rank++;
		}
	}

	llassert(0);
	return 0;
}

struct CompareScreenAreaGreater
{
	BOOL operator()(const LLCharacter* const& lhs, const LLCharacter* const& rhs)
	{
		return lhs->getPixelArea() > rhs->getPixelArea();
	}
};

// static
void LLVOAvatar::cullAvatarsByPixelArea()
{
	std::sort(LLCharacter::sInstances.begin(), LLCharacter::sInstances.end(), CompareScreenAreaGreater());
	
	// Update the avatars that have changed status
	U32 rank = 2; //1 is reserved for self. 
	for (std::vector<LLCharacter*>::iterator iter = LLCharacter::sInstances.begin();
		 iter != LLCharacter::sInstances.end(); ++iter)
	{
		LLVOAvatar* inst = (LLVOAvatar*) *iter;
		BOOL culled;
		if (inst->isSelf() || inst->isFullyBaked())
		{
			culled = FALSE;
		}
		else 
		{
			culled = TRUE;
		}

		if (inst->mCulled != culled)
		{
			inst->mCulled = culled;
			lldebugs << "avatar " << inst->getID() << (culled ? " start culled" : " start not culled" ) << llendl;
			inst->updateMeshTextures();
		}

		if (inst->isSelf())
		{
			inst->setVisibilityRank(1);
		}
		else if (inst->mDrawable.notNull() && inst->mDrawable->isVisible())
		{
			inst->setVisibilityRank(rank++);
		}
	}

	// runway - this doesn't detect gray/grey state.
	// think we just need to be checking self av since it's the only
	// one with lltexlayer stuff.
	S32 grey_avatars = 0;
	if (LLVOAvatar::areAllNearbyInstancesBaked(grey_avatars))
	{
		LLVOAvatar::deleteCachedImages(false);
	}
	else
	{
		if (gFrameTimeSeconds != sUnbakedUpdateTime) // only update once per frame
		{
			sUnbakedUpdateTime = gFrameTimeSeconds;
			sUnbakedTime += gFrameIntervalSeconds;
		}
		if (grey_avatars > 0)
		{
			if (gFrameTimeSeconds != sGreyUpdateTime) // only update once per frame
			{
				sGreyUpdateTime = gFrameTimeSeconds;
				sGreyTime += gFrameIntervalSeconds;
			}
		}
	}
}

void LLVOAvatar::startAppearanceAnimation()
{
	if(!mAppearanceAnimating)
	{
		mAppearanceAnimating = TRUE;
		mAppearanceMorphTimer.reset();
		mLastAppearanceBlendTime = 0.f;
	}
}

// virtual
void LLVOAvatar::removeMissingBakedTextures()
{	
}

//-----------------------------------------------------------------------------
// LLVOAvatarXmlInfo
//-----------------------------------------------------------------------------

LLVOAvatar::LLVOAvatarXmlInfo::LLVOAvatarXmlInfo()
	: mTexSkinColorInfo(0), mTexHairColorInfo(0), mTexEyeColorInfo(0)
{
}

LLVOAvatar::LLVOAvatarXmlInfo::~LLVOAvatarXmlInfo()
{
	std::for_each(mMeshInfoList.begin(), mMeshInfoList.end(), DeletePointer());
	std::for_each(mSkeletalDistortionInfoList.begin(), mSkeletalDistortionInfoList.end(), DeletePointer());		
	std::for_each(mAttachmentInfoList.begin(), mAttachmentInfoList.end(), DeletePointer());
	deleteAndClear(mTexSkinColorInfo);
	deleteAndClear(mTexHairColorInfo);
	deleteAndClear(mTexEyeColorInfo);
	std::for_each(mLayerInfoList.begin(), mLayerInfoList.end(), DeletePointer());		
	std::for_each(mDriverInfoList.begin(), mDriverInfoList.end(), DeletePointer());
	std::for_each(mMorphMaskInfoList.begin(), mMorphMaskInfoList.end(), DeletePointer());
}

////-----------------------------------------------------------------------------
//// LLVOAvatarBoneInfo::parseXml()
////-----------------------------------------------------------------------------
//BOOL LLVOAvatarBoneInfo::parseXml(LLXmlTreeNode* node)
//{
//	if (node->hasName("bone"))
//	{
//		mIsJoint = TRUE;
//		static LLStdStringHandle name_string = LLXmlTree::addAttributeString("name");
//		if (!node->getFastAttributeString(name_string, mName))
//		{
//			llwarns << "Bone without name" << llendl;
//			return FALSE;
//		}
//	}
//	else if (node->hasName("collision_volume"))
//	{
//		mIsJoint = FALSE;
//		static LLStdStringHandle name_string = LLXmlTree::addAttributeString("name");
//		if (!node->getFastAttributeString(name_string, mName))
//		{
//			mName = "Collision Volume";
//		}
//	}
//	else
//	{
//		llwarns << "Invalid node " << node->getName() << llendl;
//		return FALSE;
//	}
//
//	static LLStdStringHandle pos_string = LLXmlTree::addAttributeString("pos");
//	if (!node->getFastAttributeVector3(pos_string, mPos))
//	{
//		llwarns << "Bone without position" << llendl;
//		return FALSE;
//	}
//
//	static LLStdStringHandle rot_string = LLXmlTree::addAttributeString("rot");
//	if (!node->getFastAttributeVector3(rot_string, mRot))
//	{
//		llwarns << "Bone without rotation" << llendl;
//		return FALSE;
//	}
//	
//	static LLStdStringHandle scale_string = LLXmlTree::addAttributeString("scale");
//	if (!node->getFastAttributeVector3(scale_string, mScale))
//	{
//		llwarns << "Bone without scale" << llendl;
//		return FALSE;
//	}
//
//	if (mIsJoint)
//	{
//		static LLStdStringHandle pivot_string = LLXmlTree::addAttributeString("pivot");
//		if (!node->getFastAttributeVector3(pivot_string, mPivot))
//		{
//			llwarns << "Bone without pivot" << llendl;
//			return FALSE;
//		}
//	}
//
//	// parse children
//	LLXmlTreeNode* child;
//	for( child = node->getFirstChild(); child; child = node->getNextChild() )
//	{
//		LLVOAvatarBoneInfo *child_info = new LLVOAvatarBoneInfo;
//		if (!child_info->parseXml(child))
//		{
//			delete child_info;
//			return FALSE;
//		}
//		mChildList.push_back(child_info);
//	}
//	return TRUE;
//}
//
////-----------------------------------------------------------------------------
//// LLVOAvatarSkeletonInfo::parseXml()
////-----------------------------------------------------------------------------
//BOOL LLVOAvatarSkeletonInfo::parseXml(LLXmlTreeNode* node)
//{
//	static LLStdStringHandle num_bones_string = LLXmlTree::addAttributeString("num_bones");
//	if (!node->getFastAttributeS32(num_bones_string, mNumBones))
//	{
//		llwarns << "Couldn't find number of bones." << llendl;
//		return FALSE;
//	}
//
//	static LLStdStringHandle num_collision_volumes_string = LLXmlTree::addAttributeString("num_collision_volumes");
//	node->getFastAttributeS32(num_collision_volumes_string, mNumCollisionVolumes);
//
//	LLXmlTreeNode* child;
//	for( child = node->getFirstChild(); child; child = node->getNextChild() )
//	{
//		LLVOAvatarBoneInfo *info = new LLVOAvatarBoneInfo;
//		if (!info->parseXml(child))
//		{
//			delete info;
//			llwarns << "Error parsing bone in skeleton file" << llendl;
//			return FALSE;
//		}
//		mBoneInfoList.push_back(info);
//	}
//	return TRUE;
//}

//-----------------------------------------------------------------------------
// parseXmlSkeletonNode(): parses <skeleton> nodes from XML tree
//-----------------------------------------------------------------------------
BOOL LLVOAvatar::LLVOAvatarXmlInfo::parseXmlSkeletonNode(LLXmlTreeNode* root)
{
	LLXmlTreeNode* node = root->getChildByName( "skeleton" );
	if( !node )
	{
		llwarns << "avatar file: missing <skeleton>" << llendl;
		return FALSE;
	}

	LLXmlTreeNode* child;

	// SKELETON DISTORTIONS
	for (child = node->getChildByName( "param" );
		 child;
		 child = node->getNextNamedChild())
	{
		if (!child->getChildByName("param_skeleton"))
		{
			if (child->getChildByName("param_morph"))
			{
				llwarns << "Can't specify morph param in skeleton definition." << llendl;
			}
			else
			{
				llwarns << "Unknown param type." << llendl;
			}
			continue;
		}
		
		LLPolySkeletalDistortionInfo *info = new LLPolySkeletalDistortionInfo;
		if (!info->parseXml(child))
		{
			delete info;
			return FALSE;
		}

		mSkeletalDistortionInfoList.push_back(info);
	}

	// ATTACHMENT POINTS
	for (child = node->getChildByName( "attachment_point" );
		 child;
		 child = node->getNextNamedChild())
	{
		LLVOAvatarAttachmentInfo* info = new LLVOAvatarAttachmentInfo();

		static LLStdStringHandle name_string = LLXmlTree::addAttributeString("name");
		if (!child->getFastAttributeString(name_string, info->mName))
		{
			llwarns << "No name supplied for attachment point." << llendl;
			delete info;
			continue;
		}

		static LLStdStringHandle joint_string = LLXmlTree::addAttributeString("joint");
		if (!child->getFastAttributeString(joint_string, info->mJointName))
		{
			llwarns << "No bone declared in attachment point " << info->mName << llendl;
			delete info;
			continue;
		}

		static LLStdStringHandle position_string = LLXmlTree::addAttributeString("position");
		if (child->getFastAttributeVector3(position_string, info->mPosition))
		{
			info->mHasPosition = TRUE;
		}

		static LLStdStringHandle rotation_string = LLXmlTree::addAttributeString("rotation");
		if (child->getFastAttributeVector3(rotation_string, info->mRotationEuler))
		{
			info->mHasRotation = TRUE;
		}
		 static LLStdStringHandle group_string = LLXmlTree::addAttributeString("group");
		if (child->getFastAttributeS32(group_string, info->mGroup))
		{
			if (info->mGroup == -1)
				info->mGroup = -1111; // -1 = none parsed, < -1 = bad value
		}

		static LLStdStringHandle id_string = LLXmlTree::addAttributeString("id");
		if (!child->getFastAttributeS32(id_string, info->mAttachmentID))
		{
			llwarns << "No id supplied for attachment point " << info->mName << llendl;
			delete info;
			continue;
		}

		static LLStdStringHandle slot_string = LLXmlTree::addAttributeString("pie_slice");
		child->getFastAttributeS32(slot_string, info->mPieMenuSlice);
			
		static LLStdStringHandle visible_in_first_person_string = LLXmlTree::addAttributeString("visible_in_first_person");
		child->getFastAttributeBOOL(visible_in_first_person_string, info->mVisibleFirstPerson);

		static LLStdStringHandle hud_attachment_string = LLXmlTree::addAttributeString("hud");
		child->getFastAttributeBOOL(hud_attachment_string, info->mIsHUDAttachment);

		mAttachmentInfoList.push_back(info);
	}

	return TRUE;
}

//-----------------------------------------------------------------------------
// parseXmlMeshNodes(): parses <mesh> nodes from XML tree
//-----------------------------------------------------------------------------
BOOL LLVOAvatar::LLVOAvatarXmlInfo::parseXmlMeshNodes(LLXmlTreeNode* root)
{
	for (LLXmlTreeNode* node = root->getChildByName( "mesh" );
		 node;
		 node = root->getNextNamedChild())
	{
		LLVOAvatarMeshInfo *info = new LLVOAvatarMeshInfo;

		// attribute: type
		static LLStdStringHandle type_string = LLXmlTree::addAttributeString("type");
		if( !node->getFastAttributeString( type_string, info->mType ) )
		{
			llwarns << "Avatar file: <mesh> is missing type attribute.  Ignoring element. " << llendl;
			delete info;
			return FALSE;  // Ignore this element
		}
		
		static LLStdStringHandle lod_string = LLXmlTree::addAttributeString("lod");
		if (!node->getFastAttributeS32( lod_string, info->mLOD ))
		{
			llwarns << "Avatar file: <mesh> is missing lod attribute.  Ignoring element. " << llendl;
			delete info;
			return FALSE;  // Ignore this element
		}

		static LLStdStringHandle file_name_string = LLXmlTree::addAttributeString("file_name");
		if( !node->getFastAttributeString( file_name_string, info->mMeshFileName ) )
		{
			llwarns << "Avatar file: <mesh> is missing file_name attribute.  Ignoring: " << info->mType << llendl;
			delete info;
			return FALSE;  // Ignore this element
		}

		static LLStdStringHandle reference_string = LLXmlTree::addAttributeString("reference");
		node->getFastAttributeString( reference_string, info->mReferenceMeshName );
		
		// attribute: min_pixel_area
		static LLStdStringHandle min_pixel_area_string = LLXmlTree::addAttributeString("min_pixel_area");
		static LLStdStringHandle min_pixel_width_string = LLXmlTree::addAttributeString("min_pixel_width");
		if (!node->getFastAttributeF32( min_pixel_area_string, info->mMinPixelArea ))
		{
			F32 min_pixel_area = 0.1f;
			if (node->getFastAttributeF32( min_pixel_width_string, min_pixel_area ))
			{
				// this is square root of pixel area (sensible to use linear space in defining lods)
				min_pixel_area = min_pixel_area * min_pixel_area;
			}
			info->mMinPixelArea = min_pixel_area;
		}
		
		// Parse visual params for this node only if we haven't already
		for (LLXmlTreeNode* child = node->getChildByName( "param" );
			 child;
			 child = node->getNextNamedChild())
		{
			if (!child->getChildByName("param_morph"))
			{
				if (child->getChildByName("param_skeleton"))
				{
					llwarns << "Can't specify skeleton param in a mesh definition." << llendl;
				}
				else
				{
					llwarns << "Unknown param type." << llendl;
				}
				continue;
			}

			LLPolyMorphTargetInfo *morphinfo = new LLPolyMorphTargetInfo();
			if (!morphinfo->parseXml(child))
			{
				delete morphinfo;
				delete info;
				return -1;
			}
			BOOL shared = FALSE;
			static LLStdStringHandle shared_string = LLXmlTree::addAttributeString("shared");
			child->getFastAttributeBOOL(shared_string, shared);

			info->mPolyMorphTargetInfoList.push_back(LLVOAvatarMeshInfo::morph_info_pair_t(morphinfo, shared));
		}

		mMeshInfoList.push_back(info);
	}
	return TRUE;
}

//-----------------------------------------------------------------------------
// parseXmlColorNodes(): parses <global_color> nodes from XML tree
//-----------------------------------------------------------------------------
BOOL LLVOAvatar::LLVOAvatarXmlInfo::parseXmlColorNodes(LLXmlTreeNode* root)
{
	for (LLXmlTreeNode* color_node = root->getChildByName( "global_color" );
		 color_node;
		 color_node = root->getNextNamedChild())
	{
		std::string global_color_name;
		static LLStdStringHandle name_string = LLXmlTree::addAttributeString("name");
		if (color_node->getFastAttributeString( name_string, global_color_name ) )
		{
			if( global_color_name == "skin_color" )
			{
				if (mTexSkinColorInfo)
				{
					llwarns << "avatar file: multiple instances of skin_color" << llendl;
					return FALSE;
				}
				mTexSkinColorInfo = new LLTexGlobalColorInfo;
				if( !mTexSkinColorInfo->parseXml( color_node ) )
				{
					deleteAndClear(mTexSkinColorInfo);
					llwarns << "avatar file: mTexSkinColor->parseXml() failed" << llendl;
					return FALSE;
				}
			}
			else if( global_color_name == "hair_color" )
			{
				if (mTexHairColorInfo)
				{
					llwarns << "avatar file: multiple instances of hair_color" << llendl;
					return FALSE;
				}
				mTexHairColorInfo = new LLTexGlobalColorInfo;
				if( !mTexHairColorInfo->parseXml( color_node ) )
				{
					deleteAndClear(mTexHairColorInfo);
					llwarns << "avatar file: mTexHairColor->parseXml() failed" << llendl;
					return FALSE;
				}
			}
			else if( global_color_name == "eye_color" )
			{
				if (mTexEyeColorInfo)
				{
					llwarns << "avatar file: multiple instances of eye_color" << llendl;
					return FALSE;
				}
				mTexEyeColorInfo = new LLTexGlobalColorInfo;
				if( !mTexEyeColorInfo->parseXml( color_node ) )
				{
					llwarns << "avatar file: mTexEyeColor->parseXml() failed" << llendl;
					return FALSE;
				}
			}
		}
	}
	return TRUE;
}

//-----------------------------------------------------------------------------
// parseXmlLayerNodes(): parses <layer_set> nodes from XML tree
//-----------------------------------------------------------------------------
BOOL LLVOAvatar::LLVOAvatarXmlInfo::parseXmlLayerNodes(LLXmlTreeNode* root)
{
	for (LLXmlTreeNode* layer_node = root->getChildByName( "layer_set" );
		 layer_node;
		 layer_node = root->getNextNamedChild())
	{
		LLTexLayerSetInfo* layer_info = new LLTexLayerSetInfo();
		if( layer_info->parseXml( layer_node ) )
		{
			mLayerInfoList.push_back(layer_info);
		}
		else
		{
			delete layer_info;
			llwarns << "avatar file: layer_set->parseXml() failed" << llendl;
			return FALSE;
		}
	}
	return TRUE;
}

//-----------------------------------------------------------------------------
// parseXmlDriverNodes(): parses <driver_parameters> nodes from XML tree
//-----------------------------------------------------------------------------
BOOL LLVOAvatar::LLVOAvatarXmlInfo::parseXmlDriverNodes(LLXmlTreeNode* root)
{
	LLXmlTreeNode* driver = root->getChildByName( "driver_parameters" );
	if( driver )
	{
		for (LLXmlTreeNode* grand_child = driver->getChildByName( "param" );
			 grand_child;
			 grand_child = driver->getNextNamedChild())
		{
			if( grand_child->getChildByName( "param_driver" ) )
			{
				LLDriverParamInfo* driver_info = new LLDriverParamInfo();
				if( driver_info->parseXml( grand_child ) )
				{
					mDriverInfoList.push_back(driver_info);
				}
				else
				{
					delete driver_info;
					llwarns << "avatar file: driver_param->parseXml() failed" << llendl;
					return FALSE;
				}
			}
		}
	}
	return TRUE;
}

//-----------------------------------------------------------------------------
// parseXmlDriverNodes(): parses <driver_parameters> nodes from XML tree
//-----------------------------------------------------------------------------
BOOL LLVOAvatar::LLVOAvatarXmlInfo::parseXmlMorphNodes(LLXmlTreeNode* root)
{
	LLXmlTreeNode* masks = root->getChildByName( "morph_masks" );
	if( !masks )
	{
		return FALSE;
	}

	for (LLXmlTreeNode* grand_child = masks->getChildByName( "mask" );
		 grand_child;
		 grand_child = masks->getNextNamedChild())
	{
		LLVOAvatarMorphInfo* info = new LLVOAvatarMorphInfo();

		static LLStdStringHandle name_string = LLXmlTree::addAttributeString("morph_name");
		if (!grand_child->getFastAttributeString(name_string, info->mName))
		{
			llwarns << "No name supplied for morph mask." << llendl;
			delete info;
			continue;
		}

		static LLStdStringHandle region_string = LLXmlTree::addAttributeString("body_region");
		if (!grand_child->getFastAttributeString(region_string, info->mRegion))
		{
			llwarns << "No region supplied for morph mask." << llendl;
			delete info;
			continue;
		}

		static LLStdStringHandle layer_string = LLXmlTree::addAttributeString("layer");
		if (!grand_child->getFastAttributeString(layer_string, info->mLayer))
		{
			llwarns << "No layer supplied for morph mask." << llendl;
			delete info;
			continue;
		}

		// optional parameter. don't throw a warning if not present.
		static LLStdStringHandle invert_string = LLXmlTree::addAttributeString("invert");
		grand_child->getFastAttributeBOOL(invert_string, info->mInvert);

		mMorphMaskInfoList.push_back(info);
	}

	return TRUE;
}

//virtual
void LLVOAvatar::updateRegion(LLViewerRegion *regionp)
{
	LLViewerObject::updateRegion(regionp);
}

std::string LLVOAvatar::getFullname() const
{
	std::string name;

	LLNameValue* first = getNVPair("FirstName"); 
	LLNameValue* last  = getNVPair("LastName"); 
	if (first && last)
	{
		name = LLCacheName::buildFullName( first->getString(), last->getString() );
	}

	return name;
}

LLHost LLVOAvatar::getObjectHost() const
{
	LLViewerRegion* region = getRegion();
	if (region && !isDead())
	{
		return region->getHost();
	}
	else
	{
		return LLHost::invalid;
	}
}

//static
void LLVOAvatar::updateFreezeCounter(S32 counter)
{
	if(counter)
	{
		sFreezeCounter = counter;
	}
	else if(sFreezeCounter > 0)
	{
		sFreezeCounter--;
	}
	else
	{
		sFreezeCounter = 0;
	}
}

BOOL LLVOAvatar::updateLOD()
{
	if (isImpostor())
	{
		return TRUE;
	}

	BOOL res = updateJointLODs();

	LLFace* facep = mDrawable->getFace(0);
	if (!facep || !facep->getVertexBuffer())
	{
		dirtyMesh(2);
	}

	if (mDirtyMesh >= 2 || mDrawable->isState(LLDrawable::REBUILD_GEOMETRY))
	{	//LOD changed or new mesh created, allocate new vertex buffer if needed
		updateMeshData();
		mDirtyMesh = 0;
		mNeedsSkin = TRUE;
		mDrawable->clearState(LLDrawable::REBUILD_GEOMETRY);
	}
	updateVisibility();

	return res;
}

void LLVOAvatar::updateLODRiggedAttachments( void )
{
	updateLOD();
	rebuildRiggedAttachments();
}
U32 LLVOAvatar::getPartitionType() const
{ 
	// Avatars merely exist as drawables in the bridge partition
	return LLViewerRegion::PARTITION_BRIDGE;
}

//static
void LLVOAvatar::updateImpostors() 
{
	LLCharacter::sAllowInstancesChange = FALSE ;

	for (std::vector<LLCharacter*>::iterator iter = LLCharacter::sInstances.begin();
		 iter != LLCharacter::sInstances.end(); ++iter)
	{
		LLVOAvatar* avatar = (LLVOAvatar*) *iter;
		if (!avatar->isDead() && avatar->needsImpostorUpdate() && avatar->isVisible() && avatar->isImpostor())
		{
			gPipeline.generateImpostor(avatar);
		}
	}

	LLCharacter::sAllowInstancesChange = TRUE ;
}

BOOL LLVOAvatar::isImpostor() const
{
	return (isVisuallyMuted() || (sUseImpostors && mUpdatePeriod >= IMPOSTOR_PERIOD)) ? TRUE : FALSE;
}


BOOL LLVOAvatar::needsImpostorUpdate() const
{
	return mNeedsImpostorUpdate;
}

const LLVector3& LLVOAvatar::getImpostorOffset() const
{
	return mImpostorOffset;
}

const LLVector2& LLVOAvatar::getImpostorDim() const
{
	return mImpostorDim;
}

void LLVOAvatar::setImpostorDim(const LLVector2& dim)
{
	mImpostorDim = dim;
}

void LLVOAvatar::cacheImpostorValues()
{
	getImpostorValues(mImpostorExtents, mImpostorAngle, mImpostorDistance);
}

void LLVOAvatar::getImpostorValues(LLVector4a* extents, LLVector3& angle, F32& distance) const
{
	const LLVector4a* ext = mDrawable->getSpatialExtents();
	extents[0] = ext[0];
	extents[1] = ext[1];

	LLVector3 at = LLViewerCamera::getInstance()->getOrigin()-(getRenderPosition()+mImpostorOffset);
	distance = at.normalize();
	F32 da = 1.f - (at*LLViewerCamera::getInstance()->getAtAxis());
	angle.mV[0] = LLViewerCamera::getInstance()->getYaw()*da;
	angle.mV[1] = LLViewerCamera::getInstance()->getPitch()*da;
	angle.mV[2] = da;
}

void LLVOAvatar::idleUpdateRenderCost()
{
	static const U32 ARC_BODY_PART_COST = 200;
	static const U32 ARC_LIMIT = 20000;

	static std::set<LLUUID> all_textures;

	if (gPipeline.hasRenderDebugMask(LLPipeline::RENDER_DEBUG_ATTACHMENT_BYTES))
	{ //set debug text to attachment geometry bytes here so render cost will override
		setDebugText(llformat("%.1f KB, %.2f m^2", mAttachmentGeometryBytes/1024.f, mAttachmentSurfaceArea));
	}

	if (!gPipeline.hasRenderDebugMask(LLPipeline::RENDER_DEBUG_SHAME))
	{
		return;
	}

	U32 cost = 0;
	LLVOVolume::texture_cost_t textures;

	for (U8 baked_index = 0; baked_index < BAKED_NUM_INDICES; baked_index++)
	{
		const LLVOAvatarDictionary::BakedEntry *baked_dict = LLVOAvatarDictionary::getInstance()->getBakedTexture((EBakedTextureIndex)baked_index);
		ETextureIndex tex_index = baked_dict->mTextureIndex;
		if ((tex_index != TEX_SKIRT_BAKED) || (isWearingWearableType(LLWearableType::WT_SKIRT)))
		{
			if (isTextureVisible(tex_index))
			{
				cost +=ARC_BODY_PART_COST;
			}
		}
	}


	for (attachment_map_t::const_iterator iter = mAttachmentPoints.begin(); 
		 iter != mAttachmentPoints.end();
		 ++iter)
	{
		LLViewerJointAttachment* attachment = iter->second;
		for (LLViewerJointAttachment::attachedobjs_vec_t::iterator attachment_iter = attachment->mAttachedObjects.begin();
			 attachment_iter != attachment->mAttachedObjects.end();
			 ++attachment_iter)
		{
			const LLViewerObject* attached_object = (*attachment_iter);
			if (attached_object && !attached_object->isHUDAttachment())
			{
				textures.clear();
				const LLDrawable* drawable = attached_object->mDrawable;
				if (drawable)
				{
					const LLVOVolume* volume = drawable->getVOVolume();
					if (volume)
					{
						cost += volume->getRenderCost(textures);

						const_child_list_t children = volume->getChildren();
						for (const_child_list_t::const_iterator child_iter = children.begin();
							  child_iter != children.end();
							  ++child_iter)
						{
							LLViewerObject* child_obj = *child_iter;
							LLVOVolume *child = dynamic_cast<LLVOVolume*>( child_obj );
							if (child)
							{
								cost += child->getRenderCost(textures);
							}
						}

						for (LLVOVolume::texture_cost_t::iterator iter = textures.begin(); iter != textures.end(); ++iter)
						{
							// add the cost of each individual texture in the linkset
							cost += iter->second;
						}
					}
				}
			}
		}

	}



	// Diagnostic output to identify all avatar-related textures.
	// Does not affect rendering cost calculation.
	// Could be wrapped in a debug option if output becomes problematic.
	if (isSelf())
	{
		// print any attachment textures we didn't already know about.
		for (LLVOVolume::texture_cost_t::iterator it = textures.begin(); it != textures.end(); ++it)
		{
			LLUUID image_id = it->first;
			if( image_id.isNull() || image_id == IMG_DEFAULT || image_id == IMG_DEFAULT_AVATAR)
				continue;
			if (all_textures.find(image_id) == all_textures.end())
			{
				// attachment texture not previously seen.
				llinfos << "attachment_texture: " << image_id.asString() << llendl;
				all_textures.insert(image_id);
			}
		}

		// print any avatar textures we didn't already know about
		for (LLVOAvatarDictionary::Textures::const_iterator iter = LLVOAvatarDictionary::getInstance()->getTextures().begin();
			 iter != LLVOAvatarDictionary::getInstance()->getTextures().end();
			 ++iter)
		{
			const LLVOAvatarDictionary::TextureEntry *texture_dict = iter->second;
			// TODO: MULTI-WEARABLE: handle multiple textures for self
			const LLViewerTexture* te_image = getImage(iter->first,0);
			if (!te_image)
				continue;
			LLUUID image_id = te_image->getID();
			if( image_id.isNull() || image_id == IMG_DEFAULT || image_id == IMG_DEFAULT_AVATAR)
				continue;
			if (all_textures.find(image_id) == all_textures.end())
			{
				llinfos << "local_texture: " << texture_dict->mName << ": " << image_id << llendl;
				all_textures.insert(image_id);
			}
		}
	}

	
	std::string viz_string = LLVOAvatar::rezStatusToString(getRezzedStatus());
	setDebugText(llformat("%s %d", viz_string.c_str(), cost));
	mVisualComplexity = cost;
	F32 green = 1.f-llclamp(((F32) cost-(F32)ARC_LIMIT)/(F32)ARC_LIMIT, 0.f, 1.f);
	F32 red = llmin((F32) cost/(F32)ARC_LIMIT, 1.f);
	mText->setColor(LLColor4(red,green,0,1));
}

// static
BOOL LLVOAvatar::isIndexLocalTexture(ETextureIndex index)
{
	if (index < 0 || index >= TEX_NUM_INDICES) return false;
	return LLVOAvatarDictionary::getInstance()->getTexture(index)->mIsLocalTexture;
}

// static
BOOL LLVOAvatar::isIndexBakedTexture(ETextureIndex index)
{
	if (index < 0 || index >= TEX_NUM_INDICES) return false;
	return LLVOAvatarDictionary::getInstance()->getTexture(index)->mIsBakedTexture;
}

const std::string LLVOAvatar::getBakedStatusForPrintout() const
{
	std::string line;

	for (LLVOAvatarDictionary::Textures::const_iterator iter = LLVOAvatarDictionary::getInstance()->getTextures().begin();
		 iter != LLVOAvatarDictionary::getInstance()->getTextures().end();
		 ++iter)
	{
		const ETextureIndex index = iter->first;
		const LLVOAvatarDictionary::TextureEntry *texture_dict = iter->second;
		if (texture_dict->mIsBakedTexture)
		{
			line += texture_dict->mName;
			if (isTextureDefined(index))
			{
				line += "_baked";
			}
			line += " ";
		}
	}
	return line;
}



//virtual
S32 LLVOAvatar::getTexImageSize() const
{
	return TEX_IMAGE_SIZE_OTHER;
}

//-----------------------------------------------------------------------------
// Utility functions
//-----------------------------------------------------------------------------

F32 calc_bouncy_animation(F32 x)
{
	return -(cosf(x * F_PI * 2.5f - F_PI_BY_TWO))*(0.4f + x * -0.1f) + x * 1.3f;
}

//virtual
BOOL LLVOAvatar::isTextureDefined(LLVOAvatarDefines::ETextureIndex te, U32 index ) const
{
	if (isIndexLocalTexture(te)) 
	{
		return FALSE;
	}

	return (getImage(te, index)->getID() != IMG_DEFAULT_AVATAR && 
			getImage(te, index)->getID() != IMG_DEFAULT);
}

//virtual
BOOL LLVOAvatar::isTextureVisible(LLVOAvatarDefines::ETextureIndex type, U32 index) const
{
	if (isIndexLocalTexture(type))
	{
		return isTextureDefined(type, index);
	}
	else
	{
		// baked textures can use TE images directly
		return ((isTextureDefined(type) || isSelf())
				&& (getTEImage(type)->getID() != IMG_INVISIBLE 
				|| LLDrawPoolAlpha::sShowDebugAlpha));
	}
}

//virtual
BOOL LLVOAvatar::isTextureVisible(LLVOAvatarDefines::ETextureIndex type, LLWearable *wearable) const
{
	// non-self avatars don't have wearables
	return FALSE;
}
<|MERGE_RESOLUTION|>--- conflicted
+++ resolved
@@ -245,10 +245,10 @@
 };
 
 struct LLVOAvatarChildJoint : public LLInitParam::ChoiceBlock<LLVOAvatarChildJoint>
-{
+	{
 	Alternative<Lazy<struct LLVOAvatarBoneInfo, IS_A_BLOCK> >	bone;
 	Alternative<LLVOAvatarCollisionVolumeInfo>		collision_volume;
-
+	
 	LLVOAvatarChildJoint()
 	:	bone("bone"),
 		collision_volume("collision_volume")
@@ -820,14 +820,14 @@
 //------------------------------------------------------------------------
 LLVOAvatar::~LLVOAvatar()
 {
-	if (!mFullyLoaded)
-	{
+		if (!mFullyLoaded)
+		{
 		debugAvatarRezTime("AvatarRezLeftCloudNotification","left after ruth seconds as cloud");
-	}
-	else
-	{
+		}
+		else
+		{
 		debugAvatarRezTime("AvatarRezLeftNotification","left sometime after declouding");
-	}
+		}
 
 	lldebugs << "LLVOAvatar Destructor (0x" << this << ") id:" << mID << llendl;
 
@@ -1754,7 +1754,7 @@
 	//-------------------------------------------------------------------------
 	// parse the file
 	//-------------------------------------------------------------------------
-	
+
 	LLXMLNodePtr skeleton_xml;
 	BOOL parsesuccess = LLXMLNode::parseFile(filename, skeleton_xml, NULL);
 
@@ -1825,7 +1825,7 @@
 			{
 				return FALSE;
 			}
-		}
+	}
 	}
 	else // collision volume
 	{
@@ -1886,9 +1886,9 @@
 
 	if (!setupBone(info->skeleton_root, NULL, current_volume_num, current_joint_num))
 	{
-		llerrs << "Error parsing bone in skeleton file" << llendl;
-		return FALSE;
-	}
+			llerrs << "Error parsing bone in skeleton file" << llendl;
+			return FALSE;
+		}
 
 	return TRUE;
 }
@@ -2100,15 +2100,15 @@
 		LLFace* facep = mDrawable->getFace(0);
 		if (facep)
 		{
-			facep->setSize(0, 0);
-			for(S32 i = mNumInitFaces ; i < mDrawable->getNumFaces(); i++)
-			{
-				facep = mDrawable->getFace(i);
+		facep->setSize(0, 0);
+		for(S32 i = mNumInitFaces ; i < mDrawable->getNumFaces(); i++)
+		{
+			facep = mDrawable->getFace(i);
 				if (facep)
 				{
-					facep->setSize(0, 0);
-				}
-			}
+			facep->setSize(0, 0);
+		}
+	}
 		}
 	}
 	
@@ -2357,11 +2357,11 @@
 	U32 retval = LLViewerObject::processUpdateMessage(mesgsys, user_data, block_num, update_type, dp);
 
 	// Print out arrival information once we have name of avatar.
-	if (has_name && getNVPair("FirstName"))
-	{
-		mDebugExistenceTimer.reset();
+		if (has_name && getNVPair("FirstName"))
+		{
+			mDebugExistenceTimer.reset();
 		debugAvatarRezTime("AvatarRezArrivedNotification","avatar arrived");
-	}
+		}
 
 	if(retval & LLViewerObject::INVALID_UPDATE)
 	{
@@ -2876,8 +2876,8 @@
 		{
 			LL_INFOS("Avatar") << avString() << "self isFullyLoaded, mFirstFullyVisible" << LL_ENDL;
 			mFirstFullyVisible = FALSE;
-			LLAppearanceMgr::instance().onFirstFullyVisible();
-		}
+				LLAppearanceMgr::instance().onFirstFullyVisible();
+			}
 		if (isFullyLoaded() && mFirstFullyVisible && !isSelf())
 		{
 			LL_INFOS("Avatar") << avString() << "other isFullyLoaded, mFirstFullyVisible" << LL_ENDL;
@@ -3025,65 +3025,43 @@
 		return;
 	}
 
-	BOOL new_name = FALSE;
-	if (visible_chat != mVisibleChat)
-	{
-		mVisibleChat = visible_chat;
-		new_name = TRUE;
-	}
+		BOOL new_name = FALSE;
+		if (visible_chat != mVisibleChat)
+		{
+			mVisibleChat = visible_chat;
+			new_name = TRUE;
+		}
 		
-	if (sRenderGroupTitles != mRenderGroupTitles)
-	{
-		mRenderGroupTitles = sRenderGroupTitles;
-		new_name = TRUE;
-	}
-
-	// First Calculate Alpha
-	// If alpha > 0, create mNameText if necessary, otherwise delete it
-<<<<<<< HEAD
-		F32 alpha = 0.f;
-		if (mAppAngle > 5.f)
-		{
-			const F32 START_FADE_TIME = NAME_SHOW_TIME - FADE_DURATION;
-			if (!visible_chat && sRenderName == RENDER_NAME_FADE && time_visible > START_FADE_TIME)
-			{
-				alpha = 1.f - (time_visible - START_FADE_TIME) / FADE_DURATION;
-			}
-			else
-			{
-				// ...not fading, full alpha
-				alpha = 1.f;
-			}
-		}
-		else if (mAppAngle > 2.f)
-		{
-			// far away is faded out also
-			alpha = (mAppAngle-2.f)/3.f;
-		}
-=======
-	F32 alpha = 0.f;
-	if (mAppAngle > 5.f)
-	{
-		const F32 START_FADE_TIME = NAME_SHOW_TIME - FADE_DURATION;
-		if (!visible_chat && sRenderName == RENDER_NAME_FADE && time_visible > START_FADE_TIME)
-		{
-			alpha = 1.f - (time_visible - START_FADE_TIME) / FADE_DURATION;
-		}
-		else
-		{
-			// ...not fading, full alpha
-			alpha = 1.f;
-		}
-	}
-	else if (mAppAngle > 2.f)
-	{
-		// far away is faded out also
-		alpha = (mAppAngle-2.f)/3.f;
-	}
->>>>>>> 36456692
+		if (sRenderGroupTitles != mRenderGroupTitles)
+		{
+			mRenderGroupTitles = sRenderGroupTitles;
+			new_name = TRUE;
+		}
+
+		// First Calculate Alpha
+		// If alpha > 0, create mNameText if necessary, otherwise delete it
+			F32 alpha = 0.f;
+			if (mAppAngle > 5.f)
+			{
+				const F32 START_FADE_TIME = NAME_SHOW_TIME - FADE_DURATION;
+				if (!visible_chat && sRenderName == RENDER_NAME_FADE && time_visible > START_FADE_TIME)
+				{
+					alpha = 1.f - (time_visible - START_FADE_TIME) / FADE_DURATION;
+				}
+				else
+				{
+					// ...not fading, full alpha
+					alpha = 1.f;
+				}
+			}
+			else if (mAppAngle > 2.f)
+			{
+				// far away is faded out also
+				alpha = (mAppAngle-2.f)/3.f;
+			}
 
 	if (alpha <= 0.f)
-	{
+			{
 		if (mNameText)
 		{
 			mNameText->markDead();
@@ -3093,19 +3071,19 @@
 		return;
 	}
 
-	if (!mNameText)
-	{
+				if (!mNameText)
+				{
 		mNameText = static_cast<LLHUDNameTag*>( LLHUDObject::addHUDObject(
-													LLHUDObject::LL_HUD_NAME_TAG) );
+			LLHUDObject::LL_HUD_NAME_TAG) );
 		//mNameText->setMass(10.f);
-		mNameText->setSourceObject(this);
+					mNameText->setSourceObject(this);
 		mNameText->setVertAlignment(LLHUDNameTag::ALIGN_VERT_TOP);
-		mNameText->setVisibleOffScreen(TRUE);
-		mNameText->setMaxLines(11);
-		mNameText->setFadeDistance(CHAT_NORMAL_RADIUS, 5.f);
-		sNumVisibleChatBubbles++;
-		new_name = TRUE;
-	}
+					mNameText->setVisibleOffScreen(TRUE);
+					mNameText->setMaxLines(11);
+					mNameText->setFadeDistance(CHAT_NORMAL_RADIUS, 5.f);
+					sNumVisibleChatBubbles++;
+					new_name = TRUE;
+				}
 				
 	idleUpdateNameTagPosition(root_pos_last);
 	idleUpdateNameTagText(new_name);			
@@ -3136,288 +3114,201 @@
 	bool is_friend = LLAvatarTracker::instance().isBuddy(getID());
 	bool is_cloud = getIsCloud();
 
-<<<<<<< HEAD
-	if (gSavedSettings.getBOOL("DebugAvatarRezTime")
-		&& is_appearance != mNameAppearance)
-	{
-		LLSD args;
-		args["EXISTENCE"] = llformat("%d",(U32)mDebugExistenceTimer.getElapsedTimeF32());
-		args["NAME"] = getFullname();
+	if (is_appearance != mNameAppearance)
+	{
 		if (is_appearance)
 		{
-			LLNotificationsUtil::add("AvatarRezEnteredAppearanceNotification",args);
-			llinfos << "REZTIME: [ " << (U32)mDebugExistenceTimer.getElapsedTimeF32() << "sec ] Avatar '" << getFullname() << "' entered appearance mode." << llendl;
+			debugAvatarRezTime("AvatarRezEnteredAppearanceNotification","entered appearance mode");
 		}
 		else
 		{
-			LLNotificationsUtil::add("AvatarRezLeftAppearanceNotification",args);
-			llinfos << "REZTIME: [ " << (U32)mDebugExistenceTimer.getElapsedTimeF32() << "sec ] Avatar '" << getFullname() << "' left appearance mode." << llendl;
-=======
-	if (is_appearance != mNameAppearance)
-	{
-		if (is_appearance)
-		{
-			debugAvatarRezTime("AvatarRezEnteredAppearanceNotification","entered appearance mode");
+			debugAvatarRezTime("AvatarRezLeftAppearanceNotification","left appearance mode");
+		}
+
+		// Rebuild name tag if state change detected
+		if (mNameString.empty()
+			|| new_name
+			|| (!title && !mTitle.empty())
+			|| (title && mTitle != title->getString())
+			|| is_away != mNameAway 
+			|| is_busy != mNameBusy 
+			|| is_muted != mNameMute
+			|| is_appearance != mNameAppearance 
+			|| is_friend != mNameFriend
+			|| is_cloud != mNameCloud)
+		{
+			LLColor4 name_tag_color = getNameTagColor(is_friend);
+
+			clearNameTag();
+
+			if (is_away || is_muted || is_busy || is_appearance)
+			{
+				std::string line;
+				if (is_away)
+				{
+					line += LLTrans::getString("AvatarAway");
+					line += ", ";
+				}
+				if (is_busy)
+				{
+					line += LLTrans::getString("AvatarBusy");
+					line += ", ";
+				}
+				if (is_muted)
+				{
+					line += LLTrans::getString("AvatarMuted");
+					line += ", ";
+				}
+				if (is_appearance)
+				{
+					line += LLTrans::getString("AvatarEditingAppearance");
+					line += ", ";
+				}
+				if (is_cloud)
+				{
+					line += LLTrans::getString("LoadingData");
+					line += ", ";
+				}
+				// trim last ", "
+				line.resize( line.length() - 2 );
+				addNameTagLine(line, name_tag_color, LLFontGL::NORMAL,
+					LLFontGL::getFontSansSerifSmall());
+			}
+
+			if (sRenderGroupTitles
+				&& title && title->getString() && title->getString()[0] != '\0')
+			{
+				std::string title_str = title->getString();
+				LLStringFn::replace_ascii_controlchars(title_str,LL_UNKNOWN_CHAR);
+				addNameTagLine(title_str, name_tag_color, LLFontGL::NORMAL,
+					LLFontGL::getFontSansSerifSmall());
+			}
+
+			static LLUICachedControl<bool> show_display_names("NameTagShowDisplayNames");
+			static LLUICachedControl<bool> show_usernames("NameTagShowUsernames");
+
+			if (LLAvatarNameCache::useDisplayNames())
+			{
+				LLAvatarName av_name;
+				if (!LLAvatarNameCache::get(getID(), &av_name))
+				{
+					// ...call this function back when the name arrives
+					// and force a rebuild
+					LLAvatarNameCache::get(getID(),
+						boost::bind(&LLVOAvatar::clearNameTag, this));
+				}
+
+				// Might be blank if name not available yet, that's OK
+				if (show_display_names)
+				{
+					addNameTagLine(av_name.mDisplayName, name_tag_color, LLFontGL::NORMAL,
+						LLFontGL::getFontSansSerif());
+				}
+				// Suppress SLID display if display name matches exactly (ugh)
+				if (show_usernames && !av_name.mIsDisplayNameDefault)
+				{
+					// *HACK: Desaturate the color
+					LLColor4 username_color = name_tag_color * 0.83f;
+					addNameTagLine(av_name.mUsername, username_color, LLFontGL::NORMAL,
+						LLFontGL::getFontSansSerifSmall());
+				}
+			}
+			else
+			{
+				const LLFontGL* font = LLFontGL::getFontSansSerif();
+				std::string full_name = LLCacheName::buildFullName( firstname->getString(), lastname->getString() );
+				addNameTagLine(full_name, name_tag_color, LLFontGL::NORMAL, font);
+			}
+
+			mNameAway = is_away;
+			mNameBusy = is_busy;
+			mNameMute = is_muted;
+			mNameAppearance = is_appearance;
+			mNameFriend = is_friend;
+			mNameCloud = is_cloud;
+			mTitle = title ? title->getString() : "";
+			LLStringFn::replace_ascii_controlchars(mTitle,LL_UNKNOWN_CHAR);
+			new_name = TRUE;
+		}
+
+		if (mVisibleChat)
+		{
+			mNameText->setFont(LLFontGL::getFontSansSerif());
+			mNameText->setTextAlignment(LLHUDNameTag::ALIGN_TEXT_LEFT);
+			mNameText->setFadeDistance(CHAT_NORMAL_RADIUS * 2.f, 5.f);
+
+			char line[MAX_STRING];		/* Flawfinder: ignore */
+			line[0] = '\0';
+			std::deque<LLChat>::iterator chat_iter = mChats.begin();
+			mNameText->clearString();
+
+			LLColor4 new_chat = LLUIColorTable::instance().getColor( isSelf() ? "UserChatColor" : "AgentChatColor" );
+			LLColor4 normal_chat = lerp(new_chat, LLColor4(0.8f, 0.8f, 0.8f, 1.f), 0.7f);
+			LLColor4 old_chat = lerp(normal_chat, LLColor4(0.6f, 0.6f, 0.6f, 1.f), 0.7f);
+			if (mTyping && mChats.size() >= MAX_BUBBLE_CHAT_UTTERANCES) 
+			{
+				++chat_iter;
+			}
+
+			for(; chat_iter != mChats.end(); ++chat_iter)
+			{
+				F32 chat_fade_amt = llclamp((F32)((LLFrameTimer::getElapsedSeconds() - chat_iter->mTime) / CHAT_FADE_TIME), 0.f, 4.f);
+				LLFontGL::StyleFlags style;
+				switch(chat_iter->mChatType)
+				{
+				case CHAT_TYPE_WHISPER:
+					style = LLFontGL::ITALIC;
+					break;
+				case CHAT_TYPE_SHOUT:
+					style = LLFontGL::BOLD;
+					break;
+				default:
+					style = LLFontGL::NORMAL;
+					break;
+				}
+				if (chat_fade_amt < 1.f)
+				{
+					F32 u = clamp_rescale(chat_fade_amt, 0.9f, 1.f, 0.f, 1.f);
+					mNameText->addLine(chat_iter->mText, lerp(new_chat, normal_chat, u), style);
+				}
+				else if (chat_fade_amt < 2.f)
+				{
+					F32 u = clamp_rescale(chat_fade_amt, 1.9f, 2.f, 0.f, 1.f);
+					mNameText->addLine(chat_iter->mText, lerp(normal_chat, old_chat, u), style);
+				}
+				else if (chat_fade_amt < 3.f)
+				{
+					// *NOTE: only remove lines down to minimum number
+					mNameText->addLine(chat_iter->mText, old_chat, style);
+				}
+			}
+			mNameText->setVisibleOffScreen(TRUE);
+
+			if (mTyping)
+			{
+				S32 dot_count = (llfloor(mTypingTimer.getElapsedTimeF32() * 3.f) + 2) % 3 + 1;
+				switch(dot_count)
+				{
+				case 1:
+					mNameText->addLine(".", new_chat);
+					break;
+				case 2:
+					mNameText->addLine("..", new_chat);
+					break;
+				case 3:
+					mNameText->addLine("...", new_chat);
+					break;
+				}
+
+			}
 		}
 		else
 		{
-			debugAvatarRezTime("AvatarRezLeftAppearanceNotification","left appearance mode");
->>>>>>> 36456692
-		}
-	}
-
-	// Rebuild name tag if state change detected
-	if (mNameString.empty()
-		|| new_name
-		|| (!title && !mTitle.empty())
-		|| (title && mTitle != title->getString())
-		|| is_away != mNameAway 
-		|| is_busy != mNameBusy 
-		|| is_muted != mNameMute
-		|| is_appearance != mNameAppearance 
-		|| is_friend != mNameFriend
-		|| is_cloud != mNameCloud)
-	{
-		LLColor4 name_tag_color = getNameTagColor(is_friend);
-
-		clearNameTag();
-
-		if (is_away || is_muted || is_busy || is_appearance)
-		{
-			std::string line;
-			if (is_away)
-			{
-				line += LLTrans::getString("AvatarAway");
-				line += ", ";
-			}
-			if (is_busy)
-			{
-				line += LLTrans::getString("AvatarBusy");
-				line += ", ";
-			}
-			if (is_muted)
-			{
-				line += LLTrans::getString("AvatarMuted");
-				line += ", ";
-			}
-			if (is_appearance)
-			{
-				line += LLTrans::getString("AvatarEditingAppearance");
-				line += ", ";
-			}
-			if (is_cloud)
-			{
-				line += LLTrans::getString("LoadingData");
-				line += ", ";
-			}
-			// trim last ", "
-			line.resize( line.length() - 2 );
-			addNameTagLine(line, name_tag_color, LLFontGL::NORMAL,
-						   LLFontGL::getFontSansSerifSmall());
-		}
-
-		if (sRenderGroupTitles
-			&& title && title->getString() && title->getString()[0] != '\0')
-		{
-			std::string title_str = title->getString();
-			LLStringFn::replace_ascii_controlchars(title_str,LL_UNKNOWN_CHAR);
-			addNameTagLine(title_str, name_tag_color, LLFontGL::NORMAL,
-<<<<<<< HEAD
-				LLFontGL::getFontSansSerifSmall());
-=======
-						   LLFontGL::getFontSansSerifSmall());
->>>>>>> 36456692
-		}
-
-		static LLUICachedControl<bool> show_display_names("NameTagShowDisplayNames");
-		static LLUICachedControl<bool> show_usernames("NameTagShowUsernames");
-
-		if (LLAvatarNameCache::useDisplayNames())
-		{
-			LLAvatarName av_name;
-			if (!LLAvatarNameCache::get(getID(), &av_name))
-			{
-				// ...call this function back when the name arrives
-				// and force a rebuild
-				LLAvatarNameCache::get(getID(),
-<<<<<<< HEAD
-					boost::bind(&LLVOAvatar::clearNameTag, this));
-=======
-									   boost::bind(&LLVOAvatar::clearNameTag, this));
->>>>>>> 36456692
-			}
-
-			// Might be blank if name not available yet, that's OK
-			if (show_display_names)
-			{
-				addNameTagLine(av_name.mDisplayName, name_tag_color, LLFontGL::NORMAL,
-<<<<<<< HEAD
-					LLFontGL::getFontSansSerif());
-=======
-							   LLFontGL::getFontSansSerif());
->>>>>>> 36456692
-			}
-			// Suppress SLID display if display name matches exactly (ugh)
-			if (show_usernames && !av_name.mIsDisplayNameDefault)
-			{
-				// *HACK: Desaturate the color
-				LLColor4 username_color = name_tag_color * 0.83f;
-				addNameTagLine(av_name.mUsername, username_color, LLFontGL::NORMAL,
-							   LLFontGL::getFontSansSerifSmall());
-			}
-		}
-		else
-		{
-			const LLFontGL* font = LLFontGL::getFontSansSerif();
-			std::string full_name = LLCacheName::buildFullName( firstname->getString(), lastname->getString() );
-			addNameTagLine(full_name, name_tag_color, LLFontGL::NORMAL, font);
-		}
-
-<<<<<<< HEAD
-		mNameAway 		= is_away;
-		mNameBusy 		= is_busy;
-		mNameMute 		= is_muted;
-		mNameAppearance = is_appearance;
-		mNameFriend 	= is_friend;
-		mNameCloud 		= is_cloud;
-		mTitle 			= title ? title->getString() : "";
-		LLStringFn::replace_ascii_controlchars(mTitle, LL_UNKNOWN_CHAR);
-=======
-		mNameAway = is_away;
-		mNameBusy = is_busy;
-		mNameMute = is_muted;
-		mNameAppearance = is_appearance;
-		mNameFriend = is_friend;
-		mNameCloud = is_cloud;
-		mTitle = title ? title->getString() : "";
-		LLStringFn::replace_ascii_controlchars(mTitle,LL_UNKNOWN_CHAR);
->>>>>>> 36456692
-		new_name = TRUE;
-	}
-
-	if (mVisibleChat)
-	{
-		mNameText->setFont(LLFontGL::getFontSansSerif());
-		mNameText->setTextAlignment(LLHUDNameTag::ALIGN_TEXT_LEFT);
-		mNameText->setFadeDistance(CHAT_NORMAL_RADIUS * 2.f, 5.f);
-<<<<<<< HEAD
-
-=======
-			
->>>>>>> 36456692
-		char line[MAX_STRING];		/* Flawfinder: ignore */
-		line[0] = '\0';
-		std::deque<LLChat>::iterator chat_iter = mChats.begin();
-		mNameText->clearString();
-
-		LLColor4 new_chat = LLUIColorTable::instance().getColor( isSelf() ? "UserChatColor" : "AgentChatColor" );
-		LLColor4 normal_chat = lerp(new_chat, LLColor4(0.8f, 0.8f, 0.8f, 1.f), 0.7f);
-		LLColor4 old_chat = lerp(normal_chat, LLColor4(0.6f, 0.6f, 0.6f, 1.f), 0.7f);
-		if (mTyping && mChats.size() >= MAX_BUBBLE_CHAT_UTTERANCES) 
-		{
-			++chat_iter;
-		}
-
-		for(; chat_iter != mChats.end(); ++chat_iter)
-		{
-			F32 chat_fade_amt = llclamp((F32)((LLFrameTimer::getElapsedSeconds() - chat_iter->mTime) / CHAT_FADE_TIME), 0.f, 4.f);
-			LLFontGL::StyleFlags style;
-			switch(chat_iter->mChatType)
-			{
-<<<<<<< HEAD
-			case CHAT_TYPE_WHISPER:
-				style = LLFontGL::ITALIC;
-				break;
-			case CHAT_TYPE_SHOUT:
-				style = LLFontGL::BOLD;
-				break;
-			default:
-=======
-				case CHAT_TYPE_WHISPER:
-				style = LLFontGL::ITALIC;
-				break;
-				case CHAT_TYPE_SHOUT:
-				style = LLFontGL::BOLD;
-				break;
-				default:
->>>>>>> 36456692
-				style = LLFontGL::NORMAL;
-				break;
-			}
-			if (chat_fade_amt < 1.f)
-<<<<<<< HEAD
-			{
-				F32 u = clamp_rescale(chat_fade_amt, 0.9f, 1.f, 0.f, 1.f);
-				mNameText->addLine(chat_iter->mText, lerp(new_chat, normal_chat, u), style);
-			}
-			else if (chat_fade_amt < 2.f)
-			{
-				F32 u = clamp_rescale(chat_fade_amt, 1.9f, 2.f, 0.f, 1.f);
-				mNameText->addLine(chat_iter->mText, lerp(normal_chat, old_chat, u), style);
-			}
-			else if (chat_fade_amt < 3.f)
-			{
-				// *NOTE: only remove lines down to minimum number
-				mNameText->addLine(chat_iter->mText, old_chat, style);
-			}
-		}
-		mNameText->setVisibleOffScreen(TRUE);
-
-		if (mTyping)
-		{
-			S32 dot_count = (llfloor(mTypingTimer.getElapsedTimeF32() * 3.f) + 2) % 3 + 1;
-			switch(dot_count)
-			{
-			case 1:
-				mNameText->addLine(".", new_chat);
-				break;
-			case 2:
-				mNameText->addLine("..", new_chat);
-				break;
-			case 3:
-=======
-			{
-				F32 u = clamp_rescale(chat_fade_amt, 0.9f, 1.f, 0.f, 1.f);
-				mNameText->addLine(chat_iter->mText, lerp(new_chat, normal_chat, u), style);
-			}
-			else if (chat_fade_amt < 2.f)
-			{
-				F32 u = clamp_rescale(chat_fade_amt, 1.9f, 2.f, 0.f, 1.f);
-				mNameText->addLine(chat_iter->mText, lerp(normal_chat, old_chat, u), style);
-			}
-			else if (chat_fade_amt < 3.f)
-			{
-				// *NOTE: only remove lines down to minimum number
-				mNameText->addLine(chat_iter->mText, old_chat, style);
-			}
-		}
-		mNameText->setVisibleOffScreen(TRUE);
-
-		if (mTyping)
-		{
-			S32 dot_count = (llfloor(mTypingTimer.getElapsedTimeF32() * 3.f) + 2) % 3 + 1;
-			switch(dot_count)
-			{
-				case 1:
-				mNameText->addLine(".", new_chat);
-				break;
-				case 2:
-				mNameText->addLine("..", new_chat);
-				break;
-				case 3:
->>>>>>> 36456692
-				mNameText->addLine("...", new_chat);
-				break;
-			}
-
-		}
-	}
-	else
-	{
-		// ...not using chat bubbles, just names
-		mNameText->setTextAlignment(LLHUDNameTag::ALIGN_TEXT_CENTER);
-		mNameText->setFadeDistance(CHAT_NORMAL_RADIUS, 5.f);
-		mNameText->setVisibleOffScreen(FALSE);
+			// ...not using chat bubbles, just names
+			mNameText->setTextAlignment(LLHUDNameTag::ALIGN_TEXT_CENTER);
+			mNameText->setFadeDistance(CHAT_NORMAL_RADIUS, 5.f);
+			mNameText->setVisibleOffScreen(FALSE);
+		}
 	}
 }
 
@@ -3543,7 +3434,7 @@
 		else
 		{
 			color_name = "NameTagMismatch";
-		}
+	}
 	}
 	else
 	{
@@ -3636,7 +3527,7 @@
 	{
 		mTimeVisible.reset();
 	}
-	
+
 	//--------------------------------------------------------------------
 	// the rest should only be done occasionally for far away avatars
 	//--------------------------------------------------------------------
@@ -4290,11 +4181,11 @@
 	{	//LOD changed or new mesh created, allocate new vertex buffer if needed
 		if (needs_rebuild || mDirtyMesh >= 2 || mVisibilityRank <= 4)
 		{
-			updateMeshData();
+		updateMeshData();
 			mDirtyMesh = 0;
-			mNeedsSkin = TRUE;
-			mDrawable->clearState(LLDrawable::REBUILD_GEOMETRY);
-		}
+		mNeedsSkin = TRUE;
+		mDrawable->clearState(LLDrawable::REBUILD_GEOMETRY);
+	}
 	}
 
 	if (LLViewerShaderMgr::instance()->getVertexShaderLevel(LLViewerShaderMgr::SHADER_AVATAR) <= 0)
@@ -4323,12 +4214,12 @@
 			if (face)
 			{
 				LLVertexBuffer* vb = face->getVertexBuffer();
-				if (vb)
-				{
-					vb->flush();
-				}
-			}
-		}
+			if (vb)
+			{
+				vb->flush();
+			}
+		}
+	}
 	}
 	else
 	{
@@ -5959,35 +5850,35 @@
 	F32 avatar_num_factor = clamp_rescale((F32)sNumVisibleAvatars, 8, 25, 1.f, avatar_num_min_factor);
 	F32 area_scale = 0.16f;
 
-	if (isSelf())
-	{
-		if(gAgentCamera.cameraCustomizeAvatar() || gAgentCamera.cameraMouselook())
+		if (isSelf())
+		{
+			if(gAgentCamera.cameraCustomizeAvatar() || gAgentCamera.cameraMouselook())
+			{
+				mAdjustedPixelArea = MAX_PIXEL_AREA;
+			}
+			else
+			{
+				mAdjustedPixelArea = mPixelArea*area_scale;
+			}
+		}
+		else if (mIsDummy)
 		{
 			mAdjustedPixelArea = MAX_PIXEL_AREA;
 		}
 		else
 		{
-			mAdjustedPixelArea = mPixelArea*area_scale;
-		}
-	}
-	else if (mIsDummy)
-	{
-		mAdjustedPixelArea = MAX_PIXEL_AREA;
-	}
-	else
-	{
-		// reported avatar pixel area is dependent on avatar render load, based on number of visible avatars
-		mAdjustedPixelArea = (F32)mPixelArea * area_scale * lod_factor * lod_factor * avatar_num_factor * avatar_num_factor;
-	}
-
-	// now select meshes to render based on adjusted pixel area
-	BOOL res = mRoot.updateLOD(mAdjustedPixelArea, TRUE);
- 	if (res)
-	{
-		sNumLODChangesThisFrame++;
-		dirtyMesh(2);
-		return TRUE;
-	}
+			// reported avatar pixel area is dependent on avatar render load, based on number of visible avatars
+			mAdjustedPixelArea = (F32)mPixelArea * area_scale * lod_factor * lod_factor * avatar_num_factor * avatar_num_factor;
+		}
+
+		// now select meshes to render based on adjusted pixel area
+		BOOL res = mRoot.updateLOD(mAdjustedPixelArea, TRUE);
+ 		if (res)
+		{
+			sNumLODChangesThisFrame++;
+			dirtyMesh(2);
+			return TRUE;
+		}
 
 	return FALSE;
 }
@@ -6279,20 +6170,20 @@
 			if (pSkinData 
 				&& pSkinData->mJointNames.size() > 20				// full rig
 				&& pSkinData->mAlternateBindMatrix.size() > 0)
-			{
-				LLVOAvatar::resetJointPositionsToDefault();
-				//Need to handle the repositioning of the cam, updating rig data etc during outfit editing 
-				//This handles the case where we detach a replacement rig.
-				if ( gAgentCamera.cameraCustomizeAvatar() )
-				{
-					gAgent.unpauseAnimation();
-					//Still want to refocus on head bone
-					gAgentCamera.changeCameraToCustomizeAvatar();
+					{
+						LLVOAvatar::resetJointPositionsToDefault();
+						//Need to handle the repositioning of the cam, updating rig data etc during outfit editing 
+						//This handles the case where we detach a replacement rig.
+						if ( gAgentCamera.cameraCustomizeAvatar() )
+						{
+							gAgent.unpauseAnimation();
+							//Still want to refocus on head bone
+							gAgentCamera.changeCameraToCustomizeAvatar();
+						}
+					}
 				}
 			}				
 		}
-	}	
-}
 //-----------------------------------------------------------------------------
 // detachObject()
 //-----------------------------------------------------------------------------
@@ -6655,8 +6546,8 @@
 	
 	mFullyLoaded = (mFullyLoadedTimer.getElapsedTimeF32() > PAUSE);
 
-	if (!mPreviousFullyLoaded && !loading && mFullyLoaded)
-	{
+		if (!mPreviousFullyLoaded && !loading && mFullyLoaded)
+		{
 		debugAvatarRezTime("AvatarRezNotification","fully loaded");
 	}
 
@@ -7636,7 +7527,7 @@
 	
 	LLUUID *avatar_idp = (LLUUID *)userdata;
 	LLVOAvatar *selfp = (LLVOAvatar *)gObjectList.findObject(*avatar_idp);
-	
+
 	if (selfp)
 	{
 		LL_DEBUGS("Avatar") << selfp->avString() << "discard_level " << discard_level << " success " << success << " final " << final << LL_ENDL;
@@ -7687,16 +7578,6 @@
 // Called when baked texture is loaded and also when we start up with a baked texture
 void LLVOAvatar::useBakedTexture( const LLUUID& id )
 {
-<<<<<<< HEAD
-=======
-
-	
-	/* if(id == head_baked->getID())
-		 mHeadBakedLoaded = TRUE;
-		 mLastHeadBakedID = id;
-		 mHeadMesh0.setTexture( head_baked );
-		 mHeadMesh1.setTexture( head_baked ); */
->>>>>>> 36456692
 	for (U32 i = 0; i < mBakedTextureDatas.size(); i++)
 	{
 		LLViewerTexture* image_baked = getImage( mBakedTextureDatas[i].mTextureIndex, 0 );
