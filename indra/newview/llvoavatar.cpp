/** 
 * @File llvoavatar.cpp
 * @brief Implementation of LLVOAvatar class which is a derivation of LLViewerObject
 *
 * $LicenseInfo:firstyear=2001&license=viewerlgpl$
 * Second Life Viewer Source Code
 * Copyright (C) 2010, Linden Research, Inc.
 * 
 * This library is free software; you can redistribute it and/or
 * modify it under the terms of the GNU Lesser General Public
 * License as published by the Free Software Foundation;
 * version 2.1 of the License only.
 * 
 * This library is distributed in the hope that it will be useful,
 * but WITHOUT ANY WARRANTY; without even the implied warranty of
 * MERCHANTABILITY or FITNESS FOR A PARTICULAR PURPOSE.  See the GNU
 * Lesser General Public License for more details.
 * 
 * You should have received a copy of the GNU Lesser General Public
 * License along with this library; if not, write to the Free Software
 * Foundation, Inc., 51 Franklin Street, Fifth Floor, Boston, MA  02110-1301  USA
 * 
 * Linden Research, Inc., 945 Battery Street, San Francisco, CA  94111  USA
 * $/LicenseInfo$
 */

#if LL_MSVC
// disable warning about boost::lexical_cast returning uninitialized data
// when it fails to parse the string
#pragma warning (disable:4701)
#endif

#include "llviewerprecompiledheaders.h"

#include "llvoavatar.h"

#include <stdio.h>
#include <ctype.h>

#include "llaudioengine.h"
#include "noise.h"
#include "sound_ids.h"
#include "raytrace.h"

#include "llagent.h" //  Get state values from here
#include "llagentcamera.h"
#include "llagentwearables.h"
#include "llanimationstates.h"
#include "llavatarnamecache.h"
#include "llavatarpropertiesprocessor.h"
#include "llphysicsmotion.h"
#include "llviewercontrol.h"
#include "llcallingcard.h"		// IDEVO for LLAvatarTracker
#include "lldrawpoolavatar.h"
#include "lldriverparam.h"
#include "lleditingmotion.h"
#include "llemote.h"
//#include "llfirstuse.h"
#include "llfloatertools.h"
#include "llheadrotmotion.h"
#include "llhudeffecttrail.h"
#include "llhudmanager.h"
#include "llhudnametag.h"
#include "llhudtext.h"				// for mText/mDebugText
#include "llinitparam.h"
#include "llkeyframefallmotion.h"
#include "llkeyframestandmotion.h"
#include "llkeyframewalkmotion.h"
#include "llmanipscale.h"  // for get_default_max_prim_scale()
#include "llmeshrepository.h"
#include "llmutelist.h"
#include "llmoveview.h"
#include "llnotificationsutil.h"
#include "llquantize.h"
#include "llrand.h"
#include "llregionhandle.h"
#include "llresmgr.h"
#include "llselectmgr.h"
#include "llsprite.h"
#include "lltargetingmotion.h"
#include "lltexlayer.h"
#include "lltoolmorph.h"
#include "llviewercamera.h"
#include "llviewertexturelist.h"
#include "llviewermenu.h"
#include "llviewerobjectlist.h"
#include "llviewerparcelmgr.h"
#include "llviewershadermgr.h"
#include "llviewerstats.h"
#include "llvoavatarself.h"
#include "llvovolume.h"
#include "llworld.h"
#include "pipeline.h"
#include "llviewershadermgr.h"
#include "llsky.h"
#include "llanimstatelabels.h"
#include "lltrans.h"
#include "llappearancemgr.h"

#include "llgesturemgr.h" //needed to trigger the voice gesticulations
#include "llvoiceclient.h"
#include "llvoicevisualizer.h" // Ventrella

#include "lldebugmessagebox.h"
extern F32 SPEED_ADJUST_MAX;
extern F32 SPEED_ADJUST_MAX_SEC;
extern F32 ANIM_SPEED_MAX;
extern F32 ANIM_SPEED_MIN;

#if LL_MSVC
// disable boost::lexical_cast warning
#pragma warning (disable:4702)
#endif

#include <boost/lexical_cast.hpp>

// #define OUTPUT_BREAST_DATA

using namespace LLVOAvatarDefines;

//-----------------------------------------------------------------------------
// Global constants
//-----------------------------------------------------------------------------
const LLUUID ANIM_AGENT_BODY_NOISE = LLUUID("9aa8b0a6-0c6f-9518-c7c3-4f41f2c001ad"); //"body_noise"
const LLUUID ANIM_AGENT_BREATHE_ROT	= LLUUID("4c5a103e-b830-2f1c-16bc-224aa0ad5bc8");  //"breathe_rot"
const LLUUID ANIM_AGENT_EDITING	= LLUUID("2a8eba1d-a7f8-5596-d44a-b4977bf8c8bb");  //"editing"
const LLUUID ANIM_AGENT_EYE	= LLUUID("5c780ea8-1cd1-c463-a128-48c023f6fbea");  //"eye"
const LLUUID ANIM_AGENT_FLY_ADJUST = LLUUID("db95561f-f1b0-9f9a-7224-b12f71af126e");  //"fly_adjust"
const LLUUID ANIM_AGENT_HAND_MOTION	= LLUUID("ce986325-0ba7-6e6e-cc24-b17c4b795578");  //"hand_motion"
const LLUUID ANIM_AGENT_HEAD_ROT = LLUUID("e6e8d1dd-e643-fff7-b238-c6b4b056a68d");  //"head_rot"
const LLUUID ANIM_AGENT_PELVIS_FIX = LLUUID("0c5dd2a2-514d-8893-d44d-05beffad208b");  //"pelvis_fix"
const LLUUID ANIM_AGENT_TARGET = LLUUID("0e4896cb-fba4-926c-f355-8720189d5b55");  //"target"
const LLUUID ANIM_AGENT_WALK_ADJUST	= LLUUID("829bc85b-02fc-ec41-be2e-74cc6dd7215d");  //"walk_adjust"
const LLUUID ANIM_AGENT_PHYSICS_MOTION = LLUUID("7360e029-3cb8-ebc4-863e-212df440d987");  //"physics_motion"


//-----------------------------------------------------------------------------
// Constants
//-----------------------------------------------------------------------------
const std::string AVATAR_DEFAULT_CHAR = "avatar";

const S32 MIN_PIXEL_AREA_FOR_COMPOSITE = 1024;
const F32 SHADOW_OFFSET_AMT = 0.03f;

const F32 DELTA_TIME_MIN = 0.01f;	// we clamp measured deltaTime to this
const F32 DELTA_TIME_MAX = 0.2f;	// range to insure stability of computations.

const F32 PELVIS_LAG_FLYING		= 0.22f;// pelvis follow half life while flying
const F32 PELVIS_LAG_WALKING	= 0.4f;	// ...while walking
const F32 PELVIS_LAG_MOUSELOOK = 0.15f;
const F32 MOUSELOOK_PELVIS_FOLLOW_FACTOR = 0.5f;
const F32 PELVIS_LAG_WHEN_FOLLOW_CAM_IS_ON = 0.0001f; // not zero! - something gets divided by this!

const F32 PELVIS_ROT_THRESHOLD_SLOW = 60.0f;	// amount of deviation allowed between
const F32 PELVIS_ROT_THRESHOLD_FAST = 2.0f;	// the pelvis and the view direction
											// when moving fast & slow
const F32 TORSO_NOISE_AMOUNT = 1.0f;	// Amount of deviation from up-axis, in degrees
const F32 TORSO_NOISE_SPEED = 0.2f;	// Time scale factor on torso noise.

const F32 BREATHE_ROT_MOTION_STRENGTH = 0.05f;
const F32 BREATHE_SCALE_MOTION_STRENGTH = 0.005f;

const F32 MIN_SHADOW_HEIGHT = 0.f;
const F32 MAX_SHADOW_HEIGHT = 0.3f;

const S32 MIN_REQUIRED_PIXEL_AREA_BODY_NOISE = 10000;
const S32 MIN_REQUIRED_PIXEL_AREA_BREATHE = 10000;
const S32 MIN_REQUIRED_PIXEL_AREA_PELVIS_FIX = 40;

const S32 TEX_IMAGE_SIZE_SELF = 512;
const S32 TEX_IMAGE_AREA_SELF = TEX_IMAGE_SIZE_SELF * TEX_IMAGE_SIZE_SELF;
const S32 TEX_IMAGE_SIZE_OTHER = 512 / 4;  // The size of local textures for other (!isSelf()) avatars

const F32 HEAD_MOVEMENT_AVG_TIME = 0.9f;

const S32 MORPH_MASK_REQUESTED_DISCARD = 0;

// Discard level at which to switch to baked textures
// Should probably be 4 or 3, but didn't want to change it while change other logic - SJB
const S32 SWITCH_TO_BAKED_DISCARD = 5;

const F32 FOOT_COLLIDE_FUDGE = 0.04f;

const F32 HOVER_EFFECT_MAX_SPEED = 3.f;
const F32 HOVER_EFFECT_STRENGTH = 0.f;
const F32 UNDERWATER_EFFECT_STRENGTH = 0.1f;
const F32 UNDERWATER_FREQUENCY_DAMP = 0.33f;
const F32 APPEARANCE_MORPH_TIME = 0.65f;
const F32 TIME_BEFORE_MESH_CLEANUP = 5.f; // seconds
const S32 AVATAR_RELEASE_THRESHOLD = 10; // number of avatar instances before releasing memory
const F32 FOOT_GROUND_COLLISION_TOLERANCE = 0.25f;
const F32 AVATAR_LOD_TWEAK_RANGE = 0.7f;
const S32 MAX_BUBBLE_CHAT_LENGTH = DB_CHAT_MSG_STR_LEN;
const S32 MAX_BUBBLE_CHAT_UTTERANCES = 12;
const F32 CHAT_FADE_TIME = 8.0;
const F32 BUBBLE_CHAT_TIME = CHAT_FADE_TIME * 3.f;
const F32 NAMETAG_UPDATE_THRESHOLD = 0.3f;
const F32 NAMETAG_VERTICAL_SCREEN_OFFSET = 25.f;
<<<<<<< HEAD
const F32 NAMETAG_VERT_OFFSET_WEIGHT = 0.17f;
=======
const F32 NAMETAG_VERT_OFFSET_WEIGHT = 0.15f;
>>>>>>> fff9567a

const LLColor4 DUMMY_COLOR = LLColor4(0.5,0.5,0.5,1.0);

enum ERenderName
{
	RENDER_NAME_NEVER,
	RENDER_NAME_ALWAYS,	
	RENDER_NAME_FADE
};

//-----------------------------------------------------------------------------
// Callback data
//-----------------------------------------------------------------------------

struct LLTextureMaskData
{
	LLTextureMaskData( const LLUUID& id ) :
		mAvatarID(id), 
		mLastDiscardLevel(S32_MAX) 
	{}
	LLUUID				mAvatarID;
	S32					mLastDiscardLevel;
};

/*********************************************************************************
 **                                                                             **
 ** Begin private LLVOAvatar Support classes
 **
 **/

//------------------------------------------------------------------------
// LLVOAvatarBoneInfo
// Trans/Scale/Rot etc. info about each avatar bone.  Used by LLVOAvatarSkeleton.
//------------------------------------------------------------------------
struct LLVOAvatarCollisionVolumeInfo : public LLInitParam::Block<LLVOAvatarCollisionVolumeInfo>
{
<<<<<<< HEAD
	friend class LLVOAvatar;
	friend class LLVOAvatarSkeletonInfo;
public:
	LLVOAvatarBoneInfo() : mIsJoint(FALSE) {}
	~LLVOAvatarBoneInfo()
{
		std::for_each(mChildList.begin(), mChildList.end(), DeletePointer());
	}
	BOOL parseXml(LLXmlTreeNode* node);

private:
	std::string mName;
	BOOL mIsJoint;
	LLVector3 mPos;
	LLVector3 mRot;
	LLVector3 mScale;
	LLVector3 mPivot;
	typedef std::vector<LLVOAvatarBoneInfo*> child_list_t;
	child_list_t mChildList;
=======
	LLVOAvatarCollisionVolumeInfo() 
	:	name("name"),
		pos("pos"),
		rot("rot"),
		scale("scale")
	{}

	Mandatory<std::string>	name;
	Mandatory<LLVector3>	pos,
							rot,
							scale;
};

struct LLVOAvatarChildJoint : public LLInitParam::ChoiceBlock<LLVOAvatarChildJoint>
{
	Alternative<Lazy<struct LLVOAvatarBoneInfo> >	bone;
	Alternative<LLVOAvatarCollisionVolumeInfo>		collision_volume;

	LLVOAvatarChildJoint()
	:	bone("bone"),
		collision_volume("collision_volume")
	{}
};

struct LLVOAvatarBoneInfo : public LLInitParam::Block<LLVOAvatarBoneInfo, LLVOAvatarCollisionVolumeInfo>
{
	LLVOAvatarBoneInfo() 
	:	pivot("pivot")
	{}
	
	Mandatory<LLVector3>					pivot;
	Multiple<LLVOAvatarChildJoint>			children;
>>>>>>> fff9567a
};

//------------------------------------------------------------------------
// LLVOAvatarSkeletonInfo
// Overall avatar skeleton
//------------------------------------------------------------------------
struct LLVOAvatarSkeletonInfo : public LLInitParam::Block<LLVOAvatarSkeletonInfo>
{
	LLVOAvatarSkeletonInfo()
	:	skeleton_root(""),
		num_bones("num_bones"),
		num_collision_volumes("num_collision_volumes"),
		version("version")
	{}
	
	Mandatory<std::string>			version;
	Mandatory<S32>					num_bones,
									num_collision_volumes;
	Mandatory<LLVOAvatarChildJoint>	skeleton_root;
};

//-----------------------------------------------------------------------------
// class LLBodyNoiseMotion
//-----------------------------------------------------------------------------
class LLBodyNoiseMotion :
	public LLMotion
{
public:
	// Constructor
	LLBodyNoiseMotion(const LLUUID &id)
		: LLMotion(id)
	{
		mName = "body_noise";
		mTorsoState = new LLJointState;
	}

	// Destructor
	virtual ~LLBodyNoiseMotion() { }

public:
	//-------------------------------------------------------------------------
	// functions to support MotionController and MotionRegistry
	//-------------------------------------------------------------------------
	// static constructor
	// all subclasses must implement such a function and register it
	static LLMotion *create(const LLUUID &id) { return new LLBodyNoiseMotion(id); }

public:
	//-------------------------------------------------------------------------
	// animation callbacks to be implemented by subclasses
	//-------------------------------------------------------------------------

	// motions must specify whether or not they loop
	virtual BOOL getLoop() { return TRUE; }

	// motions must report their total duration
	virtual F32 getDuration() { return 0.0; }

	// motions must report their "ease in" duration
	virtual F32 getEaseInDuration() { return 0.0; }

	// motions must report their "ease out" duration.
	virtual F32 getEaseOutDuration() { return 0.0; }

	// motions must report their priority
	virtual LLJoint::JointPriority getPriority() { return LLJoint::HIGH_PRIORITY; }

	virtual LLMotionBlendType getBlendType() { return ADDITIVE_BLEND; }

	// called to determine when a motion should be activated/deactivated based on avatar pixel coverage
	virtual F32 getMinPixelArea() { return MIN_REQUIRED_PIXEL_AREA_BODY_NOISE; }

	// run-time (post constructor) initialization,
	// called after parameters have been set
	// must return true to indicate success and be available for activation
	virtual LLMotionInitStatus onInitialize(LLCharacter *character)
	{
		if( !mTorsoState->setJoint( character->getJoint("mTorso") ))
		{
			return STATUS_FAILURE;
		}

		mTorsoState->setUsage(LLJointState::ROT);

		addJointState( mTorsoState );
		return STATUS_SUCCESS;
	}

	// called when a motion is activated
	// must return TRUE to indicate success, or else
	// it will be deactivated
	virtual BOOL onActivate() { return TRUE; }

	// called per time step
	// must return TRUE while it is active, and
	// must return FALSE when the motion is completed.
	virtual BOOL onUpdate(F32 time, U8* joint_mask)
	{
		F32 nx[2];
		nx[0]=time*TORSO_NOISE_SPEED;
		nx[1]=0.0f;
		F32 ny[2];
		ny[0]=0.0f;
		ny[1]=time*TORSO_NOISE_SPEED;
		F32 noiseX = noise2(nx);
		F32 noiseY = noise2(ny);

		F32 rx = TORSO_NOISE_AMOUNT * DEG_TO_RAD * noiseX / 0.42f;
		F32 ry = TORSO_NOISE_AMOUNT * DEG_TO_RAD * noiseY / 0.42f;
		LLQuaternion tQn;
		tQn.setQuat( rx, ry, 0.0f );
		mTorsoState->setRotation( tQn );

		return TRUE;
	}

	// called when a motion is deactivated
	virtual void onDeactivate() {}

private:
	//-------------------------------------------------------------------------
	// joint states to be animated
	//-------------------------------------------------------------------------
	LLPointer<LLJointState> mTorsoState;
};

//-----------------------------------------------------------------------------
// class LLBreatheMotionRot
//-----------------------------------------------------------------------------
class LLBreatheMotionRot :
	public LLMotion
{
public:
	// Constructor
	LLBreatheMotionRot(const LLUUID &id) :
		LLMotion(id),
		mBreatheRate(1.f),
		mCharacter(NULL)
	{
		mName = "breathe_rot";
		mChestState = new LLJointState;
	}

	// Destructor
	virtual ~LLBreatheMotionRot() {}

public:
	//-------------------------------------------------------------------------
	// functions to support MotionController and MotionRegistry
	//-------------------------------------------------------------------------
	// static constructor
	// all subclasses must implement such a function and register it
	static LLMotion *create(const LLUUID &id) { return new LLBreatheMotionRot(id); }

public:
	//-------------------------------------------------------------------------
	// animation callbacks to be implemented by subclasses
	//-------------------------------------------------------------------------

	// motions must specify whether or not they loop
	virtual BOOL getLoop() { return TRUE; }

	// motions must report their total duration
	virtual F32 getDuration() { return 0.0; }

	// motions must report their "ease in" duration
	virtual F32 getEaseInDuration() { return 0.0; }

	// motions must report their "ease out" duration.
	virtual F32 getEaseOutDuration() { return 0.0; }

	// motions must report their priority
	virtual LLJoint::JointPriority getPriority() { return LLJoint::MEDIUM_PRIORITY; }

	virtual LLMotionBlendType getBlendType() { return NORMAL_BLEND; }

	// called to determine when a motion should be activated/deactivated based on avatar pixel coverage
	virtual F32 getMinPixelArea() { return MIN_REQUIRED_PIXEL_AREA_BREATHE; }

	// run-time (post constructor) initialization,
	// called after parameters have been set
	// must return true to indicate success and be available for activation
	virtual LLMotionInitStatus onInitialize(LLCharacter *character)
	{		
		mCharacter = character;
		BOOL success = true;

		if ( !mChestState->setJoint( character->getJoint( "mChest" ) ) ) { success = false; }

		if ( success )
		{
			mChestState->setUsage(LLJointState::ROT);
			addJointState( mChestState );
		}

		if ( success )
		{
			return STATUS_SUCCESS;
		}
		else
		{
			return STATUS_FAILURE;
		}
	}

	// called when a motion is activated
	// must return TRUE to indicate success, or else
	// it will be deactivated
	virtual BOOL onActivate() { return TRUE; }

	// called per time step
	// must return TRUE while it is active, and
	// must return FALSE when the motion is completed.
	virtual BOOL onUpdate(F32 time, U8* joint_mask)
	{
		mBreatheRate = 1.f;

		F32 breathe_amt = (sinf(mBreatheRate * time) * BREATHE_ROT_MOTION_STRENGTH);

		mChestState->setRotation(LLQuaternion(breathe_amt, LLVector3(0.f, 1.f, 0.f)));

		return TRUE;
	}

	// called when a motion is deactivated
	virtual void onDeactivate() {}

private:
	//-------------------------------------------------------------------------
	// joint states to be animated
	//-------------------------------------------------------------------------
	LLPointer<LLJointState> mChestState;
	F32					mBreatheRate;
	LLCharacter*		mCharacter;
};

//-----------------------------------------------------------------------------
// class LLPelvisFixMotion
//-----------------------------------------------------------------------------
class LLPelvisFixMotion :
	public LLMotion
{
public:
	// Constructor
	LLPelvisFixMotion(const LLUUID &id)
		: LLMotion(id), mCharacter(NULL)
	{
		mName = "pelvis_fix";

		mPelvisState = new LLJointState;
	}

	// Destructor
	virtual ~LLPelvisFixMotion() { }

public:
	//-------------------------------------------------------------------------
	// functions to support MotionController and MotionRegistry
	//-------------------------------------------------------------------------
	// static constructor
	// all subclasses must implement such a function and register it
	static LLMotion *create(const LLUUID& id) { return new LLPelvisFixMotion(id); }

public:
	//-------------------------------------------------------------------------
	// animation callbacks to be implemented by subclasses
	//-------------------------------------------------------------------------

	// motions must specify whether or not they loop
	virtual BOOL getLoop() { return TRUE; }

	// motions must report their total duration
	virtual F32 getDuration() { return 0.0; }

	// motions must report their "ease in" duration
	virtual F32 getEaseInDuration() { return 0.5f; }

	// motions must report their "ease out" duration.
	virtual F32 getEaseOutDuration() { return 0.5f; }

	// motions must report their priority
	virtual LLJoint::JointPriority getPriority() { return LLJoint::LOW_PRIORITY; }

	virtual LLMotionBlendType getBlendType() { return NORMAL_BLEND; }

	// called to determine when a motion should be activated/deactivated based on avatar pixel coverage
	virtual F32 getMinPixelArea() { return MIN_REQUIRED_PIXEL_AREA_PELVIS_FIX; }

	// run-time (post constructor) initialization,
	// called after parameters have been set
	// must return true to indicate success and be available for activation
	virtual LLMotionInitStatus onInitialize(LLCharacter *character)
	{
		mCharacter = character;

		if (!mPelvisState->setJoint( character->getJoint("mPelvis")))
		{
			return STATUS_FAILURE;
		}

		mPelvisState->setUsage(LLJointState::POS);

		addJointState( mPelvisState );
		return STATUS_SUCCESS;
	}

	// called when a motion is activated
	// must return TRUE to indicate success, or else
	// it will be deactivated
	virtual BOOL onActivate() { return TRUE; }

	// called per time step
	// must return TRUE while it is active, and
	// must return FALSE when the motion is completed.
	virtual BOOL onUpdate(F32 time, U8* joint_mask)
	{
		mPelvisState->setPosition(LLVector3::zero);

		return TRUE;
	}

	// called when a motion is deactivated
	virtual void onDeactivate() {}

private:
	//-------------------------------------------------------------------------
	// joint states to be animated
	//-------------------------------------------------------------------------
	LLPointer<LLJointState> mPelvisState;
	LLCharacter*		mCharacter;
};

/**
 **
 ** End LLVOAvatar Support classes
 **                                                                             **
 *********************************************************************************/


//-----------------------------------------------------------------------------
// Static Data
//-----------------------------------------------------------------------------
LLXmlTree LLVOAvatar::sXMLTree;
LLXMLNodePtr LLVOAvatar::sSkeletonXMLTree;
LLVOAvatarSkeletonInfo* LLVOAvatar::sAvatarSkeletonInfo = NULL;
LLVOAvatar::LLVOAvatarXmlInfo* LLVOAvatar::sAvatarXmlInfo = NULL;
LLVOAvatarDictionary *LLVOAvatar::sAvatarDictionary = NULL;
S32 LLVOAvatar::sFreezeCounter = 0;
U32 LLVOAvatar::sMaxVisible = 12;
F32 LLVOAvatar::sRenderDistance = 256.f;
S32	LLVOAvatar::sNumVisibleAvatars = 0;
S32	LLVOAvatar::sNumLODChangesThisFrame = 0;

const LLUUID LLVOAvatar::sStepSoundOnLand("e8af4a28-aa83-4310-a7c4-c047e15ea0df");
const LLUUID LLVOAvatar::sStepSounds[LL_MCODE_END] =
{
	SND_STONE_RUBBER,
	SND_METAL_RUBBER,
	SND_GLASS_RUBBER,
	SND_WOOD_RUBBER,
	SND_FLESH_RUBBER,
	SND_RUBBER_PLASTIC,
	SND_RUBBER_RUBBER
};

S32 LLVOAvatar::sRenderName = RENDER_NAME_ALWAYS;
BOOL LLVOAvatar::sRenderGroupTitles = TRUE;
S32 LLVOAvatar::sNumVisibleChatBubbles = 0;
BOOL LLVOAvatar::sDebugInvisible = FALSE;
BOOL LLVOAvatar::sShowAttachmentPoints = FALSE;
BOOL LLVOAvatar::sShowAnimationDebug = FALSE;
BOOL LLVOAvatar::sShowFootPlane = FALSE;
BOOL LLVOAvatar::sVisibleInFirstPerson = FALSE;
F32 LLVOAvatar::sLODFactor = 1.f;
F32 LLVOAvatar::sPhysicsLODFactor = 1.f;
BOOL LLVOAvatar::sUseImpostors = FALSE;
BOOL LLVOAvatar::sJointDebug = FALSE;

F32 LLVOAvatar::sUnbakedTime = 0.f;
F32 LLVOAvatar::sUnbakedUpdateTime = 0.f;
F32 LLVOAvatar::sGreyTime = 0.f;
F32 LLVOAvatar::sGreyUpdateTime = 0.f;

//-----------------------------------------------------------------------------
// Helper functions
//-----------------------------------------------------------------------------
static F32 calc_bouncy_animation(F32 x);

//-----------------------------------------------------------------------------
// LLVOAvatar()
//-----------------------------------------------------------------------------
LLVOAvatar::LLVOAvatar(const LLUUID& id,
					   const LLPCode pcode,
					   LLViewerRegion* regionp) :
	LLViewerObject(id, pcode, regionp),
	mIsDummy(FALSE),
	mSpecialRenderMode(0),
	mAttachmentGeometryBytes(0),
	mAttachmentSurfaceArea(0.f),
	mTurning(FALSE),
	mPelvisToFoot(0.f),
	mLastSkeletonSerialNum( 0 ),
	mHeadOffset(),
	mIsSitting(FALSE),
	mTimeVisible(),
	mTyping(FALSE),
	mMeshValid(FALSE),
	mVisible(FALSE),
	mWindFreq(0.f),
	mRipplePhase( 0.f ),
	mBelowWater(FALSE),
	mLastAppearanceBlendTime(0.f),
	mAppearanceAnimating(FALSE),
	mNameString(),
	mTitle(),
	mNameAway(false),
	mNameBusy(false),
	mNameMute(false),
	mNameAppearance(false),
	mNameFriend(false),
	mNameAlpha(0.f),
	mRenderGroupTitles(sRenderGroupTitles),
	mNameCloud(false),
	mFirstTEMessageReceived( FALSE ),
	mFirstAppearanceMessageReceived( FALSE ),
	mCulled( FALSE ),
	mVisibilityRank(0),
	mTexSkinColor( NULL ),
	mTexHairColor( NULL ),
	mTexEyeColor( NULL ),
	mNeedsSkin(FALSE),
	mLastSkinTime(0.f),
	mUpdatePeriod(1),
	mFullyLoaded(FALSE),
	mPreviousFullyLoaded(FALSE),
	mFullyLoadedInitialized(FALSE),
	mSupportsAlphaLayers(FALSE),
	mLoadedCallbacksPaused(FALSE),
	mHasPelvisOffset( FALSE ),
	mRenderUnloadedAvatar(LLCachedControl<bool>(gSavedSettings, "RenderUnloadedAvatar"))
{
	LLMemType mt(LLMemType::MTYPE_AVATAR);
	//VTResume();  // VTune
	
	// mVoiceVisualizer is created by the hud effects manager and uses the HUD Effects pipeline
	const BOOL needsSendToSim = false; // currently, this HUD effect doesn't need to pack and unpack data to do its job
	mVoiceVisualizer = ( LLVoiceVisualizer *)LLHUDManager::getInstance()->createViewerEffect( LLHUDObject::LL_HUD_EFFECT_VOICE_VISUALIZER, needsSendToSim );

	lldebugs << "LLVOAvatar Constructor (0x" << this << ") id:" << mID << llendl;

	mPelvisp = NULL;

	mBakedTextureDatas.resize(BAKED_NUM_INDICES);
	for (U32 i = 0; i < mBakedTextureDatas.size(); i++ )
	{
		mBakedTextureDatas[i].mLastTextureIndex = IMG_DEFAULT_AVATAR;
		mBakedTextureDatas[i].mTexLayerSet = NULL;
		mBakedTextureDatas[i].mIsLoaded = false;
		mBakedTextureDatas[i].mIsUsed = false;
		mBakedTextureDatas[i].mMaskTexName = 0;
		mBakedTextureDatas[i].mTextureIndex = LLVOAvatarDictionary::bakedToLocalTextureIndex((EBakedTextureIndex)i);
	}

	mDirtyMesh = 2;	// Dirty geometry, need to regenerate.
	mMeshTexturesDirty = FALSE;
	mHeadp = NULL;

	mIsBuilt = FALSE;

	mNumJoints = 0;
	mSkeleton = NULL;

	mNumCollisionVolumes = 0;
	mCollisionVolumes = NULL;

	// set up animation variables
	mSpeed = 0.f;
	setAnimationData("Speed", &mSpeed);

	mNeedsImpostorUpdate = TRUE;
	mNeedsAnimUpdate = TRUE;

	mImpostorDistance = 0;
	mImpostorPixelArea = 0;

	setNumTEs(TEX_NUM_INDICES);

	mbCanSelect = TRUE;

	mSignaledAnimations.clear();
	mPlayingAnimations.clear();

	mWasOnGroundLeft = FALSE;
	mWasOnGroundRight = FALSE;

	mTimeLast = 0.0f;
	mSpeedAccum = 0.0f;

	mRippleTimeLast = 0.f;

	mInAir = FALSE;

	mStepOnLand = TRUE;
	mStepMaterial = 0;

	mLipSyncActive = false;
	mOohMorph      = NULL;
	mAahMorph      = NULL;

	mCurrentGesticulationLevel = 0;

	mRuthTimer.reset();
	mRuthDebugTimer.reset();
	mDebugExistenceTimer.reset();
	mPelvisOffset = LLVector3(0.0f,0.0f,0.0f);
	mLastPelvisToFoot = 0.0f;
	mPelvisFixup = 0.0f;
	mLastPelvisFixup = 0.0f;
}

//------------------------------------------------------------------------
// LLVOAvatar::~LLVOAvatar()
//------------------------------------------------------------------------
LLVOAvatar::~LLVOAvatar()
{
	if (gSavedSettings.getBOOL("DebugAvatarRezTime"))
	{
		if (!mFullyLoaded)
		{
			llinfos << "REZTIME: [ " << (U32)mDebugExistenceTimer.getElapsedTimeF32() << "sec ] Avatar '" << getFullname() << "' left after " << (U32)mRuthDebugTimer.getElapsedTimeF32() << " seconds as cloud." << llendl;
			LLSD args;
			args["EXISTENCE"] = llformat("%d",(U32)mDebugExistenceTimer.getElapsedTimeF32());
			args["TIME"] = llformat("%d",(U32)mRuthDebugTimer.getElapsedTimeF32());
			args["NAME"] = getFullname();
			LLNotificationsUtil::add("AvatarRezLeftCloudNotification",args);
		}
		else
		{
			llinfos << "REZTIME: [ " << (U32)mDebugExistenceTimer.getElapsedTimeF32() << "sec ] Avatar '" << getFullname() << "' left." << llendl;
			LLSD args;
			args["EXISTENCE"] = llformat("%d",(U32)mDebugExistenceTimer.getElapsedTimeF32());
			args["NAME"] = getFullname();
			LLNotificationsUtil::add("AvatarRezLeftNotification",args);
		}

	}
	lldebugs << "LLVOAvatar Destructor (0x" << this << ") id:" << mID << llendl;

	mRoot.removeAllChildren();

	deleteAndClearArray(mSkeleton);
	deleteAndClearArray(mCollisionVolumes);

	mNumJoints = 0;

	for (U32 i = 0; i < mBakedTextureDatas.size(); i++)
	{
		deleteAndClear(mBakedTextureDatas[i].mTexLayerSet);
		mBakedTextureDatas[i].mMeshes.clear();

		for (morph_list_t::iterator iter2 = mBakedTextureDatas[i].mMaskedMorphs.begin();
			 iter2 != mBakedTextureDatas[i].mMaskedMorphs.end(); iter2++)
		{
			LLMaskedMorph* masked_morph = (*iter2);
			delete masked_morph;
		}
	}

	std::for_each(mAttachmentPoints.begin(), mAttachmentPoints.end(), DeletePairedPointer());
	mAttachmentPoints.clear();

	deleteAndClear(mTexSkinColor);
	deleteAndClear(mTexHairColor);
	deleteAndClear(mTexEyeColor);

	std::for_each(mMeshes.begin(), mMeshes.end(), DeletePairedPointer());
	mMeshes.clear();

	for (std::vector<LLViewerJoint*>::iterator jointIter = mMeshLOD.begin();
		 jointIter != mMeshLOD.end(); 
		 ++jointIter)
	{
		LLViewerJoint* joint = (LLViewerJoint *) *jointIter;
		std::for_each(joint->mMeshParts.begin(), joint->mMeshParts.end(), DeletePointer());
		joint->mMeshParts.clear();
	}
	std::for_each(mMeshLOD.begin(), mMeshLOD.end(), DeletePointer());
	mMeshLOD.clear();
	
	mDead = TRUE;
	
	mAnimationSources.clear();
	LLLoadedCallbackEntry::cleanUpCallbackList(&mCallbackTextureList) ;

	lldebugs << "LLVOAvatar Destructor end" << llendl;
}

void LLVOAvatar::markDead()
{
	if (mNameText)
	{
		mNameText->markDead();
		mNameText = NULL;
		sNumVisibleChatBubbles--;
	}
	mVoiceVisualizer->markDead();
	LLLoadedCallbackEntry::cleanUpCallbackList(&mCallbackTextureList) ;
	LLViewerObject::markDead();
}


BOOL LLVOAvatar::isFullyBaked()
{
	if (mIsDummy) return TRUE;
	if (getNumTEs() == 0) return FALSE;

	for (U32 i = 0; i < mBakedTextureDatas.size(); i++)
	{
		if (!isTextureDefined(mBakedTextureDatas[i].mTextureIndex)
			&& ( (i != BAKED_SKIRT) || isWearingWearableType(LLWearableType::WT_SKIRT) ) )
		{
			return FALSE;
		}
	}
	return TRUE;
}

void LLVOAvatar::deleteLayerSetCaches(bool clearAll)
{
	for (U32 i = 0; i < mBakedTextureDatas.size(); i++)
	{
		if (mBakedTextureDatas[i].mTexLayerSet)
		{
			// ! BACKWARDS COMPATIBILITY !
			// Can be removed after hair baking is mandatory on the grid
			if ((i != BAKED_HAIR || isSelf()) && !clearAll)
			{
				mBakedTextureDatas[i].mTexLayerSet->deleteCaches();
			}
		}
		if (mBakedTextureDatas[i].mMaskTexName)
		{
			glDeleteTextures(1, (GLuint*)&(mBakedTextureDatas[i].mMaskTexName));
			mBakedTextureDatas[i].mMaskTexName = 0 ;
		}
	}
}

// static 
BOOL LLVOAvatar::areAllNearbyInstancesBaked(S32& grey_avatars)
{
	BOOL res = TRUE;
	grey_avatars = 0;
	for (std::vector<LLCharacter*>::iterator iter = LLCharacter::sInstances.begin();
		 iter != LLCharacter::sInstances.end(); ++iter)
	{
		LLVOAvatar* inst = (LLVOAvatar*) *iter;
		if( inst->isDead() )
		{
			continue;
		}
		else if( !inst->isFullyBaked() )
		{
			res = FALSE;
			if (inst->mHasGrey)
			{
				++grey_avatars;
			}
		}
	}
	return res;
}

// static
void LLVOAvatar::dumpBakedStatus()
{
	LLVector3d camera_pos_global = gAgentCamera.getCameraPositionGlobal();

	for (std::vector<LLCharacter*>::iterator iter = LLCharacter::sInstances.begin();
		 iter != LLCharacter::sInstances.end(); ++iter)
	{
		LLVOAvatar* inst = (LLVOAvatar*) *iter;
		llinfos << "Avatar ";

		LLNameValue* firstname = inst->getNVPair("FirstName");
		LLNameValue* lastname = inst->getNVPair("LastName");

		if( firstname )
		{
			llcont << firstname->getString();
		}
		if( lastname )
		{
			llcont << " " << lastname->getString();
		}

		llcont << " " << inst->mID;

		if( inst->isDead() )
		{
			llcont << " DEAD ("<< inst->getNumRefs() << " refs)";
		}

		if( inst->isSelf() )
		{
			llcont << " (self)";
		}


		F64 dist_to_camera = (inst->getPositionGlobal() - camera_pos_global).length();
		llcont << " " << dist_to_camera << "m ";

		llcont << " " << inst->mPixelArea << " pixels";

		if( inst->isVisible() )
		{
			llcont << " (visible)";
		}
		else
		{
			llcont << " (not visible)";
		}

		if( inst->isFullyBaked() )
		{
			llcont << " Baked";
		}
		else
		{
			llcont << " Unbaked (";
			
			for (LLVOAvatarDictionary::BakedTextures::const_iterator iter = LLVOAvatarDictionary::getInstance()->getBakedTextures().begin();
				 iter != LLVOAvatarDictionary::getInstance()->getBakedTextures().end();
				 ++iter)
			{
				const LLVOAvatarDictionary::BakedEntry *baked_dict = iter->second;
				const ETextureIndex index = baked_dict->mTextureIndex;
				if (!inst->isTextureDefined(index))
				{
					llcont << " " << LLVOAvatarDictionary::getInstance()->getTexture(index)->mName;
				}
			}
			llcont << " ) " << inst->getUnbakedPixelAreaRank();
			if( inst->isCulled() )
			{
				llcont << " culled";
			}
		}
		llcont << llendl;
	}
}

//static
void LLVOAvatar::restoreGL()
{
	if (!isAgentAvatarValid()) return;

	gAgentAvatarp->setCompositeUpdatesEnabled(TRUE);
	for (U32 i = 0; i < gAgentAvatarp->mBakedTextureDatas.size(); i++)
	{
		gAgentAvatarp->invalidateComposite(gAgentAvatarp->mBakedTextureDatas[i].mTexLayerSet, FALSE);
	}
	gAgentAvatarp->updateMeshTextures();
}

//static
void LLVOAvatar::destroyGL()
{
	deleteCachedImages();

	resetImpostors();
}

//static
void LLVOAvatar::resetImpostors()
{
	for (std::vector<LLCharacter*>::iterator iter = LLCharacter::sInstances.begin();
		 iter != LLCharacter::sInstances.end(); ++iter)
	{
		LLVOAvatar* avatar = (LLVOAvatar*) *iter;
		avatar->mImpostor.release();
	}
}

// static
void LLVOAvatar::deleteCachedImages(bool clearAll)
{	
	if (LLTexLayerSet::sHasCaches)
	{
		lldebugs << "Deleting layer set caches" << llendl;
		for (std::vector<LLCharacter*>::iterator iter = LLCharacter::sInstances.begin();
			 iter != LLCharacter::sInstances.end(); ++iter)
		{
			LLVOAvatar* inst = (LLVOAvatar*) *iter;
			inst->deleteLayerSetCaches(clearAll);
		}
		LLTexLayerSet::sHasCaches = FALSE;
	}
	LLVOAvatarSelf::deleteScratchTextures();
	LLTexLayerStaticImageList::getInstance()->deleteCachedImages();
}


//------------------------------------------------------------------------
// static
// LLVOAvatar::initClass()
//------------------------------------------------------------------------
void LLVOAvatar::initClass()
{ 
	std::string xmlFile;

	xmlFile = gDirUtilp->getExpandedFilename(LL_PATH_CHARACTER,AVATAR_DEFAULT_CHAR) + "_lad.xml";
	BOOL success = sXMLTree.parseFile( xmlFile, FALSE );
	if (!success)
	{
		llerrs << "Problem reading avatar configuration file:" << xmlFile << llendl;
	}

	// now sanity check xml file
	LLXmlTreeNode* root = sXMLTree.getRoot();
	if (!root) 
	{
		llerrs << "No root node found in avatar configuration file: " << xmlFile << llendl;
		return;
	}

	//-------------------------------------------------------------------------
	// <linden_avatar version="1.0"> (root)
	//-------------------------------------------------------------------------
	if( !root->hasName( "linden_avatar" ) )
	{
		llerrs << "Invalid avatar file header: " << xmlFile << llendl;
	}
	
	std::string version;
	static LLStdStringHandle version_string = LLXmlTree::addAttributeString("version");
	if( !root->getFastAttributeString( version_string, version ) || (version != "1.0") )
	{
		llerrs << "Invalid avatar file version: " << version << " in file: " << xmlFile << llendl;
	}

	S32 wearable_def_version = 1;
	static LLStdStringHandle wearable_definition_version_string = LLXmlTree::addAttributeString("wearable_definition_version");
	root->getFastAttributeS32( wearable_definition_version_string, wearable_def_version );
	LLWearable::setCurrentDefinitionVersion( wearable_def_version );

	std::string mesh_file_name;

	LLXmlTreeNode* skeleton_node = root->getChildByName( "skeleton" );
	if (!skeleton_node)
	{
		llerrs << "No skeleton in avatar configuration file: " << xmlFile << llendl;
		return;
	}
	
	std::string skeleton_file_name;
	static LLStdStringHandle file_name_string = LLXmlTree::addAttributeString("file_name");
	if (!skeleton_node->getFastAttributeString(file_name_string, skeleton_file_name))
	{
		llerrs << "No file name in skeleton node in avatar config file: " << xmlFile << llendl;
	}
	
	std::string skeleton_path;
	skeleton_path = gDirUtilp->getExpandedFilename(LL_PATH_CHARACTER,skeleton_file_name);
	if (!parseSkeletonFile(skeleton_path))
	{
		llerrs << "Error parsing skeleton file: " << skeleton_path << llendl;
	}

	// parse avatar_lad.xml
	if (sAvatarXmlInfo)
	{ //this can happen if a login attempt failed
		deleteAndClear(sAvatarXmlInfo);
	}
	sAvatarXmlInfo = new LLVOAvatarXmlInfo;
	if (!sAvatarXmlInfo->parseXmlSkeletonNode(root))
	{
		llerrs << "Error parsing skeleton node in avatar XML file: " << skeleton_path << llendl;
	}
	if (!sAvatarXmlInfo->parseXmlMeshNodes(root))
	{
		llerrs << "Error parsing skeleton node in avatar XML file: " << skeleton_path << llendl;
	}
	if (!sAvatarXmlInfo->parseXmlColorNodes(root))
	{
		llerrs << "Error parsing skeleton node in avatar XML file: " << skeleton_path << llendl;
	}
	if (!sAvatarXmlInfo->parseXmlLayerNodes(root))
	{
		llerrs << "Error parsing skeleton node in avatar XML file: " << skeleton_path << llendl;
	}
	if (!sAvatarXmlInfo->parseXmlDriverNodes(root))
	{
		llerrs << "Error parsing skeleton node in avatar XML file: " << skeleton_path << llendl;
	}
	if (!sAvatarXmlInfo->parseXmlMorphNodes(root))
	{
		llerrs << "Error parsing skeleton node in avatar XML file: " << skeleton_path << llendl;
	}

	gAnimLibrary.animStateSetString(ANIM_AGENT_BODY_NOISE,"body_noise");
	gAnimLibrary.animStateSetString(ANIM_AGENT_BREATHE_ROT,"breathe_rot");
	gAnimLibrary.animStateSetString(ANIM_AGENT_PHYSICS_MOTION,"physics_motion");
	gAnimLibrary.animStateSetString(ANIM_AGENT_EDITING,"editing");
	gAnimLibrary.animStateSetString(ANIM_AGENT_EYE,"eye");
	gAnimLibrary.animStateSetString(ANIM_AGENT_FLY_ADJUST,"fly_adjust");
	gAnimLibrary.animStateSetString(ANIM_AGENT_HAND_MOTION,"hand_motion");
	gAnimLibrary.animStateSetString(ANIM_AGENT_HEAD_ROT,"head_rot");
	gAnimLibrary.animStateSetString(ANIM_AGENT_PELVIS_FIX,"pelvis_fix");
	gAnimLibrary.animStateSetString(ANIM_AGENT_TARGET,"target");
	gAnimLibrary.animStateSetString(ANIM_AGENT_WALK_ADJUST,"walk_adjust");
}


void LLVOAvatar::cleanupClass()
{
	deleteAndClear(sAvatarXmlInfo);
	sSkeletonXMLTree = NULL;
	sXMLTree.cleanup();
}

void LLVOAvatar::initInstance(void)
{
	//-------------------------------------------------------------------------
	// initialize joint, mesh and shape members
	//-------------------------------------------------------------------------
	mRoot.setName( "mRoot" );
	
	for (LLVOAvatarDictionary::Meshes::const_iterator iter = LLVOAvatarDictionary::getInstance()->getMeshes().begin();
		 iter != LLVOAvatarDictionary::getInstance()->getMeshes().end();
		 ++iter)
	{
		const EMeshIndex mesh_index = iter->first;
		const LLVOAvatarDictionary::MeshEntry *mesh_dict = iter->second;
		LLViewerJoint* joint = new LLViewerJoint();
		joint->setName(mesh_dict->mName);
		joint->setMeshID(mesh_index);
		mMeshLOD.push_back(joint);
		
		/* mHairLOD.setName("mHairLOD");
		   mHairMesh0.setName("mHairMesh0");
		   mHairMesh0.setMeshID(MESH_ID_HAIR);
		   mHairMesh1.setName("mHairMesh1"); */
		for (U32 lod = 0; lod < mesh_dict->mLOD; lod++)
		{
			LLViewerJointMesh* mesh = new LLViewerJointMesh();
			std::string mesh_name = "m" + mesh_dict->mName + boost::lexical_cast<std::string>(lod);
			// We pre-pended an m - need to capitalize first character for camelCase
			mesh_name[1] = toupper(mesh_name[1]);
			mesh->setName(mesh_name);
			mesh->setMeshID(mesh_index);
			mesh->setPickName(mesh_dict->mPickName);
			mesh->setIsTransparent(FALSE);
			switch((int)mesh_index)
			{
				case MESH_ID_HAIR:
					mesh->setIsTransparent(TRUE);
					break;
				case MESH_ID_SKIRT:
					mesh->setIsTransparent(TRUE);
					break;
				case MESH_ID_EYEBALL_LEFT:
				case MESH_ID_EYEBALL_RIGHT:
					mesh->setSpecular( LLColor4( 1.0f, 1.0f, 1.0f, 1.0f ), 1.f );
					break;
			}
			
			joint->mMeshParts.push_back(mesh);
		}
	}
	
	//-------------------------------------------------------------------------
	// associate baked textures with meshes
	//-------------------------------------------------------------------------
	for (LLVOAvatarDictionary::Meshes::const_iterator iter = LLVOAvatarDictionary::getInstance()->getMeshes().begin();
		 iter != LLVOAvatarDictionary::getInstance()->getMeshes().end();
		 ++iter)
	{
		const EMeshIndex mesh_index = iter->first;
		const LLVOAvatarDictionary::MeshEntry *mesh_dict = iter->second;
		const EBakedTextureIndex baked_texture_index = mesh_dict->mBakedID;
		// Skip it if there's no associated baked texture.
		if (baked_texture_index == BAKED_NUM_INDICES) continue;
		
		for (std::vector<LLViewerJointMesh* >::iterator iter = mMeshLOD[mesh_index]->mMeshParts.begin();
			 iter != mMeshLOD[mesh_index]->mMeshParts.end(); 
			 ++iter)
		{
			LLViewerJointMesh* mesh = (LLViewerJointMesh*) *iter;
			mBakedTextureDatas[(int)baked_texture_index].mMeshes.push_back(mesh);
		}
	}
	
	
	//-------------------------------------------------------------------------
	// register motions
	//-------------------------------------------------------------------------
	if (LLCharacter::sInstances.size() == 1)
	{
		LLKeyframeMotion::setVFS(gStaticVFS);
		registerMotion( ANIM_AGENT_BUSY,					LLNullMotion::create );
		registerMotion( ANIM_AGENT_CROUCH,					LLKeyframeStandMotion::create );
		registerMotion( ANIM_AGENT_CROUCHWALK,				LLKeyframeWalkMotion::create );
		registerMotion( ANIM_AGENT_EXPRESS_AFRAID,			LLEmote::create );
		registerMotion( ANIM_AGENT_EXPRESS_ANGER,			LLEmote::create );
		registerMotion( ANIM_AGENT_EXPRESS_BORED,			LLEmote::create );
		registerMotion( ANIM_AGENT_EXPRESS_CRY,				LLEmote::create );
		registerMotion( ANIM_AGENT_EXPRESS_DISDAIN,			LLEmote::create );
		registerMotion( ANIM_AGENT_EXPRESS_EMBARRASSED,		LLEmote::create );
		registerMotion( ANIM_AGENT_EXPRESS_FROWN,			LLEmote::create );
		registerMotion( ANIM_AGENT_EXPRESS_KISS,			LLEmote::create );
		registerMotion( ANIM_AGENT_EXPRESS_LAUGH,			LLEmote::create );
		registerMotion( ANIM_AGENT_EXPRESS_OPEN_MOUTH,		LLEmote::create );
		registerMotion( ANIM_AGENT_EXPRESS_REPULSED,		LLEmote::create );
		registerMotion( ANIM_AGENT_EXPRESS_SAD,				LLEmote::create );
		registerMotion( ANIM_AGENT_EXPRESS_SHRUG,			LLEmote::create );
		registerMotion( ANIM_AGENT_EXPRESS_SMILE,			LLEmote::create );
		registerMotion( ANIM_AGENT_EXPRESS_SURPRISE,		LLEmote::create );
		registerMotion( ANIM_AGENT_EXPRESS_TONGUE_OUT,		LLEmote::create );
		registerMotion( ANIM_AGENT_EXPRESS_TOOTHSMILE,		LLEmote::create );
		registerMotion( ANIM_AGENT_EXPRESS_WINK,			LLEmote::create );
		registerMotion( ANIM_AGENT_EXPRESS_WORRY,			LLEmote::create );
		registerMotion( ANIM_AGENT_FEMALE_RUN_NEW,			LLKeyframeWalkMotion::create );
		registerMotion( ANIM_AGENT_FEMALE_WALK,				LLKeyframeWalkMotion::create );
		registerMotion( ANIM_AGENT_FEMALE_WALK_NEW,			LLKeyframeWalkMotion::create );
		registerMotion( ANIM_AGENT_RUN,						LLKeyframeWalkMotion::create );
		registerMotion( ANIM_AGENT_RUN_NEW,					LLKeyframeWalkMotion::create );
		registerMotion( ANIM_AGENT_STAND,					LLKeyframeStandMotion::create );
		registerMotion( ANIM_AGENT_STAND_1,					LLKeyframeStandMotion::create );
		registerMotion( ANIM_AGENT_STAND_2,					LLKeyframeStandMotion::create );
		registerMotion( ANIM_AGENT_STAND_3,					LLKeyframeStandMotion::create );
		registerMotion( ANIM_AGENT_STAND_4,					LLKeyframeStandMotion::create );
		registerMotion( ANIM_AGENT_STANDUP,					LLKeyframeFallMotion::create );
		registerMotion( ANIM_AGENT_TURNLEFT,				LLKeyframeWalkMotion::create );
		registerMotion( ANIM_AGENT_TURNRIGHT,				LLKeyframeWalkMotion::create );
		registerMotion( ANIM_AGENT_WALK,					LLKeyframeWalkMotion::create );
		registerMotion( ANIM_AGENT_WALK_NEW,				LLKeyframeWalkMotion::create );
		
		// motions without a start/stop bit
		registerMotion( ANIM_AGENT_BODY_NOISE,				LLBodyNoiseMotion::create );
		registerMotion( ANIM_AGENT_BREATHE_ROT,				LLBreatheMotionRot::create );
		registerMotion( ANIM_AGENT_PHYSICS_MOTION,			LLPhysicsMotionController::create );
		registerMotion( ANIM_AGENT_EDITING,					LLEditingMotion::create	);
		registerMotion( ANIM_AGENT_EYE,						LLEyeMotion::create	);
		registerMotion( ANIM_AGENT_FEMALE_WALK,				LLKeyframeWalkMotion::create );
		registerMotion( ANIM_AGENT_FLY_ADJUST,				LLFlyAdjustMotion::create );
		registerMotion( ANIM_AGENT_HAND_MOTION,				LLHandMotion::create );
		registerMotion( ANIM_AGENT_HEAD_ROT,				LLHeadRotMotion::create );
		registerMotion( ANIM_AGENT_PELVIS_FIX,				LLPelvisFixMotion::create );
		registerMotion( ANIM_AGENT_SIT_FEMALE,				LLKeyframeMotion::create );
		registerMotion( ANIM_AGENT_TARGET,					LLTargetingMotion::create );
		registerMotion( ANIM_AGENT_WALK_ADJUST,				LLWalkAdjustMotion::create );
		
	}
	
	buildCharacter();
	
	// preload specific motions here
	createMotion( ANIM_AGENT_CUSTOMIZE);
	createMotion( ANIM_AGENT_CUSTOMIZE_DONE);
	
	//VTPause();  // VTune
	
	mVoiceVisualizer->setVoiceEnabled( LLVoiceClient::getInstance()->getVoiceEnabled( mID ) );

}

const LLVector3 LLVOAvatar::getRenderPosition() const
{
	if (mDrawable.isNull() || mDrawable->getGeneration() < 0)
	{
		return getPositionAgent();
	}
	else if (isRoot())
	{
		if ( !mHasPelvisOffset )
		{
			return mDrawable->getPositionAgent();
		}
		else
		{
			//Apply a pelvis fixup (as defined by the avs skin)
			LLVector3 pos = mDrawable->getPositionAgent();
			pos[VZ] += mPelvisFixup;
			return pos;
		}
	}
	else
	{
		return getPosition() * mDrawable->getParent()->getRenderMatrix();
	}
}

void LLVOAvatar::updateDrawable(BOOL force_damped)
{
	clearChanged(SHIFTED);
}

void LLVOAvatar::onShift(const LLVector4a& shift_vector)
{
	const LLVector3& shift = reinterpret_cast<const LLVector3&>(shift_vector);
	mLastAnimExtents[0] += shift;
	mLastAnimExtents[1] += shift;
	mNeedsImpostorUpdate = TRUE;
	mNeedsAnimUpdate = TRUE;
}

void LLVOAvatar::updateSpatialExtents(LLVector4a& newMin, LLVector4a &newMax)
{
	if (isImpostor() && !needsImpostorUpdate())
	{
		LLVector3 delta = getRenderPosition() -
			((LLVector3(mDrawable->getPositionGroup().getF32ptr())-mImpostorOffset));
		
		newMin.load3( (mLastAnimExtents[0] + delta).mV);
		newMax.load3( (mLastAnimExtents[1] + delta).mV);
	}
	else
	{
		getSpatialExtents(newMin,newMax);
		mLastAnimExtents[0].set(newMin.getF32ptr());
		mLastAnimExtents[1].set(newMax.getF32ptr());
		LLVector4a pos_group;
		pos_group.setAdd(newMin,newMax);
		pos_group.mul(0.5f);
		mImpostorOffset = LLVector3(pos_group.getF32ptr())-getRenderPosition();
		mDrawable->setPositionGroup(pos_group);
	}
}

void LLVOAvatar::getSpatialExtents(LLVector4a& newMin, LLVector4a& newMax)
{
	LLVector4a buffer(0.25f);
	LLVector4a pos;
	pos.load3(getRenderPosition().mV);
	newMin.setSub(pos, buffer);
	newMax.setAdd(pos, buffer);

	float max_attachment_span = get_default_max_prim_scale() * 5.0f;
	
	//stretch bounding box by joint positions
	for (polymesh_map_t::iterator i = mMeshes.begin(); i != mMeshes.end(); ++i)
	{
		LLPolyMesh* mesh = i->second;
		for (S32 joint_num = 0; joint_num < mesh->mJointRenderData.count(); joint_num++)
		{
			LLVector4a trans;
			trans.load3( mesh->mJointRenderData[joint_num]->mWorldMatrix->getTranslation().mV);
			update_min_max(newMin, newMax, trans);
		}
	}

	LLVector4a center, size;
	center.setAdd(newMin, newMax);
	center.mul(0.5f);

	size.setSub(newMax,newMin);
	size.mul(0.5f);

	mPixelArea = LLPipeline::calcPixelArea(center, size, *LLViewerCamera::getInstance());

	//stretch bounding box by attachments
	for (attachment_map_t::iterator iter = mAttachmentPoints.begin(); 
		 iter != mAttachmentPoints.end();
		 ++iter)
	{
		LLViewerJointAttachment* attachment = iter->second;

		if (!attachment->getValid())
		{
			continue ;
		}

		for (LLViewerJointAttachment::attachedobjs_vec_t::iterator attachment_iter = attachment->mAttachedObjects.begin();
			 attachment_iter != attachment->mAttachedObjects.end();
			 ++attachment_iter)
		{
			const LLViewerObject* attached_object = (*attachment_iter);
			if (attached_object && !attached_object->isHUDAttachment())
			{
				LLDrawable* drawable = attached_object->mDrawable;
				if (drawable && !drawable->isState(LLDrawable::RIGGED))
				{
					LLSpatialBridge* bridge = drawable->getSpatialBridge();
					if (bridge)
					{
						const LLVector4a* ext = bridge->getSpatialExtents();
						LLVector4a distance;
						distance.setSub(ext[1], ext[0]);
						LLVector4a max_span(max_attachment_span);

						S32 lt = distance.lessThan(max_span).getGatheredBits() & 0x7;
						
						// Only add the prim to spatial extents calculations if it isn't a megaprim.
						// max_attachment_span calculated at the start of the function 
						// (currently 5 times our max prim size) 
						if (lt == 0x7)
						{
							update_min_max(newMin,newMax,ext[0]);
							update_min_max(newMin,newMax,ext[1]);
						}
					}
				}
			}
		}
	}

	//pad bounding box	

	newMin.sub(buffer);
	newMax.add(buffer);
}

//-----------------------------------------------------------------------------
// renderCollisionVolumes()
//-----------------------------------------------------------------------------
void LLVOAvatar::renderCollisionVolumes()
{
	for (S32 i = 0; i < mNumCollisionVolumes; i++)
	{
		mCollisionVolumes[i].renderCollision();
	}

	if (mNameText.notNull())
	{
		LLVector3 unused;
		mNameText->lineSegmentIntersect(LLVector3(0,0,0), LLVector3(0,0,1), unused, TRUE);
	}
}

BOOL LLVOAvatar::lineSegmentIntersect(const LLVector3& start, const LLVector3& end,
									  S32 face,
									  BOOL pick_transparent,
									  S32* face_hit,
									  LLVector3* intersection,
									  LLVector2* tex_coord,
									  LLVector3* normal,
									  LLVector3* bi_normal)
{
	if ((isSelf() && !gAgent.needsRenderAvatar()) || !LLPipeline::sPickAvatar)
	{
		return FALSE;
	}

	if (lineSegmentBoundingBox(start, end))
	{
		for (S32 i = 0; i < mNumCollisionVolumes; ++i)
		{
			mCollisionVolumes[i].updateWorldMatrix();

			glh::matrix4f mat((F32*) mCollisionVolumes[i].getXform()->getWorldMatrix().mMatrix);
			glh::matrix4f inverse = mat.inverse();
			glh::matrix4f norm_mat = inverse.transpose();

			glh::vec3f p1(start.mV);
			glh::vec3f p2(end.mV);

			inverse.mult_matrix_vec(p1);
			inverse.mult_matrix_vec(p2);

			LLVector3 position;
			LLVector3 norm;

			if (linesegment_sphere(LLVector3(p1.v), LLVector3(p2.v), LLVector3(0,0,0), 1.f, position, norm))
			{
				glh::vec3f res_pos(position.mV);
				mat.mult_matrix_vec(res_pos);
				
				norm.normalize();
				glh::vec3f res_norm(norm.mV);
				norm_mat.mult_matrix_dir(res_norm);

				if (intersection)
				{
					*intersection = LLVector3(res_pos.v);
				}

				if (normal)
				{
					*normal = LLVector3(res_norm.v);
				}

				return TRUE;
			}
		}

		if (isSelf())
		{
			for (attachment_map_t::iterator iter = mAttachmentPoints.begin(); 
			 iter != mAttachmentPoints.end();
			 ++iter)
			{
				LLViewerJointAttachment* attachment = iter->second;

				for (LLViewerJointAttachment::attachedobjs_vec_t::iterator attachment_iter = attachment->mAttachedObjects.begin();
					 attachment_iter != attachment->mAttachedObjects.end();
					 ++attachment_iter)
				{
					LLViewerObject* attached_object = (*attachment_iter);
					
					if (attached_object && !attached_object->isDead() && attachment->getValid())
					{
						LLDrawable* drawable = attached_object->mDrawable;
						if (drawable->isState(LLDrawable::RIGGED))
						{ //regenerate octree for rigged attachment
							gPipeline.markRebuild(mDrawable, LLDrawable::REBUILD_RIGGED, TRUE);
						}
					}
				}
			}
		}
	}

	
	
	LLVector3 position;
	if (mNameText.notNull() && mNameText->lineSegmentIntersect(start, end, position))
	{
		if (intersection)
		{
			*intersection = position;
		}

		return TRUE;
	}

	return FALSE;
}

LLViewerObject* LLVOAvatar::lineSegmentIntersectRiggedAttachments(const LLVector3& start, const LLVector3& end,
									  S32 face,
									  BOOL pick_transparent,
									  S32* face_hit,
									  LLVector3* intersection,
									  LLVector2* tex_coord,
									  LLVector3* normal,
									  LLVector3* bi_normal)
{
	if (isSelf() && !gAgent.needsRenderAvatar())
	{
		return NULL;
	}

	LLViewerObject* hit = NULL;

	if (lineSegmentBoundingBox(start, end))
	{
		LLVector3 local_end = end;
		LLVector3 local_intersection;

		for (attachment_map_t::iterator iter = mAttachmentPoints.begin(); 
			iter != mAttachmentPoints.end();
			++iter)
		{
			LLViewerJointAttachment* attachment = iter->second;

			for (LLViewerJointAttachment::attachedobjs_vec_t::iterator attachment_iter = attachment->mAttachedObjects.begin();
					attachment_iter != attachment->mAttachedObjects.end();
					++attachment_iter)
			{
				LLViewerObject* attached_object = (*attachment_iter);
					
				if (attached_object->lineSegmentIntersect(start, local_end, face, pick_transparent, face_hit, &local_intersection, tex_coord, normal, bi_normal))
				{
					local_end = local_intersection;
					if (intersection)
					{
						*intersection = local_intersection;
					}
					
					hit = attached_object;
				}
			}
		}
	}
		
	return hit;
}

//-----------------------------------------------------------------------------
// parseSkeletonFile()
//-----------------------------------------------------------------------------
BOOL LLVOAvatar::parseSkeletonFile(const std::string& filename)
{
	LLMemType mt(LLMemType::MTYPE_AVATAR);
	
	//-------------------------------------------------------------------------
	// parse the file
	//-------------------------------------------------------------------------
<<<<<<< HEAD
	BOOL parsesuccess = sSkeletonXMLTree.parseFile( filename, FALSE );
	
	if (!parsesuccess)
=======
	
	LLXMLNodePtr skeleton_xml;
	BOOL parsesuccess = LLXMLNode::parseFile(filename, skeleton_xml, NULL);

	if (!parsesuccess || skeleton_xml.isNull())
>>>>>>> fff9567a
	{
		llerrs << "Can't parse skeleton file: " << filename << llendl;
		return FALSE;
	}

	// Process XML data
	if (sAvatarSkeletonInfo)
	{ //this can happen if a login attempt failed
		delete sAvatarSkeletonInfo;
	}
	sAvatarSkeletonInfo = new LLVOAvatarSkeletonInfo;

	LLXUIParser parser;
	parser.readXUI(skeleton_xml, *sAvatarSkeletonInfo, filename);
	if (!sAvatarSkeletonInfo->validateBlock())
	{
		llerrs << "Error parsing skeleton XML file: " << filename << llendl;
	}

	if( !skeleton_xml->hasName( "linden_skeleton" ) )
	{
		llerrs << "Invalid avatar skeleton file header: " << filename << llendl;
		return FALSE;
	}

	if (sAvatarSkeletonInfo->version() != "1.0")
	{
		llerrs << "Invalid avatar skeleton file version: " << sAvatarSkeletonInfo->version() << " in file: " << filename << llendl;
		return FALSE;
	}

	return TRUE;
}

//-----------------------------------------------------------------------------
// setupBone()
//-----------------------------------------------------------
BOOL LLVOAvatar::setupBone(const LLVOAvatarChildJoint& info, LLViewerJoint* parent, S32 &volume_num, S32 &joint_num)
{
	LLMemType mt(LLMemType::MTYPE_AVATAR);
	
	LLViewerJoint* joint = NULL;
	if (info.bone.isChosen())
	{
		joint = (LLViewerJoint*)getCharacterJoint(joint_num);
		if (!joint)
		{
			llwarns << "Too many bones" << llendl;
			return FALSE;
		}
		joint->setName( info.bone().name );
		joint->setPosition(info.bone().pos);
		joint->setRotation(mayaQ(info.bone().rot().mV[VX], info.bone().rot().mV[VY], info.bone().rot().mV[VZ], LLQuaternion::XYZ));
		joint->setScale(info.bone().scale);
		joint->setSkinOffset( info.bone().pivot );
		joint_num++;

		for (LLInitParam::ParamIterator<LLVOAvatarChildJoint>::const_iterator child_it = info.bone().children.begin(),
				end_it = info.bone().children.end();
			child_it != end_it;
			++child_it)
		{
			if (!setupBone(*child_it, joint, volume_num, joint_num))
			{
				return FALSE;
			}
		}
	}
	else // collision volume
	{
		if (volume_num >= (S32)mNumCollisionVolumes)
		{
			llwarns << "Too many bones" << llendl;
			return FALSE;
		}
		joint = (LLViewerJoint*)(&mCollisionVolumes[volume_num]);
		joint->setName( info.collision_volume.name);
		joint->setPosition(info.collision_volume.pos);
		joint->setRotation(mayaQ(info.collision_volume.rot().mV[VX], info.collision_volume.rot().mV[VY], info.collision_volume.rot().mV[VZ], LLQuaternion::XYZ));
		joint->setScale(info.collision_volume.scale);
		volume_num++;
	}

	// add to parent
	if (parent)
	{
		parent->addChild( joint );
	}

	joint->setDefaultFromCurrentXform();
	
	return TRUE;
}

//-----------------------------------------------------------------------------
// buildSkeleton()
//-----------------------------------------------------------------------------
BOOL LLVOAvatar::buildSkeleton(const LLVOAvatarSkeletonInfo *info)
{
	LLMemType mt(LLMemType::MTYPE_AVATAR);
	
	//-------------------------------------------------------------------------
	// allocate joints
	//-------------------------------------------------------------------------
	if (!allocateCharacterJoints(info->num_bones))
	{
		llerrs << "Can't allocate " << info->num_bones() << " joints" << llendl;
		return FALSE;
	}
	
	//-------------------------------------------------------------------------
	// allocate volumes
	//-------------------------------------------------------------------------
	if (info->num_collision_volumes)
	{
		if (!allocateCollisionVolumes(info->num_collision_volumes))
		{
			llerrs << "Can't allocate " << info->num_collision_volumes() << " collision volumes" << llendl;
			return FALSE;
		}
	}

	S32 current_joint_num = 0;
	S32 current_volume_num = 0;

	if (!setupBone(info->skeleton_root, NULL, current_volume_num, current_joint_num))
	{
<<<<<<< HEAD
		LLVOAvatarBoneInfo *info = *iter;
		if (!setupBone(info, NULL, current_volume_num, current_joint_num))
	{
		llerrs << "Error parsing bone in skeleton file" << llendl;
		return FALSE;
	}
=======
		llerrs << "Error parsing bone in skeleton file" << llendl;
		return FALSE;
>>>>>>> fff9567a
	}

	return TRUE;
}

LLVOAvatar* LLVOAvatar::asAvatar()
{
	return this;
}

//-----------------------------------------------------------------------------
// LLVOAvatar::startDefaultMotions()
//-----------------------------------------------------------------------------
void LLVOAvatar::startDefaultMotions()
{
	//-------------------------------------------------------------------------
	// start default motions
	//-------------------------------------------------------------------------
	startMotion( ANIM_AGENT_HEAD_ROT );
	startMotion( ANIM_AGENT_EYE );
	startMotion( ANIM_AGENT_BODY_NOISE );
	startMotion( ANIM_AGENT_BREATHE_ROT );
	startMotion( ANIM_AGENT_PHYSICS_MOTION );
	startMotion( ANIM_AGENT_HAND_MOTION );
	startMotion( ANIM_AGENT_PELVIS_FIX );

	//-------------------------------------------------------------------------
	// restart any currently active motions
	//-------------------------------------------------------------------------
	processAnimationStateChanges();
}

//-----------------------------------------------------------------------------
// LLVOAvatar::buildCharacter()
// Deferred initialization and rebuild of the avatar.
//-----------------------------------------------------------------------------
void LLVOAvatar::buildCharacter()
{
	LLMemType mt(LLMemType::MTYPE_AVATAR);
	
	//-------------------------------------------------------------------------
	// remove all references to our existing skeleton
	// so we can rebuild it
	//-------------------------------------------------------------------------
	flushAllMotions();

	//-------------------------------------------------------------------------
	// remove all of mRoot's children
	//-------------------------------------------------------------------------
	mRoot.removeAllChildren();
	mIsBuilt = FALSE;

	//-------------------------------------------------------------------------
	// clear mesh data
	//-------------------------------------------------------------------------
	for (std::vector<LLViewerJoint*>::iterator jointIter = mMeshLOD.begin();
		 jointIter != mMeshLOD.end(); ++jointIter)
	{
		LLViewerJoint* joint = (LLViewerJoint*) *jointIter;
		for (std::vector<LLViewerJointMesh*>::iterator meshIter = joint->mMeshParts.begin();
			 meshIter != joint->mMeshParts.end(); ++meshIter)
		{
			LLViewerJointMesh * mesh = (LLViewerJointMesh *) *meshIter;
			mesh->setMesh(NULL);
		}
	}

	//-------------------------------------------------------------------------
	// (re)load our skeleton and meshes
	//-------------------------------------------------------------------------
	LLTimer timer;

	BOOL status = loadAvatar();
	stop_glerror();

// 	gPrintMessagesThisFrame = TRUE;
	lldebugs << "Avatar load took " << timer.getElapsedTimeF32() << " seconds." << llendl;

	if (!status)
	{
		if (isSelf())
		{
			llerrs << "Unable to load user's avatar" << llendl;
		}
		else
		{
			llwarns << "Unable to load other's avatar" << llendl;
		}
		return;
	}

	//-------------------------------------------------------------------------
	// initialize "well known" joint pointers
	//-------------------------------------------------------------------------
	mPelvisp		= (LLViewerJoint*)mRoot.findJoint("mPelvis");
	mTorsop			= (LLViewerJoint*)mRoot.findJoint("mTorso");
	mChestp			= (LLViewerJoint*)mRoot.findJoint("mChest");
	mNeckp			= (LLViewerJoint*)mRoot.findJoint("mNeck");
	mHeadp			= (LLViewerJoint*)mRoot.findJoint("mHead");
	mSkullp			= (LLViewerJoint*)mRoot.findJoint("mSkull");
	mHipLeftp		= (LLViewerJoint*)mRoot.findJoint("mHipLeft");
	mHipRightp		= (LLViewerJoint*)mRoot.findJoint("mHipRight");
	mKneeLeftp		= (LLViewerJoint*)mRoot.findJoint("mKneeLeft");
	mKneeRightp		= (LLViewerJoint*)mRoot.findJoint("mKneeRight");
	mAnkleLeftp		= (LLViewerJoint*)mRoot.findJoint("mAnkleLeft");
	mAnkleRightp	= (LLViewerJoint*)mRoot.findJoint("mAnkleRight");
	mFootLeftp		= (LLViewerJoint*)mRoot.findJoint("mFootLeft");
	mFootRightp		= (LLViewerJoint*)mRoot.findJoint("mFootRight");
	mWristLeftp		= (LLViewerJoint*)mRoot.findJoint("mWristLeft");
	mWristRightp	= (LLViewerJoint*)mRoot.findJoint("mWristRight");
	mEyeLeftp		= (LLViewerJoint*)mRoot.findJoint("mEyeLeft");
	mEyeRightp		= (LLViewerJoint*)mRoot.findJoint("mEyeRight");

	//-------------------------------------------------------------------------
	// Make sure "well known" pointers exist
	//-------------------------------------------------------------------------
	if (!(mPelvisp && 
		  mTorsop &&
		  mChestp &&
		  mNeckp &&
		  mHeadp &&
		  mSkullp &&
		  mHipLeftp &&
		  mHipRightp &&
		  mKneeLeftp &&
		  mKneeRightp &&
		  mAnkleLeftp &&
		  mAnkleRightp &&
		  mFootLeftp &&
		  mFootRightp &&
		  mWristLeftp &&
		  mWristRightp &&
		  mEyeLeftp &&
		  mEyeRightp))
	{
		llerrs << "Failed to create avatar." << llendl;
		return;
	}

	//-------------------------------------------------------------------------
	// initialize the pelvis
	//-------------------------------------------------------------------------
	mPelvisp->setPosition( LLVector3(0.0f, 0.0f, 0.0f) );
	
	//-------------------------------------------------------------------------
	// set head offset from pelvis
	//-------------------------------------------------------------------------
	updateHeadOffset();

	//-------------------------------------------------------------------------
	// initialize lip sync morph pointers
	//-------------------------------------------------------------------------
	mOohMorph     = getVisualParam( "Lipsync_Ooh" );
	mAahMorph     = getVisualParam( "Lipsync_Aah" );

	// If we don't have the Ooh morph, use the Kiss morph
	if (!mOohMorph)
	{
		llwarns << "Missing 'Ooh' morph for lipsync, using fallback." << llendl;
		mOohMorph = getVisualParam( "Express_Kiss" );
	}

	// If we don't have the Aah morph, use the Open Mouth morph
	if (!mAahMorph)
	{
		llwarns << "Missing 'Aah' morph for lipsync, using fallback." << llendl;
		mAahMorph = getVisualParam( "Express_Open_Mouth" );
	}

	startDefaultMotions();

	//-------------------------------------------------------------------------
	// restart any currently active motions
	//-------------------------------------------------------------------------
	processAnimationStateChanges();

	mIsBuilt = TRUE;
	stop_glerror();

	mMeshValid = TRUE;
}


//-----------------------------------------------------------------------------
// releaseMeshData()
//-----------------------------------------------------------------------------
void LLVOAvatar::releaseMeshData()
{
	LLMemType mt(LLMemType::MTYPE_AVATAR);
	
	if (sInstances.size() < AVATAR_RELEASE_THRESHOLD || mIsDummy)
	{
		return;
	}

	//llinfos << "Releasing" << llendl;

	// cleanup mesh data
	for (std::vector<LLViewerJoint*>::iterator iter = mMeshLOD.begin();
		 iter != mMeshLOD.end(); 
		 ++iter)
	{
		LLViewerJoint* joint = (LLViewerJoint*) *iter;
		joint->setValid(FALSE, TRUE);
	}

	//cleanup data
	if (mDrawable.notNull())
	{
		LLFace* facep = mDrawable->getFace(0);
		facep->setSize(0, 0);
		for(S32 i = mNumInitFaces ; i < mDrawable->getNumFaces(); i++)
		{
			facep = mDrawable->getFace(i);
			facep->setSize(0, 0);
		}
	}
	
	for (attachment_map_t::iterator iter = mAttachmentPoints.begin(); 
		 iter != mAttachmentPoints.end();
		 ++iter)
	{
		LLViewerJointAttachment* attachment = iter->second;
		if (!attachment->getIsHUDAttachment())
		{
			attachment->setAttachmentVisibility(FALSE);
		}
	}
	mMeshValid = FALSE;
}

//-----------------------------------------------------------------------------
// restoreMeshData()
//-----------------------------------------------------------------------------
// virtual
void LLVOAvatar::restoreMeshData()
{
	llassert(!isSelf());
	LLMemType mt(LLMemType::MTYPE_AVATAR);
	
	//llinfos << "Restoring" << llendl;
	mMeshValid = TRUE;
	updateJointLODs();

	for (attachment_map_t::iterator iter = mAttachmentPoints.begin(); 
		 iter != mAttachmentPoints.end();
		 ++iter)
	{
		LLViewerJointAttachment* attachment = iter->second;
		if (!attachment->getIsHUDAttachment())
		{
			attachment->setAttachmentVisibility(TRUE);
		}
	}

	// force mesh update as LOD might not have changed to trigger this
	gPipeline.markRebuild(mDrawable, LLDrawable::REBUILD_GEOMETRY, TRUE);
}

//-----------------------------------------------------------------------------
// updateMeshData()
//-----------------------------------------------------------------------------
void LLVOAvatar::updateMeshData()
{
	if (mDrawable.notNull())
	{
		stop_glerror();

		S32 f_num = 0 ;
		const U32 VERTEX_NUMBER_THRESHOLD = 128 ;//small number of this means each part of an avatar has its own vertex buffer.
		const S32 num_parts = mMeshLOD.size();

		// this order is determined by number of LODS
		// if a mesh earlier in this list changed LODs while a later mesh doesn't,
		// the later mesh's index offset will be inaccurate
		for(S32 part_index = 0 ; part_index < num_parts ;)
		{
			S32 j = part_index ;
			U32 last_v_num = 0, num_vertices = 0 ;
			U32 last_i_num = 0, num_indices = 0 ;

			while(part_index < num_parts && num_vertices < VERTEX_NUMBER_THRESHOLD)
			{
				last_v_num = num_vertices ;
				last_i_num = num_indices ;

				mMeshLOD[part_index++]->updateFaceSizes(num_vertices, num_indices, mAdjustedPixelArea);
			}
			if(num_vertices < 1)//skip empty meshes
			{
				continue ;
			}
			if(last_v_num > 0)//put the last inserted part into next vertex buffer.
			{
				num_vertices = last_v_num ;
				num_indices = last_i_num ;	
				part_index-- ;
			}
		
			LLFace* facep ;
			if(f_num < mDrawable->getNumFaces()) 
			{
				facep = mDrawable->getFace(f_num);
			}
			else
			{
				facep = mDrawable->addFace(mDrawable->getFace(0)->getPool(), mDrawable->getFace(0)->getTexture()) ;
			}
			
			// resize immediately
			facep->setSize(num_vertices, num_indices);

			bool terse_update = false;

			facep->setGeomIndex(0);
			facep->setIndicesIndex(0);
		
			LLVertexBuffer* buff = facep->getVertexBuffer();
			if(!facep->getVertexBuffer())
			{
				buff = new LLVertexBufferAvatar();
				buff->allocateBuffer(num_vertices, num_indices, TRUE);
				facep->setVertexBuffer(buff);
			}
			else
			{
				if (buff->getNumIndices() == num_indices &&
					buff->getNumVerts() == num_vertices)
				{
					terse_update = true;
				}
				else
				{
					buff->resizeBuffer(num_vertices, num_indices);
				}
			}
			
		
			// This is a hack! Avatars have their own pool, so we are detecting
			//   the case of more than one avatar in the pool (thus > 0 instead of >= 0)
			if (facep->getGeomIndex() > 0)
			{
				llerrs << "non-zero geom index: " << facep->getGeomIndex() << " in LLVOAvatar::restoreMeshData" << llendl;
			}

			for(S32 k = j ; k < part_index ; k++)
			{
				bool rigid = false;
				if (k == MESH_ID_EYEBALL_LEFT ||
					k == MESH_ID_EYEBALL_RIGHT)
				{ //eyeballs can't have terse updates since they're never rendered with
					//the hardware skinning shader
					rigid = true;
				}
				
				mMeshLOD[k]->updateFaceData(facep, mAdjustedPixelArea, k == MESH_ID_HAIR, terse_update && !rigid);
			}

			stop_glerror();
			buff->flush();

			if(!f_num)
			{
				f_num += mNumInitFaces ;
			}
			else
			{
				f_num++ ;
			}
		}
	}
}

//------------------------------------------------------------------------

//------------------------------------------------------------------------
// The viewer can only suggest a good size for the agent,
// the simulator will keep it inside a reasonable range.
void LLVOAvatar::computeBodySize() 
{
	LLVector3 pelvis_scale = mPelvisp->getScale();

	// some of the joints have not been cached
	LLVector3 skull = mSkullp->getPosition();
	LLVector3 skull_scale = mSkullp->getScale();

	LLVector3 neck = mNeckp->getPosition();
	LLVector3 neck_scale = mNeckp->getScale();

	LLVector3 chest = mChestp->getPosition();
	LLVector3 chest_scale = mChestp->getScale();

	// the rest of the joints have been cached
	LLVector3 head = mHeadp->getPosition();
	LLVector3 head_scale = mHeadp->getScale();

	LLVector3 torso = mTorsop->getPosition();
	LLVector3 torso_scale = mTorsop->getScale();

	LLVector3 hip = mHipLeftp->getPosition();
	LLVector3 hip_scale = mHipLeftp->getScale();

	LLVector3 knee = mKneeLeftp->getPosition();
	LLVector3 knee_scale = mKneeLeftp->getScale();

	LLVector3 ankle = mAnkleLeftp->getPosition();
	LLVector3 ankle_scale = mAnkleLeftp->getScale();

	LLVector3 foot  = mFootLeftp->getPosition();

	mPelvisToFoot = hip.mV[VZ] * pelvis_scale.mV[VZ] -
				 	knee.mV[VZ] * hip_scale.mV[VZ] -
				 	ankle.mV[VZ] * knee_scale.mV[VZ] -
				 	foot.mV[VZ] * ankle_scale.mV[VZ];

	LLVector3 new_body_size;
	new_body_size.mV[VZ] = mPelvisToFoot +
					   // the sqrt(2) correction below is an approximate
					   // correction to get to the top of the head
					   F_SQRT2 * (skull.mV[VZ] * head_scale.mV[VZ]) + 
					   head.mV[VZ] * neck_scale.mV[VZ] + 
					   neck.mV[VZ] * chest_scale.mV[VZ] + 
					   chest.mV[VZ] * torso_scale.mV[VZ] + 
					   torso.mV[VZ] * pelvis_scale.mV[VZ]; 

	// TODO -- measure the real depth and width
	new_body_size.mV[VX] = DEFAULT_AGENT_DEPTH;
	new_body_size.mV[VY] = DEFAULT_AGENT_WIDTH;

	if (new_body_size != mBodySize)
	{
		mBodySize = new_body_size;

		if (isSelf() && !LLAppearanceMgr::instance().isInUpdateAppearanceFromCOF())
		{	// notify simulator of change in size
			// but not if we are in the middle of updating appearance
			gAgent.sendAgentSetAppearance();
		}
	}
}

//------------------------------------------------------------------------
// LLVOAvatar::processUpdateMessage()
//------------------------------------------------------------------------
U32 LLVOAvatar::processUpdateMessage(LLMessageSystem *mesgsys,
									 void **user_data,
									 U32 block_num, const EObjectUpdateType update_type,
									 LLDataPacker *dp)
{
	LLMemType mt(LLMemType::MTYPE_AVATAR);
	
	LLVector3 old_vel = getVelocity();
	const BOOL has_name = !getNVPair("FirstName");

	// Do base class updates...
	U32 retval = LLViewerObject::processUpdateMessage(mesgsys, user_data, block_num, update_type, dp);

	// Print out arrival information once we have name of avatar.
	if (gSavedSettings.getBOOL("DebugAvatarRezTime"))
	{
		if (has_name && getNVPair("FirstName"))
		{
			mDebugExistenceTimer.reset();
			LLSD args;
			args["EXISTENCE"] = llformat("%d",(U32)mDebugExistenceTimer.getElapsedTimeF32());
			args["NAME"] = getFullname();
			LLNotificationsUtil::add("AvatarRezArrivedNotification",args);
			llinfos << "REZTIME: [ " << (U32)mDebugExistenceTimer.getElapsedTimeF32() << "sec ] Avatar '" << getFullname() << "' arrived." << llendl;
		}
	}
	if(retval & LLViewerObject::INVALID_UPDATE)
	{
		if (isSelf())
		{
			//tell sim to cancel this update
			gAgent.teleportViaLocation(gAgent.getPositionGlobal());
		}
	}

	//llinfos << getRotation() << llendl;
	//llinfos << getPosition() << llendl;

	return retval;
}

// virtual
S32 LLVOAvatar::setTETexture(const U8 te, const LLUUID& uuid)
{
	// The core setTETexture() method requests images, so we need
	// to redirect certain avatar texture requests to different sims.
	if (isIndexBakedTexture((ETextureIndex)te))
	{
		LLHost target_host = getObjectHost();
		return setTETextureCore(te, uuid, target_host);
	}
	else
	{
		return setTETextureCore(te, uuid, LLHost::invalid);
	}
}

static LLFastTimer::DeclareTimer FTM_AVATAR_UPDATE("Update Avatar");
static LLFastTimer::DeclareTimer FTM_JOINT_UPDATE("Update Joints");

//------------------------------------------------------------------------
// LLVOAvatar::dumpAnimationState()
//------------------------------------------------------------------------
void LLVOAvatar::dumpAnimationState()
{
	llinfos << "==============================================" << llendl;
	for (LLVOAvatar::AnimIterator it = mSignaledAnimations.begin(); it != mSignaledAnimations.end(); ++it)
	{
		LLUUID id = it->first;
		std::string playtag = "";
		if (mPlayingAnimations.find(id) != mPlayingAnimations.end())
		{
			playtag = "*";
		}
		llinfos << gAnimLibrary.animationName(id) << playtag << llendl;
	}
	for (LLVOAvatar::AnimIterator it = mPlayingAnimations.begin(); it != mPlayingAnimations.end(); ++it)
	{
		LLUUID id = it->first;
		bool is_signaled = mSignaledAnimations.find(id) != mSignaledAnimations.end();
		if (!is_signaled)
		{
			llinfos << gAnimLibrary.animationName(id) << "!S" << llendl;
		}
	}
}

//------------------------------------------------------------------------
// idleUpdate()
//------------------------------------------------------------------------
BOOL LLVOAvatar::idleUpdate(LLAgent &agent, LLWorld &world, const F64 &time)
{
	LLMemType mt(LLMemType::MTYPE_AVATAR);
	LLFastTimer t(FTM_AVATAR_UPDATE);

	if (isDead())
	{
		llinfos << "Warning!  Idle on dead avatar" << llendl;
		return TRUE;
	}	

 	if (!(gPipeline.hasRenderType(LLPipeline::RENDER_TYPE_AVATAR)))
	{
		return TRUE;
	}

	checkTextureLoading() ;
	
	// force immediate pixel area update on avatars using last frames data (before drawable or camera updates)
	setPixelAreaAndAngle(gAgent);

	// force asynchronous drawable update
	if(mDrawable.notNull())
	{	
		LLFastTimer t(FTM_JOINT_UPDATE);
	
		if (mIsSitting && getParent())
		{
			LLViewerObject *root_object = (LLViewerObject*)getRoot();
			LLDrawable* drawablep = root_object->mDrawable;
			// if this object hasn't already been updated by another avatar...
			if (drawablep) // && !drawablep->isState(LLDrawable::EARLY_MOVE))
			{
				if (root_object->isSelected())
				{
					gPipeline.updateMoveNormalAsync(drawablep);
				}
				else
				{
					gPipeline.updateMoveDampedAsync(drawablep);
				}
			}
		}
		else 
		{
			gPipeline.updateMoveDampedAsync(mDrawable);
		}
	}

	//--------------------------------------------------------------------
	// set alpha flag depending on state
	//--------------------------------------------------------------------

	if (isSelf())
	{
		LLViewerObject::idleUpdate(agent, world, time);
		
		// trigger fidget anims
		if (isAnyAnimationSignaled(AGENT_STAND_ANIMS, NUM_AGENT_STAND_ANIMS))
		{
			agent.fidget();
		}
	}
	else
	{
		// Should override the idleUpdate stuff and leave out the angular update part.
		LLQuaternion rotation = getRotation();
		LLViewerObject::idleUpdate(agent, world, time);
		setRotation(rotation);
	}

	// attach objects that were waiting for a drawable
	lazyAttach();
	
	// animate the character
	// store off last frame's root position to be consistent with camera position
	LLVector3 root_pos_last = mRoot.getWorldPosition();
	BOOL detailed_update = updateCharacter(agent);

	static LLUICachedControl<bool> visualizers_in_calls("ShowVoiceVisualizersInCalls", false);
	bool voice_enabled = (visualizers_in_calls || LLVoiceClient::getInstance()->inProximalChannel()) &&
						 LLVoiceClient::getInstance()->getVoiceEnabled(mID);

	idleUpdateVoiceVisualizer( voice_enabled );
	idleUpdateMisc( detailed_update );
	idleUpdateAppearanceAnimation();
	if (detailed_update)
	{
		idleUpdateLipSync( voice_enabled );
		idleUpdateLoadingEffect();
		idleUpdateBelowWater();	// wind effect uses this
		idleUpdateWindEffect();
	}
	
	idleUpdateNameTag( root_pos_last );
	idleUpdateRenderCost();

	return TRUE;
}

void LLVOAvatar::idleUpdateVoiceVisualizer(bool voice_enabled)
{
	bool render_visualizer = voice_enabled;
	
	// Don't render the user's own voice visualizer when in mouselook, or when opening the mic is disabled.
	if(isSelf())
	{
		if(gAgentCamera.cameraMouselook() || gSavedSettings.getBOOL("VoiceDisableMic"))
		{
			render_visualizer = false;
		}
	}
	
	mVoiceVisualizer->setVoiceEnabled(render_visualizer);
	
	if ( voice_enabled )
	{		
		//----------------------------------------------------------------
		// Only do gesture triggering for your own avatar, and only when you're in a proximal channel.
		//----------------------------------------------------------------
		if( isSelf() )
		{
			//----------------------------------------------------------------------------------------
			// The following takes the voice signal and uses that to trigger gesticulations. 
			//----------------------------------------------------------------------------------------
			int lastGesticulationLevel = mCurrentGesticulationLevel;
			mCurrentGesticulationLevel = mVoiceVisualizer->getCurrentGesticulationLevel();
			
			//---------------------------------------------------------------------------------------------------
			// If "current gesticulation level" changes, we catch this, and trigger the new gesture
			//---------------------------------------------------------------------------------------------------
			if ( lastGesticulationLevel != mCurrentGesticulationLevel )
			{
				if ( mCurrentGesticulationLevel != VOICE_GESTICULATION_LEVEL_OFF )
				{
					std::string gestureString = "unInitialized";
					if ( mCurrentGesticulationLevel == 0 )	{ gestureString = "/voicelevel1";	}
					else	if ( mCurrentGesticulationLevel == 1 )	{ gestureString = "/voicelevel2";	}
					else	if ( mCurrentGesticulationLevel == 2 )	{ gestureString = "/voicelevel3";	}
					else	{ llinfos << "oops - CurrentGesticulationLevel can be only 0, 1, or 2"  << llendl; }
					
					// this is the call that Karl S. created for triggering gestures from within the code.
					LLGestureMgr::instance().triggerAndReviseString( gestureString );
				}
			}
			
		} //if( isSelf() )
		
		//-----------------------------------------------------------------------------------------------------------------
		// If the avatar is speaking, then the voice amplitude signal is passed to the voice visualizer.
		// Also, here we trigger voice visualizer start and stop speaking, so it can animate the voice symbol.
		//
		// Notice the calls to "gAwayTimer.reset()". This resets the timer that determines how long the avatar has been
		// "away", so that the avatar doesn't lapse into away-mode (and slump over) while the user is still talking. 
		//-----------------------------------------------------------------------------------------------------------------
		if (LLVoiceClient::getInstance()->getIsSpeaking( mID ))
		{		
			if (!mVoiceVisualizer->getCurrentlySpeaking())
			{
				mVoiceVisualizer->setStartSpeaking();
				
				//printf( "gAwayTimer.reset();\n" );
			}
			
			mVoiceVisualizer->setSpeakingAmplitude( LLVoiceClient::getInstance()->getCurrentPower( mID ) );
			
			if( isSelf() )
			{
				gAgent.clearAFK();
			}
		}
		else
		{
			if ( mVoiceVisualizer->getCurrentlySpeaking() )
			{
				mVoiceVisualizer->setStopSpeaking();
				
				if ( mLipSyncActive )
				{
					if( mOohMorph ) mOohMorph->setWeight(mOohMorph->getMinWeight(), FALSE);
					if( mAahMorph ) mAahMorph->setWeight(mAahMorph->getMinWeight(), FALSE);
					
					mLipSyncActive = false;
					LLCharacter::updateVisualParams();
					dirtyMesh();
				}
			}
		}
		
		//--------------------------------------------------------------------------------------------
		// here we get the approximate head position and set as sound source for the voice symbol
		// (the following version uses a tweak of "mHeadOffset" which handle sitting vs. standing)
		//--------------------------------------------------------------------------------------------
		
		if ( mIsSitting )
		{
			LLVector3 headOffset = LLVector3( 0.0f, 0.0f, mHeadOffset.mV[2] );
			mVoiceVisualizer->setVoiceSourceWorldPosition( mRoot.getWorldPosition() + headOffset );
		}
		else 
		{
			LLVector3 tagPos = mRoot.getWorldPosition();
			tagPos[VZ] -= mPelvisToFoot;
			tagPos[VZ] += ( mBodySize[VZ] + 0.125f );
			mVoiceVisualizer->setVoiceSourceWorldPosition( tagPos );
		}
	}//if ( voiceEnabled )
}		

static LLFastTimer::DeclareTimer FTM_ATTACHMENT_UPDATE("Update Attachments");

void LLVOAvatar::idleUpdateMisc(bool detailed_update)
{
	if (LLVOAvatar::sJointDebug)
	{
		llinfos << getFullname() << ": joint touches: " << LLJoint::sNumTouches << " updates: " << LLJoint::sNumUpdates << llendl;
	}

	LLJoint::sNumUpdates = 0;
	LLJoint::sNumTouches = 0;

	BOOL visible = isVisible() || mNeedsAnimUpdate;

	// update attachments positions
	if (detailed_update || !sUseImpostors)
	{
		LLFastTimer t(FTM_ATTACHMENT_UPDATE);
		for (attachment_map_t::iterator iter = mAttachmentPoints.begin(); 
			 iter != mAttachmentPoints.end();
			 ++iter)
		{
			LLViewerJointAttachment* attachment = iter->second;

			for (LLViewerJointAttachment::attachedobjs_vec_t::iterator attachment_iter = attachment->mAttachedObjects.begin();
				 attachment_iter != attachment->mAttachedObjects.end();
				 ++attachment_iter)
			{
				LLViewerObject* attached_object = (*attachment_iter);
				BOOL visibleAttachment = visible || (attached_object && 
													 !(attached_object->mDrawable->getSpatialBridge() &&
													   attached_object->mDrawable->getSpatialBridge()->getRadius() < 2.0));
				
				if (visibleAttachment && attached_object && !attached_object->isDead() && attachment->getValid())
				{
					// if selecting any attachments, update all of them as non-damped
					if (LLSelectMgr::getInstance()->getSelection()->getObjectCount() && LLSelectMgr::getInstance()->getSelection()->isAttachment())
					{
						gPipeline.updateMoveNormalAsync(attached_object->mDrawable);
					}
					else
					{
						gPipeline.updateMoveDampedAsync(attached_object->mDrawable);
					}
					
					LLSpatialBridge* bridge = attached_object->mDrawable->getSpatialBridge();
					if (bridge)
					{
						gPipeline.updateMoveNormalAsync(bridge);
					}
					attached_object->updateText();	
				}
			}
		}
	}

	mNeedsAnimUpdate = FALSE;

	if (isImpostor() && !mNeedsImpostorUpdate)
	{
		LLVector4a ext[2];
		F32 distance;
		LLVector3 angle;

		getImpostorValues(ext, angle, distance);

		for (U32 i = 0; i < 3 && !mNeedsImpostorUpdate; i++)
		{
			F32 cur_angle = angle.mV[i];
			F32 old_angle = mImpostorAngle.mV[i];
			F32 angle_diff = fabsf(cur_angle-old_angle);
		
			if (angle_diff > F_PI/512.f*distance*mUpdatePeriod)
			{
				mNeedsImpostorUpdate = TRUE;
			}
		}

		if (detailed_update && !mNeedsImpostorUpdate)
		{	//update impostor if view angle, distance, or bounding box change
			//significantly
			
			F32 dist_diff = fabsf(distance-mImpostorDistance);
			if (dist_diff/mImpostorDistance > 0.1f)
			{
				mNeedsImpostorUpdate = TRUE;
			}
			else
			{
				//VECTORIZE THIS
				getSpatialExtents(ext[0], ext[1]);
				LLVector4a diff;
				diff.setSub(ext[1], mImpostorExtents[1]);
				if (diff.getLength3().getF32() > 0.05f)
				{
					mNeedsImpostorUpdate = TRUE;
				}
				else
				{
					diff.setSub(ext[0], mImpostorExtents[0]);
					if (diff.getLength3().getF32() > 0.05f)
					{
						mNeedsImpostorUpdate = TRUE;
					}
				}
			}
		}
	}

	mDrawable->movePartition();
	
	//force a move if sitting on an active object
	if (getParent() && ((LLViewerObject*) getParent())->mDrawable->isActive())
	{
		gPipeline.markMoved(mDrawable, TRUE);
	}
}

void LLVOAvatar::idleUpdateAppearanceAnimation()
{
	// update morphing params
	if (mAppearanceAnimating)
	{
		ESex avatar_sex = getSex();
		F32 appearance_anim_time = mAppearanceMorphTimer.getElapsedTimeF32();
		if (appearance_anim_time >= APPEARANCE_MORPH_TIME)
		{
			mAppearanceAnimating = FALSE;
			for (LLVisualParam *param = getFirstVisualParam(); 
				 param;
				 param = getNextVisualParam())
			{
				if (param->isTweakable())
				{
					param->stopAnimating(FALSE);
				}
			}
			updateVisualParams();
			if (isSelf())
			{
				gAgent.sendAgentSetAppearance();
			}
		}
		else
		{
			F32 morph_amt = calcMorphAmount();
			LLVisualParam *param;

			if (!isSelf())
			{
				// animate only top level params for non-self avatars
				for (param = getFirstVisualParam();
					 param;
					 param = getNextVisualParam())
				{
					if (param->isTweakable())
					{
						param->animate(morph_amt, FALSE);
					}
				}
			}

			// apply all params
			for (param = getFirstVisualParam();
				 param;
				 param = getNextVisualParam())
			{
				param->apply(avatar_sex);
			}

			mLastAppearanceBlendTime = appearance_anim_time;
		}
		dirtyMesh();
	}
}

F32 LLVOAvatar::calcMorphAmount()
{
	F32 appearance_anim_time = mAppearanceMorphTimer.getElapsedTimeF32();
	F32 blend_frac = calc_bouncy_animation(appearance_anim_time / APPEARANCE_MORPH_TIME);
	F32 last_blend_frac = calc_bouncy_animation(mLastAppearanceBlendTime / APPEARANCE_MORPH_TIME);

	F32 morph_amt;
	if (last_blend_frac == 1.f)
	{
		morph_amt = 1.f;
	}
	else
	{
		morph_amt = (blend_frac - last_blend_frac) / (1.f - last_blend_frac);
	}

	return morph_amt;
}

void LLVOAvatar::idleUpdateLipSync(bool voice_enabled)
{
	// Use the Lipsync_Ooh and Lipsync_Aah morphs for lip sync
	if ( voice_enabled && (LLVoiceClient::getInstance()->lipSyncEnabled()) && LLVoiceClient::getInstance()->getIsSpeaking( mID ) )
	{
		F32 ooh_morph_amount = 0.0f;
		F32 aah_morph_amount = 0.0f;

		mVoiceVisualizer->lipSyncOohAah( ooh_morph_amount, aah_morph_amount );

		if( mOohMorph )
		{
			F32 ooh_weight = mOohMorph->getMinWeight()
				+ ooh_morph_amount * (mOohMorph->getMaxWeight() - mOohMorph->getMinWeight());

			mOohMorph->setWeight( ooh_weight, FALSE );
		}

		if( mAahMorph )
		{
			F32 aah_weight = mAahMorph->getMinWeight()
				+ aah_morph_amount * (mAahMorph->getMaxWeight() - mAahMorph->getMinWeight());

			mAahMorph->setWeight( aah_weight, FALSE );
		}

		mLipSyncActive = true;
		LLCharacter::updateVisualParams();
		dirtyMesh();
	}
}

void LLVOAvatar::idleUpdateLoadingEffect()
{
	// update visibility when avatar is partially loaded
	if (updateIsFullyLoaded()) // changed?
	{
		if (isFullyLoaded() && isSelf())
		{
			static bool first_fully_visible = true;
			if (first_fully_visible)
			{
				llinfos << "self isFullyLoaded, first_fully_visible" << llendl;

				first_fully_visible = false;
				LLAppearanceMgr::instance().onFirstFullyVisible();
			}
		}
		if (isFullyLoaded())
		{
			deleteParticleSource();
			updateLOD();
		}
		else
		{
			LLPartSysData particle_parameters;

			// fancy particle cloud designed by Brent
			particle_parameters.mPartData.mMaxAge            = 4.f;
			particle_parameters.mPartData.mStartScale.mV[VX] = 0.8f;
			particle_parameters.mPartData.mStartScale.mV[VX] = 0.8f;
			particle_parameters.mPartData.mStartScale.mV[VY] = 1.0f;
			particle_parameters.mPartData.mEndScale.mV[VX]   = 0.02f;
			particle_parameters.mPartData.mEndScale.mV[VY]   = 0.02f;
			particle_parameters.mPartData.mStartColor        = LLColor4(1, 1, 1, 0.5f);
			particle_parameters.mPartData.mEndColor          = LLColor4(1, 1, 1, 0.0f);
			particle_parameters.mPartData.mStartScale.mV[VX] = 0.8f;
			LLViewerTexture* cloud = LLViewerTextureManager::getFetchedTextureFromFile("cloud-particle.j2c");
			particle_parameters.mPartImageID                 = cloud->getID();
			particle_parameters.mMaxAge                      = 0.f;
			particle_parameters.mPattern                     = LLPartSysData::LL_PART_SRC_PATTERN_ANGLE_CONE;
			particle_parameters.mInnerAngle                  = F_PI;
			particle_parameters.mOuterAngle                  = 0.f;
			particle_parameters.mBurstRate                   = 0.02f;
			particle_parameters.mBurstRadius                 = 0.0f;
			particle_parameters.mBurstPartCount              = 1;
			particle_parameters.mBurstSpeedMin               = 0.1f;
			particle_parameters.mBurstSpeedMax               = 1.f;
			particle_parameters.mPartData.mFlags             = ( LLPartData::LL_PART_INTERP_COLOR_MASK | LLPartData::LL_PART_INTERP_SCALE_MASK |
																 LLPartData::LL_PART_EMISSIVE_MASK | // LLPartData::LL_PART_FOLLOW_SRC_MASK |
																 LLPartData::LL_PART_TARGET_POS_MASK );
			
			if (!isTooComplex()) // do not generate particles for overly-complex avatars
			{
				setParticleSource(particle_parameters, getID());
			}
		}
	}
}	

void LLVOAvatar::idleUpdateWindEffect()
{
	// update wind effect
	if ((LLViewerShaderMgr::instance()->getVertexShaderLevel(LLViewerShaderMgr::SHADER_AVATAR) >= LLDrawPoolAvatar::SHADER_LEVEL_CLOTH))
	{
		F32 hover_strength = 0.f;
		F32 time_delta = mRippleTimer.getElapsedTimeF32() - mRippleTimeLast;
		mRippleTimeLast = mRippleTimer.getElapsedTimeF32();
		LLVector3 velocity = getVelocity();
		F32 speed = velocity.length();
		//RN: velocity varies too much frame to frame for this to work
		mRippleAccel.clearVec();//lerp(mRippleAccel, (velocity - mLastVel) * time_delta, LLCriticalDamp::getInterpolant(0.02f));
		mLastVel = velocity;
		LLVector4 wind;
		wind.setVec(getRegion()->mWind.getVelocityNoisy(getPositionAgent(), 4.f) - velocity);

		if (mInAir)
		{
			hover_strength = HOVER_EFFECT_STRENGTH * llmax(0.f, HOVER_EFFECT_MAX_SPEED - speed);
		}

		if (mBelowWater)
		{
			// TODO: make cloth flow more gracefully when underwater
			hover_strength += UNDERWATER_EFFECT_STRENGTH;
		}

		wind.mV[VZ] += hover_strength;
		wind.normalize();

		wind.mV[VW] = llmin(0.025f + (speed * 0.015f) + hover_strength, 0.5f);
		F32 interp;
		if (wind.mV[VW] > mWindVec.mV[VW])
		{
			interp = LLCriticalDamp::getInterpolant(0.2f);
		}
		else
		{
			interp = LLCriticalDamp::getInterpolant(0.4f);
		}
		mWindVec = lerp(mWindVec, wind, interp);
	
		F32 wind_freq = hover_strength + llclamp(8.f + (speed * 0.7f) + (noise1(mRipplePhase) * 4.f), 8.f, 25.f);
		mWindFreq = lerp(mWindFreq, wind_freq, interp); 

		if (mBelowWater)
		{
			mWindFreq *= UNDERWATER_FREQUENCY_DAMP;
		}

		mRipplePhase += (time_delta * mWindFreq);
		if (mRipplePhase > F_TWO_PI)
		{
			mRipplePhase = fmodf(mRipplePhase, F_TWO_PI);
		}
	}
}

void LLVOAvatar::idleUpdateNameTag(const LLVector3& root_pos_last)
{
	// update chat bubble
	//--------------------------------------------------------------------
	// draw text label over character's head
	//--------------------------------------------------------------------
	if (mChatTimer.getElapsedTimeF32() > BUBBLE_CHAT_TIME)
	{
		mChats.clear();
	}
	
	const F32 time_visible = mTimeVisible.getElapsedTimeF32();
	const F32 NAME_SHOW_TIME = gSavedSettings.getF32("RenderNameShowTime");	// seconds
	const F32 FADE_DURATION = gSavedSettings.getF32("RenderNameFadeDuration"); // seconds
	BOOL visible_avatar = isVisible() || mNeedsAnimUpdate;
	BOOL visible_chat = gSavedSettings.getBOOL("UseChatBubbles") && (mChats.size() || mTyping);
	BOOL render_name =	visible_chat ||
		(visible_avatar &&
		 ((sRenderName == RENDER_NAME_ALWAYS) ||
		  (sRenderName == RENDER_NAME_FADE && time_visible < NAME_SHOW_TIME)));
	// If it's your own avatar, don't draw in mouselook, and don't
	// draw if we're specifically hiding our own name.
	if (isSelf())
	{
		render_name = render_name
			&& !gAgentCamera.cameraMouselook()
			&& (visible_chat || (gSavedSettings.getBOOL("RenderNameShowSelf") 
								 && gSavedSettings.getS32("AvatarNameTagMode") ));
	}

	if ( !render_name )
	{
		if (mNameText)
		{
			// ...clean up old name tag
			mNameText->markDead();
			mNameText = NULL;
			sNumVisibleChatBubbles--;
		}
		return;
	}

	BOOL new_name = FALSE;
	if (visible_chat != mVisibleChat)
	{
		mVisibleChat = visible_chat;
		new_name = TRUE;
	}
		
	if (sRenderGroupTitles != mRenderGroupTitles)
	{
		mRenderGroupTitles = sRenderGroupTitles;
		new_name = TRUE;
	}

	// First Calculate Alpha
	// If alpha > 0, create mNameText if necessary, otherwise delete it
		F32 alpha = 0.f;
		if (mAppAngle > 5.f)
		{
			const F32 START_FADE_TIME = NAME_SHOW_TIME - FADE_DURATION;
			if (!visible_chat && sRenderName == RENDER_NAME_FADE && time_visible > START_FADE_TIME)
			{
				alpha = 1.f - (time_visible - START_FADE_TIME) / FADE_DURATION;
			}
			else
			{
				// ...not fading, full alpha
				alpha = 1.f;
			}
		}
		else if (mAppAngle > 2.f)
		{
			// far away is faded out also
			alpha = (mAppAngle-2.f)/3.f;
		}

	if (alpha <= 0.f)
	{
		if (mNameText)
		{
			mNameText->markDead();
			mNameText = NULL;
			sNumVisibleChatBubbles--;
		}
		return;
	}

	if (!mNameText)
	{
		mNameText = static_cast<LLHUDNameTag*>( LLHUDObject::addHUDObject(
			LLHUDObject::LL_HUD_NAME_TAG) );
		//mNameText->setMass(10.f);
		mNameText->setSourceObject(this);
		mNameText->setVertAlignment(LLHUDNameTag::ALIGN_VERT_TOP);
		mNameText->setVisibleOffScreen(TRUE);
		mNameText->setMaxLines(11);
		mNameText->setFadeDistance(CHAT_NORMAL_RADIUS, 5.f);
		sNumVisibleChatBubbles++;
		new_name = TRUE;
	}
				
	idleUpdateNameTagPosition(root_pos_last);
	idleUpdateNameTagText(new_name);			
	idleUpdateNameTagAlpha(new_name, alpha);
}

void LLVOAvatar::idleUpdateNameTagText(BOOL new_name)
{
	LLNameValue *title = getNVPair("Title");
	LLNameValue* firstname = getNVPair("FirstName");
	LLNameValue* lastname = getNVPair("LastName");

	// Avatars must have a first and last name
	if (!firstname || !lastname) return;

	bool is_away = mSignaledAnimations.find(ANIM_AGENT_AWAY)  != mSignaledAnimations.end();
	bool is_busy = mSignaledAnimations.find(ANIM_AGENT_BUSY) != mSignaledAnimations.end();
	bool is_appearance = mSignaledAnimations.find(ANIM_AGENT_CUSTOMIZE) != mSignaledAnimations.end();
	bool is_muted;
	if (isSelf())
	{
		is_muted = false;
	}
	else
	{
		is_muted = LLMuteList::getInstance()->isMuted(getID());
	}
	bool is_friend = LLAvatarTracker::instance().isBuddy(getID());
	bool is_cloud = getIsCloud();

	if (gSavedSettings.getBOOL("DebugAvatarRezTime")
		&& is_appearance != mNameAppearance)
	{
		LLSD args;
		args["EXISTENCE"] = llformat("%d",(U32)mDebugExistenceTimer.getElapsedTimeF32());
		args["NAME"] = getFullname();
		if (is_appearance)
		{
			LLNotificationsUtil::add("AvatarRezEnteredAppearanceNotification",args);
			llinfos << "REZTIME: [ " << (U32)mDebugExistenceTimer.getElapsedTimeF32() << "sec ] Avatar '" << getFullname() << "' entered appearance mode." << llendl;
		}
		else
		{
			LLNotificationsUtil::add("AvatarRezLeftAppearanceNotification",args);
			llinfos << "REZTIME: [ " << (U32)mDebugExistenceTimer.getElapsedTimeF32() << "sec ] Avatar '" << getFullname() << "' left appearance mode." << llendl;
		}
	}

	// Rebuild name tag if state change detected
	if (mNameString.empty()
		|| new_name
		|| (!title && !mTitle.empty())
		|| (title && mTitle != title->getString())
		|| is_away != mNameAway 
		|| is_busy != mNameBusy 
		|| is_muted != mNameMute
		|| is_appearance != mNameAppearance 
		|| is_friend != mNameFriend
		|| is_cloud != mNameCloud)
	{
		LLColor4 name_tag_color = getNameTagColor(is_friend);

		clearNameTag();

		if (is_away || is_muted || is_busy || is_appearance)
		{
			std::string line;
			if (is_away)
			{
				line += LLTrans::getString("AvatarAway");
				line += ", ";
			}
			if (is_busy)
			{
				line += LLTrans::getString("AvatarBusy");
				line += ", ";
			}
			if (is_muted)
			{
				line += LLTrans::getString("AvatarMuted");
				line += ", ";
			}
			if (is_appearance)
			{
				line += LLTrans::getString("AvatarEditingAppearance");
				line += ", ";
			}
			if (is_cloud)
			{
				line += LLTrans::getString("LoadingData");
				line += ", ";
			}
			// trim last ", "
			line.resize( line.length() - 2 );
			addNameTagLine(line, name_tag_color, LLFontGL::NORMAL,
				LLFontGL::getFontSansSerifSmall());
		}

		if (sRenderGroupTitles
			&& title && title->getString() && title->getString()[0] != '\0')
		{
			std::string title_str = title->getString();
			LLStringFn::replace_ascii_controlchars(title_str,LL_UNKNOWN_CHAR);
			addNameTagLine(title_str, name_tag_color, LLFontGL::NORMAL,
				LLFontGL::getFontSansSerifSmall());
		}

		static LLUICachedControl<bool> show_display_names("NameTagShowDisplayNames");
		static LLUICachedControl<bool> show_usernames("NameTagShowUsernames");

		if (LLAvatarNameCache::useDisplayNames())
		{
			LLAvatarName av_name;
			if (!LLAvatarNameCache::get(getID(), &av_name))
			{
				// ...call this function back when the name arrives
				// and force a rebuild
				LLAvatarNameCache::get(getID(),
					boost::bind(&LLVOAvatar::clearNameTag, this));
			}

			// Might be blank if name not available yet, that's OK
			if (show_display_names)
			{
				addNameTagLine(av_name.mDisplayName, name_tag_color, LLFontGL::NORMAL,
					LLFontGL::getFontSansSerif());
			}
			// Suppress SLID display if display name matches exactly (ugh)
			if (show_usernames && !av_name.mIsDisplayNameDefault)
			{
				// *HACK: Desaturate the color
				LLColor4 username_color = name_tag_color * 0.83f;
				addNameTagLine(av_name.mUsername, username_color, LLFontGL::NORMAL,
					LLFontGL::getFontSansSerifSmall());
			}
		}
		else
		{
			const LLFontGL* font = LLFontGL::getFontSansSerif();
			std::string full_name = LLCacheName::buildFullName( firstname->getString(), lastname->getString() );
			addNameTagLine(full_name, name_tag_color, LLFontGL::NORMAL, font);
		}

		mNameAway 		= is_away;
		mNameBusy 		= is_busy;
		mNameMute 		= is_muted;
		mNameAppearance = is_appearance;
		mNameFriend 	= is_friend;
		mNameCloud 		= is_cloud;
		mTitle 			= title ? title->getString() : "";
		LLStringFn::replace_ascii_controlchars(mTitle, LL_UNKNOWN_CHAR);
		new_name = TRUE;
	}

	if (mVisibleChat)
	{
		mNameText->setFont(LLFontGL::getFontSansSerif());
		mNameText->setTextAlignment(LLHUDNameTag::ALIGN_TEXT_LEFT);
		mNameText->setFadeDistance(CHAT_NORMAL_RADIUS * 2.f, 5.f);

		char line[MAX_STRING];		/* Flawfinder: ignore */
		line[0] = '\0';
		std::deque<LLChat>::iterator chat_iter = mChats.begin();
		mNameText->clearString();

		LLColor4 new_chat = LLUIColorTable::instance().getColor( isSelf() ? "UserChatColor" : "AgentChatColor" );
		LLColor4 normal_chat = lerp(new_chat, LLColor4(0.8f, 0.8f, 0.8f, 1.f), 0.7f);
		LLColor4 old_chat = lerp(normal_chat, LLColor4(0.6f, 0.6f, 0.6f, 1.f), 0.7f);
		if (mTyping && mChats.size() >= MAX_BUBBLE_CHAT_UTTERANCES) 
		{
			++chat_iter;
		}

		for(; chat_iter != mChats.end(); ++chat_iter)
		{
			F32 chat_fade_amt = llclamp((F32)((LLFrameTimer::getElapsedSeconds() - chat_iter->mTime) / CHAT_FADE_TIME), 0.f, 4.f);
			LLFontGL::StyleFlags style;
			switch(chat_iter->mChatType)
			{
			case CHAT_TYPE_WHISPER:
				style = LLFontGL::ITALIC;
				break;
			case CHAT_TYPE_SHOUT:
				style = LLFontGL::BOLD;
				break;
			default:
				style = LLFontGL::NORMAL;
				break;
			}
			if (chat_fade_amt < 1.f)
<<<<<<< HEAD
			{
				F32 u = clamp_rescale(chat_fade_amt, 0.9f, 1.f, 0.f, 1.f);
				mNameText->addLine(chat_iter->mText, lerp(new_chat, normal_chat, u), style);
			}
			else if (chat_fade_amt < 2.f)
			{
=======
			{
				F32 u = clamp_rescale(chat_fade_amt, 0.9f, 1.f, 0.f, 1.f);
				mNameText->addLine(chat_iter->mText, lerp(new_chat, normal_chat, u), style);
			}
			else if (chat_fade_amt < 2.f)
			{
>>>>>>> fff9567a
				F32 u = clamp_rescale(chat_fade_amt, 1.9f, 2.f, 0.f, 1.f);
				mNameText->addLine(chat_iter->mText, lerp(normal_chat, old_chat, u), style);
			}
			else if (chat_fade_amt < 3.f)
			{
				// *NOTE: only remove lines down to minimum number
				mNameText->addLine(chat_iter->mText, old_chat, style);
			}
		}
		mNameText->setVisibleOffScreen(TRUE);

		if (mTyping)
		{
			S32 dot_count = (llfloor(mTypingTimer.getElapsedTimeF32() * 3.f) + 2) % 3 + 1;
			switch(dot_count)
			{
			case 1:
				mNameText->addLine(".", new_chat);
				break;
			case 2:
				mNameText->addLine("..", new_chat);
				break;
			case 3:
				mNameText->addLine("...", new_chat);
				break;
			}

		}
	}
	else
	{
		// ...not using chat bubbles, just names
		mNameText->setTextAlignment(LLHUDNameTag::ALIGN_TEXT_CENTER);
		mNameText->setFadeDistance(CHAT_NORMAL_RADIUS, 5.f);
		mNameText->setVisibleOffScreen(FALSE);
	}
}

void LLVOAvatar::addNameTagLine(const std::string& line, const LLColor4& color, S32 style, const LLFontGL* font)
{
	llassert(mNameText);
	if (mVisibleChat)
	{
		mNameText->addLabel(line);
	}
	else
	{
		mNameText->addLine(line, color, (LLFontGL::StyleFlags)style, font);
	}
	mNameString += line;
	mNameString += '\n';
}

void LLVOAvatar::clearNameTag()
{
	mNameString.clear();
	if (mNameText)
	{
		mNameText->setLabel("");
		mNameText->setString( "" );
	}
}

//static
void LLVOAvatar::invalidateNameTag(const LLUUID& agent_id)
{
	LLViewerObject* obj = gObjectList.findObject(agent_id);
	if (!obj) return;

	LLVOAvatar* avatar = dynamic_cast<LLVOAvatar*>(obj);
	if (!avatar) return;

	avatar->clearNameTag();
}

//static
void LLVOAvatar::invalidateNameTags()
{
	std::vector<LLCharacter*>::iterator it = LLCharacter::sInstances.begin();
	for ( ; it != LLCharacter::sInstances.end(); ++it)
	{
		LLVOAvatar* avatar = dynamic_cast<LLVOAvatar*>(*it);
		if (!avatar) continue;
		if (avatar->isDead()) continue;

		avatar->clearNameTag();
	}
}

// Compute name tag position during idle update
void LLVOAvatar::idleUpdateNameTagPosition(const LLVector3& root_pos_last)
{
	LLQuaternion root_rot = mRoot.getWorldRotation();
	LLQuaternion inv_root_rot = ~root_rot;
	LLVector3 pixel_right_vec;
	LLVector3 pixel_up_vec;
	LLViewerCamera::getInstance()->getPixelVectors(root_pos_last, pixel_up_vec, pixel_right_vec);
	LLVector3 camera_to_av = root_pos_last - LLViewerCamera::getInstance()->getOrigin();
	camera_to_av.normalize();
	LLVector3 local_camera_at = camera_to_av * inv_root_rot;
	LLVector3 local_camera_up = camera_to_av % LLViewerCamera::getInstance()->getLeftAxis();
	local_camera_up.normalize();
	local_camera_up = local_camera_up * inv_root_rot;

	LLVector3 avatar_ellipsoid(mBodySize.mV[VX] * 0.4f,
								mBodySize.mV[VY] * 0.4f,
								mBodySize.mV[VZ] * NAMETAG_VERT_OFFSET_WEIGHT);
<<<<<<< HEAD

	local_camera_up.scaleVec(avatar_ellipsoid);
	local_camera_at.scaleVec(avatar_ellipsoid);

	LLVector3 head_offset = (mHeadp->getLastWorldPosition() - mRoot.getLastWorldPosition()) * inv_root_rot;

=======

	local_camera_up.scaleVec(avatar_ellipsoid);
	local_camera_at.scaleVec(avatar_ellipsoid);

	LLVector3 head_offset = (mHeadp->getLastWorldPosition() - mRoot.getLastWorldPosition()) * inv_root_rot;

>>>>>>> fff9567a
	if (dist_vec(head_offset, mTargetRootToHeadOffset) > NAMETAG_UPDATE_THRESHOLD)
	{
		mTargetRootToHeadOffset = head_offset;
	}
	
	mCurRootToHeadOffset = lerp(mCurRootToHeadOffset, mTargetRootToHeadOffset, LLCriticalDamp::getInterpolant(0.2f));

	LLVector3 name_position = mRoot.getLastWorldPosition() + (mCurRootToHeadOffset * root_rot);
	name_position += (local_camera_up * root_rot) - (projected_vec(local_camera_at * root_rot, camera_to_av));	
	name_position += pixel_up_vec * NAMETAG_VERTICAL_SCREEN_OFFSET;

	mNameText->setPositionAgent(name_position);				
}

void LLVOAvatar::idleUpdateNameTagAlpha(BOOL new_name, F32 alpha)
{
	llassert(mNameText);

	if (new_name
		|| alpha != mNameAlpha)
	{
		mNameText->setAlpha(alpha);
		mNameAlpha = alpha;
	}
}

LLColor4 LLVOAvatar::getNameTagColor(bool is_friend)
{
	static LLUICachedControl<bool> show_friends("NameTagShowFriends");
	const char* color_name;
	if (show_friends && is_friend)
	{
		color_name = "NameTagFriend";
	}
	else if (LLAvatarNameCache::useDisplayNames())
	{
		// ...color based on whether username "matches" a computed display
		// name
		LLAvatarName av_name;
		if (LLAvatarNameCache::get(getID(), &av_name)
			&& av_name.mIsDisplayNameDefault)
		{
			color_name = "NameTagMatch";
		}
		else
		{
			color_name = "NameTagMismatch";
		}
	}
	else
	{
		// ...not using display names
		color_name = "NameTagLegacy";
	}
	return LLUIColorTable::getInstance()->getColor( color_name );
}

void LLVOAvatar::idleUpdateBelowWater()
{
	F32 avatar_height = (F32)(getPositionGlobal().mdV[VZ]);

	F32 water_height;
	water_height = getRegion()->getWaterHeight();

	mBelowWater =  avatar_height < water_height;
}

void LLVOAvatar::slamPosition()
{
	gAgent.setPositionAgent(getPositionAgent());
	mRoot.setWorldPosition(getPositionAgent()); // teleport
	setChanged(TRANSLATED);
	if (mDrawable.notNull())
	{
		gPipeline.updateMoveNormalAsync(mDrawable);
	}
	mRoot.updateWorldMatrixChildren();
}

bool LLVOAvatar::isVisuallyMuted()
{
	static LLCachedControl<U32> max_attachment_bytes(gSavedSettings, "RenderAutoMuteByteLimit");
	static LLCachedControl<F32> max_attachment_area(gSavedSettings, "RenderAutoMuteSurfaceAreaLimit");
	
	return LLMuteList::getInstance()->isMuted(getID()) 
			|| (mAttachmentGeometryBytes > max_attachment_bytes && max_attachment_bytes > 0) 
			|| (mAttachmentSurfaceArea > max_attachment_area && max_attachment_area > 0.f);
}

//------------------------------------------------------------------------
// updateCharacter()
// called on both your avatar and other avatars
//------------------------------------------------------------------------
BOOL LLVOAvatar::updateCharacter(LLAgent &agent)
{
	LLMemType mt(LLMemType::MTYPE_AVATAR);

	// clear debug text
	mDebugText.clear();
	if (LLVOAvatar::sShowAnimationDebug)
	{
		for (LLMotionController::motion_list_t::iterator iter = mMotionController.getActiveMotions().begin();
			 iter != mMotionController.getActiveMotions().end(); ++iter)
		{
			LLMotion* motionp = *iter;
			if (motionp->getMinPixelArea() < getPixelArea())
			{
				std::string output;
				if (motionp->getName().empty())
				{
					output = llformat("%s - %d",
							  gAgent.isGodlikeWithoutAdminMenuFakery() ?
							  motionp->getID().asString().c_str() :
							  LLUUID::null.asString().c_str(),
							  (U32)motionp->getPriority());
				}
				else
				{
					output = llformat("%s - %d",
							  motionp->getName().c_str(),
							  (U32)motionp->getPriority());
				}
				addDebugText(output);
			}
		}
	}

	if (!mIsBuilt)
	{
		return FALSE;
	}

	BOOL visible = isVisible();

	// For fading out the names above heads, only let the timer
	// run if we're visible.
	if (mDrawable.notNull() && !visible)
	{
		mTimeVisible.reset();
	}
	
	//--------------------------------------------------------------------
	// the rest should only be done occasionally for far away avatars
	//--------------------------------------------------------------------

	if (visible && !isSelf() && !mIsDummy && sUseImpostors && !mNeedsAnimUpdate && !sFreezeCounter)
	{
		const LLVector4a* ext = mDrawable->getSpatialExtents();
		LLVector4a size;
		size.setSub(ext[1],ext[0]);
		F32 mag = size.getLength3().getF32()*0.5f;

		
		F32 impostor_area = 256.f*512.f*(8.125f - LLVOAvatar::sLODFactor*8.f);
		if (isVisuallyMuted())
		{ // muted avatars update at 16 hz
			mUpdatePeriod = 16;
		}
		else if (mVisibilityRank <= LLVOAvatar::sMaxVisible ||
			mDrawable->mDistanceWRTCamera < 1.f + mag)
		{ //first 25% of max visible avatars are not impostored
			//also, don't impostor avatars whose bounding box may be penetrating the 
			//impostor camera near clip plane
			mUpdatePeriod = 1;
		}
		else if (mVisibilityRank > LLVOAvatar::sMaxVisible * 4)
		{ //background avatars are REALLY slow updating impostors
			mUpdatePeriod = 16;
		}
		else if (mVisibilityRank > LLVOAvatar::sMaxVisible * 3)
		{ //back 25% of max visible avatars are slow updating impostors
			mUpdatePeriod = 8;
		}
		else if (mImpostorPixelArea <= impostor_area)
		{  // stuff in between gets an update period based on pixel area
			mUpdatePeriod = llclamp((S32) sqrtf(impostor_area*4.f/mImpostorPixelArea), 2, 8);
		}
		else
		{
			//nearby avatars, update the impostors more frequently.
			mUpdatePeriod = 4;
		}

		visible = (LLDrawable::getCurrentFrame()+mID.mData[0])%mUpdatePeriod == 0 ? TRUE : FALSE;
	}

	// don't early out for your own avatar, as we rely on your animations playing reliably
	// for example, the "turn around" animation when entering customize avatar needs to trigger
	// even when your avatar is offscreen
	if (!visible && !isSelf())
	{
		updateMotions(LLCharacter::HIDDEN_UPDATE);
		return FALSE;
	}

	// change animation time quanta based on avatar render load
	if (!isSelf() && !mIsDummy)
	{
		F32 time_quantum = clamp_rescale((F32)sInstances.size(), 10.f, 35.f, 0.f, 0.25f);
		F32 pixel_area_scale = clamp_rescale(mPixelArea, 100, 5000, 1.f, 0.f);
		F32 time_step = time_quantum * pixel_area_scale;
		if (time_step != 0.f)
		{
			// disable walk motion servo controller as it doesn't work with motion timesteps
			stopMotion(ANIM_AGENT_WALK_ADJUST);
			removeAnimationData("Walk Speed");
		}
		mMotionController.setTimeStep(time_step);
//		llinfos << "Setting timestep to " << time_quantum * pixel_area_scale << llendl;
	}

	if (getParent() && !mIsSitting)
	{
		sitOnObject((LLViewerObject*)getParent());
	}
	else if (!getParent() && mIsSitting && !isMotionActive(ANIM_AGENT_SIT_GROUND_CONSTRAINED))
	{
		getOffObject();
	}

	//--------------------------------------------------------------------
	// create local variables in world coords for region position values
	//--------------------------------------------------------------------
	F32 speed;
	LLVector3 normal;

	LLVector3 xyVel = getVelocity();
	xyVel.mV[VZ] = 0.0f;
	speed = xyVel.length();

	BOOL throttle = TRUE;

	if (!(mIsSitting && getParent()))
	{
		//--------------------------------------------------------------------
		// get timing info
		// handle initial condition case
		//--------------------------------------------------------------------
		F32 animation_time = mAnimTimer.getElapsedTimeF32();
		if (mTimeLast == 0.0f)
		{
			mTimeLast = animation_time;
			throttle = FALSE;

			// put the pelvis at slaved position/mRotation
			mRoot.setWorldPosition( getPositionAgent() ); // first frame
			mRoot.setWorldRotation( getRotation() );
		}
	
		//--------------------------------------------------------------------
		// dont' let dT get larger than 1/5th of a second
		//--------------------------------------------------------------------
		F32 deltaTime = animation_time - mTimeLast;

		deltaTime = llclamp( deltaTime, DELTA_TIME_MIN, DELTA_TIME_MAX );
		mTimeLast = animation_time;

		mSpeedAccum = (mSpeedAccum * 0.95f) + (speed * 0.05f);

		//--------------------------------------------------------------------
		// compute the position of the avatar's root
		//--------------------------------------------------------------------
		LLVector3d root_pos;
		LLVector3d ground_under_pelvis;

		if (isSelf())
		{
			gAgent.setPositionAgent(getRenderPosition());
		}

		root_pos = gAgent.getPosGlobalFromAgent(getRenderPosition());

		resolveHeightGlobal(root_pos, ground_under_pelvis, normal);
		F32 foot_to_ground = (F32) (root_pos.mdV[VZ] - mPelvisToFoot - ground_under_pelvis.mdV[VZ]);				
		BOOL in_air = ((!LLWorld::getInstance()->getRegionFromPosGlobal(ground_under_pelvis)) || 
						foot_to_ground > FOOT_GROUND_COLLISION_TOLERANCE);

		if (in_air && !mInAir)
		{
			mTimeInAir.reset();
		}
		mInAir = in_air;

		// correct for the fact that the pelvis is not necessarily the center 
		// of the agent's physical representation
		root_pos.mdV[VZ] -= (0.5f * mBodySize.mV[VZ]) - mPelvisToFoot;
		
		LLVector3 newPosition = gAgent.getPosAgentFromGlobal(root_pos);

		if (newPosition != mRoot.getXform()->getWorldPosition())
		{		
			mRoot.touch();
			mRoot.setWorldPosition( newPosition ); // regular update				
		}


		//--------------------------------------------------------------------
		// Propagate viewer object rotation to root of avatar
		//--------------------------------------------------------------------
		if (!isAnyAnimationSignaled(AGENT_NO_ROTATE_ANIMS, NUM_AGENT_NO_ROTATE_ANIMS))
		{
			LLQuaternion iQ;
			LLVector3 upDir( 0.0f, 0.0f, 1.0f );
			
			// Compute a forward direction vector derived from the primitive rotation
			// and the velocity vector.  When walking or jumping, don't let body deviate
			// more than 90 from the view, if necessary, flip the velocity vector.

			LLVector3 primDir;
			if (isSelf())
			{
				primDir = agent.getAtAxis() - projected_vec(agent.getAtAxis(), agent.getReferenceUpVector());
				primDir.normalize();
			}
			else
			{
				primDir = getRotation().getMatrix3().getFwdRow();
			}
			LLVector3 velDir = getVelocity();
			velDir.normalize();
			if ( mSignaledAnimations.find(ANIM_AGENT_WALK) != mSignaledAnimations.end())
			{
				F32 vpD = velDir * primDir;
				if (vpD < -0.5f)
				{
					velDir *= -1.0f;
				}
			}
			LLVector3 fwdDir = lerp(primDir, velDir, clamp_rescale(speed, 0.5f, 2.0f, 0.0f, 1.0f));
			if (isSelf() && gAgentCamera.cameraMouselook())
			{
				// make sure fwdDir stays in same general direction as primdir
				if (gAgent.getFlying())
				{
					fwdDir = LLViewerCamera::getInstance()->getAtAxis();
				}
				else
				{
					LLVector3 at_axis = LLViewerCamera::getInstance()->getAtAxis();
					LLVector3 up_vector = gAgent.getReferenceUpVector();
					at_axis -= up_vector * (at_axis * up_vector);
					at_axis.normalize();
					
					F32 dot = fwdDir * at_axis;
					if (dot < 0.f)
					{
						fwdDir -= 2.f * at_axis * dot;
						fwdDir.normalize();
					}
				}
				
			}

			LLQuaternion root_rotation = mRoot.getWorldMatrix().quaternion();
			F32 root_roll, root_pitch, root_yaw;
			root_rotation.getEulerAngles(&root_roll, &root_pitch, &root_yaw);

			// When moving very slow, the pelvis is allowed to deviate from the
			// forward direction to allow it to hold it's position while the torso
			// and head turn.  Once in motion, it must conform however.
			BOOL self_in_mouselook = isSelf() && gAgentCamera.cameraMouselook();

			LLVector3 pelvisDir( mRoot.getWorldMatrix().getFwdRow4().mV );
			F32 pelvis_rot_threshold = clamp_rescale(speed, 0.1f, 1.0f, PELVIS_ROT_THRESHOLD_SLOW, PELVIS_ROT_THRESHOLD_FAST);
						
			if (self_in_mouselook)
			{
				pelvis_rot_threshold *= MOUSELOOK_PELVIS_FOLLOW_FACTOR;
			}
			pelvis_rot_threshold *= DEG_TO_RAD;

			F32 angle = angle_between( pelvisDir, fwdDir );

			// The avatar's root is allowed to have a yaw that deviates widely
			// from the forward direction, but if roll or pitch are off even
			// a little bit we need to correct the rotation.
			if(root_roll < 1.f * DEG_TO_RAD
			   && root_pitch < 5.f * DEG_TO_RAD)
			{
				// smaller correction vector means pelvis follows prim direction more closely
				if (!mTurning && angle > pelvis_rot_threshold*0.75f)
				{
					mTurning = TRUE;
				}

				// use tighter threshold when turning
				if (mTurning)
				{
					pelvis_rot_threshold *= 0.4f;
				}

				// am I done turning?
				if (angle < pelvis_rot_threshold)
				{
					mTurning = FALSE;
				}

				LLVector3 correction_vector = (pelvisDir - fwdDir) * clamp_rescale(angle, pelvis_rot_threshold*0.75f, pelvis_rot_threshold, 1.0f, 0.0f);
				fwdDir += correction_vector;
			}
			else
			{
				mTurning = FALSE;
			}

			// Now compute the full world space rotation for the whole body (wQv)
			LLVector3 leftDir = upDir % fwdDir;
			leftDir.normalize();
			fwdDir = leftDir % upDir;
			LLQuaternion wQv( fwdDir, leftDir, upDir );

			if (isSelf() && mTurning)
			{
				if ((fwdDir % pelvisDir) * upDir > 0.f)
				{
					gAgent.setControlFlags(AGENT_CONTROL_TURN_RIGHT);
				}
				else
				{
					gAgent.setControlFlags(AGENT_CONTROL_TURN_LEFT);
				}
			}

			// Set the root rotation, but do so incrementally so that it
			// lags in time by some fixed amount.
			//F32 u = LLCriticalDamp::getInterpolant(PELVIS_LAG);
			F32 pelvis_lag_time = 0.f;
			if (self_in_mouselook)
			{
				pelvis_lag_time = PELVIS_LAG_MOUSELOOK;
			}
			else if (mInAir)
			{
				pelvis_lag_time = PELVIS_LAG_FLYING;
				// increase pelvis lag time when moving slowly
				pelvis_lag_time *= clamp_rescale(mSpeedAccum, 0.f, 15.f, 3.f, 1.f);
			}
			else
			{
				pelvis_lag_time = PELVIS_LAG_WALKING;
			}

			F32 u = llclamp((deltaTime / pelvis_lag_time), 0.0f, 1.0f);	

			mRoot.setWorldRotation( slerp(u, mRoot.getWorldRotation(), wQv) );
			
		}
	}
	else if (mDrawable.notNull())
	{
		mRoot.setPosition(mDrawable->getPosition());
		mRoot.setRotation(mDrawable->getRotation());
	}
	
	//-------------------------------------------------------------------------
	// Update character motions
	//-------------------------------------------------------------------------
	// store data relevant to motions
	mSpeed = speed;

	// update animations
	if (mSpecialRenderMode == 1) // Animation Preview
		updateMotions(LLCharacter::FORCE_UPDATE);
	else
		updateMotions(LLCharacter::NORMAL_UPDATE);

	// update head position
	updateHeadOffset();

	//-------------------------------------------------------------------------
	// Find the ground under each foot, these are used for a variety
	// of things that follow
	//-------------------------------------------------------------------------
	LLVector3 ankle_left_pos_agent = mFootLeftp->getWorldPosition();
	LLVector3 ankle_right_pos_agent = mFootRightp->getWorldPosition();

	LLVector3 ankle_left_ground_agent = ankle_left_pos_agent;
	LLVector3 ankle_right_ground_agent = ankle_right_pos_agent;
	resolveHeightAgent(ankle_left_pos_agent, ankle_left_ground_agent, normal);
	resolveHeightAgent(ankle_right_pos_agent, ankle_right_ground_agent, normal);

	F32 leftElev = llmax(-0.2f, ankle_left_pos_agent.mV[VZ] - ankle_left_ground_agent.mV[VZ]);
	F32 rightElev = llmax(-0.2f, ankle_right_pos_agent.mV[VZ] - ankle_right_ground_agent.mV[VZ]);

	if (!mIsSitting)
	{
		//-------------------------------------------------------------------------
		// Figure out which foot is on ground
		//-------------------------------------------------------------------------
		if (!mInAir)
		{
			if ((leftElev < 0.0f) || (rightElev < 0.0f))
			{
				ankle_left_pos_agent = mFootLeftp->getWorldPosition();
				ankle_right_pos_agent = mFootRightp->getWorldPosition();
				leftElev = ankle_left_pos_agent.mV[VZ] - ankle_left_ground_agent.mV[VZ];
				rightElev = ankle_right_pos_agent.mV[VZ] - ankle_right_ground_agent.mV[VZ];
			}
		}
	}
	
	//-------------------------------------------------------------------------
	// Generate footstep sounds when feet hit the ground
	//-------------------------------------------------------------------------
	const LLUUID AGENT_FOOTSTEP_ANIMS[] = {ANIM_AGENT_WALK, ANIM_AGENT_RUN, ANIM_AGENT_LAND};
	const S32 NUM_AGENT_FOOTSTEP_ANIMS = LL_ARRAY_SIZE(AGENT_FOOTSTEP_ANIMS);

	if ( gAudiop && isAnyAnimationSignaled(AGENT_FOOTSTEP_ANIMS, NUM_AGENT_FOOTSTEP_ANIMS) )
	{
		BOOL playSound = FALSE;
		LLVector3 foot_pos_agent;

		BOOL onGroundLeft = (leftElev <= 0.05f);
		BOOL onGroundRight = (rightElev <= 0.05f);

		// did left foot hit the ground?
		if ( onGroundLeft && !mWasOnGroundLeft )
		{
			foot_pos_agent = ankle_left_pos_agent;
			playSound = TRUE;
		}

		// did right foot hit the ground?
		if ( onGroundRight && !mWasOnGroundRight )
		{
			foot_pos_agent = ankle_right_pos_agent;
			playSound = TRUE;
		}

		mWasOnGroundLeft = onGroundLeft;
		mWasOnGroundRight = onGroundRight;

		if ( playSound )
		{
			const F32 STEP_VOLUME = 0.1f;
			const LLUUID& step_sound_id = getStepSound();

			LLVector3d foot_pos_global = gAgent.getPosGlobalFromAgent(foot_pos_agent);

			if (LLViewerParcelMgr::getInstance()->canHearSound(foot_pos_global)
				&& !LLMuteList::getInstance()->isMuted(getID(), LLMute::flagObjectSounds))
			{
				gAudiop->triggerSound(step_sound_id, getID(), STEP_VOLUME, LLAudioEngine::AUDIO_TYPE_AMBIENT, foot_pos_global);
			}
		}
	}

	mRoot.updateWorldMatrixChildren();

	if (!mDebugText.size() && mText.notNull())
	{
		mText->markDead();
		mText = NULL;
	}
	else if (mDebugText.size())
	{
		setDebugText(mDebugText);
	}

	//mesh vertices need to be reskinned
	mNeedsSkin = TRUE;

	return TRUE;
}
//-----------------------------------------------------------------------------
// updateHeadOffset()
//-----------------------------------------------------------------------------
void LLVOAvatar::updateHeadOffset()
{
	// since we only care about Z, just grab one of the eyes
	LLVector3 midEyePt = mEyeLeftp->getWorldPosition();
	midEyePt -= mDrawable.notNull() ? mDrawable->getWorldPosition() : mRoot.getWorldPosition();
	midEyePt.mV[VZ] = llmax(-mPelvisToFoot + LLViewerCamera::getInstance()->getNear(), midEyePt.mV[VZ]);

	if (mDrawable.notNull())
	{
		midEyePt = midEyePt * ~mDrawable->getWorldRotation();
	}
	if (mIsSitting)
	{
		mHeadOffset = midEyePt;	
	}
	else
	{
		F32 u = llmax(0.f, HEAD_MOVEMENT_AVG_TIME - (1.f / gFPSClamped));
		mHeadOffset = lerp(midEyePt, mHeadOffset,  u);
	}
}
//------------------------------------------------------------------------
// setPelvisOffset
//------------------------------------------------------------------------
void LLVOAvatar::setPelvisOffset( bool hasOffset, const LLVector3& offsetAmount, F32 pelvisFixup ) 
{
	mHasPelvisOffset = hasOffset;
	if ( mHasPelvisOffset )
	{
		//Store off last pelvis to foot value
		mLastPelvisToFoot = mPelvisToFoot;
		mPelvisOffset	  = offsetAmount;
		mLastPelvisFixup  = mPelvisFixup;
		mPelvisFixup	  = pelvisFixup;
	}
}
//------------------------------------------------------------------------
// postPelvisSetRecalc
//------------------------------------------------------------------------
void LLVOAvatar::postPelvisSetRecalc( void )
{	
	computeBodySize(); 
	mRoot.touch();
	mRoot.updateWorldMatrixChildren();	
	dirtyMesh();
	updateHeadOffset();
}
//------------------------------------------------------------------------
// pelisPoke
//------------------------------------------------------------------------
void LLVOAvatar::setPelvisOffset( F32 pelvisFixupAmount )
{	
	mHasPelvisOffset  = true;
	mLastPelvisFixup  = mPelvisFixup;	
	mPelvisFixup	  = pelvisFixupAmount;	
}
//------------------------------------------------------------------------
// updateVisibility()
//------------------------------------------------------------------------
void LLVOAvatar::updateVisibility()
{
	BOOL visible = FALSE;

	if (mIsDummy)
	{
		visible = TRUE;
	}
	else if (mDrawable.isNull())
	{
		visible = FALSE;
	}
	else
	{
		if (!mDrawable->getSpatialGroup() || mDrawable->getSpatialGroup()->isVisible())
		{
			visible = TRUE;
		}
		else
		{
			visible = FALSE;
		}

		if(isSelf())
		{
			if (!gAgentWearables.areWearablesLoaded())
			{
				visible = FALSE;
			}
		}
		else if( !mFirstAppearanceMessageReceived )
		{
			visible = FALSE;
		}

		if (sDebugInvisible)
		{
			LLNameValue* firstname = getNVPair("FirstName");
			if (firstname)
			{
				llinfos << "Avatar " << firstname->getString() << " updating visiblity" << llendl;
			}
			else
			{
				llinfos << "Avatar " << this << " updating visiblity" << llendl;
			}

			if (visible)
			{
				llinfos << "Visible" << llendl;
			}
			else
			{
				llinfos << "Not visible" << llendl;
			}

			/*if (avatar_in_frustum)
			{
				llinfos << "Avatar in frustum" << llendl;
			}
			else
			{
				llinfos << "Avatar not in frustum" << llendl;
			}*/

			/*if (LLViewerCamera::getInstance()->sphereInFrustum(sel_pos_agent, 2.0f))
			{
				llinfos << "Sel pos visible" << llendl;
			}
			if (LLViewerCamera::getInstance()->sphereInFrustum(wrist_right_pos_agent, 0.2f))
			{
				llinfos << "Wrist pos visible" << llendl;
			}
			if (LLViewerCamera::getInstance()->sphereInFrustum(getPositionAgent(), getMaxScale()*2.f))
			{
				llinfos << "Agent visible" << llendl;
			}*/
			llinfos << "PA: " << getPositionAgent() << llendl;
			/*llinfos << "SPA: " << sel_pos_agent << llendl;
			llinfos << "WPA: " << wrist_right_pos_agent << llendl;*/
			for (attachment_map_t::iterator iter = mAttachmentPoints.begin(); 
				 iter != mAttachmentPoints.end();
				 ++iter)
			{
				LLViewerJointAttachment* attachment = iter->second;

				for (LLViewerJointAttachment::attachedobjs_vec_t::iterator attachment_iter = attachment->mAttachedObjects.begin();
					 attachment_iter != attachment->mAttachedObjects.end();
					 ++attachment_iter)
				{
					if (LLViewerObject *attached_object = (*attachment_iter))
					{
						if(attached_object->mDrawable->isVisible())
						{
							llinfos << attachment->getName() << " visible" << llendl;
						}
						else
						{
							llinfos << attachment->getName() << " not visible at " << mDrawable->getWorldPosition() << " and radius " << mDrawable->getRadius() << llendl;
						}
					}
				}
			}
		}
	}

	if (!visible && mVisible)
	{
		mMeshInvisibleTime.reset();
	}

	if (visible)
	{
		if (!mMeshValid)
		{
			restoreMeshData();
		}
	}
	else
	{
		if (mMeshValid && mMeshInvisibleTime.getElapsedTimeF32() > TIME_BEFORE_MESH_CLEANUP)
		{
			releaseMeshData();
		}
	}

	mVisible = visible;
}

// private
bool LLVOAvatar::shouldAlphaMask()
{
	const bool should_alpha_mask = mSupportsAlphaLayers && !LLDrawPoolAlpha::sShowDebugAlpha // Don't alpha mask if "Highlight Transparent" checked
							&& !LLDrawPoolAvatar::sSkipTransparent;

	return should_alpha_mask;

}

//-----------------------------------------------------------------------------
// renderSkinned()
//-----------------------------------------------------------------------------
U32 LLVOAvatar::renderSkinned(EAvatarRenderPass pass)
{
	U32 num_indices = 0;

	if (!mIsBuilt)
	{
		return num_indices;
	}

	LLFace* face = mDrawable->getFace(0);

	bool needs_rebuild = !face || !face->getVertexBuffer() || mDrawable->isState(LLDrawable::REBUILD_GEOMETRY);

	if (needs_rebuild || mDirtyMesh)
	{	//LOD changed or new mesh created, allocate new vertex buffer if needed
		if (needs_rebuild || mDirtyMesh >= 2 || mVisibilityRank <= 4)
		{
			updateMeshData();
			mDirtyMesh = 0;
			mNeedsSkin = TRUE;
			mDrawable->clearState(LLDrawable::REBUILD_GEOMETRY);
		}
	}

	if (LLViewerShaderMgr::instance()->getVertexShaderLevel(LLViewerShaderMgr::SHADER_AVATAR) <= 0)
	{
		if (mNeedsSkin)
		{
			//generate animated mesh
			mMeshLOD[MESH_ID_LOWER_BODY]->updateJointGeometry();
			mMeshLOD[MESH_ID_UPPER_BODY]->updateJointGeometry();

			if( isWearingWearableType( LLWearableType::WT_SKIRT ) )
			{
				mMeshLOD[MESH_ID_SKIRT]->updateJointGeometry();
			}

			if (!isSelf() || gAgent.needsRenderHead() || LLPipeline::sShadowRender)
			{
				mMeshLOD[MESH_ID_EYELASH]->updateJointGeometry();
				mMeshLOD[MESH_ID_HEAD]->updateJointGeometry();
				mMeshLOD[MESH_ID_HAIR]->updateJointGeometry();
			}
			mNeedsSkin = FALSE;
			mLastSkinTime = gFrameTimeSeconds;

			LLVertexBuffer* vb = mDrawable->getFace(0)->getVertexBuffer();
			if (vb)
			{
				vb->flush();
			}
		}
	}
	else
	{
		mNeedsSkin = FALSE;
	}

	if (sDebugInvisible)
	{
		LLNameValue* firstname = getNVPair("FirstName");
		if (firstname)
		{
			llinfos << "Avatar " << firstname->getString() << " in render" << llendl;
		}
		else
		{
			llinfos << "Avatar " << this << " in render" << llendl;
		}
		if (!mIsBuilt)
		{
			llinfos << "Not built!" << llendl;
		}
		else if (!gAgent.needsRenderAvatar())
		{
			llinfos << "Doesn't need avatar render!" << llendl;
		}
		else
		{
			llinfos << "Rendering!" << llendl;
		}
	}

	if (!mIsBuilt)
	{
		return num_indices;
	}

	if (isSelf() && !gAgent.needsRenderAvatar())
	{
		return num_indices;
	}

	// render collision normal
	// *NOTE: this is disabled (there is no UI for enabling sShowFootPlane) due
	// to DEV-14477.  the code is left here to aid in tracking down the cause
	// of the crash in the future. -brad
	if (sShowFootPlane && mDrawable.notNull())
	{
		LLVector3 slaved_pos = mDrawable->getPositionAgent();
		LLVector3 foot_plane_normal(mFootPlane.mV[VX], mFootPlane.mV[VY], mFootPlane.mV[VZ]);
		F32 dist_from_plane = (slaved_pos * foot_plane_normal) - mFootPlane.mV[VW];
		LLVector3 collide_point = slaved_pos;
		collide_point.mV[VZ] -= foot_plane_normal.mV[VZ] * (dist_from_plane + COLLISION_TOLERANCE - FOOT_COLLIDE_FUDGE);

		gGL.begin(LLRender::LINES);
		{
			F32 SQUARE_SIZE = 0.2f;
			gGL.color4f(1.f, 0.f, 0.f, 1.f);
			
			gGL.vertex3f(collide_point.mV[VX] - SQUARE_SIZE, collide_point.mV[VY] - SQUARE_SIZE, collide_point.mV[VZ]);
			gGL.vertex3f(collide_point.mV[VX] + SQUARE_SIZE, collide_point.mV[VY] - SQUARE_SIZE, collide_point.mV[VZ]);

			gGL.vertex3f(collide_point.mV[VX] + SQUARE_SIZE, collide_point.mV[VY] - SQUARE_SIZE, collide_point.mV[VZ]);
			gGL.vertex3f(collide_point.mV[VX] + SQUARE_SIZE, collide_point.mV[VY] + SQUARE_SIZE, collide_point.mV[VZ]);
			
			gGL.vertex3f(collide_point.mV[VX] + SQUARE_SIZE, collide_point.mV[VY] + SQUARE_SIZE, collide_point.mV[VZ]);
			gGL.vertex3f(collide_point.mV[VX] - SQUARE_SIZE, collide_point.mV[VY] + SQUARE_SIZE, collide_point.mV[VZ]);
			
			gGL.vertex3f(collide_point.mV[VX] - SQUARE_SIZE, collide_point.mV[VY] + SQUARE_SIZE, collide_point.mV[VZ]);
			gGL.vertex3f(collide_point.mV[VX] - SQUARE_SIZE, collide_point.mV[VY] - SQUARE_SIZE, collide_point.mV[VZ]);
			
			gGL.vertex3f(collide_point.mV[VX], collide_point.mV[VY], collide_point.mV[VZ]);
			gGL.vertex3f(collide_point.mV[VX] + mFootPlane.mV[VX], collide_point.mV[VY] + mFootPlane.mV[VY], collide_point.mV[VZ] + mFootPlane.mV[VZ]);

		}
		gGL.end();
		gGL.flush();
	}
	//--------------------------------------------------------------------
	// render all geometry attached to the skeleton
	//--------------------------------------------------------------------
	static LLStat render_stat;

	LLViewerJointMesh::sRenderPass = pass;

	if (pass == AVATAR_RENDER_PASS_SINGLE)
	{

		bool should_alpha_mask = shouldAlphaMask();
		LLGLState test(GL_ALPHA_TEST, should_alpha_mask);
		
		if (should_alpha_mask && !LLGLSLShader::sNoFixedFunction)
		{
			gGL.setAlphaRejectSettings(LLRender::CF_GREATER, 0.5f);
		}
		
		BOOL first_pass = TRUE;
		if (!LLDrawPoolAvatar::sSkipOpaque)
		{
			if (!isSelf() || gAgent.needsRenderHead() || LLPipeline::sShadowRender)
			{
				if (isTextureVisible(TEX_HEAD_BAKED) || mIsDummy)
				{
					num_indices += mMeshLOD[MESH_ID_HEAD]->render(mAdjustedPixelArea, TRUE, mIsDummy);
					first_pass = FALSE;
				}
			}
			if (isTextureVisible(TEX_UPPER_BAKED) || mIsDummy)
			{
				num_indices += mMeshLOD[MESH_ID_UPPER_BODY]->render(mAdjustedPixelArea, first_pass, mIsDummy);
				first_pass = FALSE;
			}
			
			if (isTextureVisible(TEX_LOWER_BAKED) || mIsDummy)
			{
				num_indices += mMeshLOD[MESH_ID_LOWER_BODY]->render(mAdjustedPixelArea, first_pass, mIsDummy);
				first_pass = FALSE;
			}
		}

		if (should_alpha_mask && !LLGLSLShader::sNoFixedFunction)
		{
			gGL.setAlphaRejectSettings(LLRender::CF_DEFAULT);
		}

		if (!LLDrawPoolAvatar::sSkipTransparent || LLPipeline::sImpostorRender)
		{
			LLGLState blend(GL_BLEND, !mIsDummy);
			LLGLState test(GL_ALPHA_TEST, !mIsDummy);
			num_indices += renderTransparent(first_pass);
		}
	}
	
	LLViewerJointMesh::sRenderPass = AVATAR_RENDER_PASS_SINGLE;
	
	//llinfos << "Avatar render: " << render_timer.getElapsedTimeF32() << llendl;

	//render_stat.addValue(render_timer.getElapsedTimeF32()*1000.f);

	return num_indices;
}

U32 LLVOAvatar::renderTransparent(BOOL first_pass)
{
	U32 num_indices = 0;
	if( isWearingWearableType( LLWearableType::WT_SKIRT ) && (mIsDummy || isTextureVisible(TEX_SKIRT_BAKED)) )
	{
		gGL.setAlphaRejectSettings(LLRender::CF_GREATER, 0.25f);
		num_indices += mMeshLOD[MESH_ID_SKIRT]->render(mAdjustedPixelArea, FALSE);
		first_pass = FALSE;
		gGL.setAlphaRejectSettings(LLRender::CF_DEFAULT);
	}

	if (!isSelf() || gAgent.needsRenderHead() || LLPipeline::sShadowRender)
	{
		if (LLPipeline::sImpostorRender)
		{
			gGL.setAlphaRejectSettings(LLRender::CF_GREATER, 0.5f);
		}
		
		if (isTextureVisible(TEX_HEAD_BAKED))
		{
			num_indices += mMeshLOD[MESH_ID_EYELASH]->render(mAdjustedPixelArea, first_pass, mIsDummy);
			first_pass = FALSE;
		}
		// Can't test for baked hair being defined, since that won't always be the case (not all viewers send baked hair)
		// TODO: 1.25 will be able to switch this logic back to calling isTextureVisible();
		if (getImage(TEX_HAIR_BAKED, 0)->getID() != IMG_INVISIBLE || LLDrawPoolAlpha::sShowDebugAlpha)
		{
			num_indices += mMeshLOD[MESH_ID_HAIR]->render(mAdjustedPixelArea, first_pass, mIsDummy);
			first_pass = FALSE;
		}
		if (LLPipeline::sImpostorRender)
		{
			gGL.setAlphaRejectSettings(LLRender::CF_DEFAULT);
		}
	}

	return num_indices;
}

//-----------------------------------------------------------------------------
// renderRigid()
//-----------------------------------------------------------------------------
U32 LLVOAvatar::renderRigid()
{
	U32 num_indices = 0;

	if (!mIsBuilt)
	{
		return 0;
	}

	if (isSelf() && (!gAgent.needsRenderAvatar() || !gAgent.needsRenderHead()))
	{
		return 0;
	}
	
	if (!mIsBuilt)
	{
		return 0;
	}

	bool should_alpha_mask = shouldAlphaMask();
	LLGLState test(GL_ALPHA_TEST, should_alpha_mask);

	if (should_alpha_mask && !LLGLSLShader::sNoFixedFunction)
	{
		gGL.setAlphaRejectSettings(LLRender::CF_GREATER, 0.5f);
	}

	if (isTextureVisible(TEX_EYES_BAKED)  || mIsDummy)
	{
		num_indices += mMeshLOD[MESH_ID_EYEBALL_LEFT]->render(mAdjustedPixelArea, TRUE, mIsDummy);
		num_indices += mMeshLOD[MESH_ID_EYEBALL_RIGHT]->render(mAdjustedPixelArea, TRUE, mIsDummy);
	}

	if (should_alpha_mask && !LLGLSLShader::sNoFixedFunction)
	{
		gGL.setAlphaRejectSettings(LLRender::CF_DEFAULT);
	}
	
	return num_indices;
}

U32 LLVOAvatar::renderImpostor(LLColor4U color, S32 diffuse_channel)
{
	if (!mImpostor.isComplete())
	{
		return 0;
	}

	LLVector3 pos(getRenderPosition()+mImpostorOffset);
	LLVector3 at = (pos - LLViewerCamera::getInstance()->getOrigin());
	at.normalize();
	LLVector3 left = LLViewerCamera::getInstance()->getUpAxis() % at;
	LLVector3 up = at%left;

	left *= mImpostorDim.mV[0];
	up *= mImpostorDim.mV[1];

	LLGLEnable test(GL_ALPHA_TEST);
	gGL.setAlphaRejectSettings(LLRender::CF_GREATER, 0.f);

	gGL.color4ubv(color.mV);
	gGL.getTexUnit(diffuse_channel)->bind(&mImpostor);
	gGL.begin(LLRender::QUADS);
	gGL.texCoord2f(0,0);
	gGL.vertex3fv((pos+left-up).mV);
	gGL.texCoord2f(1,0);
	gGL.vertex3fv((pos-left-up).mV);
	gGL.texCoord2f(1,1);
	gGL.vertex3fv((pos-left+up).mV);
	gGL.texCoord2f(0,1);
	gGL.vertex3fv((pos+left+up).mV);
	gGL.end();
	gGL.flush();

	return 6;
}

//------------------------------------------------------------------------
// LLVOAvatar::updateTextures()
//------------------------------------------------------------------------
void LLVOAvatar::updateTextures()
{
	BOOL render_avatar = TRUE;

	if (mIsDummy)
	{
		return;
	}

	if( isSelf() )
	{
		render_avatar = TRUE;
	}
	else
	{
		if(!isVisible())
		{
			return ;//do not update for invisible avatar.
		}

		render_avatar = !mCulled; //visible and not culled.
	}

	std::vector<BOOL> layer_baked;
	// GL NOT ACTIVE HERE - *TODO
	for (U32 i = 0; i < mBakedTextureDatas.size(); i++)
	{
		layer_baked.push_back(isTextureDefined(mBakedTextureDatas[i].mTextureIndex));
		// bind the texture so that they'll be decoded slightly 
		// inefficient, we can short-circuit this if we have to
		if (render_avatar && !gGLManager.mIsDisabled)
		{
			if (layer_baked[i] && !mBakedTextureDatas[i].mIsLoaded)
			{
				gGL.getTexUnit(0)->bind(getImage( mBakedTextureDatas[i].mTextureIndex, 0 ));
			}
		}
	}

	mMaxPixelArea = 0.f;
	mMinPixelArea = 99999999.f;
	mHasGrey = FALSE; // debug
	for (U32 texture_index = 0; texture_index < getNumTEs(); texture_index++)
	{
		LLWearableType::EType wearable_type = LLVOAvatarDictionary::getTEWearableType((ETextureIndex)texture_index);
		U32 num_wearables = gAgentWearables.getWearableCount(wearable_type);
		const LLTextureEntry *te = getTE(texture_index);
		const F32 texel_area_ratio = fabs(te->mScaleS * te->mScaleT);
		LLViewerFetchedTexture *imagep = NULL;
		for (U32 wearable_index = 0; wearable_index < num_wearables; wearable_index++)
		{
			imagep = LLViewerTextureManager::staticCastToFetchedTexture(getImage(texture_index, wearable_index), TRUE);
			if (imagep)
			{
				const LLVOAvatarDictionary::TextureEntry *texture_dict = LLVOAvatarDictionary::getInstance()->getTexture((ETextureIndex)texture_index);
				const EBakedTextureIndex baked_index = texture_dict->mBakedTextureIndex;
				if (texture_dict->mIsLocalTexture)
				{
					addLocalTextureStats((ETextureIndex)texture_index, imagep, texel_area_ratio, render_avatar, layer_baked[baked_index]);
				}
			}
		}
		if (isIndexBakedTexture((ETextureIndex) texture_index) && render_avatar)
		{
			const S32 boost_level = getAvatarBakedBoostLevel();
			imagep = LLViewerTextureManager::staticCastToFetchedTexture(getImage(texture_index,0), TRUE);
			// Spam if this is a baked texture, not set to default image, without valid host info
			if (isIndexBakedTexture((ETextureIndex)texture_index)
				&& imagep->getID() != IMG_DEFAULT_AVATAR
				&& imagep->getID() != IMG_INVISIBLE
				&& !imagep->getTargetHost().isOk())
			{
				LL_WARNS_ONCE("Texture") << "LLVOAvatar::updateTextures No host for texture "
										 << imagep->getID() << " for avatar "
										 << (isSelf() ? "<myself>" : getID().asString()) 
										 << " on host " << getRegion()->getHost() << llendl;
			}

			addBakedTextureStats( imagep, mPixelArea, texel_area_ratio, boost_level );			
		}
	}

	if (gPipeline.hasRenderDebugMask(LLPipeline::RENDER_DEBUG_TEXTURE_AREA))
	{
		setDebugText(llformat("%4.0f:%4.0f", (F32) sqrt(mMinPixelArea),(F32) sqrt(mMaxPixelArea)));
	}	
}


void LLVOAvatar::addLocalTextureStats( ETextureIndex idx, LLViewerFetchedTexture* imagep,
									   F32 texel_area_ratio, BOOL render_avatar, BOOL covered_by_baked, U32 index )
{
	// No local texture stats for non-self avatars
	return;
}

const S32 MAX_TEXTURE_UPDATE_INTERVAL = 64 ; //need to call updateTextures() at least every 32 frames.	
const S32 MAX_TEXTURE_VIRTURE_SIZE_RESET_INTERVAL = S32_MAX ; //frames
void LLVOAvatar::checkTextureLoading()
{
	static const F32 MAX_INVISIBLE_WAITING_TIME = 15.f ; //seconds

	BOOL pause = !isVisible() ;
	if(!pause)
	{
		mInvisibleTimer.reset() ;
	}
	if(mLoadedCallbacksPaused == pause)
	{
		return ; 
	}
	
	if(mCallbackTextureList.empty()) //when is self or no callbacks. Note: this list for self is always empty.
	{
		mLoadedCallbacksPaused = pause ;
		return ; //nothing to check.
	}
	
	if(pause && mInvisibleTimer.getElapsedTimeF32() < MAX_INVISIBLE_WAITING_TIME)
	{
		return ; //have not been invisible for enough time.
	}
	
	for(LLLoadedCallbackEntry::source_callback_list_t::iterator iter = mCallbackTextureList.begin();
		iter != mCallbackTextureList.end(); ++iter)
	{
		LLViewerFetchedTexture* tex = gTextureList.findImage(*iter) ;
		if(tex)
		{
			if(pause)//pause texture fetching.
			{
				tex->pauseLoadedCallbacks(&mCallbackTextureList) ;

				//set to terminate texture fetching after MAX_TEXTURE_UPDATE_INTERVAL frames.
				tex->setMaxVirtualSizeResetInterval(MAX_TEXTURE_UPDATE_INTERVAL);
				tex->resetMaxVirtualSizeResetCounter() ;
			}
			else//unpause
			{
				static const F32 START_AREA = 100.f ;

				tex->unpauseLoadedCallbacks(&mCallbackTextureList) ;
				tex->addTextureStats(START_AREA); //jump start the fetching again
			}
		}		
	}			
	
	if(!pause)
	{
		updateTextures() ; //refresh texture stats.
	}
	mLoadedCallbacksPaused = pause ;
	return ;
}

const F32  SELF_ADDITIONAL_PRI = 0.75f ;
const F32  ADDITIONAL_PRI = 0.5f;
void LLVOAvatar::addBakedTextureStats( LLViewerFetchedTexture* imagep, F32 pixel_area, F32 texel_area_ratio, S32 boost_level)
{
	//Note:
	//if this function is not called for the last MAX_TEXTURE_VIRTURE_SIZE_RESET_INTERVAL frames, 
	//the texture pipeline will stop fetching this texture.

	imagep->resetTextureStats();
	imagep->setCanUseHTTP(false) ; //turn off http fetching for baked textures.
	imagep->setMaxVirtualSizeResetInterval(MAX_TEXTURE_VIRTURE_SIZE_RESET_INTERVAL);
	imagep->resetMaxVirtualSizeResetCounter() ;

	mMaxPixelArea = llmax(pixel_area, mMaxPixelArea);
	mMinPixelArea = llmin(pixel_area, mMinPixelArea);	
	imagep->addTextureStats(pixel_area / texel_area_ratio);
	imagep->setBoostLevel(boost_level);
	
	if(boost_level != LLViewerTexture::BOOST_AVATAR_BAKED_SELF)
	{
		imagep->setAdditionalDecodePriority(ADDITIONAL_PRI) ;
	}
	else
	{
		imagep->setAdditionalDecodePriority(SELF_ADDITIONAL_PRI) ;
	}
}

//virtual	
void LLVOAvatar::setImage(const U8 te, LLViewerTexture *imagep, const U32 index)
{
	setTEImage(te, imagep);
}

//virtual 
LLViewerTexture* LLVOAvatar::getImage(const U8 te, const U32 index) const
{
	return getTEImage(te);
}
//virtual 
const LLTextureEntry* LLVOAvatar::getTexEntry(const U8 te_num) const
{
	return getTE(te_num);
}

//virtual 
void LLVOAvatar::setTexEntry(const U8 index, const LLTextureEntry &te)
{
	setTE(index, te);
}

//-----------------------------------------------------------------------------
// resolveHeight()
//-----------------------------------------------------------------------------

void LLVOAvatar::resolveHeightAgent(const LLVector3 &in_pos_agent, LLVector3 &out_pos_agent, LLVector3 &out_norm)
{
	LLVector3d in_pos_global, out_pos_global;

	in_pos_global = gAgent.getPosGlobalFromAgent(in_pos_agent);
	resolveHeightGlobal(in_pos_global, out_pos_global, out_norm);
	out_pos_agent = gAgent.getPosAgentFromGlobal(out_pos_global);
}


void LLVOAvatar::resolveRayCollisionAgent(const LLVector3d start_pt, const LLVector3d end_pt, LLVector3d &out_pos, LLVector3 &out_norm)
{
	LLViewerObject *obj;
	LLWorld::getInstance()->resolveStepHeightGlobal(this, start_pt, end_pt, out_pos, out_norm, &obj);
}

void LLVOAvatar::resolveHeightGlobal(const LLVector3d &inPos, LLVector3d &outPos, LLVector3 &outNorm)
{
	LLVector3d zVec(0.0f, 0.0f, 0.5f);
	LLVector3d p0 = inPos + zVec;
	LLVector3d p1 = inPos - zVec;
	LLViewerObject *obj;
	LLWorld::getInstance()->resolveStepHeightGlobal(this, p0, p1, outPos, outNorm, &obj);
	if (!obj)
	{
		mStepOnLand = TRUE;
		mStepMaterial = 0;
		mStepObjectVelocity.setVec(0.0f, 0.0f, 0.0f);
	}
	else
	{
		mStepOnLand = FALSE;
		mStepMaterial = obj->getMaterial();

		// We want the primitive velocity, not our velocity... (which actually subtracts the
		// step object velocity)
		LLVector3 angularVelocity = obj->getAngularVelocity();
		LLVector3 relativePos = gAgent.getPosAgentFromGlobal(outPos) - obj->getPositionAgent();

		LLVector3 linearComponent = angularVelocity % relativePos;
//		llinfos << "Linear Component of Rotation Velocity " << linearComponent << llendl;
		mStepObjectVelocity = obj->getVelocity() + linearComponent;
	}
}


//-----------------------------------------------------------------------------
// getStepSound()
//-----------------------------------------------------------------------------
const LLUUID& LLVOAvatar::getStepSound() const
{
	if ( mStepOnLand )
	{
		return sStepSoundOnLand;
	}

	return sStepSounds[mStepMaterial];
}


//-----------------------------------------------------------------------------
// processAnimationStateChanges()
//-----------------------------------------------------------------------------
void LLVOAvatar::processAnimationStateChanges()
{
	LLMemType mt(LLMemType::MTYPE_AVATAR);
	
	if ( isAnyAnimationSignaled(AGENT_WALK_ANIMS, NUM_AGENT_WALK_ANIMS) )
	{
		startMotion(ANIM_AGENT_WALK_ADJUST);
		stopMotion(ANIM_AGENT_FLY_ADJUST);
	}
	else if (mInAir && !mIsSitting)
	{
		stopMotion(ANIM_AGENT_WALK_ADJUST);
		startMotion(ANIM_AGENT_FLY_ADJUST);
	}
	else
	{
		stopMotion(ANIM_AGENT_WALK_ADJUST);
		stopMotion(ANIM_AGENT_FLY_ADJUST);
	}

	if ( isAnyAnimationSignaled(AGENT_GUN_AIM_ANIMS, NUM_AGENT_GUN_AIM_ANIMS) )
	{
		startMotion(ANIM_AGENT_TARGET);
		stopMotion(ANIM_AGENT_BODY_NOISE);
	}
	else
	{
		stopMotion(ANIM_AGENT_TARGET);
		startMotion(ANIM_AGENT_BODY_NOISE);
	}
	
	// clear all current animations
	AnimIterator anim_it;
	for (anim_it = mPlayingAnimations.begin(); anim_it != mPlayingAnimations.end();)
	{
		AnimIterator found_anim = mSignaledAnimations.find(anim_it->first);

		// playing, but not signaled, so stop
		if (found_anim == mSignaledAnimations.end())
		{
			processSingleAnimationStateChange(anim_it->first, FALSE);
			mPlayingAnimations.erase(anim_it++);
			continue;
		}

		++anim_it;
	}

	// start up all new anims
	for (anim_it = mSignaledAnimations.begin(); anim_it != mSignaledAnimations.end();)
	{
		AnimIterator found_anim = mPlayingAnimations.find(anim_it->first);

		// signaled but not playing, or different sequence id, start motion
		if (found_anim == mPlayingAnimations.end() || found_anim->second != anim_it->second)
		{
			if (processSingleAnimationStateChange(anim_it->first, TRUE))
			{
				mPlayingAnimations[anim_it->first] = anim_it->second;
				++anim_it;
				continue;
			}
		}

		++anim_it;
	}

	// clear source information for animations which have been stopped
	if (isSelf())
	{
		AnimSourceIterator source_it = mAnimationSources.begin();

		for (source_it = mAnimationSources.begin(); source_it != mAnimationSources.end();)
		{
			if (mSignaledAnimations.find(source_it->second) == mSignaledAnimations.end())
			{
				mAnimationSources.erase(source_it++);
			}
			else
			{
				++source_it;
			}
		}
	}

	stop_glerror();
}


//-----------------------------------------------------------------------------
// processSingleAnimationStateChange();
//-----------------------------------------------------------------------------
BOOL LLVOAvatar::processSingleAnimationStateChange( const LLUUID& anim_id, BOOL start )
{
	LLMemType mt(LLMemType::MTYPE_AVATAR);
	
	BOOL result = FALSE;

	if ( start ) // start animation
	{
		if (anim_id == ANIM_AGENT_TYPE)
		{
			if (gAudiop)
			{
				LLVector3d char_pos_global = gAgent.getPosGlobalFromAgent(getCharacterPosition());
				if (LLViewerParcelMgr::getInstance()->canHearSound(char_pos_global)
				    && !LLMuteList::getInstance()->isMuted(getID(), LLMute::flagObjectSounds))
				{
					// RN: uncomment this to play on typing sound at fixed volume once sound engine is fixed
					// to support both spatialized and non-spatialized instances of the same sound
					//if (isSelf())
					//{
					//	gAudiop->triggerSound(LLUUID(gSavedSettings.getString("UISndTyping")), 1.0f, LLAudioEngine::AUDIO_TYPE_UI);
					//}
					//else
					{
						LLUUID sound_id = LLUUID(gSavedSettings.getString("UISndTyping"));
						gAudiop->triggerSound(sound_id, getID(), 1.0f, LLAudioEngine::AUDIO_TYPE_SFX, char_pos_global);
					}
				}
			}
		}
		else if (anim_id == ANIM_AGENT_SIT_GROUND_CONSTRAINED)
		{
			sitDown(TRUE);
		}


		if (startMotion(anim_id))
		{
			result = TRUE;
		}
		else
		{
			llwarns << "Failed to start motion!" << llendl;
		}
	}
	else //stop animation
	{
		if (anim_id == ANIM_AGENT_SIT_GROUND_CONSTRAINED)
		{
			sitDown(FALSE);
		}
		stopMotion(anim_id);
		result = TRUE;
	}

	return result;
}

//-----------------------------------------------------------------------------
// isAnyAnimationSignaled()
//-----------------------------------------------------------------------------
BOOL LLVOAvatar::isAnyAnimationSignaled(const LLUUID *anim_array, const S32 num_anims) const
{
	for (S32 i = 0; i < num_anims; i++)
	{
		if(mSignaledAnimations.find(anim_array[i]) != mSignaledAnimations.end())
		{
			return TRUE;
		}
	}
	return FALSE;
}

//-----------------------------------------------------------------------------
// resetAnimations()
//-----------------------------------------------------------------------------
void LLVOAvatar::resetAnimations()
{
	LLKeyframeMotion::flushKeyframeCache();
	flushAllMotions();
}

// Override selectively based on avatar sex and whether we're using new
// animations.
LLUUID LLVOAvatar::remapMotionID(const LLUUID& id)
{
	BOOL use_new_walk_run = gSavedSettings.getBOOL("UseNewWalkRun");
	LLUUID result = id;

	// start special case female walk for female avatars
	if (getSex() == SEX_FEMALE)
	{
		if (id == ANIM_AGENT_WALK)
		{
			if (use_new_walk_run)
				result = ANIM_AGENT_FEMALE_WALK_NEW;
			else
				result = ANIM_AGENT_FEMALE_WALK;
		}
		else if (id == ANIM_AGENT_RUN)
		{
			// There is no old female run animation, so only override
			// in one case.
			if (use_new_walk_run)
				result = ANIM_AGENT_FEMALE_RUN_NEW;
		}
		else if (id == ANIM_AGENT_SIT)
		{
			result = ANIM_AGENT_SIT_FEMALE;
		}
	}
	else
	{
		// Male avatar.
		if (id == ANIM_AGENT_WALK)
		{
			if (use_new_walk_run)
				result = ANIM_AGENT_WALK_NEW;
		}
		else if (id == ANIM_AGENT_RUN)
		{
			if (use_new_walk_run)
				result = ANIM_AGENT_RUN_NEW;
		}
	
	}

	return result;

}

//-----------------------------------------------------------------------------
// startMotion()
// id is the asset if of the animation to start
// time_offset is the offset into the animation at which to start playing
//-----------------------------------------------------------------------------
BOOL LLVOAvatar::startMotion(const LLUUID& id, F32 time_offset)
{
	LLMemType mt(LLMemType::MTYPE_AVATAR);

	lldebugs << "motion requested " << id.asString() << " " << gAnimLibrary.animationName(id) << llendl;

	LLUUID remap_id = remapMotionID(id);

	if (remap_id != id)
	{
		lldebugs << "motion resultant " << remap_id.asString() << " " << gAnimLibrary.animationName(remap_id) << llendl;
	}

	if (isSelf() && remap_id == ANIM_AGENT_AWAY)
	{
		gAgent.setAFK();
	}

	return LLCharacter::startMotion(remap_id, time_offset);
}

//-----------------------------------------------------------------------------
// stopMotion()
//-----------------------------------------------------------------------------
BOOL LLVOAvatar::stopMotion(const LLUUID& id, BOOL stop_immediate)
{
	lldebugs << "motion requested " << id.asString() << " " << gAnimLibrary.animationName(id) << llendl;

	LLUUID remap_id = remapMotionID(id);
	
	if (remap_id != id)
	{
		lldebugs << "motion resultant " << remap_id.asString() << " " << gAnimLibrary.animationName(remap_id) << llendl;
	}

	if (isSelf())
	{
		gAgent.onAnimStop(remap_id);
	}

	return LLCharacter::stopMotion(remap_id, stop_immediate);
}

//-----------------------------------------------------------------------------
// stopMotionFromSource()
//-----------------------------------------------------------------------------
// virtual
void LLVOAvatar::stopMotionFromSource(const LLUUID& source_id)
{
}

//-----------------------------------------------------------------------------
// getVolumePos()
//-----------------------------------------------------------------------------
LLVector3 LLVOAvatar::getVolumePos(S32 joint_index, LLVector3& volume_offset)
{
	if (joint_index > mNumCollisionVolumes)
	{
		return LLVector3::zero;
	}

	return mCollisionVolumes[joint_index].getVolumePos(volume_offset);
}

//-----------------------------------------------------------------------------
// findCollisionVolume()
//-----------------------------------------------------------------------------
LLJoint* LLVOAvatar::findCollisionVolume(U32 volume_id)
{
	if ((S32)volume_id > mNumCollisionVolumes)
	{
		return NULL;
	}
	
	return &mCollisionVolumes[volume_id];
}

//-----------------------------------------------------------------------------
// findCollisionVolume()
//-----------------------------------------------------------------------------
S32 LLVOAvatar::getCollisionVolumeID(std::string &name)
{
	for (S32 i = 0; i < mNumCollisionVolumes; i++)
	{
		if (mCollisionVolumes[i].getName() == name)
		{
			return i;
		}
	}

	return -1;
}

//-----------------------------------------------------------------------------
// addDebugText()
//-----------------------------------------------------------------------------
void LLVOAvatar::addDebugText(const std::string& text)
{
	mDebugText.append(1, '\n');
	mDebugText.append(text);
}

//-----------------------------------------------------------------------------
// getID()
//-----------------------------------------------------------------------------
const LLUUID& LLVOAvatar::getID()
{
	return mID;
}

//-----------------------------------------------------------------------------
// getJoint()
//-----------------------------------------------------------------------------
// RN: avatar joints are multi-rooted to include screen-based attachments
LLJoint *LLVOAvatar::getJoint( const std::string &name )
{
	LLJoint* jointp = mRoot.findJoint(name);
	return jointp;
}

//-----------------------------------------------------------------------------
// resetJointPositions
//-----------------------------------------------------------------------------
void LLVOAvatar::resetJointPositions( void )
{
	for(S32 i = 0; i < (S32)mNumJoints; ++i)
	{
		mSkeleton[i].restoreOldXform();
		mSkeleton[i].setId( LLUUID::null );
	}
	mHasPelvisOffset = false;
	mPelvisFixup	 = mLastPelvisFixup;
}
//-----------------------------------------------------------------------------
// resetSpecificJointPosition
//-----------------------------------------------------------------------------
void LLVOAvatar::resetSpecificJointPosition( const std::string& name )
{
	LLJoint* pJoint = mRoot.findJoint( name );
	
	if ( pJoint  && pJoint->doesJointNeedToBeReset() )
	{
		pJoint->restoreOldXform();
		pJoint->setId( LLUUID::null );
		//If we're reseting the pelvis position make sure not to apply offset
		if ( name == "mPelvis" )
		{
			mHasPelvisOffset = false;
		}
	}
	else
	{
		llinfos<<"Did not find "<< name.c_str()<<llendl;
	}
}
//-----------------------------------------------------------------------------
// resetJointPositionsToDefault
//-----------------------------------------------------------------------------
void LLVOAvatar::resetJointPositionsToDefault( void )
{

	//Subsequent joints are relative to pelvis
	for( S32 i = 0; i < (S32)mNumJoints; ++i )
	{
		LLJoint* pJoint = (LLJoint*)&mSkeleton[i];
		if ( pJoint->doesJointNeedToBeReset() )
		{

			pJoint->setId( LLUUID::null );
			//restore joints to default positions, however skip over the pelvis
			if ( pJoint )
			{
				pJoint->restoreOldXform();
			}
		}
	}
	//make sure we don't apply the joint offset
	mHasPelvisOffset = false;
	mPelvisFixup	 = mLastPelvisFixup;
	postPelvisSetRecalc();
}
//-----------------------------------------------------------------------------
// getCharacterPosition()
//-----------------------------------------------------------------------------
LLVector3 LLVOAvatar::getCharacterPosition()
{
	if (mDrawable.notNull())
	{
		return mDrawable->getPositionAgent();
	}
	else
	{
		return getPositionAgent();
	}
}


//-----------------------------------------------------------------------------
// LLVOAvatar::getCharacterRotation()
//-----------------------------------------------------------------------------
LLQuaternion LLVOAvatar::getCharacterRotation()
{
	return getRotation();
}


//-----------------------------------------------------------------------------
// LLVOAvatar::getCharacterVelocity()
//-----------------------------------------------------------------------------
LLVector3 LLVOAvatar::getCharacterVelocity()
{
	return getVelocity() - mStepObjectVelocity;
}


//-----------------------------------------------------------------------------
// LLVOAvatar::getCharacterAngularVelocity()
//-----------------------------------------------------------------------------
LLVector3 LLVOAvatar::getCharacterAngularVelocity()
{
	return getAngularVelocity();
}

//-----------------------------------------------------------------------------
// LLVOAvatar::getGround()
//-----------------------------------------------------------------------------
void LLVOAvatar::getGround(const LLVector3 &in_pos_agent, LLVector3 &out_pos_agent, LLVector3 &outNorm)
{
	LLVector3d z_vec(0.0f, 0.0f, 1.0f);
	LLVector3d p0_global, p1_global;

	if (mIsDummy)
	{
		outNorm.setVec(z_vec);
		out_pos_agent = in_pos_agent;
		return;
	}
	
	p0_global = gAgent.getPosGlobalFromAgent(in_pos_agent) + z_vec;
	p1_global = gAgent.getPosGlobalFromAgent(in_pos_agent) - z_vec;
	LLViewerObject *obj;
	LLVector3d out_pos_global;
	LLWorld::getInstance()->resolveStepHeightGlobal(this, p0_global, p1_global, out_pos_global, outNorm, &obj);
	out_pos_agent = gAgent.getPosAgentFromGlobal(out_pos_global);
}

//-----------------------------------------------------------------------------
// LLVOAvatar::getTimeDilation()
//-----------------------------------------------------------------------------
F32 LLVOAvatar::getTimeDilation()
{
	return mTimeDilation;
}


//-----------------------------------------------------------------------------
// LLVOAvatar::getPixelArea()
//-----------------------------------------------------------------------------
F32 LLVOAvatar::getPixelArea() const
{
	if (mIsDummy)
	{
		return 100000.f;
	}
	return mPixelArea;
}


//-----------------------------------------------------------------------------
// LLVOAvatar::getHeadMesh()
//-----------------------------------------------------------------------------
LLPolyMesh*	LLVOAvatar::getHeadMesh()
{
	return mMeshLOD[MESH_ID_HEAD]->mMeshParts[0]->getMesh();
}


//-----------------------------------------------------------------------------
// LLVOAvatar::getUpperBodyMesh()
//-----------------------------------------------------------------------------
LLPolyMesh*	LLVOAvatar::getUpperBodyMesh()
{
	return mMeshLOD[MESH_ID_UPPER_BODY]->mMeshParts[0]->getMesh();
}


//-----------------------------------------------------------------------------
// LLVOAvatar::getPosGlobalFromAgent()
//-----------------------------------------------------------------------------
LLVector3d	LLVOAvatar::getPosGlobalFromAgent(const LLVector3 &position)
{
	return gAgent.getPosGlobalFromAgent(position);
}

//-----------------------------------------------------------------------------
// getPosAgentFromGlobal()
//-----------------------------------------------------------------------------
LLVector3	LLVOAvatar::getPosAgentFromGlobal(const LLVector3d &position)
{
	return gAgent.getPosAgentFromGlobal(position);
}

//-----------------------------------------------------------------------------
// allocateCharacterJoints()
//-----------------------------------------------------------------------------
BOOL LLVOAvatar::allocateCharacterJoints( U32 num )
{
	deleteAndClearArray(mSkeleton);
	mNumJoints = 0;

	mSkeleton = new LLViewerJoint[num];
	
	for(S32 joint_num = 0; joint_num < (S32)num; joint_num++)
	{
		mSkeleton[joint_num].setJointNum(joint_num);
	}

	if (!mSkeleton)
	{
		return FALSE;
	}

	mNumJoints = num;
	return TRUE;
}

//-----------------------------------------------------------------------------
// allocateCollisionVolumes()
//-----------------------------------------------------------------------------
BOOL LLVOAvatar::allocateCollisionVolumes( U32 num )
{
	deleteAndClearArray(mCollisionVolumes);
	mNumCollisionVolumes = 0;

	mCollisionVolumes = new LLViewerJointCollisionVolume[num];
	if (!mCollisionVolumes)
	{
		return FALSE;
	}

	mNumCollisionVolumes = num;
	return TRUE;
}


//-----------------------------------------------------------------------------
// getCharacterJoint()
//-----------------------------------------------------------------------------
LLJoint *LLVOAvatar::getCharacterJoint( U32 num )
{
	if ((S32)num >= mNumJoints 
	    || (S32)num < 0)
	{
		return NULL;
	}
	return (LLJoint*)&mSkeleton[num];
}

//-----------------------------------------------------------------------------
// requestStopMotion()
//-----------------------------------------------------------------------------
// virtual
void LLVOAvatar::requestStopMotion( LLMotion* motion )
{
	// Only agent avatars should handle the stop motion notifications.
}

//-----------------------------------------------------------------------------
// loadAvatar()
//-----------------------------------------------------------------------------
static LLFastTimer::DeclareTimer FTM_LOAD_AVATAR("Load Avatar");

BOOL LLVOAvatar::loadAvatar()
{
// 	LLFastTimer t(FTM_LOAD_AVATAR);
	
	// avatar_skeleton.xml
	if( !buildSkeleton(sAvatarSkeletonInfo) )
	{
		llwarns << "avatar file: buildSkeleton() failed" << llendl;
		return FALSE;
	}

	// avatar_lad.xml : <skeleton>
	if( !loadSkeletonNode() )
	{
		llwarns << "avatar file: loadNodeSkeleton() failed" << llendl;
		return FALSE;
	}
	
	// avatar_lad.xml : <mesh>
	if( !loadMeshNodes() )
	{
		llwarns << "avatar file: loadNodeMesh() failed" << llendl;
		return FALSE;
	}
	
	// avatar_lad.xml : <global_color>
	if( sAvatarXmlInfo->mTexSkinColorInfo )
	{
		mTexSkinColor = new LLTexGlobalColor( this );
		if( !mTexSkinColor->setInfo( sAvatarXmlInfo->mTexSkinColorInfo ) )
		{
			llwarns << "avatar file: mTexSkinColor->setInfo() failed" << llendl;
			return FALSE;
		}
	}
	else
	{
		llwarns << "<global_color> name=\"skin_color\" not found" << llendl;
		return FALSE;
	}
	if( sAvatarXmlInfo->mTexHairColorInfo )
	{
		mTexHairColor = new LLTexGlobalColor( this );
		if( !mTexHairColor->setInfo( sAvatarXmlInfo->mTexHairColorInfo ) )
		{
			llwarns << "avatar file: mTexHairColor->setInfo() failed" << llendl;
			return FALSE;
		}
	}
	else
	{
		llwarns << "<global_color> name=\"hair_color\" not found" << llendl;
		return FALSE;
	}
	if( sAvatarXmlInfo->mTexEyeColorInfo )
	{
		mTexEyeColor = new LLTexGlobalColor( this );
		if( !mTexEyeColor->setInfo( sAvatarXmlInfo->mTexEyeColorInfo ) )
		{
			llwarns << "avatar file: mTexEyeColor->setInfo() failed" << llendl;
			return FALSE;
		}
	}
	else
	{
		llwarns << "<global_color> name=\"eye_color\" not found" << llendl;
		return FALSE;
	}
	
	// avatar_lad.xml : <layer_set>
	if (sAvatarXmlInfo->mLayerInfoList.empty())
	{
		llwarns << "avatar file: missing <layer_set> node" << llendl;
		return FALSE;
	}

	if (sAvatarXmlInfo->mMorphMaskInfoList.empty())
	{
		llwarns << "avatar file: missing <morph_masks> node" << llendl;
		return FALSE;
	}

	// avatar_lad.xml : <morph_masks>
	for (LLVOAvatarXmlInfo::morph_info_list_t::iterator iter = sAvatarXmlInfo->mMorphMaskInfoList.begin();
		 iter != sAvatarXmlInfo->mMorphMaskInfoList.end();
		 ++iter)
	{
		LLVOAvatarXmlInfo::LLVOAvatarMorphInfo *info = *iter;

		EBakedTextureIndex baked = LLVOAvatarDictionary::findBakedByRegionName(info->mRegion); 
		if (baked != BAKED_NUM_INDICES)
		{
			LLPolyMorphTarget *morph_param;
			const std::string *name = &info->mName;
			morph_param = (LLPolyMorphTarget *)(getVisualParam(name->c_str()));
			if (morph_param)
			{
				BOOL invert = info->mInvert;
				addMaskedMorph(baked, morph_param, invert, info->mLayer);
			}
		}

	}

	loadLayersets();	
	
	// avatar_lad.xml : <driver_parameters>
	for (LLVOAvatarXmlInfo::driver_info_list_t::iterator iter = sAvatarXmlInfo->mDriverInfoList.begin();
		 iter != sAvatarXmlInfo->mDriverInfoList.end(); 
		 ++iter)
	{
		LLDriverParamInfo *info = *iter;
		LLDriverParam* driver_param = new LLDriverParam( this );
		if (driver_param->setInfo(info))
		{
			addVisualParam( driver_param );
			LLVisualParam*(LLVOAvatar::*avatar_function)(S32)const = &LLVOAvatar::getVisualParam; 
			if( !driver_param->linkDrivenParams(boost::bind(avatar_function,(LLVOAvatar*)this,_1 ), false))
			{
				llwarns << "could not link driven params for avatar " << this->getFullname() << " id: " << driver_param->getID() << llendl;
				continue;
			}
		}
		else
		{
			delete driver_param;
			llwarns << "avatar file: driver_param->parseData() failed" << llendl;
			return FALSE;
		}
	}

	
	return TRUE;
}

//-----------------------------------------------------------------------------
// loadSkeletonNode(): loads <skeleton> node from XML tree
//-----------------------------------------------------------------------------
BOOL LLVOAvatar::loadSkeletonNode ()
{
	mRoot.addChild( &mSkeleton[0] );

	for (std::vector<LLViewerJoint *>::iterator iter = mMeshLOD.begin();
		 iter != mMeshLOD.end(); 
		 ++iter)
	{
		LLViewerJoint *joint = (LLViewerJoint *) *iter;
		joint->mUpdateXform = FALSE;
		joint->setMeshesToChildren();
	}

	mRoot.addChild(mMeshLOD[MESH_ID_HEAD]);
	mRoot.addChild(mMeshLOD[MESH_ID_EYELASH]);
	mRoot.addChild(mMeshLOD[MESH_ID_UPPER_BODY]);
	mRoot.addChild(mMeshLOD[MESH_ID_LOWER_BODY]);
	mRoot.addChild(mMeshLOD[MESH_ID_SKIRT]);
	mRoot.addChild(mMeshLOD[MESH_ID_HEAD]);

	LLViewerJoint *skull = (LLViewerJoint*)mRoot.findJoint("mSkull");
	if (skull)
	{
		skull->addChild(mMeshLOD[MESH_ID_HAIR] );
	}

	LLViewerJoint *eyeL = (LLViewerJoint*)mRoot.findJoint("mEyeLeft");
	if (eyeL)
	{
		eyeL->addChild( mMeshLOD[MESH_ID_EYEBALL_LEFT] );
	}

	LLViewerJoint *eyeR = (LLViewerJoint*)mRoot.findJoint("mEyeRight");
	if (eyeR)
	{
		eyeR->addChild( mMeshLOD[MESH_ID_EYEBALL_RIGHT] );
	}

	// SKELETAL DISTORTIONS
	{
		LLVOAvatarXmlInfo::skeletal_distortion_info_list_t::iterator iter;
		for (iter = sAvatarXmlInfo->mSkeletalDistortionInfoList.begin();
			 iter != sAvatarXmlInfo->mSkeletalDistortionInfoList.end(); 
			 ++iter)
		{
			LLPolySkeletalDistortionInfo *info = *iter;
			LLPolySkeletalDistortion *param = new LLPolySkeletalDistortion(this);
			if (!param->setInfo(info))
			{
				delete param;
				return FALSE;
			}
			else
			{
				addVisualParam(param);
			}				
		}
	}
	
	// ATTACHMENTS
	{
		LLVOAvatarXmlInfo::attachment_info_list_t::iterator iter;
		for (iter = sAvatarXmlInfo->mAttachmentInfoList.begin();
			 iter != sAvatarXmlInfo->mAttachmentInfoList.end(); 
			 ++iter)
		{
			LLVOAvatarXmlInfo::LLVOAvatarAttachmentInfo *info = *iter;
			if (!isSelf() && info->mJointName == "mScreen")
			{ //don't process screen joint for other avatars
				continue;
			}

			LLViewerJointAttachment* attachment = new LLViewerJointAttachment();

			attachment->setName(info->mName);
			LLJoint *parentJoint = getJoint(info->mJointName);
			if (!parentJoint)
			{
				llwarns << "No parent joint by name " << info->mJointName << " found for attachment point " << info->mName << llendl;
				delete attachment;
				continue;
			}

			if (info->mHasPosition)
			{
				attachment->setOriginalPosition(info->mPosition);
			}

			if (info->mHasRotation)
			{
				LLQuaternion rotation;
				rotation.setQuat(info->mRotationEuler.mV[VX] * DEG_TO_RAD,
								 info->mRotationEuler.mV[VY] * DEG_TO_RAD,
								 info->mRotationEuler.mV[VZ] * DEG_TO_RAD);
				attachment->setRotation(rotation);
			}

			int group = info->mGroup;
			if (group >= 0)
			{
				if (group < 0 || group >= 9)
				{
					llwarns << "Invalid group number (" << group << ") for attachment point " << info->mName << llendl;
				}
				else
				{
					attachment->setGroup(group);
				}
			}

			S32 attachmentID = info->mAttachmentID;
			if (attachmentID < 1 || attachmentID > 255)
			{
				llwarns << "Attachment point out of range [1-255]: " << attachmentID << " on attachment point " << info->mName << llendl;
				delete attachment;
				continue;
			}
			if (mAttachmentPoints.find(attachmentID) != mAttachmentPoints.end())
			{
				llwarns << "Attachment point redefined with id " << attachmentID << " on attachment point " << info->mName << llendl;
				delete attachment;
				continue;
			}

			attachment->setPieSlice(info->mPieMenuSlice);
			attachment->setVisibleInFirstPerson(info->mVisibleFirstPerson);
			attachment->setIsHUDAttachment(info->mIsHUDAttachment);

			mAttachmentPoints[attachmentID] = attachment;

			// now add attachment joint
			parentJoint->addChild(attachment);
		}
	}

	return TRUE;
}

//-----------------------------------------------------------------------------
// loadMeshNodes(): loads <mesh> nodes from XML tree
//-----------------------------------------------------------------------------
BOOL LLVOAvatar::loadMeshNodes()
{
	for (LLVOAvatarXmlInfo::mesh_info_list_t::const_iterator meshinfo_iter = sAvatarXmlInfo->mMeshInfoList.begin();
		 meshinfo_iter != sAvatarXmlInfo->mMeshInfoList.end(); 
		 ++meshinfo_iter)
	{
		const LLVOAvatarXmlInfo::LLVOAvatarMeshInfo *info = *meshinfo_iter;
		const std::string &type = info->mType;
		S32 lod = info->mLOD;

		LLViewerJointMesh* mesh = NULL;
		U8 mesh_id = 0;
		BOOL found_mesh_id = FALSE;

		/* if (type == "hairMesh")
			switch(lod)
			  case 0:
				mesh = &mHairMesh0; */
		for (LLVOAvatarDictionary::Meshes::const_iterator mesh_iter = LLVOAvatarDictionary::getInstance()->getMeshes().begin();
			 mesh_iter != LLVOAvatarDictionary::getInstance()->getMeshes().end();
			 ++mesh_iter)
		{
			const EMeshIndex mesh_index = mesh_iter->first;
			const LLVOAvatarDictionary::MeshEntry *mesh_dict = mesh_iter->second;
			if (type.compare(mesh_dict->mName) == 0)
			{
				mesh_id = mesh_index;
				found_mesh_id = TRUE;
				break;
			}
		}

		if (found_mesh_id)
		{
			if (lod < (S32)mMeshLOD[mesh_id]->mMeshParts.size())
			{
				mesh = mMeshLOD[mesh_id]->mMeshParts[lod];
			}
			else
			{
				llwarns << "Avatar file: <mesh> has invalid lod setting " << lod << llendl;
				return FALSE;
			}
		}
		else 
		{
			llwarns << "Ignoring unrecognized mesh type: " << type << llendl;
			return FALSE;
		}

		//	llinfos << "Parsing mesh data for " << type << "..." << llendl;

		// If this isn't set to white (1.0), avatars will *ALWAYS* be darker than their surroundings.
		// Do not touch!!!
		mesh->setColor( 1.0f, 1.0f, 1.0f, 1.0f );

		LLPolyMesh *poly_mesh = NULL;

		if (!info->mReferenceMeshName.empty())
		{
			polymesh_map_t::const_iterator polymesh_iter = mMeshes.find(info->mReferenceMeshName);
			if (polymesh_iter != mMeshes.end())
			{
				poly_mesh = LLPolyMesh::getMesh(info->mMeshFileName, polymesh_iter->second);
				poly_mesh->setAvatar(this);
			}
			else
			{
				// This should never happen
				LL_WARNS("Avatar") << "Could not find avatar mesh: " << info->mReferenceMeshName << LL_ENDL;
			}
		}
		else
		{
			poly_mesh = LLPolyMesh::getMesh(info->mMeshFileName);
			poly_mesh->setAvatar(this);
		}

		if( !poly_mesh )
		{
			llwarns << "Failed to load mesh of type " << type << llendl;
			return FALSE;
		}

		// Multimap insert
		mMeshes.insert(std::make_pair(info->mMeshFileName, poly_mesh));
	
		mesh->setMesh( poly_mesh );
		mesh->setLOD( info->mMinPixelArea );

		for (LLVOAvatarXmlInfo::LLVOAvatarMeshInfo::morph_info_list_t::const_iterator xmlinfo_iter = info->mPolyMorphTargetInfoList.begin();
			 xmlinfo_iter != info->mPolyMorphTargetInfoList.end(); 
			 ++xmlinfo_iter)
		{
			const LLVOAvatarXmlInfo::LLVOAvatarMeshInfo::morph_info_pair_t *info_pair = &(*xmlinfo_iter);
			LLPolyMorphTarget *param = new LLPolyMorphTarget(mesh->getMesh());
			if (!param->setInfo(info_pair->first))
			{
				delete param;
				return FALSE;
			}
			else
			{
				if (info_pair->second)
				{
					addSharedVisualParam(param);
				}
				else
				{
					addVisualParam(param);
				}
			}				
		}
	}

	return TRUE;
}

//-----------------------------------------------------------------------------
// loadLayerSets()
//-----------------------------------------------------------------------------
BOOL LLVOAvatar::loadLayersets()
{
	BOOL success = TRUE;
	for (LLVOAvatarXmlInfo::layer_info_list_t::const_iterator layerset_iter = sAvatarXmlInfo->mLayerInfoList.begin();
		 layerset_iter != sAvatarXmlInfo->mLayerInfoList.end(); 
		 ++layerset_iter)
	{
		// Construct a layerset for each one specified in avatar_lad.xml and initialize it as such.
		LLTexLayerSetInfo *layerset_info = *layerset_iter;
		layerset_info->createVisualParams(this);
	}
	return success;
}

//-----------------------------------------------------------------------------
// updateVisualParams()
//-----------------------------------------------------------------------------
void LLVOAvatar::updateVisualParams()
{
	setSex( (getVisualParamWeight( "male" ) > 0.5f) ? SEX_MALE : SEX_FEMALE );

	LLCharacter::updateVisualParams();

	if (mLastSkeletonSerialNum != mSkeletonSerialNum)
	{
		computeBodySize();
		mLastSkeletonSerialNum = mSkeletonSerialNum;
		mRoot.updateWorldMatrixChildren();
	}

	dirtyMesh();
	updateHeadOffset();
}

//-----------------------------------------------------------------------------
// isActive()
//-----------------------------------------------------------------------------
BOOL LLVOAvatar::isActive() const
{
	return TRUE;
}

//-----------------------------------------------------------------------------
// setPixelAreaAndAngle()
//-----------------------------------------------------------------------------
void LLVOAvatar::setPixelAreaAndAngle(LLAgent &agent)
{
	LLMemType mt(LLMemType::MTYPE_AVATAR);

	if (mDrawable.isNull())
	{
		return;
	}

	const LLVector4a* ext = mDrawable->getSpatialExtents();
	LLVector4a center;
	center.setAdd(ext[1], ext[0]);
	center.mul(0.5f);
	LLVector4a size;
	size.setSub(ext[1], ext[0]);
	size.mul(0.5f);

	mImpostorPixelArea = LLPipeline::calcPixelArea(center, size, *LLViewerCamera::getInstance());

	F32 range = mDrawable->mDistanceWRTCamera;

	if (range < 0.001f)		// range == zero
	{
		mAppAngle = 180.f;
	}
	else
	{
		F32 radius = size.getLength3().getF32();
		mAppAngle = (F32) atan2( radius, range) * RAD_TO_DEG;
	}

	// We always want to look good to ourselves
	if( isSelf() )
	{
		mPixelArea = llmax( mPixelArea, F32(getTexImageSize() / 16) );
	}
}

//-----------------------------------------------------------------------------
// updateJointLODs()
//-----------------------------------------------------------------------------
BOOL LLVOAvatar::updateJointLODs()
{
	const F32 MAX_PIXEL_AREA = 100000000.f;
	F32 lod_factor = (sLODFactor * AVATAR_LOD_TWEAK_RANGE + (1.f - AVATAR_LOD_TWEAK_RANGE));
	F32 avatar_num_min_factor = clamp_rescale(sLODFactor, 0.f, 1.f, 0.25f, 0.6f);
	F32 avatar_num_factor = clamp_rescale((F32)sNumVisibleAvatars, 8, 25, 1.f, avatar_num_min_factor);
	F32 area_scale = 0.16f;

	if (isSelf())
	{
		if(gAgentCamera.cameraCustomizeAvatar() || gAgentCamera.cameraMouselook())
		{
			mAdjustedPixelArea = MAX_PIXEL_AREA;
		}
		else
		{
			mAdjustedPixelArea = mPixelArea*area_scale;
		}
	}
	else if (mIsDummy)
	{
		mAdjustedPixelArea = MAX_PIXEL_AREA;
	}
	else
	{
		// reported avatar pixel area is dependent on avatar render load, based on number of visible avatars
		mAdjustedPixelArea = (F32)mPixelArea * area_scale * lod_factor * lod_factor * avatar_num_factor * avatar_num_factor;
	}

	// now select meshes to render based on adjusted pixel area
	BOOL res = mRoot.updateLOD(mAdjustedPixelArea, TRUE);
 	if (res)
	{
		sNumLODChangesThisFrame++;
		dirtyMesh(2);
		return TRUE;
	}

	return FALSE;
}

//-----------------------------------------------------------------------------
// createDrawable()
//-----------------------------------------------------------------------------
LLDrawable *LLVOAvatar::createDrawable(LLPipeline *pipeline)
{
	pipeline->allocDrawable(this);
	mDrawable->setLit(FALSE);

	LLDrawPoolAvatar *poolp = (LLDrawPoolAvatar*) gPipeline.getPool(LLDrawPool::POOL_AVATAR);

	// Only a single face (one per avatar)
	//this face will be splitted into several if its vertex buffer is too long.
	mDrawable->setState(LLDrawable::ACTIVE);
	mDrawable->addFace(poolp, NULL);
	mDrawable->setRenderType(LLPipeline::RENDER_TYPE_AVATAR);
	
	mNumInitFaces = mDrawable->getNumFaces() ;

	dirtyMesh(2);
	return mDrawable;
}


void LLVOAvatar::updateGL()
{
	if (mMeshTexturesDirty)
	{
		updateMeshTextures();
		mMeshTexturesDirty = FALSE;
	}
}

//-----------------------------------------------------------------------------
// updateGeometry()
//-----------------------------------------------------------------------------
static LLFastTimer::DeclareTimer FTM_UPDATE_AVATAR("Update Avatar");
BOOL LLVOAvatar::updateGeometry(LLDrawable *drawable)
{
	LLFastTimer ftm(FTM_UPDATE_AVATAR);
 	if (!(gPipeline.hasRenderType(LLPipeline::RENDER_TYPE_AVATAR)))
	{
		return TRUE;
	}
	
	if (!mMeshValid)
	{
		return TRUE;
	}

	if (!drawable)
	{
		llerrs << "LLVOAvatar::updateGeometry() called with NULL drawable" << llendl;
	}

	return TRUE;
}

//-----------------------------------------------------------------------------
// updateSexDependentLayerSets()
//-----------------------------------------------------------------------------
void LLVOAvatar::updateSexDependentLayerSets( BOOL upload_bake )
{
	invalidateComposite( mBakedTextureDatas[BAKED_HEAD].mTexLayerSet, upload_bake );
	invalidateComposite( mBakedTextureDatas[BAKED_UPPER].mTexLayerSet, upload_bake );
	invalidateComposite( mBakedTextureDatas[BAKED_LOWER].mTexLayerSet, upload_bake );
}

//-----------------------------------------------------------------------------
// dirtyMesh()
//-----------------------------------------------------------------------------
void LLVOAvatar::dirtyMesh()
{
	dirtyMesh(1);
}
void LLVOAvatar::dirtyMesh(S32 priority)
{
	mDirtyMesh = llmax(mDirtyMesh, priority);
}
//-----------------------------------------------------------------------------
// hideSkirt()
//-----------------------------------------------------------------------------
void LLVOAvatar::hideSkirt()
{
	mMeshLOD[MESH_ID_SKIRT]->setVisible(FALSE, TRUE);
}

BOOL LLVOAvatar::setParent(LLViewerObject* parent)
{
	BOOL ret ;
	if (parent == NULL)
	{
		getOffObject();
		ret = LLViewerObject::setParent(parent);
		if (isSelf())
		{
			gAgentCamera.resetCamera();
		}
	}
	else
	{
		ret = LLViewerObject::setParent(parent);
		if(ret)
		{
			sitOnObject(parent);
		}
	}
	return ret ;
}

void LLVOAvatar::addChild(LLViewerObject *childp)
{
	childp->extractAttachmentItemID(); // find the inventory item this object is associated with.
	LLViewerObject::addChild(childp);
	if (childp->mDrawable)
	{
		attachObject(childp);
	}
	else
	{
		mPendingAttachment.push_back(childp);
	}
}

void LLVOAvatar::removeChild(LLViewerObject *childp)
{
	LLViewerObject::removeChild(childp);
	if (!detachObject(childp))
	{
		llwarns << "Calling detach on non-attached object " << llendl;
	}
}

LLViewerJointAttachment* LLVOAvatar::getTargetAttachmentPoint(LLViewerObject* viewer_object)
{
	S32 attachmentID = ATTACHMENT_ID_FROM_STATE(viewer_object->getState());

	// This should never happen unless the server didn't process the attachment point
	// correctly, but putting this check in here to be safe.
	if (attachmentID & ATTACHMENT_ADD)
	{
		llwarns << "Got an attachment with ATTACHMENT_ADD mask, removing ( attach pt:" << attachmentID << " )" << llendl;
		attachmentID &= ~ATTACHMENT_ADD;
	}
	
	LLViewerJointAttachment* attachment = get_if_there(mAttachmentPoints, attachmentID, (LLViewerJointAttachment*)NULL);

	if (!attachment)
	{
		llwarns << "Object attachment point invalid: " << attachmentID << llendl;
		attachment = get_if_there(mAttachmentPoints, 1, (LLViewerJointAttachment*)NULL); // Arbitrary using 1 (chest)
	}

	return attachment;
}

//-----------------------------------------------------------------------------
// attachObject()
//-----------------------------------------------------------------------------
const LLViewerJointAttachment *LLVOAvatar::attachObject(LLViewerObject *viewer_object)
{
	LLViewerJointAttachment* attachment = getTargetAttachmentPoint(viewer_object);

	if (!attachment || !attachment->addObject(viewer_object))
	{
		return 0;
	}

	if (viewer_object->isSelected())
	{
		LLSelectMgr::getInstance()->updateSelectionCenter();
		LLSelectMgr::getInstance()->updatePointAt();
	}

	return attachment;
}

//-----------------------------------------------------------------------------
// attachObject()
//-----------------------------------------------------------------------------
U32 LLVOAvatar::getNumAttachments() const
{
	U32 num_attachments = 0;
	for (attachment_map_t::const_iterator iter = mAttachmentPoints.begin();
		 iter != mAttachmentPoints.end();
		 ++iter)
	{
		const LLViewerJointAttachment *attachment_pt = (*iter).second;
		num_attachments += attachment_pt->getNumObjects();
	}
	return num_attachments;
}

//-----------------------------------------------------------------------------
// canAttachMoreObjects()
//-----------------------------------------------------------------------------
BOOL LLVOAvatar::canAttachMoreObjects() const
{
	return (getNumAttachments() < MAX_AGENT_ATTACHMENTS);
}

//-----------------------------------------------------------------------------
// canAttachMoreObjects()
// Returns true if we can attach <n> more objects.
//-----------------------------------------------------------------------------
BOOL LLVOAvatar::canAttachMoreObjects(U32 n) const
{
	return (getNumAttachments() + n) <= MAX_AGENT_ATTACHMENTS;
}

//-----------------------------------------------------------------------------
// lazyAttach()
//-----------------------------------------------------------------------------
void LLVOAvatar::lazyAttach()
{
	std::vector<LLPointer<LLViewerObject> > still_pending;
	
	for (U32 i = 0; i < mPendingAttachment.size(); i++)
	{
		if (mPendingAttachment[i]->mDrawable)
		{
			attachObject(mPendingAttachment[i]);
		}
		else
		{
			still_pending.push_back(mPendingAttachment[i]);
		}
	}

	mPendingAttachment = still_pending;
}

void LLVOAvatar::resetHUDAttachments()
{
	for (attachment_map_t::iterator iter = mAttachmentPoints.begin(); 
		 iter != mAttachmentPoints.end();
		 ++iter)
	{
		LLViewerJointAttachment* attachment = iter->second;
		if (attachment->getIsHUDAttachment())
		{
			for (LLViewerJointAttachment::attachedobjs_vec_t::iterator attachment_iter = attachment->mAttachedObjects.begin();
				 attachment_iter != attachment->mAttachedObjects.end();
				 ++attachment_iter)
			{
				const LLViewerObject* attached_object = (*attachment_iter);
				if (attached_object && attached_object->mDrawable.notNull())
				{
					gPipeline.markMoved(attached_object->mDrawable);
				}
			}
		}
	}
}

void LLVOAvatar::rebuildRiggedAttachments( void )
{
	for ( attachment_map_t::iterator iter = mAttachmentPoints.begin(); iter != mAttachmentPoints.end(); ++iter )
	{
		LLViewerJointAttachment* pAttachment = iter->second;
		LLViewerJointAttachment::attachedobjs_vec_t::iterator attachmentIterEnd = pAttachment->mAttachedObjects.end();
		
		for ( LLViewerJointAttachment::attachedobjs_vec_t::iterator attachmentIter = pAttachment->mAttachedObjects.begin();
			 attachmentIter != attachmentIterEnd; ++attachmentIter)
		{
			const LLViewerObject* pAttachedObject =  *attachmentIter;
			if ( pAttachment && pAttachedObject->mDrawable.notNull() )
			{
				gPipeline.markRebuild(pAttachedObject->mDrawable);
			}
		}
	}
}
//-----------------------------------------------------------------------------
// cleanupAttachedMesh()
//-----------------------------------------------------------------------------
void LLVOAvatar::cleanupAttachedMesh( LLViewerObject* pVO )
{
	//If a VO has a skin that we'll reset the joint positions to their default
	if ( pVO && pVO->mDrawable )
	{
		LLVOVolume* pVObj = pVO->mDrawable->getVOVolume();
		if ( pVObj )
		{
			const LLMeshSkinInfo* pSkinData = gMeshRepo.getSkinInfo( pVObj->getVolume()->getParams().getSculptID(), pVObj );
			if (pSkinData 
				&& pSkinData->mJointNames.size() > 20				// full rig
				&& pSkinData->mAlternateBindMatrix.size() > 0)
			{
				LLVOAvatar::resetJointPositionsToDefault();
				//Need to handle the repositioning of the cam, updating rig data etc during outfit editing 
				//This handles the case where we detach a replacement rig.
				if ( gAgentCamera.cameraCustomizeAvatar() )
				{
					gAgent.unpauseAnimation();
					//Still want to refocus on head bone
					gAgentCamera.changeCameraToCustomizeAvatar();
				}
			}				
		}
	}	
}
//-----------------------------------------------------------------------------
// detachObject()
//-----------------------------------------------------------------------------
BOOL LLVOAvatar::detachObject(LLViewerObject *viewer_object)
{
	for (attachment_map_t::iterator iter = mAttachmentPoints.begin(); 
		 iter != mAttachmentPoints.end();
		 ++iter)
	{
		LLViewerJointAttachment* attachment = iter->second;
		
		if (attachment->isObjectAttached(viewer_object))
		{
			cleanupAttachedMesh( viewer_object );
			attachment->removeObject(viewer_object);
			lldebugs << "Detaching object " << viewer_object->mID << " from " << attachment->getName() << llendl;
			return TRUE;
		}
	}

	std::vector<LLPointer<LLViewerObject> >::iterator iter = std::find(mPendingAttachment.begin(), mPendingAttachment.end(), viewer_object);
	if (iter != mPendingAttachment.end())
	{
		mPendingAttachment.erase(iter);
		return TRUE;
	}
	
	return FALSE;
}

//-----------------------------------------------------------------------------
// sitDown()
//-----------------------------------------------------------------------------
void LLVOAvatar::sitDown(BOOL bSitting)
{
	mIsSitting = bSitting;
	if (isSelf())
	{
		// Update Movement Controls according to own Sitting mode
		LLFloaterMove::setSittingMode(bSitting);
	}
}

//-----------------------------------------------------------------------------
// sitOnObject()
//-----------------------------------------------------------------------------
void LLVOAvatar::sitOnObject(LLViewerObject *sit_object)
{
	if (isSelf())
	{
		// Might be first sit
		//LLFirstUse::useSit();

		gAgent.setFlying(FALSE);
		gAgentCamera.setThirdPersonHeadOffset(LLVector3::zero);
		//interpolate to new camera position
		gAgentCamera.startCameraAnimation();
		// make sure we are not trying to autopilot
		gAgent.stopAutoPilot();
		gAgentCamera.setupSitCamera();
		if (gAgentCamera.getForceMouselook())
		{
			gAgentCamera.changeCameraToMouselook();
		}
	}

	if (mDrawable.isNull())
	{
		return;
	}
	LLQuaternion inv_obj_rot = ~sit_object->getRenderRotation();
	LLVector3 obj_pos = sit_object->getRenderPosition();

	LLVector3 rel_pos = getRenderPosition() - obj_pos;
	rel_pos.rotVec(inv_obj_rot);

	mDrawable->mXform.setPosition(rel_pos);
	mDrawable->mXform.setRotation(mDrawable->getWorldRotation() * inv_obj_rot);

	gPipeline.markMoved(mDrawable, TRUE);
	// Notice that removing sitDown() from here causes avatars sitting on
	// objects to be not rendered for new arrivals. See EXT-6835 and EXT-1655.
	sitDown(TRUE);
	mRoot.getXform()->setParent(&sit_object->mDrawable->mXform); // LLVOAvatar::sitOnObject
	mRoot.setPosition(getPosition());
	mRoot.updateWorldMatrixChildren();

	stopMotion(ANIM_AGENT_BODY_NOISE);

}

//-----------------------------------------------------------------------------
// getOffObject()
//-----------------------------------------------------------------------------
void LLVOAvatar::getOffObject()
{
	if (mDrawable.isNull())
	{
		return;
	}
	
	LLViewerObject* sit_object = (LLViewerObject*)getParent();

	if (sit_object) 
	{
		stopMotionFromSource(sit_object->getID());
		LLFollowCamMgr::setCameraActive(sit_object->getID(), FALSE);

		LLViewerObject::const_child_list_t& child_list = sit_object->getChildren();
		for (LLViewerObject::child_list_t::const_iterator iter = child_list.begin();
			 iter != child_list.end(); ++iter)
		{
			LLViewerObject* child_objectp = *iter;

			stopMotionFromSource(child_objectp->getID());
			LLFollowCamMgr::setCameraActive(child_objectp->getID(), FALSE);
		}
	}

	// assumes that transform will not be updated with drawable still having a parent
	LLVector3 cur_position_world = mDrawable->getWorldPosition();
	LLQuaternion cur_rotation_world = mDrawable->getWorldRotation();

	// set *local* position based on last *world* position, since we're unparenting the avatar
	mDrawable->mXform.setPosition(cur_position_world);
	mDrawable->mXform.setRotation(cur_rotation_world);	
	
	gPipeline.markMoved(mDrawable, TRUE);

	sitDown(FALSE);

	mRoot.getXform()->setParent(NULL); // LLVOAvatar::getOffObject
	mRoot.setPosition(cur_position_world);
	mRoot.setRotation(cur_rotation_world);
	mRoot.getXform()->update();

	startMotion(ANIM_AGENT_BODY_NOISE);

	if (isSelf())
	{
		LLQuaternion av_rot = gAgent.getFrameAgent().getQuaternion();
		LLQuaternion obj_rot = sit_object ? sit_object->getRenderRotation() : LLQuaternion::DEFAULT;
		av_rot = av_rot * obj_rot;
		LLVector3 at_axis = LLVector3::x_axis;
		at_axis = at_axis * av_rot;
		at_axis.mV[VZ] = 0.f;
		at_axis.normalize();
		gAgent.resetAxes(at_axis);
		gAgentCamera.setThirdPersonHeadOffset(LLVector3(0.f, 0.f, 1.f));
		gAgentCamera.setSitCamera(LLUUID::null);
	}
}

//-----------------------------------------------------------------------------
// findAvatarFromAttachment()
//-----------------------------------------------------------------------------
// static 
LLVOAvatar* LLVOAvatar::findAvatarFromAttachment( LLViewerObject* obj )
{
	if( obj->isAttachment() )
	{
		do
		{
			obj = (LLViewerObject*) obj->getParent();
		}
		while( obj && !obj->isAvatar() );

		if( obj && !obj->isDead() )
		{
			return (LLVOAvatar*)obj;
		}
	}
	return NULL;
}

// warning: order(N) not order(1)
S32 LLVOAvatar::getAttachmentCount()
{
	S32 count = mAttachmentPoints.size();
	return count;
}

LLColor4 LLVOAvatar::getGlobalColor( const std::string& color_name ) const
{
	if (color_name=="skin_color" && mTexSkinColor)
	{
		return mTexSkinColor->getColor();
	}
	else if(color_name=="hair_color" && mTexHairColor)
	{
		return mTexHairColor->getColor();
	}
	if(color_name=="eye_color" && mTexEyeColor)
	{
		return mTexEyeColor->getColor();
	}
	else
	{
		return LLColor4( 0.f, 1.f, 1.f, 1.f ); // good debugging color
	}
}

// virtual
void LLVOAvatar::invalidateComposite( LLTexLayerSet* layerset, BOOL upload_result )
{
}

void LLVOAvatar::invalidateAll()
{
}

void LLVOAvatar::onGlobalColorChanged(const LLTexGlobalColor* global_color, BOOL upload_bake )
{
	if (global_color == mTexSkinColor)
	{
		invalidateComposite( mBakedTextureDatas[BAKED_HEAD].mTexLayerSet, upload_bake );
		invalidateComposite( mBakedTextureDatas[BAKED_UPPER].mTexLayerSet, upload_bake );
		invalidateComposite( mBakedTextureDatas[BAKED_LOWER].mTexLayerSet, upload_bake );
	}
	else if (global_color == mTexHairColor)
	{
		invalidateComposite( mBakedTextureDatas[BAKED_HEAD].mTexLayerSet, upload_bake );
		invalidateComposite( mBakedTextureDatas[BAKED_HAIR].mTexLayerSet, upload_bake );
		
		// ! BACKWARDS COMPATIBILITY !
		// Fix for dealing with avatars from viewers that don't bake hair.
		if (!isTextureDefined(mBakedTextureDatas[BAKED_HAIR].mTextureIndex))
		{
			LLColor4 color = mTexHairColor->getColor();
			for (U32 i = 0; i < mBakedTextureDatas[BAKED_HAIR].mMeshes.size(); i++)
			{
				mBakedTextureDatas[BAKED_HAIR].mMeshes[i]->setColor( color.mV[VX], color.mV[VY], color.mV[VZ], color.mV[VW] );
			}
		}
	} 
	else if (global_color == mTexEyeColor)
	{
//		llinfos << "invalidateComposite cause: onGlobalColorChanged( eyecolor )" << llendl; 
		invalidateComposite( mBakedTextureDatas[BAKED_EYES].mTexLayerSet,  upload_bake );
	}
	updateMeshTextures();
}

BOOL LLVOAvatar::isVisible() const
{
	return mDrawable.notNull()
		&& (mDrawable->isVisible() || mIsDummy);
}

// Determine if we have enough avatar data to render
BOOL LLVOAvatar::getIsCloud()
{
	// Do we have a shape?
	if (visualParamWeightsAreDefault())
	{
		return TRUE;
	}

	if (!isTextureDefined(TEX_LOWER_BAKED) || 
		!isTextureDefined(TEX_UPPER_BAKED) || 
		!isTextureDefined(TEX_HEAD_BAKED))
	{
		return TRUE;
	}

	if (isTooComplex())
	{
		return TRUE;
	}
	return FALSE;
}

// call periodically to keep isFullyLoaded up to date.
// returns true if the value has changed.
BOOL LLVOAvatar::updateIsFullyLoaded()
{
	const BOOL loading = getIsCloud();
	updateRuthTimer(loading);
	return processFullyLoadedChange(loading);
}

void LLVOAvatar::updateRuthTimer(bool loading)
{
	if (isSelf() || !loading) 
	{
		return;
	}

	if (mPreviousFullyLoaded)
	{
		mRuthTimer.reset();
		if (gSavedSettings.getBOOL("DebugAvatarRezTime"))
		{
			llinfos << "REZTIME: [ " << (U32)mDebugExistenceTimer.getElapsedTimeF32() << "sec ] Avatar '" << getFullname() << "' became cloud." << llendl;
			LLSD args;
			args["EXISTENCE"] = llformat("%d",(U32)mDebugExistenceTimer.getElapsedTimeF32());
			args["TIME"] = llformat("%d",(U32)mRuthDebugTimer.getElapsedTimeF32());
			args["NAME"] = getFullname();
			LLNotificationsUtil::add("AvatarRezCloudNotification",args);
		}
		mRuthDebugTimer.reset();
	}
	
	const F32 LOADING_TIMEOUT__SECONDS = 120.f;
	if (mRuthTimer.getElapsedTimeF32() > LOADING_TIMEOUT__SECONDS)
	{
		llinfos << "Ruth Timer timeout: Missing texture data for '" << getFullname() << "' "
				<< "( Params loaded : " << !visualParamWeightsAreDefault() << " ) "
				<< "( Lower : " << isTextureDefined(TEX_LOWER_BAKED) << " ) "
				<< "( Upper : " << isTextureDefined(TEX_UPPER_BAKED) << " ) "
				<< "( Head : " << isTextureDefined(TEX_HEAD_BAKED) << " )."
				<< llendl;
		
		LLAvatarPropertiesProcessor::getInstance()->sendAvatarTexturesRequest(getID());
		mRuthTimer.reset();
	}
}

BOOL LLVOAvatar::processFullyLoadedChange(bool loading)
{
	// we wait a little bit before giving the all clear,
	// to let textures settle down
	const F32 PAUSE = 1.f;
	if (loading)
		mFullyLoadedTimer.reset();
	
	mFullyLoaded = (mFullyLoadedTimer.getElapsedTimeF32() > PAUSE);

	if (gSavedSettings.getBOOL("DebugAvatarRezTime"))
	{
		if (!mPreviousFullyLoaded && !loading && mFullyLoaded)
		{
			llinfos << "REZTIME: [ " << (U32)mDebugExistenceTimer.getElapsedTimeF32() << "sec ] Avatar '" << getFullname() << "' resolved in " << (U32)mRuthDebugTimer.getElapsedTimeF32() << " seconds." << llendl;
			LLSD args;
			args["EXISTENCE"] = llformat("%d",(U32)mDebugExistenceTimer.getElapsedTimeF32());
			args["TIME"] = llformat("%d",(U32)mRuthDebugTimer.getElapsedTimeF32());
			args["NAME"] = getFullname();
			LLNotificationsUtil::add("AvatarRezNotification",args);
		}
	}

	// did our loading state "change" from last call?
	const S32 UPDATE_RATE = 30;
	BOOL changed =
		((mFullyLoaded != mPreviousFullyLoaded) ||         // if the value is different from the previous call
		 (!mFullyLoadedInitialized) ||                     // if we've never been called before
		 (mFullyLoadedFrameCounter % UPDATE_RATE == 0));   // every now and then issue a change

	mPreviousFullyLoaded = mFullyLoaded;
	mFullyLoadedInitialized = TRUE;
	mFullyLoadedFrameCounter++;
	
	return changed;
}

BOOL LLVOAvatar::isFullyLoaded() const
{
	return (mRenderUnloadedAvatar || mFullyLoaded);
}

bool LLVOAvatar::isTooComplex() const
{
	if (gSavedSettings.getS32("RenderAvatarComplexityLimit") > 0 && mVisualComplexity >= gSavedSettings.getS32("RenderAvatarComplexityLimit"))
	{
		return true;
	}

	return false;
}


//-----------------------------------------------------------------------------
// findMotion()
//-----------------------------------------------------------------------------
LLMotion* LLVOAvatar::findMotion(const LLUUID& id) const
{
	return mMotionController.findMotion(id);
}

//-----------------------------------------------------------------------------
// updateMeshTextures()
// Uses the current TE values to set the meshes' and layersets' textures.
//-----------------------------------------------------------------------------
void LLVOAvatar::updateMeshTextures()
{
    // llinfos << "updateMeshTextures" << llendl;
	// if user has never specified a texture, assign the default
	for (U32 i=0; i < getNumTEs(); i++)
	{
		const LLViewerTexture* te_image = getImage(i, 0);
		if(!te_image || te_image->getID().isNull() || (te_image->getID() == IMG_DEFAULT))
		{
			setImage(i, LLViewerTextureManager::getFetchedTexture(i == TEX_HAIR ? IMG_DEFAULT : IMG_DEFAULT_AVATAR), 0); // IMG_DEFAULT_AVATAR = a special texture that's never rendered.
		}
	}

	const BOOL self_customizing = isSelf() && gAgentCamera.cameraCustomizeAvatar(); // During face edit mode, we don't use baked textures
	const BOOL other_culled = !isSelf() && mCulled;
	LLLoadedCallbackEntry::source_callback_list_t* src_callback_list = NULL ;
	BOOL paused = FALSE;
	if(!isSelf())
	{
		src_callback_list = &mCallbackTextureList ;
		paused = mLoadedCallbacksPaused ;
	}

	std::vector<BOOL> is_layer_baked;
	is_layer_baked.resize(mBakedTextureDatas.size(), false);

	std::vector<BOOL> use_lkg_baked_layer; // lkg = "last known good"
	use_lkg_baked_layer.resize(mBakedTextureDatas.size(), false);

	for (U32 i=0; i < mBakedTextureDatas.size(); i++)
	{
		is_layer_baked[i] = isTextureDefined(mBakedTextureDatas[i].mTextureIndex);

		if (!other_culled)
		{
			// When an avatar is changing clothes and not in Appearance mode,
			// use the last-known good baked texture until it finish the first
			// render of the new layerset.
			const BOOL layerset_invalid = mBakedTextureDatas[i].mTexLayerSet 
										  && ( !mBakedTextureDatas[i].mTexLayerSet->getComposite()->isInitialized()
										  || !mBakedTextureDatas[i].mTexLayerSet->isLocalTextureDataAvailable() );
			use_lkg_baked_layer[i] = (!is_layer_baked[i] 
									  && (mBakedTextureDatas[i].mLastTextureIndex != IMG_DEFAULT_AVATAR) 
									  && layerset_invalid);
			if (use_lkg_baked_layer[i])
			{
				mBakedTextureDatas[i].mTexLayerSet->setUpdatesEnabled(TRUE);
			}
		}
		else
		{
			use_lkg_baked_layer[i] = (!is_layer_baked[i] 
									  && mBakedTextureDatas[i].mLastTextureIndex != IMG_DEFAULT_AVATAR);
			if (mBakedTextureDatas[i].mTexLayerSet)
			{
				mBakedTextureDatas[i].mTexLayerSet->destroyComposite();
			}
		}

	}

	// Turn on alpha masking correctly for yourself and other avatars on 1.23+
	mSupportsAlphaLayers = isSelf() || is_layer_baked[BAKED_HAIR];

	// Baked textures should be requested from the sim this avatar is on. JC
	const LLHost target_host = getObjectHost();
	if (!target_host.isOk())
	{
		llwarns << "updateMeshTextures: invalid host for object: " << getID() << llendl;
	}
	
	for (U32 i=0; i < mBakedTextureDatas.size(); i++)
	{
		if (use_lkg_baked_layer[i] && !self_customizing )
		{
			LLViewerFetchedTexture* baked_img = LLViewerTextureManager::getFetchedTextureFromHost( mBakedTextureDatas[i].mLastTextureIndex, target_host );
			mBakedTextureDatas[i].mIsUsed = TRUE;
			for (U32 k=0; k < mBakedTextureDatas[i].mMeshes.size(); k++)
			{
				mBakedTextureDatas[i].mMeshes[k]->setTexture( baked_img );
			}
		}
		else if (!self_customizing && is_layer_baked[i])
		{
			LLViewerFetchedTexture* baked_img = LLViewerTextureManager::staticCastToFetchedTexture(getImage( mBakedTextureDatas[i].mTextureIndex, 0 ), TRUE) ;
			if( baked_img->getID() == mBakedTextureDatas[i].mLastTextureIndex )
			{
				// Even though the file may not be finished loading, we'll consider it loaded and use it (rather than doing compositing).
				useBakedTexture( baked_img->getID() );
			}
			else
			{
				mBakedTextureDatas[i].mIsLoaded = FALSE;
				if ( (baked_img->getID() != IMG_INVISIBLE) && ((i == BAKED_HEAD) || (i == BAKED_UPPER) || (i == BAKED_LOWER)) )
				{			
					baked_img->setLoadedCallback(onBakedTextureMasksLoaded, MORPH_MASK_REQUESTED_DISCARD, TRUE, TRUE, new LLTextureMaskData( mID ), 
						src_callback_list, paused);	
				}
				baked_img->setLoadedCallback(onBakedTextureLoaded, SWITCH_TO_BAKED_DISCARD, FALSE, FALSE, new LLUUID( mID ), 
					src_callback_list, paused );
			}
		}
		else if (mBakedTextureDatas[i].mTexLayerSet 
				 && !other_culled) 
		{
			mBakedTextureDatas[i].mTexLayerSet->createComposite();
			mBakedTextureDatas[i].mTexLayerSet->setUpdatesEnabled( TRUE );
			mBakedTextureDatas[i].mIsUsed = FALSE;
			for (U32 k=0; k < mBakedTextureDatas[i].mMeshes.size(); k++)
			{
				mBakedTextureDatas[i].mMeshes[k]->setLayerSet( mBakedTextureDatas[i].mTexLayerSet );
			}
		}
	}

	// set texture and color of hair manually if we are not using a baked image.
	// This can happen while loading hair for yourself, or for clients that did not
	// bake a hair texture. Still needed for yourself after 1.22 is depricated.
	if (!is_layer_baked[BAKED_HAIR] || self_customizing)
	{
		const LLColor4 color = mTexHairColor ? mTexHairColor->getColor() : LLColor4(1,1,1,1);
		LLViewerTexture* hair_img = getImage( TEX_HAIR, 0 );
		for (U32 i = 0; i < mBakedTextureDatas[BAKED_HAIR].mMeshes.size(); i++)
		{
			mBakedTextureDatas[BAKED_HAIR].mMeshes[i]->setColor( color.mV[VX], color.mV[VY], color.mV[VZ], color.mV[VW] );
			mBakedTextureDatas[BAKED_HAIR].mMeshes[i]->setTexture( hair_img );
		}
	} 
	
	
	for (LLVOAvatarDictionary::BakedTextures::const_iterator baked_iter = LLVOAvatarDictionary::getInstance()->getBakedTextures().begin();
		 baked_iter != LLVOAvatarDictionary::getInstance()->getBakedTextures().end();
		 ++baked_iter)
	{
		const EBakedTextureIndex baked_index = baked_iter->first;
		const LLVOAvatarDictionary::BakedEntry *baked_dict = baked_iter->second;
		
		for (texture_vec_t::const_iterator local_tex_iter = baked_dict->mLocalTextures.begin();
			 local_tex_iter != baked_dict->mLocalTextures.end();
			 ++local_tex_iter)
		{
			const ETextureIndex texture_index = *local_tex_iter;
			const BOOL is_baked_ready = (is_layer_baked[baked_index] && mBakedTextureDatas[baked_index].mIsLoaded) || other_culled;
			if (isSelf())
			{
				setBakedReady(texture_index, is_baked_ready);
			}
		}
	}
	removeMissingBakedTextures();
}

// virtual
//-----------------------------------------------------------------------------
// setLocalTexture()
//-----------------------------------------------------------------------------
void LLVOAvatar::setLocalTexture( ETextureIndex type, LLViewerTexture* in_tex, BOOL baked_version_ready, U32 index )
{
	// invalid for anyone but self
	llassert(0);
}

//virtual 
void LLVOAvatar::setBakedReady(LLVOAvatarDefines::ETextureIndex type, BOOL baked_version_exists, U32 index)
{
	// invalid for anyone but self
	llassert(0);
}

void LLVOAvatar::addChat(const LLChat& chat)
{
	std::deque<LLChat>::iterator chat_iter;

	mChats.push_back(chat);

	S32 chat_length = 0;
	for( chat_iter = mChats.begin(); chat_iter != mChats.end(); ++chat_iter)
	{
		chat_length += chat_iter->mText.size();
	}

	// remove any excess chat
	chat_iter = mChats.begin();
	while ((chat_length > MAX_BUBBLE_CHAT_LENGTH || mChats.size() > MAX_BUBBLE_CHAT_UTTERANCES) && chat_iter != mChats.end())
	{
		chat_length -= chat_iter->mText.size();
		mChats.pop_front();
		chat_iter = mChats.begin();
	}

	mChatTimer.reset();
}

void LLVOAvatar::clearChat()
{
	mChats.clear();
}

// adds a morph mask to the appropriate baked texture structure
void LLVOAvatar::addMaskedMorph(EBakedTextureIndex index, LLPolyMorphTarget* morph_target, BOOL invert, std::string layer)
{
	if (index < BAKED_NUM_INDICES)
	{
		LLMaskedMorph *morph = new LLMaskedMorph(morph_target, invert, layer);
		mBakedTextureDatas[index].mMaskedMorphs.push_front(morph);
	}
}

// returns TRUE if morph masks are present and not valid for a given baked texture, FALSE otherwise
BOOL LLVOAvatar::morphMaskNeedsUpdate(LLVOAvatarDefines::EBakedTextureIndex index)
{
	if (index >= BAKED_NUM_INDICES)
	{
		return FALSE;
	}

	if (!mBakedTextureDatas[index].mMaskedMorphs.empty())
	{
		if (isSelf())
		{
			LLTexLayerSet *layer_set = mBakedTextureDatas[index].mTexLayerSet;
			if (layer_set)
			{
				return !layer_set->isMorphValid();
			}
		}
		else
		{
			return FALSE;
		}
	}

	return FALSE;
}

void LLVOAvatar::applyMorphMask(U8* tex_data, S32 width, S32 height, S32 num_components, LLVOAvatarDefines::EBakedTextureIndex index)
{
	if (index >= BAKED_NUM_INDICES)
	{
		llwarns << "invalid baked texture index passed to applyMorphMask" << llendl;
		return;
	}

	for (morph_list_t::const_iterator iter = mBakedTextureDatas[index].mMaskedMorphs.begin();
		 iter != mBakedTextureDatas[index].mMaskedMorphs.end(); ++iter)
	{
		const LLMaskedMorph* maskedMorph = (*iter);
		maskedMorph->mMorphTarget->applyMask(tex_data, width, height, num_components, maskedMorph->mInvert);
	}
}


//-----------------------------------------------------------------------------
// releaseComponentTextures()
// release any component texture UUIDs for which we have a baked texture
// ! BACKWARDS COMPATIBILITY !
// This is only called for non-self avatars, it can be taken out once component
// textures aren't communicated by non-self avatars.
//-----------------------------------------------------------------------------
void LLVOAvatar::releaseComponentTextures()
{
	// ! BACKWARDS COMPATIBILITY !
	// Detect if the baked hair texture actually wasn't sent, and if so set to default
	if (isTextureDefined(TEX_HAIR_BAKED) && getImage(TEX_HAIR_BAKED,0)->getID() == getImage(TEX_SKIRT_BAKED,0)->getID())
	{
		if (getImage(TEX_HAIR_BAKED,0)->getID() != IMG_INVISIBLE)
		{
			// Regression case of messaging system. Expected 21 textures, received 20. last texture is not valid so set to default
			setTETexture(TEX_HAIR_BAKED, IMG_DEFAULT_AVATAR);
		}
	}

	for (U8 baked_index = 0; baked_index < BAKED_NUM_INDICES; baked_index++)
	{
		const LLVOAvatarDictionary::BakedEntry * bakedDicEntry = LLVOAvatarDictionary::getInstance()->getBakedTexture((EBakedTextureIndex)baked_index);
		// skip if this is a skirt and av is not wearing one, or if we don't have a baked texture UUID
		if (!isTextureDefined(bakedDicEntry->mTextureIndex)
			&& ( (baked_index != BAKED_SKIRT) || isWearingWearableType(LLWearableType::WT_SKIRT) ))
		{
			continue;
		}

		for (U8 texture = 0; texture < bakedDicEntry->mLocalTextures.size(); texture++)
		{
			const U8 te = (ETextureIndex)bakedDicEntry->mLocalTextures[texture];
			setTETexture(te, IMG_DEFAULT_AVATAR);
		}
	}
}

//static
BOOL LLVOAvatar::teToColorParams( ETextureIndex te, U32 *param_name )
{
	switch( te )
	{
		case TEX_UPPER_SHIRT:
			param_name[0] = 803; //"shirt_red";
			param_name[1] = 804; //"shirt_green";
			param_name[2] = 805; //"shirt_blue";
			break;

		case TEX_LOWER_PANTS:
			param_name[0] = 806; //"pants_red";
			param_name[1] = 807; //"pants_green";
			param_name[2] = 808; //"pants_blue";
			break;

		case TEX_LOWER_SHOES:
			param_name[0] = 812; //"shoes_red";
			param_name[1] = 813; //"shoes_green";
			param_name[2] = 817; //"shoes_blue";
			break;

		case TEX_LOWER_SOCKS:
			param_name[0] = 818; //"socks_red";
			param_name[1] = 819; //"socks_green";
			param_name[2] = 820; //"socks_blue";
			break;

		case TEX_UPPER_JACKET:
		case TEX_LOWER_JACKET:
			param_name[0] = 834; //"jacket_red";
			param_name[1] = 835; //"jacket_green";
			param_name[2] = 836; //"jacket_blue";
			break;

		case TEX_UPPER_GLOVES:
			param_name[0] = 827; //"gloves_red";
			param_name[1] = 829; //"gloves_green";
			param_name[2] = 830; //"gloves_blue";
			break;

		case TEX_UPPER_UNDERSHIRT:
			param_name[0] = 821; //"undershirt_red";
			param_name[1] = 822; //"undershirt_green";
			param_name[2] = 823; //"undershirt_blue";
			break;
	
		case TEX_LOWER_UNDERPANTS:
			param_name[0] = 824; //"underpants_red";
			param_name[1] = 825; //"underpants_green";
			param_name[2] = 826; //"underpants_blue";
			break;

		case TEX_SKIRT:
			param_name[0] = 921; //"skirt_red";
			param_name[1] = 922; //"skirt_green";
			param_name[2] = 923; //"skirt_blue";
			break;

		case TEX_HEAD_TATTOO:
		case TEX_LOWER_TATTOO:
		case TEX_UPPER_TATTOO:
			param_name[0] = 1071; //"tattoo_red";
			param_name[1] = 1072; //"tattoo_green";
			param_name[2] = 1073; //"tattoo_blue";
			break;	

		default:
			llassert(0);
			return FALSE;
	}

	return TRUE;
}

void LLVOAvatar::setClothesColor( ETextureIndex te, const LLColor4& new_color, BOOL upload_bake )
{
	U32 param_name[3];
	if( teToColorParams( te, param_name ) )
	{
		setVisualParamWeight( param_name[0], new_color.mV[VX], upload_bake );
		setVisualParamWeight( param_name[1], new_color.mV[VY], upload_bake );
		setVisualParamWeight( param_name[2], new_color.mV[VZ], upload_bake );
	}
}

LLColor4 LLVOAvatar::getClothesColor( ETextureIndex te )
{
	LLColor4 color;
	U32 param_name[3];
	if( teToColorParams( te, param_name ) )
	{
		color.mV[VX] = getVisualParamWeight( param_name[0] );
		color.mV[VY] = getVisualParamWeight( param_name[1] );
		color.mV[VZ] = getVisualParamWeight( param_name[2] );
	}
	return color;
}

// static
LLColor4 LLVOAvatar::getDummyColor()
{
	return DUMMY_COLOR;
}

void LLVOAvatar::dumpAvatarTEs( const std::string& context ) const
{	
	llinfos << (isSelf() ? "Self: " : "Other: ") << context << llendl;
	for (LLVOAvatarDictionary::Textures::const_iterator iter = LLVOAvatarDictionary::getInstance()->getTextures().begin();
		 iter != LLVOAvatarDictionary::getInstance()->getTextures().end();
		 ++iter)
	{
		const LLVOAvatarDictionary::TextureEntry *texture_dict = iter->second;
		// TODO: MULTI-WEARABLE: handle multiple textures for self
		const LLViewerTexture* te_image = getImage(iter->first,0);
		if( !te_image )
		{
			llinfos << "       " << texture_dict->mName << ": null ptr" << llendl;
		}
		else if( te_image->getID().isNull() )
		{
			llinfos << "       " << texture_dict->mName << ": null UUID" << llendl;
		}
		else if( te_image->getID() == IMG_DEFAULT )
		{
			llinfos << "       " << texture_dict->mName << ": IMG_DEFAULT" << llendl;
		}
		else if( te_image->getID() == IMG_DEFAULT_AVATAR )
		{
			llinfos << "       " << texture_dict->mName << ": IMG_DEFAULT_AVATAR" << llendl;
		}
		else
		{
			llinfos << "       " << texture_dict->mName << ": " << te_image->getID() << llendl;
		}
	}
}

// Unlike most wearable functions, this works for both self and other.
BOOL LLVOAvatar::isWearingWearableType(LLWearableType::EType type) const
{
	if (mIsDummy) return TRUE;

	switch(type)
	{
		case LLWearableType::WT_SHAPE:
		case LLWearableType::WT_SKIN:
		case LLWearableType::WT_HAIR:
		case LLWearableType::WT_EYES:
			return TRUE;  // everyone has all bodyparts
		default:
			break; // Do nothing
	}

	/* switch(type)
		case LLWearableType::WT_SHIRT:
			indicator_te = TEX_UPPER_SHIRT; */
	for (LLVOAvatarDictionary::Textures::const_iterator tex_iter = LLVOAvatarDictionary::getInstance()->getTextures().begin();
		 tex_iter != LLVOAvatarDictionary::getInstance()->getTextures().end();
		 ++tex_iter)
	{
		const LLVOAvatarDictionary::TextureEntry *texture_dict = tex_iter->second;
		if (texture_dict->mWearableType == type)
		{
			// If you're checking another avatar's clothing, you don't have component textures.
			// Thus, you must check to see if the corresponding baked texture is defined.
			// NOTE: this is a poor substitute if you actually want to know about individual pieces of clothing
			// this works for detecting a skirt (most important), but is ineffective at any piece of clothing that
			// gets baked into a texture that always exists (upper or lower).
			if (texture_dict->mIsUsedByBakedTexture)
			{
				const EBakedTextureIndex baked_index = texture_dict->mBakedTextureIndex;
				return isTextureDefined(LLVOAvatarDictionary::getInstance()->getBakedTexture(baked_index)->mTextureIndex);
			}
			return FALSE;
		}
	}
	return FALSE;
}

//-----------------------------------------------------------------------------
// clampAttachmentPositions()
//-----------------------------------------------------------------------------
void LLVOAvatar::clampAttachmentPositions()
{
	if (isDead())
	{
		return;
	}
	for (attachment_map_t::iterator iter = mAttachmentPoints.begin(); 
		 iter != mAttachmentPoints.end();
		 ++iter)
	{
		LLViewerJointAttachment* attachment = iter->second;
		if (attachment)
		{
			attachment->clampObjectPosition();
		}
	}
}

BOOL LLVOAvatar::hasHUDAttachment() const
{
	for (attachment_map_t::const_iterator iter = mAttachmentPoints.begin(); 
		 iter != mAttachmentPoints.end();
		 ++iter)
	{
		LLViewerJointAttachment* attachment = iter->second;
		if (attachment->getIsHUDAttachment() && attachment->getNumObjects() > 0)
		{
			return TRUE;
		}
	}
	return FALSE;
}

LLBBox LLVOAvatar::getHUDBBox() const
{
	LLBBox bbox;
	for (attachment_map_t::const_iterator iter = mAttachmentPoints.begin(); 
		 iter != mAttachmentPoints.end();
		 ++iter)
	{
		LLViewerJointAttachment* attachment = iter->second;
		if (attachment->getIsHUDAttachment())
		{
			for (LLViewerJointAttachment::attachedobjs_vec_t::iterator attachment_iter = attachment->mAttachedObjects.begin();
				 attachment_iter != attachment->mAttachedObjects.end();
				 ++attachment_iter)
			{
				const LLViewerObject* attached_object = (*attachment_iter);
				if (attached_object == NULL)
				{
					llwarns << "HUD attached object is NULL!" << llendl;
					continue;
				}
				// initialize bounding box to contain identity orientation and center point for attached object
				bbox.addPointLocal(attached_object->getPosition());
				// add rotated bounding box for attached object
				bbox.addBBoxAgent(attached_object->getBoundingBoxAgent());
				LLViewerObject::const_child_list_t& child_list = attached_object->getChildren();
				for (LLViewerObject::child_list_t::const_iterator iter = child_list.begin();
					 iter != child_list.end(); 
					 ++iter)
				{
					const LLViewerObject* child_objectp = *iter;
					bbox.addBBoxAgent(child_objectp->getBoundingBoxAgent());
				}
			}
		}
	}

	return bbox;
}

//-----------------------------------------------------------------------------
// onFirstTEMessageReceived()
//-----------------------------------------------------------------------------
void LLVOAvatar::onFirstTEMessageReceived()
{
	if( !mFirstTEMessageReceived )
	{
		mFirstTEMessageReceived = TRUE;

		LLLoadedCallbackEntry::source_callback_list_t* src_callback_list = NULL ;
		BOOL paused = FALSE ;
		if(!isSelf())
		{
			src_callback_list = &mCallbackTextureList ;
			paused = mLoadedCallbacksPaused ;
		}

		for (U32 i = 0; i < mBakedTextureDatas.size(); i++)
		{
			const BOOL layer_baked = isTextureDefined(mBakedTextureDatas[i].mTextureIndex);

			// Use any baked textures that we have even if they haven't downloaded yet.
			// (That is, don't do a transition from unbaked to baked.)
			if (layer_baked)
			{
				LLViewerFetchedTexture* image = LLViewerTextureManager::staticCastToFetchedTexture(getImage( mBakedTextureDatas[i].mTextureIndex, 0 ), TRUE) ;
				mBakedTextureDatas[i].mLastTextureIndex = image->getID();
				// If we have more than one texture for the other baked layers, we'll want to call this for them too.
				if ( (image->getID() != IMG_INVISIBLE) && ((i == BAKED_HEAD) || (i == BAKED_UPPER) || (i == BAKED_LOWER)) )
				{
					image->setLoadedCallback( onBakedTextureMasksLoaded, MORPH_MASK_REQUESTED_DISCARD, TRUE, TRUE, new LLTextureMaskData( mID ), 
						src_callback_list, paused);
				}
				image->setLoadedCallback( onInitialBakedTextureLoaded, MAX_DISCARD_LEVEL, FALSE, FALSE, new LLUUID( mID ), 
					src_callback_list, paused );
			}
		}

		mMeshTexturesDirty = TRUE;
		gPipeline.markGLRebuild(this);
	}
}

//-----------------------------------------------------------------------------
// bool visualParamWeightsAreDefault()
//-----------------------------------------------------------------------------
bool LLVOAvatar::visualParamWeightsAreDefault()
{
	bool rtn = true;

	bool is_wearing_skirt = isWearingWearableType(LLWearableType::WT_SKIRT);
	for (LLVisualParam *param = getFirstVisualParam(); 
	     param;
	     param = getNextVisualParam())
	{
		if (param->isTweakable())
		{
			LLViewerVisualParam* vparam = dynamic_cast<LLViewerVisualParam*>(param);
			llassert(vparam);
			bool is_skirt_param = vparam &&
				LLWearableType::WT_SKIRT == vparam->getWearableType();
			if (param->getWeight() != param->getDefaultWeight() &&
			    // we have to not care whether skirt weights are default, if we're not actually wearing a skirt
			    (is_wearing_skirt || !is_skirt_param))
			{
				//llinfos << "param '" << param->getName() << "'=" << param->getWeight() << " which differs from default=" << param->getDefaultWeight() << llendl;
				rtn = false;
				break;
			}
		}
	}

	//llinfos << "params are default ? " << int(rtn) << llendl;

	return rtn;
}


//-----------------------------------------------------------------------------
// processAvatarAppearance()
//-----------------------------------------------------------------------------
void LLVOAvatar::processAvatarAppearance( LLMessageSystem* mesgsys )
{
	if (gSavedSettings.getBOOL("BlockAvatarAppearanceMessages"))
	{
		llwarns << "Blocking AvatarAppearance message" << llendl;
		return;
	}
	
	LLMemType mt(LLMemType::MTYPE_AVATAR);

//	llinfos << "processAvatarAppearance start " << mID << llendl;
	BOOL is_first_appearance_message = !mFirstAppearanceMessageReceived;

	mFirstAppearanceMessageReceived = TRUE;

	if( isSelf() )
	{
		llwarns << "Received AvatarAppearance for self" << llendl;
		if( mFirstTEMessageReceived )
		{
//			llinfos << "processAvatarAppearance end  " << mID << llendl;
			return;
		}
	}

	ESex old_sex = getSex();

//	llinfos << "LLVOAvatar::processAvatarAppearance()" << llendl;
//	dumpAvatarTEs( "PRE  processAvatarAppearance()" );
	unpackTEMessage(mesgsys, _PREHASH_ObjectData);
//	dumpAvatarTEs( "POST processAvatarAppearance()" );

	// prevent the overwriting of valid baked textures with invalid baked textures
	for (U8 baked_index = 0; baked_index < mBakedTextureDatas.size(); baked_index++)
	{
		if (!isTextureDefined(mBakedTextureDatas[baked_index].mTextureIndex) 
			&& mBakedTextureDatas[baked_index].mLastTextureIndex != IMG_DEFAULT
			&& baked_index != BAKED_SKIRT)
		{
			setTEImage(mBakedTextureDatas[baked_index].mTextureIndex, 
						LLViewerTextureManager::getFetchedTexture(mBakedTextureDatas[baked_index].mLastTextureIndex, 
																TRUE, 
																LLViewerTexture::BOOST_NONE, 
																LLViewerTexture::LOD_TEXTURE));
		}
	}


	if( !is_first_appearance_message )
	{
		onFirstTEMessageReceived();
	}

	setCompositeUpdatesEnabled( FALSE );
	mMeshTexturesDirty = TRUE;
	gPipeline.markGLRebuild(this);

	// ! BACKWARDS COMPATIBILITY !
	// Non-self avatars will no longer have component textures
	if (!isSelf())
	{
		releaseComponentTextures();
	}
	
	// parse visual params
	S32 num_blocks = mesgsys->getNumberOfBlocksFast(_PREHASH_VisualParam);
	bool drop_visual_params_debug = gSavedSettings.getBOOL("BlockSomeAvatarAppearanceVisualParams") && (ll_rand(2) == 0); // pretend that ~12% of AvatarAppearance messages arrived without a VisualParam block, for testing
	if( num_blocks > 1 && !drop_visual_params_debug)
	{
		BOOL params_changed = FALSE;
		BOOL interp_params = FALSE;
		
		LLVisualParam* param = getFirstVisualParam();
		llassert(param); // if this ever fires, we should do the same as when num_blocks<=1
		if (!param)
		{
			llwarns << "No visual params!" << llendl;
		}
		else
		{
			for( S32 i = 0; i < num_blocks; i++ )
			{
				while( param && (param->getGroup() != VISUAL_PARAM_GROUP_TWEAKABLE) ) // should not be any of group VISUAL_PARAM_GROUP_TWEAKABLE_NO_TRANSMIT
				{
					param = getNextVisualParam();
				}
						
				if( !param )
				{
					// more visual params supplied than expected - just process what we know about
					break;
				}

				U8 value;
				mesgsys->getU8Fast(_PREHASH_VisualParam, _PREHASH_ParamValue, value, i);
				F32 newWeight = U8_to_F32(value, param->getMinWeight(), param->getMaxWeight());

				if (is_first_appearance_message || (param->getWeight() != newWeight))
				{
					//llinfos << "Received update for param " << param->getDisplayName() << " at value " << newWeight << llendl;
					params_changed = TRUE;
					if(is_first_appearance_message)
					{
						param->setWeight(newWeight, FALSE);
					}
					else
					{
						interp_params = TRUE;
						param->setAnimationTarget(newWeight, FALSE);
					}
				}
				param = getNextVisualParam();
			}
		}

		const S32 expected_tweakable_count = getVisualParamCountInGroup(VISUAL_PARAM_GROUP_TWEAKABLE); // don't worry about VISUAL_PARAM_GROUP_TWEAKABLE_NO_TRANSMIT
		if (num_blocks != expected_tweakable_count)
		{
			llinfos << "Number of params in AvatarAppearance msg (" << num_blocks << ") does not match number of tweakable params in avatar xml file (" << expected_tweakable_count << ").  Processing what we can.  object: " << getID() << llendl;
		}

		if (params_changed)
		{
			if (interp_params)
			{
				startAppearanceAnimation();
			}
			updateVisualParams();

			ESex new_sex = getSex();
			if( old_sex != new_sex )
			{
				updateSexDependentLayerSets( FALSE );
			}	
		}

		llassert( getSex() == ((getVisualParamWeight( "male" ) > 0.5f) ? SEX_MALE : SEX_FEMALE) );
	}
	else
	{
		// AvatarAppearance message arrived without visual params
		if (drop_visual_params_debug)
		{
			llinfos << "Debug-faked lack of parameters on AvatarAppearance for object: "  << getID() << llendl;
		}
		else
		{
			llinfos << "AvatarAppearance msg received without any parameters, object: " << getID() << llendl;
		}

		const F32 LOADING_TIMEOUT_SECONDS = 60.f;
		// this isn't really a problem if we already have a non-default shape
		if (visualParamWeightsAreDefault() && mRuthTimer.getElapsedTimeF32() > LOADING_TIMEOUT_SECONDS)
		{
			// re-request appearance, hoping that it comes back with a shape next time
			llinfos << "Re-requesting AvatarAppearance for object: "  << getID() << llendl;
			LLAvatarPropertiesProcessor::getInstance()->sendAvatarTexturesRequest(getID());
			mRuthTimer.reset();
		}
		else
		{
			llinfos << "That's okay, we already have a non-default shape for object: "  << getID() << llendl;
			// we don't really care.
		}
	}

	setCompositeUpdatesEnabled( TRUE );

	// If all of the avatars are completely baked, release the global image caches to conserve memory.
	LLVOAvatar::cullAvatarsByPixelArea();

//	llinfos << "processAvatarAppearance end " << mID << llendl;
}

// static
void LLVOAvatar::getAnimLabels( LLDynamicArray<std::string>* labels )
{
	S32 i;
	for( i = 0; i < gUserAnimStatesCount; i++ )
	{
		labels->put( LLAnimStateLabels::getStateLabel( gUserAnimStates[i].mName ) );
	}

	// Special case to trigger away (AFK) state
	labels->put( "Away From Keyboard" );
}

// static 
void LLVOAvatar::getAnimNames( LLDynamicArray<std::string>* names )
{
	S32 i;

	for( i = 0; i < gUserAnimStatesCount; i++ )
	{
		names->put( std::string(gUserAnimStates[i].mName) );
	}

	// Special case to trigger away (AFK) state
	names->put( "enter_away_from_keyboard_state" );
}

void LLVOAvatar::onBakedTextureMasksLoaded( BOOL success, LLViewerFetchedTexture *src_vi, LLImageRaw* src, LLImageRaw* aux_src, S32 discard_level, BOOL final, void* userdata )
{
	if (!userdata) return;

	//llinfos << "onBakedTextureMasksLoaded: " << src_vi->getID() << llendl;
	const LLMemType mt(LLMemType::MTYPE_AVATAR);
	const LLUUID id = src_vi->getID();
 
	LLTextureMaskData* maskData = (LLTextureMaskData*) userdata;
	LLVOAvatar* self = (LLVOAvatar*) gObjectList.findObject( maskData->mAvatarID );

	// if discard level is 2 less than last discard level we processed, or we hit 0,
	// then generate morph masks
	if(self && success && (discard_level < maskData->mLastDiscardLevel - 2 || discard_level == 0))
	{
		if(aux_src && aux_src->getComponents() == 1)
		{
			if (!aux_src->getData())
			{
				llerrs << "No auxiliary source data for onBakedTextureMasksLoaded" << llendl;
				return;
			}

			U32 gl_name;
			LLImageGL::generateTextures(1, &gl_name );
			stop_glerror();

			gGL.getTexUnit(0)->bindManual(LLTexUnit::TT_TEXTURE, gl_name);
			stop_glerror();

			LLImageGL::setManualImage(
				GL_TEXTURE_2D, 0, GL_ALPHA8, 
				aux_src->getWidth(), aux_src->getHeight(),
				GL_ALPHA, GL_UNSIGNED_BYTE, aux_src->getData());
			stop_glerror();

			gGL.getTexUnit(0)->setTextureFilteringOption(LLTexUnit::TFO_BILINEAR);

			/* if( id == head_baked->getID() )
			     if (self->mBakedTextureDatas[BAKED_HEAD].mTexLayerSet)
				     //llinfos << "onBakedTextureMasksLoaded for head " << id << " discard = " << discard_level << llendl;
					 self->mBakedTextureDatas[BAKED_HEAD].mTexLayerSet->applyMorphMask(aux_src->getData(), aux_src->getWidth(), aux_src->getHeight(), 1);
					 maskData->mLastDiscardLevel = discard_level; */
			BOOL found_texture_id = false;
			for (LLVOAvatarDictionary::Textures::const_iterator iter = LLVOAvatarDictionary::getInstance()->getTextures().begin();
				 iter != LLVOAvatarDictionary::getInstance()->getTextures().end();
				 ++iter)
			{

				const LLVOAvatarDictionary::TextureEntry *texture_dict = iter->second;
				if (texture_dict->mIsUsedByBakedTexture)
				{
					const ETextureIndex texture_index = iter->first;
					const LLViewerTexture *baked_img = self->getImage(texture_index, 0);
					if (baked_img && id == baked_img->getID())
					{
						const EBakedTextureIndex baked_index = texture_dict->mBakedTextureIndex;
						self->applyMorphMask(aux_src->getData(), aux_src->getWidth(), aux_src->getHeight(), 1, baked_index);
						maskData->mLastDiscardLevel = discard_level;
						if (self->mBakedTextureDatas[baked_index].mMaskTexName)
						{
							LLImageGL::deleteTextures(1, &(self->mBakedTextureDatas[baked_index].mMaskTexName));
						}
						self->mBakedTextureDatas[baked_index].mMaskTexName = gl_name;
						found_texture_id = true;
						break;
					}
				}
			}
			if (!found_texture_id)
			{
				llinfos << "onBakedTextureMasksLoaded(): unexpected image id: " << id << llendl;
			}
			self->dirtyMesh();
		}
		else
		{
            // this can happen when someone uses an old baked texture possibly provided by 
            // viewer-side baked texture caching
			llwarns << "Masks loaded callback but NO aux source!" << llendl;
		}
	}

	if (final || !success)
	{
		delete maskData;
	}
}

// static
void LLVOAvatar::onInitialBakedTextureLoaded( BOOL success, LLViewerFetchedTexture *src_vi, LLImageRaw* src, LLImageRaw* aux_src, S32 discard_level, BOOL final, void* userdata )
{
	LLUUID *avatar_idp = (LLUUID *)userdata;
	LLVOAvatar *selfp = (LLVOAvatar *)gObjectList.findObject(*avatar_idp);

	if (!success && selfp)
	{
		selfp->removeMissingBakedTextures();
	}
	if (final || !success )
	{
		delete avatar_idp;
	}
}

void LLVOAvatar::onBakedTextureLoaded(BOOL success, LLViewerFetchedTexture *src_vi, LLImageRaw* src, LLImageRaw* aux_src, S32 discard_level, BOOL final, void* userdata)
{
	//llinfos << "onBakedTextureLoaded: " << src_vi->getID() << llendl;

	LLUUID id = src_vi->getID();
	LLUUID *avatar_idp = (LLUUID *)userdata;
	LLVOAvatar *selfp = (LLVOAvatar *)gObjectList.findObject(*avatar_idp);

	if (selfp && !success)
	{
		selfp->removeMissingBakedTextures();
	}

	if( final || !success )
	{
		delete avatar_idp;
	}

	if( selfp && success && final )
	{
		selfp->useBakedTexture( id );
	}
}


// Called when baked texture is loaded and also when we start up with a baked texture
void LLVOAvatar::useBakedTexture( const LLUUID& id )
{
	for (U32 i = 0; i < mBakedTextureDatas.size(); i++)
	{
		LLViewerTexture* image_baked = getImage( mBakedTextureDatas[i].mTextureIndex, 0 );
		if (id == image_baked->getID())
		{
			mBakedTextureDatas[i].mIsLoaded = true;
			mBakedTextureDatas[i].mLastTextureIndex = id;
			mBakedTextureDatas[i].mIsUsed = true;
			for (U32 k = 0; k < mBakedTextureDatas[i].mMeshes.size(); k++)
			{
				mBakedTextureDatas[i].mMeshes[k]->setTexture( image_baked );
			}
			if (mBakedTextureDatas[i].mTexLayerSet)
			{
				//mBakedTextureDatas[i].mTexLayerSet->destroyComposite();
			}
			const LLVOAvatarDictionary::BakedEntry *baked_dict = LLVOAvatarDictionary::getInstance()->getBakedTexture((EBakedTextureIndex)i);
			for (texture_vec_t::const_iterator local_tex_iter = baked_dict->mLocalTextures.begin();
				 local_tex_iter != baked_dict->mLocalTextures.end();
				 ++local_tex_iter)
			{
				if (isSelf()) setBakedReady(*local_tex_iter, TRUE);
			}

			// ! BACKWARDS COMPATIBILITY !
			// Workaround for viewing avatars from old viewers that haven't baked hair textures.
			// This is paired with similar code in updateMeshTextures that sets hair mesh color.
			if (i == BAKED_HAIR)
			{
				for (U32 i = 0; i < mBakedTextureDatas[BAKED_HAIR].mMeshes.size(); i++)
				{
					mBakedTextureDatas[BAKED_HAIR].mMeshes[i]->setColor( 1.f, 1.f, 1.f, 1.f );
				}
			}
		}
	}

	dirtyMesh();
}

// static
void LLVOAvatar::dumpArchetypeXML( void* )
{
	LLAPRFile outfile;
	outfile.open(gDirUtilp->getExpandedFilename(LL_PATH_CHARACTER,"new archetype.xml"), LL_APR_WB );
	apr_file_t* file = outfile.getFileHandle() ;
	if (!file)
	{
		return;
	}

	apr_file_printf( file, "<?xml version=\"1.0\" encoding=\"US-ASCII\" standalone=\"yes\"?>\n" );
	apr_file_printf( file, "<linden_genepool version=\"1.0\">\n" );
	apr_file_printf( file, "\n\t<archetype name=\"???\">\n" );

	// only body parts, not clothing.
	for (S32 type = LLWearableType::WT_SHAPE; type <= LLWearableType::WT_EYES; type++)
	{
		const std::string& wearable_name = LLWearableType::getTypeName((LLWearableType::EType)type);
		apr_file_printf( file, "\n\t\t<!-- wearable: %s -->\n", wearable_name.c_str() );

		for (LLVisualParam* param = gAgentAvatarp->getFirstVisualParam(); param; param = gAgentAvatarp->getNextVisualParam())
		{
			LLViewerVisualParam* viewer_param = (LLViewerVisualParam*)param;
			if( (viewer_param->getWearableType() == type) && 
				(viewer_param->isTweakable() ) )
			{
				apr_file_printf(file, "\t\t<param id=\"%d\" name=\"%s\" value=\"%.3f\"/>\n",
								viewer_param->getID(), viewer_param->getName().c_str(), viewer_param->getWeight());
			}
		}

		for (U8 te = 0; te < TEX_NUM_INDICES; te++)
		{
			if (LLVOAvatarDictionary::getTEWearableType((ETextureIndex)te) == type)
			{
				// MULTIPLE_WEARABLES: extend to multiple wearables?
				LLViewerTexture* te_image = ((LLVOAvatar *)(gAgentAvatarp))->getImage((ETextureIndex)te, 0);
				if( te_image )
				{
					std::string uuid_str;
					te_image->getID().toString( uuid_str );
					apr_file_printf( file, "\t\t<texture te=\"%i\" uuid=\"%s\"/>\n", te, uuid_str.c_str());
				}
			}
		}
	}
	apr_file_printf( file, "\t</archetype>\n" );
	apr_file_printf( file, "\n</linden_genepool>\n" );
}


void LLVOAvatar::setVisibilityRank(U32 rank)
{
	if (mDrawable.isNull() || mDrawable->isDead())
	{
		// do nothing
		return;
	}
	mVisibilityRank = rank;
}

// Assumes LLVOAvatar::sInstances has already been sorted.
S32 LLVOAvatar::getUnbakedPixelAreaRank()
{
	S32 rank = 1;
	for (std::vector<LLCharacter*>::iterator iter = LLCharacter::sInstances.begin();
		 iter != LLCharacter::sInstances.end(); ++iter)
	{
		LLVOAvatar* inst = (LLVOAvatar*) *iter;
		if (inst == this)
		{
			return rank;
		}
		else if (!inst->isDead() && !inst->isFullyBaked())
		{
			rank++;
		}
	}

	llassert(0);
	return 0;
}

struct CompareScreenAreaGreater
{
	BOOL operator()(const LLCharacter* const& lhs, const LLCharacter* const& rhs)
	{
		return lhs->getPixelArea() > rhs->getPixelArea();
	}
};

// static
void LLVOAvatar::cullAvatarsByPixelArea()
{
	std::sort(LLCharacter::sInstances.begin(), LLCharacter::sInstances.end(), CompareScreenAreaGreater());
	
	// Update the avatars that have changed status
	U32 rank = 2; //1 is reserved for self. 
	for (std::vector<LLCharacter*>::iterator iter = LLCharacter::sInstances.begin();
		 iter != LLCharacter::sInstances.end(); ++iter)
	{
		LLVOAvatar* inst = (LLVOAvatar*) *iter;
		BOOL culled;
		if (inst->isSelf() || inst->isFullyBaked())
		{
			culled = FALSE;
		}
		else 
		{
			culled = TRUE;
		}

		if (inst->mCulled != culled)
		{
			inst->mCulled = culled;
			lldebugs << "avatar " << inst->getID() << (culled ? " start culled" : " start not culled" ) << llendl;
			inst->updateMeshTextures();
		}

		if (inst->isSelf())
		{
			inst->setVisibilityRank(1);
		}
		else if (inst->mDrawable.notNull() && inst->mDrawable->isVisible())
		{
			inst->setVisibilityRank(rank++);
		}
	}

	S32 grey_avatars = 0;
	if (LLVOAvatar::areAllNearbyInstancesBaked(grey_avatars))
	{
		LLVOAvatar::deleteCachedImages(false);
	}
	else
	{
		if (gFrameTimeSeconds != sUnbakedUpdateTime) // only update once per frame
		{
			sUnbakedUpdateTime = gFrameTimeSeconds;
			sUnbakedTime += gFrameIntervalSeconds;
		}
		if (grey_avatars > 0)
		{
			if (gFrameTimeSeconds != sGreyUpdateTime) // only update once per frame
			{
				sGreyUpdateTime = gFrameTimeSeconds;
				sGreyTime += gFrameIntervalSeconds;
			}
		}
	}
}

void LLVOAvatar::startAppearanceAnimation()
{
	if(!mAppearanceAnimating)
	{
		mAppearanceAnimating = TRUE;
		mAppearanceMorphTimer.reset();
		mLastAppearanceBlendTime = 0.f;
	}
}

// virtual
void LLVOAvatar::removeMissingBakedTextures()
{	
}

//-----------------------------------------------------------------------------
// LLVOAvatarXmlInfo
//-----------------------------------------------------------------------------

LLVOAvatar::LLVOAvatarXmlInfo::LLVOAvatarXmlInfo()
	: mTexSkinColorInfo(0), mTexHairColorInfo(0), mTexEyeColorInfo(0)
{
}

LLVOAvatar::LLVOAvatarXmlInfo::~LLVOAvatarXmlInfo()
{
	std::for_each(mMeshInfoList.begin(), mMeshInfoList.end(), DeletePointer());
	std::for_each(mSkeletalDistortionInfoList.begin(), mSkeletalDistortionInfoList.end(), DeletePointer());		
	std::for_each(mAttachmentInfoList.begin(), mAttachmentInfoList.end(), DeletePointer());
	deleteAndClear(mTexSkinColorInfo);
	deleteAndClear(mTexHairColorInfo);
	deleteAndClear(mTexEyeColorInfo);
	std::for_each(mLayerInfoList.begin(), mLayerInfoList.end(), DeletePointer());		
	std::for_each(mDriverInfoList.begin(), mDriverInfoList.end(), DeletePointer());
	std::for_each(mMorphMaskInfoList.begin(), mMorphMaskInfoList.end(), DeletePointer());
}

////-----------------------------------------------------------------------------
//// LLVOAvatarBoneInfo::parseXml()
////-----------------------------------------------------------------------------
//BOOL LLVOAvatarBoneInfo::parseXml(LLXmlTreeNode* node)
//{
//	if (node->hasName("bone"))
//	{
//		mIsJoint = TRUE;
//		static LLStdStringHandle name_string = LLXmlTree::addAttributeString("name");
//		if (!node->getFastAttributeString(name_string, mName))
//		{
//			llwarns << "Bone without name" << llendl;
//			return FALSE;
//		}
//	}
//	else if (node->hasName("collision_volume"))
//	{
//		mIsJoint = FALSE;
//		static LLStdStringHandle name_string = LLXmlTree::addAttributeString("name");
//		if (!node->getFastAttributeString(name_string, mName))
//		{
//			mName = "Collision Volume";
//		}
//	}
//	else
//	{
//		llwarns << "Invalid node " << node->getName() << llendl;
//		return FALSE;
//	}
//
//	static LLStdStringHandle pos_string = LLXmlTree::addAttributeString("pos");
//	if (!node->getFastAttributeVector3(pos_string, mPos))
//	{
//		llwarns << "Bone without position" << llendl;
//		return FALSE;
//	}
//
//	static LLStdStringHandle rot_string = LLXmlTree::addAttributeString("rot");
//	if (!node->getFastAttributeVector3(rot_string, mRot))
//	{
//		llwarns << "Bone without rotation" << llendl;
//		return FALSE;
//	}
//	
//	static LLStdStringHandle scale_string = LLXmlTree::addAttributeString("scale");
//	if (!node->getFastAttributeVector3(scale_string, mScale))
//	{
//		llwarns << "Bone without scale" << llendl;
//		return FALSE;
//	}
//
//	if (mIsJoint)
//	{
//		static LLStdStringHandle pivot_string = LLXmlTree::addAttributeString("pivot");
//		if (!node->getFastAttributeVector3(pivot_string, mPivot))
//		{
//			llwarns << "Bone without pivot" << llendl;
//			return FALSE;
//		}
//	}
//
//	// parse children
//	LLXmlTreeNode* child;
//	for( child = node->getFirstChild(); child; child = node->getNextChild() )
//	{
//		LLVOAvatarBoneInfo *child_info = new LLVOAvatarBoneInfo;
//		if (!child_info->parseXml(child))
//		{
//			delete child_info;
//			return FALSE;
//		}
//		mChildList.push_back(child_info);
//	}
//	return TRUE;
//}
//
////-----------------------------------------------------------------------------
//// LLVOAvatarSkeletonInfo::parseXml()
////-----------------------------------------------------------------------------
//BOOL LLVOAvatarSkeletonInfo::parseXml(LLXmlTreeNode* node)
//{
//	static LLStdStringHandle num_bones_string = LLXmlTree::addAttributeString("num_bones");
//	if (!node->getFastAttributeS32(num_bones_string, mNumBones))
//	{
//		llwarns << "Couldn't find number of bones." << llendl;
//		return FALSE;
//	}
//
//	static LLStdStringHandle num_collision_volumes_string = LLXmlTree::addAttributeString("num_collision_volumes");
//	node->getFastAttributeS32(num_collision_volumes_string, mNumCollisionVolumes);
//
//	LLXmlTreeNode* child;
//	for( child = node->getFirstChild(); child; child = node->getNextChild() )
//	{
//		LLVOAvatarBoneInfo *info = new LLVOAvatarBoneInfo;
//		if (!info->parseXml(child))
//		{
//			delete info;
//			llwarns << "Error parsing bone in skeleton file" << llendl;
//			return FALSE;
//		}
//		mBoneInfoList.push_back(info);
//	}
//	return TRUE;
//}

//-----------------------------------------------------------------------------
// parseXmlSkeletonNode(): parses <skeleton> nodes from XML tree
//-----------------------------------------------------------------------------
BOOL LLVOAvatar::LLVOAvatarXmlInfo::parseXmlSkeletonNode(LLXmlTreeNode* root)
{
	LLXmlTreeNode* node = root->getChildByName( "skeleton" );
	if( !node )
	{
		llwarns << "avatar file: missing <skeleton>" << llendl;
		return FALSE;
	}

	LLXmlTreeNode* child;

	// SKELETON DISTORTIONS
	for (child = node->getChildByName( "param" );
		 child;
		 child = node->getNextNamedChild())
	{
		if (!child->getChildByName("param_skeleton"))
		{
			if (child->getChildByName("param_morph"))
			{
				llwarns << "Can't specify morph param in skeleton definition." << llendl;
			}
			else
			{
				llwarns << "Unknown param type." << llendl;
			}
			continue;
		}
		
		LLPolySkeletalDistortionInfo *info = new LLPolySkeletalDistortionInfo;
		if (!info->parseXml(child))
		{
			delete info;
			return FALSE;
		}

		mSkeletalDistortionInfoList.push_back(info);
	}

	// ATTACHMENT POINTS
	for (child = node->getChildByName( "attachment_point" );
		 child;
		 child = node->getNextNamedChild())
	{
		LLVOAvatarAttachmentInfo* info = new LLVOAvatarAttachmentInfo();

		static LLStdStringHandle name_string = LLXmlTree::addAttributeString("name");
		if (!child->getFastAttributeString(name_string, info->mName))
		{
			llwarns << "No name supplied for attachment point." << llendl;
			delete info;
			continue;
		}

		static LLStdStringHandle joint_string = LLXmlTree::addAttributeString("joint");
		if (!child->getFastAttributeString(joint_string, info->mJointName))
		{
			llwarns << "No bone declared in attachment point " << info->mName << llendl;
			delete info;
			continue;
		}

		static LLStdStringHandle position_string = LLXmlTree::addAttributeString("position");
		if (child->getFastAttributeVector3(position_string, info->mPosition))
		{
			info->mHasPosition = TRUE;
		}

		static LLStdStringHandle rotation_string = LLXmlTree::addAttributeString("rotation");
		if (child->getFastAttributeVector3(rotation_string, info->mRotationEuler))
		{
			info->mHasRotation = TRUE;
		}
		 static LLStdStringHandle group_string = LLXmlTree::addAttributeString("group");
		if (child->getFastAttributeS32(group_string, info->mGroup))
		{
			if (info->mGroup == -1)
				info->mGroup = -1111; // -1 = none parsed, < -1 = bad value
		}

		static LLStdStringHandle id_string = LLXmlTree::addAttributeString("id");
		if (!child->getFastAttributeS32(id_string, info->mAttachmentID))
		{
			llwarns << "No id supplied for attachment point " << info->mName << llendl;
			delete info;
			continue;
		}

		static LLStdStringHandle slot_string = LLXmlTree::addAttributeString("pie_slice");
		child->getFastAttributeS32(slot_string, info->mPieMenuSlice);
			
		static LLStdStringHandle visible_in_first_person_string = LLXmlTree::addAttributeString("visible_in_first_person");
		child->getFastAttributeBOOL(visible_in_first_person_string, info->mVisibleFirstPerson);

		static LLStdStringHandle hud_attachment_string = LLXmlTree::addAttributeString("hud");
		child->getFastAttributeBOOL(hud_attachment_string, info->mIsHUDAttachment);

		mAttachmentInfoList.push_back(info);
	}

	return TRUE;
}

//-----------------------------------------------------------------------------
// parseXmlMeshNodes(): parses <mesh> nodes from XML tree
//-----------------------------------------------------------------------------
BOOL LLVOAvatar::LLVOAvatarXmlInfo::parseXmlMeshNodes(LLXmlTreeNode* root)
{
	for (LLXmlTreeNode* node = root->getChildByName( "mesh" );
		 node;
		 node = root->getNextNamedChild())
	{
		LLVOAvatarMeshInfo *info = new LLVOAvatarMeshInfo;

		// attribute: type
		static LLStdStringHandle type_string = LLXmlTree::addAttributeString("type");
		if( !node->getFastAttributeString( type_string, info->mType ) )
		{
			llwarns << "Avatar file: <mesh> is missing type attribute.  Ignoring element. " << llendl;
			delete info;
			return FALSE;  // Ignore this element
		}
		
		static LLStdStringHandle lod_string = LLXmlTree::addAttributeString("lod");
		if (!node->getFastAttributeS32( lod_string, info->mLOD ))
		{
			llwarns << "Avatar file: <mesh> is missing lod attribute.  Ignoring element. " << llendl;
			delete info;
			return FALSE;  // Ignore this element
		}

		static LLStdStringHandle file_name_string = LLXmlTree::addAttributeString("file_name");
		if( !node->getFastAttributeString( file_name_string, info->mMeshFileName ) )
		{
			llwarns << "Avatar file: <mesh> is missing file_name attribute.  Ignoring: " << info->mType << llendl;
			delete info;
			return FALSE;  // Ignore this element
		}

		static LLStdStringHandle reference_string = LLXmlTree::addAttributeString("reference");
		node->getFastAttributeString( reference_string, info->mReferenceMeshName );
		
		// attribute: min_pixel_area
		static LLStdStringHandle min_pixel_area_string = LLXmlTree::addAttributeString("min_pixel_area");
		static LLStdStringHandle min_pixel_width_string = LLXmlTree::addAttributeString("min_pixel_width");
		if (!node->getFastAttributeF32( min_pixel_area_string, info->mMinPixelArea ))
		{
			F32 min_pixel_area = 0.1f;
			if (node->getFastAttributeF32( min_pixel_width_string, min_pixel_area ))
			{
				// this is square root of pixel area (sensible to use linear space in defining lods)
				min_pixel_area = min_pixel_area * min_pixel_area;
			}
			info->mMinPixelArea = min_pixel_area;
		}
		
		// Parse visual params for this node only if we haven't already
		for (LLXmlTreeNode* child = node->getChildByName( "param" );
			 child;
			 child = node->getNextNamedChild())
		{
			if (!child->getChildByName("param_morph"))
			{
				if (child->getChildByName("param_skeleton"))
				{
					llwarns << "Can't specify skeleton param in a mesh definition." << llendl;
				}
				else
				{
					llwarns << "Unknown param type." << llendl;
				}
				continue;
			}

			LLPolyMorphTargetInfo *morphinfo = new LLPolyMorphTargetInfo();
			if (!morphinfo->parseXml(child))
			{
				delete morphinfo;
				delete info;
				return -1;
			}
			BOOL shared = FALSE;
			static LLStdStringHandle shared_string = LLXmlTree::addAttributeString("shared");
			child->getFastAttributeBOOL(shared_string, shared);

			info->mPolyMorphTargetInfoList.push_back(LLVOAvatarMeshInfo::morph_info_pair_t(morphinfo, shared));
		}

		mMeshInfoList.push_back(info);
	}
	return TRUE;
}

//-----------------------------------------------------------------------------
// parseXmlColorNodes(): parses <global_color> nodes from XML tree
//-----------------------------------------------------------------------------
BOOL LLVOAvatar::LLVOAvatarXmlInfo::parseXmlColorNodes(LLXmlTreeNode* root)
{
	for (LLXmlTreeNode* color_node = root->getChildByName( "global_color" );
		 color_node;
		 color_node = root->getNextNamedChild())
	{
		std::string global_color_name;
		static LLStdStringHandle name_string = LLXmlTree::addAttributeString("name");
		if (color_node->getFastAttributeString( name_string, global_color_name ) )
		{
			if( global_color_name == "skin_color" )
			{
				if (mTexSkinColorInfo)
				{
					llwarns << "avatar file: multiple instances of skin_color" << llendl;
					return FALSE;
				}
				mTexSkinColorInfo = new LLTexGlobalColorInfo;
				if( !mTexSkinColorInfo->parseXml( color_node ) )
				{
					deleteAndClear(mTexSkinColorInfo);
					llwarns << "avatar file: mTexSkinColor->parseXml() failed" << llendl;
					return FALSE;
				}
			}
			else if( global_color_name == "hair_color" )
			{
				if (mTexHairColorInfo)
				{
					llwarns << "avatar file: multiple instances of hair_color" << llendl;
					return FALSE;
				}
				mTexHairColorInfo = new LLTexGlobalColorInfo;
				if( !mTexHairColorInfo->parseXml( color_node ) )
				{
					deleteAndClear(mTexHairColorInfo);
					llwarns << "avatar file: mTexHairColor->parseXml() failed" << llendl;
					return FALSE;
				}
			}
			else if( global_color_name == "eye_color" )
			{
				if (mTexEyeColorInfo)
				{
					llwarns << "avatar file: multiple instances of eye_color" << llendl;
					return FALSE;
				}
				mTexEyeColorInfo = new LLTexGlobalColorInfo;
				if( !mTexEyeColorInfo->parseXml( color_node ) )
				{
					llwarns << "avatar file: mTexEyeColor->parseXml() failed" << llendl;
					return FALSE;
				}
			}
		}
	}
	return TRUE;
}

//-----------------------------------------------------------------------------
// parseXmlLayerNodes(): parses <layer_set> nodes from XML tree
//-----------------------------------------------------------------------------
BOOL LLVOAvatar::LLVOAvatarXmlInfo::parseXmlLayerNodes(LLXmlTreeNode* root)
{
	for (LLXmlTreeNode* layer_node = root->getChildByName( "layer_set" );
		 layer_node;
		 layer_node = root->getNextNamedChild())
	{
		LLTexLayerSetInfo* layer_info = new LLTexLayerSetInfo();
		if( layer_info->parseXml( layer_node ) )
		{
			mLayerInfoList.push_back(layer_info);
		}
		else
		{
			delete layer_info;
			llwarns << "avatar file: layer_set->parseXml() failed" << llendl;
			return FALSE;
		}
	}
	return TRUE;
}

//-----------------------------------------------------------------------------
// parseXmlDriverNodes(): parses <driver_parameters> nodes from XML tree
//-----------------------------------------------------------------------------
BOOL LLVOAvatar::LLVOAvatarXmlInfo::parseXmlDriverNodes(LLXmlTreeNode* root)
{
	LLXmlTreeNode* driver = root->getChildByName( "driver_parameters" );
	if( driver )
	{
		for (LLXmlTreeNode* grand_child = driver->getChildByName( "param" );
			 grand_child;
			 grand_child = driver->getNextNamedChild())
		{
			if( grand_child->getChildByName( "param_driver" ) )
			{
				LLDriverParamInfo* driver_info = new LLDriverParamInfo();
				if( driver_info->parseXml( grand_child ) )
				{
					mDriverInfoList.push_back(driver_info);
				}
				else
				{
					delete driver_info;
					llwarns << "avatar file: driver_param->parseXml() failed" << llendl;
					return FALSE;
				}
			}
		}
	}
	return TRUE;
}

//-----------------------------------------------------------------------------
// parseXmlDriverNodes(): parses <driver_parameters> nodes from XML tree
//-----------------------------------------------------------------------------
BOOL LLVOAvatar::LLVOAvatarXmlInfo::parseXmlMorphNodes(LLXmlTreeNode* root)
{
	LLXmlTreeNode* masks = root->getChildByName( "morph_masks" );
	if( !masks )
	{
		return FALSE;
	}

	for (LLXmlTreeNode* grand_child = masks->getChildByName( "mask" );
		 grand_child;
		 grand_child = masks->getNextNamedChild())
	{
		LLVOAvatarMorphInfo* info = new LLVOAvatarMorphInfo();

		static LLStdStringHandle name_string = LLXmlTree::addAttributeString("morph_name");
		if (!grand_child->getFastAttributeString(name_string, info->mName))
		{
			llwarns << "No name supplied for morph mask." << llendl;
			delete info;
			continue;
		}

		static LLStdStringHandle region_string = LLXmlTree::addAttributeString("body_region");
		if (!grand_child->getFastAttributeString(region_string, info->mRegion))
		{
			llwarns << "No region supplied for morph mask." << llendl;
			delete info;
			continue;
		}

		static LLStdStringHandle layer_string = LLXmlTree::addAttributeString("layer");
		if (!grand_child->getFastAttributeString(layer_string, info->mLayer))
		{
			llwarns << "No layer supplied for morph mask." << llendl;
			delete info;
			continue;
		}

		// optional parameter. don't throw a warning if not present.
		static LLStdStringHandle invert_string = LLXmlTree::addAttributeString("invert");
		grand_child->getFastAttributeBOOL(invert_string, info->mInvert);

		mMorphMaskInfoList.push_back(info);
	}

	return TRUE;
}

//virtual
void LLVOAvatar::updateRegion(LLViewerRegion *regionp)
{
	LLViewerObject::updateRegion(regionp);
}

std::string LLVOAvatar::getFullname() const
{
	std::string name;

	LLNameValue* first = getNVPair("FirstName"); 
	LLNameValue* last  = getNVPair("LastName"); 
	if (first && last)
	{
		name = LLCacheName::buildFullName( first->getString(), last->getString() );
	}

	return name;
}

LLHost LLVOAvatar::getObjectHost() const
{
	LLViewerRegion* region = getRegion();
	if (region && !isDead())
	{
		return region->getHost();
	}
	else
	{
		return LLHost::invalid;
	}
}

//static
void LLVOAvatar::updateFreezeCounter(S32 counter)
{
	if(counter)
	{
		sFreezeCounter = counter;
	}
	else if(sFreezeCounter > 0)
	{
		sFreezeCounter--;
	}
	else
	{
		sFreezeCounter = 0;
	}
}

BOOL LLVOAvatar::updateLOD()
{
	if (isImpostor())
	{
		return TRUE;
	}

	BOOL res = updateJointLODs();

	LLFace* facep = mDrawable->getFace(0);
	if (!facep->getVertexBuffer())
	{
		dirtyMesh(2);
	}

	if (mDirtyMesh >= 2 || mDrawable->isState(LLDrawable::REBUILD_GEOMETRY))
	{	//LOD changed or new mesh created, allocate new vertex buffer if needed
		updateMeshData();
		mDirtyMesh = 0;
		mNeedsSkin = TRUE;
		mDrawable->clearState(LLDrawable::REBUILD_GEOMETRY);
	}
	updateVisibility();

	return res;
}

void LLVOAvatar::updateLODRiggedAttachments( void )
{
	updateLOD();
	rebuildRiggedAttachments();
}
U32 LLVOAvatar::getPartitionType() const
{ 
	// Avatars merely exist as drawables in the bridge partition
	return LLViewerRegion::PARTITION_BRIDGE;
}

//static
void LLVOAvatar::updateImpostors() 
{
	LLCharacter::sAllowInstancesChange = FALSE ;

	for (std::vector<LLCharacter*>::iterator iter = LLCharacter::sInstances.begin();
		 iter != LLCharacter::sInstances.end(); ++iter)
	{
		LLVOAvatar* avatar = (LLVOAvatar*) *iter;
		if (!avatar->isDead() && avatar->needsImpostorUpdate() && avatar->isVisible() && avatar->isImpostor())
		{
			gPipeline.generateImpostor(avatar);
		}
	}

	LLCharacter::sAllowInstancesChange = TRUE ;
}

BOOL LLVOAvatar::isImpostor() const
{
	return (sUseImpostors && mUpdatePeriod >= IMPOSTOR_PERIOD) ? TRUE : FALSE;
}


BOOL LLVOAvatar::needsImpostorUpdate() const
{
	return mNeedsImpostorUpdate;
}

const LLVector3& LLVOAvatar::getImpostorOffset() const
{
	return mImpostorOffset;
}

const LLVector2& LLVOAvatar::getImpostorDim() const
{
	return mImpostorDim;
}

void LLVOAvatar::setImpostorDim(const LLVector2& dim)
{
	mImpostorDim = dim;
}

void LLVOAvatar::cacheImpostorValues()
{
	getImpostorValues(mImpostorExtents, mImpostorAngle, mImpostorDistance);
}

void LLVOAvatar::getImpostorValues(LLVector4a* extents, LLVector3& angle, F32& distance) const
{
	const LLVector4a* ext = mDrawable->getSpatialExtents();
	extents[0] = ext[0];
	extents[1] = ext[1];

	LLVector3 at = LLViewerCamera::getInstance()->getOrigin()-(getRenderPosition()+mImpostorOffset);
	distance = at.normalize();
	F32 da = 1.f - (at*LLViewerCamera::getInstance()->getAtAxis());
	angle.mV[0] = LLViewerCamera::getInstance()->getYaw()*da;
	angle.mV[1] = LLViewerCamera::getInstance()->getPitch()*da;
	angle.mV[2] = da;
}

void LLVOAvatar::idleUpdateRenderCost()
{
	static const U32 ARC_BODY_PART_COST = 200;
	static const U32 ARC_LIMIT = 20000;

	static std::set<LLUUID> all_textures;

	if (gPipeline.hasRenderDebugMask(LLPipeline::RENDER_DEBUG_ATTACHMENT_BYTES))
	{ //set debug text to attachment geometry bytes here so render cost will override
		setDebugText(llformat("%.1f KB, %.2f m^2", mAttachmentGeometryBytes/1024.f, mAttachmentSurfaceArea));
	}

	if (!gPipeline.hasRenderDebugMask(LLPipeline::RENDER_DEBUG_SHAME))
	{
		return;
	}

	U32 cost = 0;
	LLVOVolume::texture_cost_t textures;

	for (U8 baked_index = 0; baked_index < BAKED_NUM_INDICES; baked_index++)
	{
		const LLVOAvatarDictionary::BakedEntry *baked_dict = LLVOAvatarDictionary::getInstance()->getBakedTexture((EBakedTextureIndex)baked_index);
		ETextureIndex tex_index = baked_dict->mTextureIndex;
		if ((tex_index != TEX_SKIRT_BAKED) || (isWearingWearableType(LLWearableType::WT_SKIRT)))
		{
			if (isTextureVisible(tex_index))
			{
				cost +=ARC_BODY_PART_COST;
			}
		}
	}


	for (attachment_map_t::const_iterator iter = mAttachmentPoints.begin(); 
		 iter != mAttachmentPoints.end();
		 ++iter)
	{
		LLViewerJointAttachment* attachment = iter->second;
		for (LLViewerJointAttachment::attachedobjs_vec_t::iterator attachment_iter = attachment->mAttachedObjects.begin();
			 attachment_iter != attachment->mAttachedObjects.end();
			 ++attachment_iter)
		{
			const LLViewerObject* attached_object = (*attachment_iter);
			if (attached_object && !attached_object->isHUDAttachment())
			{
				textures.clear();
				const LLDrawable* drawable = attached_object->mDrawable;
				if (drawable)
				{
					const LLVOVolume* volume = drawable->getVOVolume();
					if (volume)
					{
						cost += volume->getRenderCost(textures);

						const_child_list_t children = volume->getChildren();
						for (const_child_list_t::const_iterator child_iter = children.begin();
							  child_iter != children.end();
							  ++child_iter)
						{
							LLViewerObject* child_obj = *child_iter;
							LLVOVolume *child = dynamic_cast<LLVOVolume*>( child_obj );
							if (child)
							{
								cost += child->getRenderCost(textures);
							}
						}

						for (LLVOVolume::texture_cost_t::iterator iter = textures.begin(); iter != textures.end(); ++iter)
						{
							// add the cost of each individual texture in the linkset
							cost += iter->second;
						}
					}
				}
			}
		}

	}



	// Diagnostic output to identify all avatar-related textures.
	// Does not affect rendering cost calculation.
	// Could be wrapped in a debug option if output becomes problematic.
	if (isSelf())
	{
		// print any attachment textures we didn't already know about.
		for (LLVOVolume::texture_cost_t::iterator it = textures.begin(); it != textures.end(); ++it)
		{
			LLUUID image_id = it->first;
			if( image_id.isNull() || image_id == IMG_DEFAULT || image_id == IMG_DEFAULT_AVATAR)
				continue;
			if (all_textures.find(image_id) == all_textures.end())
			{
				// attachment texture not previously seen.
				llinfos << "attachment_texture: " << image_id.asString() << llendl;
				all_textures.insert(image_id);
			}
		}

		// print any avatar textures we didn't already know about
		for (LLVOAvatarDictionary::Textures::const_iterator iter = LLVOAvatarDictionary::getInstance()->getTextures().begin();
			 iter != LLVOAvatarDictionary::getInstance()->getTextures().end();
			 ++iter)
		{
			const LLVOAvatarDictionary::TextureEntry *texture_dict = iter->second;
			// TODO: MULTI-WEARABLE: handle multiple textures for self
			const LLViewerTexture* te_image = getImage(iter->first,0);
			if (!te_image)
				continue;
			LLUUID image_id = te_image->getID();
			if( image_id.isNull() || image_id == IMG_DEFAULT || image_id == IMG_DEFAULT_AVATAR)
				continue;
			if (all_textures.find(image_id) == all_textures.end())
			{
				llinfos << "local_texture: " << texture_dict->mName << ": " << image_id << llendl;
				all_textures.insert(image_id);
			}
		}
	}

	setDebugText(llformat("%d", cost));
	mVisualComplexity = cost;
	F32 green = 1.f-llclamp(((F32) cost-(F32)ARC_LIMIT)/(F32)ARC_LIMIT, 0.f, 1.f);
	F32 red = llmin((F32) cost/(F32)ARC_LIMIT, 1.f);
	mText->setColor(LLColor4(red,green,0,1));
}

// static
BOOL LLVOAvatar::isIndexLocalTexture(ETextureIndex index)
{
	if (index < 0 || index >= TEX_NUM_INDICES) return false;
	return LLVOAvatarDictionary::getInstance()->getTexture(index)->mIsLocalTexture;
}

// static
BOOL LLVOAvatar::isIndexBakedTexture(ETextureIndex index)
{
	if (index < 0 || index >= TEX_NUM_INDICES) return false;
	return LLVOAvatarDictionary::getInstance()->getTexture(index)->mIsBakedTexture;
}

const std::string LLVOAvatar::getBakedStatusForPrintout() const
{
	std::string line;

	for (LLVOAvatarDictionary::Textures::const_iterator iter = LLVOAvatarDictionary::getInstance()->getTextures().begin();
		 iter != LLVOAvatarDictionary::getInstance()->getTextures().end();
		 ++iter)
	{
		const ETextureIndex index = iter->first;
		const LLVOAvatarDictionary::TextureEntry *texture_dict = iter->second;
		if (texture_dict->mIsBakedTexture)
		{
			line += texture_dict->mName;
			if (isTextureDefined(index))
			{
				line += "_baked";
			}
			line += " ";
		}
	}
	return line;
}



//virtual
S32 LLVOAvatar::getTexImageSize() const
{
	return TEX_IMAGE_SIZE_OTHER;
}

//-----------------------------------------------------------------------------
// Utility functions
//-----------------------------------------------------------------------------

F32 calc_bouncy_animation(F32 x)
{
	return -(cosf(x * F_PI * 2.5f - F_PI_BY_TWO))*(0.4f + x * -0.1f) + x * 1.3f;
}

//virtual
BOOL LLVOAvatar::isTextureDefined(LLVOAvatarDefines::ETextureIndex te, U32 index ) const
{
	if (isIndexLocalTexture(te)) 
	{
		return FALSE;
	}

	return (getImage(te, index)->getID() != IMG_DEFAULT_AVATAR && 
			getImage(te, index)->getID() != IMG_DEFAULT);
}

//virtual
BOOL LLVOAvatar::isTextureVisible(LLVOAvatarDefines::ETextureIndex type, U32 index) const
{
	if (isIndexLocalTexture(type))
	{
		return isTextureDefined(type, index);
	}
	else
	{
		// baked textures can use TE images directly
		return ((isTextureDefined(type) || isSelf())
				&& (getTEImage(type)->getID() != IMG_INVISIBLE 
				|| LLDrawPoolAlpha::sShowDebugAlpha));
	}
}

//virtual
BOOL LLVOAvatar::isTextureVisible(LLVOAvatarDefines::ETextureIndex type, LLWearable *wearable) const
{
	// non-self avatars don't have wearables
	return FALSE;
}
<|MERGE_RESOLUTION|>--- conflicted
+++ resolved
@@ -196,11 +196,7 @@
 const F32 BUBBLE_CHAT_TIME = CHAT_FADE_TIME * 3.f;
 const F32 NAMETAG_UPDATE_THRESHOLD = 0.3f;
 const F32 NAMETAG_VERTICAL_SCREEN_OFFSET = 25.f;
-<<<<<<< HEAD
 const F32 NAMETAG_VERT_OFFSET_WEIGHT = 0.17f;
-=======
-const F32 NAMETAG_VERT_OFFSET_WEIGHT = 0.15f;
->>>>>>> fff9567a
 
 const LLColor4 DUMMY_COLOR = LLColor4(0.5,0.5,0.5,1.0);
 
@@ -237,27 +233,6 @@
 //------------------------------------------------------------------------
 struct LLVOAvatarCollisionVolumeInfo : public LLInitParam::Block<LLVOAvatarCollisionVolumeInfo>
 {
-<<<<<<< HEAD
-	friend class LLVOAvatar;
-	friend class LLVOAvatarSkeletonInfo;
-public:
-	LLVOAvatarBoneInfo() : mIsJoint(FALSE) {}
-	~LLVOAvatarBoneInfo()
-{
-		std::for_each(mChildList.begin(), mChildList.end(), DeletePointer());
-	}
-	BOOL parseXml(LLXmlTreeNode* node);
-
-private:
-	std::string mName;
-	BOOL mIsJoint;
-	LLVector3 mPos;
-	LLVector3 mRot;
-	LLVector3 mScale;
-	LLVector3 mPivot;
-	typedef std::vector<LLVOAvatarBoneInfo*> child_list_t;
-	child_list_t mChildList;
-=======
 	LLVOAvatarCollisionVolumeInfo() 
 	:	name("name"),
 		pos("pos"),
@@ -290,7 +265,6 @@
 	
 	Mandatory<LLVector3>					pivot;
 	Multiple<LLVOAvatarChildJoint>			children;
->>>>>>> fff9567a
 };
 
 //------------------------------------------------------------------------
@@ -1680,17 +1654,11 @@
 	//-------------------------------------------------------------------------
 	// parse the file
 	//-------------------------------------------------------------------------
-<<<<<<< HEAD
-	BOOL parsesuccess = sSkeletonXMLTree.parseFile( filename, FALSE );
-	
-	if (!parsesuccess)
-=======
 	
 	LLXMLNodePtr skeleton_xml;
 	BOOL parsesuccess = LLXMLNode::parseFile(filename, skeleton_xml, NULL);
 
 	if (!parsesuccess || skeleton_xml.isNull())
->>>>>>> fff9567a
 	{
 		llerrs << "Can't parse skeleton file: " << filename << llendl;
 		return FALSE;
@@ -1818,17 +1786,8 @@
 
 	if (!setupBone(info->skeleton_root, NULL, current_volume_num, current_joint_num))
 	{
-<<<<<<< HEAD
-		LLVOAvatarBoneInfo *info = *iter;
-		if (!setupBone(info, NULL, current_volume_num, current_joint_num))
-	{
 		llerrs << "Error parsing bone in skeleton file" << llendl;
 		return FALSE;
-	}
-=======
-		llerrs << "Error parsing bone in skeleton file" << llendl;
-		return FALSE;
->>>>>>> fff9567a
 	}
 
 	return TRUE;
@@ -3206,21 +3165,12 @@
 				break;
 			}
 			if (chat_fade_amt < 1.f)
-<<<<<<< HEAD
 			{
 				F32 u = clamp_rescale(chat_fade_amt, 0.9f, 1.f, 0.f, 1.f);
 				mNameText->addLine(chat_iter->mText, lerp(new_chat, normal_chat, u), style);
 			}
 			else if (chat_fade_amt < 2.f)
 			{
-=======
-			{
-				F32 u = clamp_rescale(chat_fade_amt, 0.9f, 1.f, 0.f, 1.f);
-				mNameText->addLine(chat_iter->mText, lerp(new_chat, normal_chat, u), style);
-			}
-			else if (chat_fade_amt < 2.f)
-			{
->>>>>>> fff9567a
 				F32 u = clamp_rescale(chat_fade_amt, 1.9f, 2.f, 0.f, 1.f);
 				mNameText->addLine(chat_iter->mText, lerp(normal_chat, old_chat, u), style);
 			}
@@ -3328,21 +3278,12 @@
 	LLVector3 avatar_ellipsoid(mBodySize.mV[VX] * 0.4f,
 								mBodySize.mV[VY] * 0.4f,
 								mBodySize.mV[VZ] * NAMETAG_VERT_OFFSET_WEIGHT);
-<<<<<<< HEAD
 
 	local_camera_up.scaleVec(avatar_ellipsoid);
 	local_camera_at.scaleVec(avatar_ellipsoid);
 
 	LLVector3 head_offset = (mHeadp->getLastWorldPosition() - mRoot.getLastWorldPosition()) * inv_root_rot;
 
-=======
-
-	local_camera_up.scaleVec(avatar_ellipsoid);
-	local_camera_at.scaleVec(avatar_ellipsoid);
-
-	LLVector3 head_offset = (mHeadp->getLastWorldPosition() - mRoot.getLastWorldPosition()) * inv_root_rot;
-
->>>>>>> fff9567a
 	if (dist_vec(head_offset, mTargetRootToHeadOffset) > NAMETAG_UPDATE_THRESHOLD)
 	{
 		mTargetRootToHeadOffset = head_offset;
