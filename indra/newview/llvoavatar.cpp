--- conflicted
+++ resolved
@@ -5523,16 +5523,12 @@
 	{
 		if (!attachObject(childp))
 		{
-<<<<<<< HEAD
-			mPendingAttachment.push_back(childp);
-=======
 			llwarns << "addChild() failed for " 
 					<< childp->getID()
 					<< " item " << childp->getAttachmentItemID()
 					<< llendl;
 			// MAINT-3312 backout
 			// mPendingAttachment.push_back(childp);
->>>>>>> ebc9bcbf
 		}
 	}
 	else
@@ -5566,23 +5562,6 @@
 
 	if (!attachment)
 	{
-<<<<<<< HEAD
-		llwarns << "Object attachment point invalid: " << attachmentID << llendl;
-
-		for (int i = 0; i < 15 && !attachment; i++)
-		{
-			attachment = get_if_there(mAttachmentPoints, i, (LLViewerJointAttachment*)NULL); // Arbitrary using 1 (chest)
-
-			if (attachment)
-			{
-				llwarns << "Object attachment point falling back to : " << i << llendl;
-			}
-		}
-		
-		if (!attachment)
-		{
-			llerrs << "Could not find any object attachment point for: " << attachmentID << llendl;
-=======
 		llwarns << "Object attachment point invalid: " << attachmentID 
 			<< " trying to use 1 (chest)"
 			<< llendl;
@@ -5603,7 +5582,6 @@
 				<< " attachment item " << viewer_object->getAttachmentItemID()
 				<< "Unable to use fallback attachment point 1 (chest)"
 				<< llendl;
->>>>>>> ebc9bcbf
 		}
 	}
 
@@ -5678,11 +5656,6 @@
 		LLPointer<LLViewerObject> cur_attachment = mPendingAttachment[i];
 		if (cur_attachment->mDrawable)
 		{
-<<<<<<< HEAD
-			if (!attachObject(mPendingAttachment[i]))
-			{
-				still_pending.push_back(mPendingAttachment[i]);
-=======
 			if (!attachObject(cur_attachment))
 			{	// Drop it
 				llwarns << "attachObject() failed for " 
@@ -5691,7 +5664,6 @@
 					<< llendl;
 				// MAINT-3312 backout
 				//still_pending.push_back(cur_attachment);
->>>>>>> ebc9bcbf
 			}
 		}
 		else
