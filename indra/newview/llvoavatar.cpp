/** 
 * @File llvoavatar.cpp
 * @brief Implementation of LLVOAvatar class which is a derivation of LLViewerObject
 *
 * $LicenseInfo:firstyear=2001&license=viewerlgpl$
 * Second Life Viewer Source Code
 * Copyright (C) 2010, Linden Research, Inc.
 * 
 * This library is free software; you can redistribute it and/or
 * modify it under the terms of the GNU Lesser General Public
 * License as published by the Free Software Foundation;
 * version 2.1 of the License only.
 * 
 * This library is distributed in the hope that it will be useful,
 * but WITHOUT ANY WARRANTY; without even the implied warranty of
 * MERCHANTABILITY or FITNESS FOR A PARTICULAR PURPOSE.  See the GNU
 * Lesser General Public License for more details.
 * 
 * You should have received a copy of the GNU Lesser General Public
 * License along with this library; if not, write to the Free Software
 * Foundation, Inc., 51 Franklin Street, Fifth Floor, Boston, MA  02110-1301  USA
 * 
 * Linden Research, Inc., 945 Battery Street, San Francisco, CA  94111  USA
 * $/LicenseInfo$
 */

#include "llviewerprecompiledheaders.h"

#include "llvoavatar.h"

#include <stdio.h>
#include <ctype.h>
#include <sstream>

#include "llaudioengine.h"
#include "noise.h"
#include "sound_ids.h"
#include "raytrace.h"

#include "llagent.h" //  Get state values from here
#include "llagentcamera.h"
#include "llagentwearables.h"
#include "llanimationstates.h"
#include "llavatarnamecache.h"
#include "llavatarpropertiesprocessor.h"
#include "llphysicsmotion.h"
#include "llviewercontrol.h"
#include "llcallingcard.h"		// IDEVO for LLAvatarTracker
#include "lldrawpoolavatar.h"
#include "lldriverparam.h"
#include "llpolyskeletaldistortion.h"
#include "lleditingmotion.h"
#include "llemote.h"
//#include "llfirstuse.h"
#include "llfloatertools.h"
#include "llheadrotmotion.h"
#include "llhudeffecttrail.h"
#include "llhudmanager.h"
#include "llhudnametag.h"
#include "llhudtext.h"				// for mText/mDebugText
#include "llinitparam.h"
#include "llkeyframefallmotion.h"
#include "llkeyframestandmotion.h"
#include "llkeyframewalkmotion.h"
#include "llmanipscale.h"  // for get_default_max_prim_scale()
#include "llmeshrepository.h"
#include "llmutelist.h"
#include "llmoveview.h"
#include "llnotificationsutil.h"
#include "llquantize.h"
#include "llrand.h"
#include "llregionhandle.h"
#include "llresmgr.h"
#include "llselectmgr.h"
#include "llsprite.h"
#include "lltargetingmotion.h"
#include "lltoolmorph.h"
#include "llviewercamera.h"
#include "llviewertexlayer.h"
#include "llviewertexturelist.h"
#include "llviewermenu.h"
#include "llviewerobjectlist.h"
#include "llviewerparcelmgr.h"
#include "llviewershadermgr.h"
#include "llviewerstats.h"
#include "llviewerwearable.h"
#include "llvoavatarself.h"
#include "llvovolume.h"
#include "llworld.h"
#include "pipeline.h"
#include "llviewershadermgr.h"
#include "llsky.h"
#include "llanimstatelabels.h"
#include "lltrans.h"
#include "llappearancemgr.h"

#include "llgesturemgr.h" //needed to trigger the voice gesticulations
#include "llvoiceclient.h"
#include "llvoicevisualizer.h" // Ventrella

#include "lldebugmessagebox.h"
#include "llsdutil.h"
#include "llsdserialize.h"

extern F32 SPEED_ADJUST_MAX;
extern F32 SPEED_ADJUST_MAX_SEC;
extern F32 ANIM_SPEED_MAX;
extern F32 ANIM_SPEED_MIN;
extern U32 JOINT_COUNT_REQUIRED_FOR_FULLRIG;

// #define OUTPUT_BREAST_DATA

using namespace LLAvatarAppearanceDefines;

//-----------------------------------------------------------------------------
// Global constants
//-----------------------------------------------------------------------------
const LLUUID ANIM_AGENT_BODY_NOISE = LLUUID("9aa8b0a6-0c6f-9518-c7c3-4f41f2c001ad"); //"body_noise"
const LLUUID ANIM_AGENT_BREATHE_ROT	= LLUUID("4c5a103e-b830-2f1c-16bc-224aa0ad5bc8");  //"breathe_rot"
const LLUUID ANIM_AGENT_EDITING	= LLUUID("2a8eba1d-a7f8-5596-d44a-b4977bf8c8bb");  //"editing"
const LLUUID ANIM_AGENT_EYE	= LLUUID("5c780ea8-1cd1-c463-a128-48c023f6fbea");  //"eye"
const LLUUID ANIM_AGENT_FLY_ADJUST = LLUUID("db95561f-f1b0-9f9a-7224-b12f71af126e");  //"fly_adjust"
const LLUUID ANIM_AGENT_HAND_MOTION	= LLUUID("ce986325-0ba7-6e6e-cc24-b17c4b795578");  //"hand_motion"
const LLUUID ANIM_AGENT_HEAD_ROT = LLUUID("e6e8d1dd-e643-fff7-b238-c6b4b056a68d");  //"head_rot"
const LLUUID ANIM_AGENT_PELVIS_FIX = LLUUID("0c5dd2a2-514d-8893-d44d-05beffad208b");  //"pelvis_fix"
const LLUUID ANIM_AGENT_TARGET = LLUUID("0e4896cb-fba4-926c-f355-8720189d5b55");  //"target"
const LLUUID ANIM_AGENT_WALK_ADJUST	= LLUUID("829bc85b-02fc-ec41-be2e-74cc6dd7215d");  //"walk_adjust"
const LLUUID ANIM_AGENT_PHYSICS_MOTION = LLUUID("7360e029-3cb8-ebc4-863e-212df440d987");  //"physics_motion"


//-----------------------------------------------------------------------------
// Constants
//-----------------------------------------------------------------------------

const S32 MIN_PIXEL_AREA_FOR_COMPOSITE = 1024;
const F32 SHADOW_OFFSET_AMT = 0.03f;

const F32 DELTA_TIME_MIN = 0.01f;	// we clamp measured deltaTime to this
const F32 DELTA_TIME_MAX = 0.2f;	// range to insure stability of computations.

const F32 PELVIS_LAG_FLYING		= 0.22f;// pelvis follow half life while flying
const F32 PELVIS_LAG_WALKING	= 0.4f;	// ...while walking
const F32 PELVIS_LAG_MOUSELOOK = 0.15f;
const F32 MOUSELOOK_PELVIS_FOLLOW_FACTOR = 0.5f;
const F32 PELVIS_LAG_WHEN_FOLLOW_CAM_IS_ON = 0.0001f; // not zero! - something gets divided by this!
const F32 TORSO_NOISE_AMOUNT = 1.0f;	// Amount of deviation from up-axis, in degrees
const F32 TORSO_NOISE_SPEED = 0.2f;	// Time scale factor on torso noise.

const F32 BREATHE_ROT_MOTION_STRENGTH = 0.05f;
const F32 BREATHE_SCALE_MOTION_STRENGTH = 0.005f;

const F32 MIN_SHADOW_HEIGHT = 0.f;
const F32 MAX_SHADOW_HEIGHT = 0.3f;

const S32 MIN_REQUIRED_PIXEL_AREA_BODY_NOISE = 10000;
const S32 MIN_REQUIRED_PIXEL_AREA_BREATHE = 10000;
const S32 MIN_REQUIRED_PIXEL_AREA_PELVIS_FIX = 40;

const S32 TEX_IMAGE_SIZE_SELF = 512;
const S32 TEX_IMAGE_AREA_SELF = TEX_IMAGE_SIZE_SELF * TEX_IMAGE_SIZE_SELF;
const S32 TEX_IMAGE_SIZE_OTHER = 512 / 4;  // The size of local textures for other (!isSelf()) avatars

const F32 HEAD_MOVEMENT_AVG_TIME = 0.9f;

const S32 MORPH_MASK_REQUESTED_DISCARD = 0;

// Discard level at which to switch to baked textures
// Should probably be 4 or 3, but didn't want to change it while change other logic - SJB
const S32 SWITCH_TO_BAKED_DISCARD = 5;

const F32 FOOT_COLLIDE_FUDGE = 0.04f;

const F32 HOVER_EFFECT_MAX_SPEED = 3.f;
const F32 HOVER_EFFECT_STRENGTH = 0.f;
const F32 UNDERWATER_EFFECT_STRENGTH = 0.1f;
const F32 UNDERWATER_FREQUENCY_DAMP = 0.33f;
const F32 APPEARANCE_MORPH_TIME = 0.65f;
const F32 TIME_BEFORE_MESH_CLEANUP = 5.f; // seconds
const S32 AVATAR_RELEASE_THRESHOLD = 10; // number of avatar instances before releasing memory
const F32 FOOT_GROUND_COLLISION_TOLERANCE = 0.25f;
const F32 AVATAR_LOD_TWEAK_RANGE = 0.7f;
const S32 MAX_BUBBLE_CHAT_LENGTH = DB_CHAT_MSG_STR_LEN;
const S32 MAX_BUBBLE_CHAT_UTTERANCES = 12;
const F32 CHAT_FADE_TIME = 8.0;
const F32 BUBBLE_CHAT_TIME = CHAT_FADE_TIME * 3.f;
const F32 NAMETAG_UPDATE_THRESHOLD = 0.3f;
const F32 NAMETAG_VERTICAL_SCREEN_OFFSET = 25.f;
const F32 NAMETAG_VERT_OFFSET_WEIGHT = 0.17f;

enum ERenderName
{
	RENDER_NAME_NEVER,
	RENDER_NAME_ALWAYS,	
	RENDER_NAME_FADE
};

//-----------------------------------------------------------------------------
// Callback data
//-----------------------------------------------------------------------------

struct LLTextureMaskData
{
	LLTextureMaskData( const LLUUID& id ) :
		mAvatarID(id), 
		mLastDiscardLevel(S32_MAX) 
	{}
	LLUUID				mAvatarID;
	S32					mLastDiscardLevel;
};

/*********************************************************************************
 **                                                                             **
 ** Begin private LLVOAvatar Support classes
 **
 **/

//------------------------------------------------------------------------
// LLVOAvatarBoneInfo
// Trans/Scale/Rot etc. info about each avatar bone.  Used by LLVOAvatarSkeleton.
//------------------------------------------------------------------------
struct LLVOAvatarCollisionVolumeInfo : public LLInitParam::Block<LLVOAvatarCollisionVolumeInfo>
{
	LLVOAvatarCollisionVolumeInfo() 
	:	name("name"),
		pos("pos"),
		rot("rot"),
		scale("scale")
	{}

	Mandatory<std::string>	name;
	Mandatory<LLVector3>	pos,
							rot,
							scale;
};

struct LLAppearanceMessageContents
{
	LLAppearanceMessageContents():
		mAppearanceVersion(-1),
		mParamAppearanceVersion(-1),
		mCOFVersion(LLViewerInventoryCategory::VERSION_UNKNOWN)
	{
	}
	LLTEContents mTEContents;
	S32 mAppearanceVersion;
	S32 mParamAppearanceVersion;
	S32 mCOFVersion;
	// For future use:
	//U32 appearance_flags = 0;
	std::vector<F32> mParamWeights;
	std::vector<LLVisualParam*> mParams;
};

struct LLVOAvatarChildJoint : public LLInitParam::ChoiceBlock<LLVOAvatarChildJoint>
	{
	Alternative<Lazy<struct LLVOAvatarBoneInfo, IS_A_BLOCK> >	bone;
	Alternative<LLVOAvatarCollisionVolumeInfo>		collision_volume;
	
	LLVOAvatarChildJoint()
	:	bone("bone"),
		collision_volume("collision_volume")
	{}
};

	

struct LLVOAvatarBoneInfo : public LLInitParam::Block<LLVOAvatarBoneInfo, LLVOAvatarCollisionVolumeInfo>
{
	LLVOAvatarBoneInfo() 
	:	pivot("pivot")
	{}
	
	Mandatory<LLVector3>					pivot;
	Multiple<LLVOAvatarChildJoint>			children;
};

//------------------------------------------------------------------------
// LLVOAvatarSkeletonInfo
// Overall avatar skeleton
//------------------------------------------------------------------------
struct LLVOAvatarSkeletonInfo : public LLInitParam::Block<LLVOAvatarSkeletonInfo>
{
	LLVOAvatarSkeletonInfo()
	:	skeleton_root(""),
		num_bones("num_bones"),
		num_collision_volumes("num_collision_volumes"),
		version("version")
	{}
	
	Mandatory<std::string>			version;
	Mandatory<S32>					num_bones,
									num_collision_volumes;
	Mandatory<LLVOAvatarChildJoint>	skeleton_root;
};



//-----------------------------------------------------------------------------
// class LLBodyNoiseMotion
//-----------------------------------------------------------------------------
class LLBodyNoiseMotion :
	public LLMotion
{
public:
	// Constructor
	LLBodyNoiseMotion(const LLUUID &id)
		: LLMotion(id)
	{
		mName = "body_noise";
		mTorsoState = new LLJointState;
	}

	// Destructor
	virtual ~LLBodyNoiseMotion() { }

public:
	//-------------------------------------------------------------------------
	// functions to support MotionController and MotionRegistry
	//-------------------------------------------------------------------------
	// static constructor
	// all subclasses must implement such a function and register it
	static LLMotion *create(const LLUUID &id) { return new LLBodyNoiseMotion(id); }

public:
	//-------------------------------------------------------------------------
	// animation callbacks to be implemented by subclasses
	//-------------------------------------------------------------------------

	// motions must specify whether or not they loop
	virtual BOOL getLoop() { return TRUE; }

	// motions must report their total duration
	virtual F32 getDuration() { return 0.0; }

	// motions must report their "ease in" duration
	virtual F32 getEaseInDuration() { return 0.0; }

	// motions must report their "ease out" duration.
	virtual F32 getEaseOutDuration() { return 0.0; }

	// motions must report their priority
	virtual LLJoint::JointPriority getPriority() { return LLJoint::HIGH_PRIORITY; }

	virtual LLMotionBlendType getBlendType() { return ADDITIVE_BLEND; }

	// called to determine when a motion should be activated/deactivated based on avatar pixel coverage
	virtual F32 getMinPixelArea() { return MIN_REQUIRED_PIXEL_AREA_BODY_NOISE; }

	// run-time (post constructor) initialization,
	// called after parameters have been set
	// must return true to indicate success and be available for activation
	virtual LLMotionInitStatus onInitialize(LLCharacter *character)
	{
		if( !mTorsoState->setJoint( character->getJoint("mTorso") ))
		{
			return STATUS_FAILURE;
		}

		mTorsoState->setUsage(LLJointState::ROT);

		addJointState( mTorsoState );
		return STATUS_SUCCESS;
	}

	// called when a motion is activated
	// must return TRUE to indicate success, or else
	// it will be deactivated
	virtual BOOL onActivate() { return TRUE; }

	// called per time step
	// must return TRUE while it is active, and
	// must return FALSE when the motion is completed.
	virtual BOOL onUpdate(F32 time, U8* joint_mask)
	{
		F32 nx[2];
		nx[0]=time*TORSO_NOISE_SPEED;
		nx[1]=0.0f;
		F32 ny[2];
		ny[0]=0.0f;
		ny[1]=time*TORSO_NOISE_SPEED;
		F32 noiseX = noise2(nx);
		F32 noiseY = noise2(ny);

		F32 rx = TORSO_NOISE_AMOUNT * DEG_TO_RAD * noiseX / 0.42f;
		F32 ry = TORSO_NOISE_AMOUNT * DEG_TO_RAD * noiseY / 0.42f;
		LLQuaternion tQn;
		tQn.setQuat( rx, ry, 0.0f );
		mTorsoState->setRotation( tQn );

		return TRUE;
	}

	// called when a motion is deactivated
	virtual void onDeactivate() {}

private:
	//-------------------------------------------------------------------------
	// joint states to be animated
	//-------------------------------------------------------------------------
	LLPointer<LLJointState> mTorsoState;
};

//-----------------------------------------------------------------------------
// class LLBreatheMotionRot
//-----------------------------------------------------------------------------
class LLBreatheMotionRot :
	public LLMotion
{
public:
	// Constructor
	LLBreatheMotionRot(const LLUUID &id) :
		LLMotion(id),
		mBreatheRate(1.f),
		mCharacter(NULL)
	{
		mName = "breathe_rot";
		mChestState = new LLJointState;
	}

	// Destructor
	virtual ~LLBreatheMotionRot() {}

public:
	//-------------------------------------------------------------------------
	// functions to support MotionController and MotionRegistry
	//-------------------------------------------------------------------------
	// static constructor
	// all subclasses must implement such a function and register it
	static LLMotion *create(const LLUUID &id) { return new LLBreatheMotionRot(id); }

public:
	//-------------------------------------------------------------------------
	// animation callbacks to be implemented by subclasses
	//-------------------------------------------------------------------------

	// motions must specify whether or not they loop
	virtual BOOL getLoop() { return TRUE; }

	// motions must report their total duration
	virtual F32 getDuration() { return 0.0; }

	// motions must report their "ease in" duration
	virtual F32 getEaseInDuration() { return 0.0; }

	// motions must report their "ease out" duration.
	virtual F32 getEaseOutDuration() { return 0.0; }

	// motions must report their priority
	virtual LLJoint::JointPriority getPriority() { return LLJoint::MEDIUM_PRIORITY; }

	virtual LLMotionBlendType getBlendType() { return NORMAL_BLEND; }

	// called to determine when a motion should be activated/deactivated based on avatar pixel coverage
	virtual F32 getMinPixelArea() { return MIN_REQUIRED_PIXEL_AREA_BREATHE; }

	// run-time (post constructor) initialization,
	// called after parameters have been set
	// must return true to indicate success and be available for activation
	virtual LLMotionInitStatus onInitialize(LLCharacter *character)
	{		
		mCharacter = character;
		BOOL success = true;

		if ( !mChestState->setJoint( character->getJoint( "mChest" ) ) ) { success = false; }

		if ( success )
		{
			mChestState->setUsage(LLJointState::ROT);
			addJointState( mChestState );
		}

		if ( success )
		{
			return STATUS_SUCCESS;
		}
		else
		{
			return STATUS_FAILURE;
		}
	}

	// called when a motion is activated
	// must return TRUE to indicate success, or else
	// it will be deactivated
	virtual BOOL onActivate() { return TRUE; }

	// called per time step
	// must return TRUE while it is active, and
	// must return FALSE when the motion is completed.
	virtual BOOL onUpdate(F32 time, U8* joint_mask)
	{
		mBreatheRate = 1.f;

		F32 breathe_amt = (sinf(mBreatheRate * time) * BREATHE_ROT_MOTION_STRENGTH);

		mChestState->setRotation(LLQuaternion(breathe_amt, LLVector3(0.f, 1.f, 0.f)));

		return TRUE;
	}

	// called when a motion is deactivated
	virtual void onDeactivate() {}

private:
	//-------------------------------------------------------------------------
	// joint states to be animated
	//-------------------------------------------------------------------------
	LLPointer<LLJointState> mChestState;
	F32					mBreatheRate;
	LLCharacter*		mCharacter;
};

//-----------------------------------------------------------------------------
// class LLPelvisFixMotion
//-----------------------------------------------------------------------------
class LLPelvisFixMotion :
	public LLMotion
{
public:
	// Constructor
	LLPelvisFixMotion(const LLUUID &id)
		: LLMotion(id), mCharacter(NULL)
	{
		mName = "pelvis_fix";

		mPelvisState = new LLJointState;
	}

	// Destructor
	virtual ~LLPelvisFixMotion() { }

public:
	//-------------------------------------------------------------------------
	// functions to support MotionController and MotionRegistry
	//-------------------------------------------------------------------------
	// static constructor
	// all subclasses must implement such a function and register it
	static LLMotion *create(const LLUUID& id) { return new LLPelvisFixMotion(id); }

public:
	//-------------------------------------------------------------------------
	// animation callbacks to be implemented by subclasses
	//-------------------------------------------------------------------------

	// motions must specify whether or not they loop
	virtual BOOL getLoop() { return TRUE; }

	// motions must report their total duration
	virtual F32 getDuration() { return 0.0; }

	// motions must report their "ease in" duration
	virtual F32 getEaseInDuration() { return 0.5f; }

	// motions must report their "ease out" duration.
	virtual F32 getEaseOutDuration() { return 0.5f; }

	// motions must report their priority
	virtual LLJoint::JointPriority getPriority() { return LLJoint::LOW_PRIORITY; }

	virtual LLMotionBlendType getBlendType() { return NORMAL_BLEND; }

	// called to determine when a motion should be activated/deactivated based on avatar pixel coverage
	virtual F32 getMinPixelArea() { return MIN_REQUIRED_PIXEL_AREA_PELVIS_FIX; }

	// run-time (post constructor) initialization,
	// called after parameters have been set
	// must return true to indicate success and be available for activation
	virtual LLMotionInitStatus onInitialize(LLCharacter *character)
	{
		mCharacter = character;

		if (!mPelvisState->setJoint( character->getJoint("mPelvis")))
		{
			return STATUS_FAILURE;
		}

		mPelvisState->setUsage(LLJointState::POS);

		addJointState( mPelvisState );
		return STATUS_SUCCESS;
	}

	// called when a motion is activated
	// must return TRUE to indicate success, or else
	// it will be deactivated
	virtual BOOL onActivate() { return TRUE; }

	// called per time step
	// must return TRUE while it is active, and
	// must return FALSE when the motion is completed.
	virtual BOOL onUpdate(F32 time, U8* joint_mask)
	{
		mPelvisState->setPosition(LLVector3::zero);

		return TRUE;
	}

	// called when a motion is deactivated
	virtual void onDeactivate() {}

private:
	//-------------------------------------------------------------------------
	// joint states to be animated
	//-------------------------------------------------------------------------
	LLPointer<LLJointState> mPelvisState;
	LLCharacter*		mCharacter;
};

/**
 **
 ** End LLVOAvatar Support classes
 **                                                                             **
 *********************************************************************************/


//-----------------------------------------------------------------------------
// Static Data
//-----------------------------------------------------------------------------
LLAvatarAppearanceDictionary *LLVOAvatar::sAvatarDictionary = NULL;
S32 LLVOAvatar::sFreezeCounter = 0;
U32 LLVOAvatar::sMaxVisible = 12;
F32 LLVOAvatar::sRenderDistance = 256.f;
S32	LLVOAvatar::sNumVisibleAvatars = 0;
S32	LLVOAvatar::sNumLODChangesThisFrame = 0;

const LLUUID LLVOAvatar::sStepSoundOnLand("e8af4a28-aa83-4310-a7c4-c047e15ea0df");
const LLUUID LLVOAvatar::sStepSounds[LL_MCODE_END] =
{
	SND_STONE_RUBBER,
	SND_METAL_RUBBER,
	SND_GLASS_RUBBER,
	SND_WOOD_RUBBER,
	SND_FLESH_RUBBER,
	SND_RUBBER_PLASTIC,
	SND_RUBBER_RUBBER
};

S32 LLVOAvatar::sRenderName = RENDER_NAME_ALWAYS;
BOOL LLVOAvatar::sRenderGroupTitles = TRUE;
S32 LLVOAvatar::sNumVisibleChatBubbles = 0;
BOOL LLVOAvatar::sDebugInvisible = FALSE;
BOOL LLVOAvatar::sShowAttachmentPoints = FALSE;
BOOL LLVOAvatar::sShowAnimationDebug = FALSE;
BOOL LLVOAvatar::sShowFootPlane = FALSE;
BOOL LLVOAvatar::sVisibleInFirstPerson = FALSE;
F32 LLVOAvatar::sLODFactor = 1.f;
F32 LLVOAvatar::sPhysicsLODFactor = 1.f;
BOOL LLVOAvatar::sUseImpostors = FALSE;
BOOL LLVOAvatar::sJointDebug = FALSE;
F32 LLVOAvatar::sUnbakedTime = 0.f;
F32 LLVOAvatar::sUnbakedUpdateTime = 0.f;
F32 LLVOAvatar::sGreyTime = 0.f;
F32 LLVOAvatar::sGreyUpdateTime = 0.f;

//-----------------------------------------------------------------------------
// Helper functions
//-----------------------------------------------------------------------------
static F32 calc_bouncy_animation(F32 x);

//-----------------------------------------------------------------------------
// LLVOAvatar()
//-----------------------------------------------------------------------------
LLVOAvatar::LLVOAvatar(const LLUUID& id,
					   const LLPCode pcode,
					   LLViewerRegion* regionp) :
	LLAvatarAppearance(&gAgentWearables),
	LLViewerObject(id, pcode, regionp),
	mSpecialRenderMode(0),
	mAttachmentGeometryBytes(0),
	mAttachmentSurfaceArea(0.f),
	mTurning(FALSE),
	mLastSkeletonSerialNum( 0 ),
	mIsSitting(FALSE),
	mTimeVisible(),
	mTyping(FALSE),
	mMeshValid(FALSE),
	mVisible(FALSE),
	mWindFreq(0.f),
	mRipplePhase( 0.f ),
	mBelowWater(FALSE),
	mLastAppearanceBlendTime(0.f),
	mAppearanceAnimating(FALSE),
    mNameIsSet(false),
	mTitle(),
	mNameAway(false),
	mNameDoNotDisturb(false),
	mNameMute(false),
	mNameAppearance(false),
	mNameFriend(false),
	mNameAlpha(0.f),
	mRenderGroupTitles(sRenderGroupTitles),
	mNameCloud(false),
	mFirstTEMessageReceived( FALSE ),
	mFirstAppearanceMessageReceived( FALSE ),
	mCulled( FALSE ),
	mVisibilityRank(0),
	mNeedsSkin(FALSE),
	mLastSkinTime(0.f),
	mUpdatePeriod(1),
	mFirstFullyVisible(TRUE),
	mFullyLoaded(FALSE),
	mPreviousFullyLoaded(FALSE),
	mFullyLoadedInitialized(FALSE),
	mLoadedCallbacksPaused(FALSE),
	mHasPelvisOffset( FALSE ),
	mRenderUnloadedAvatar(LLCachedControl<bool>(gSavedSettings, "RenderUnloadedAvatar")),
	mLastRezzedStatus(-1),
	mIsEditingAppearance(FALSE),
	mUseLocalAppearance(FALSE),
	mUseServerBakes(FALSE), // FIXME DRANO consider using boost::optional, defaulting to unknown.
	mLastUpdateRequestCOFVersion(-1),
	mLastUpdateReceivedCOFVersion(-1)
{
	//VTResume();  // VTune
	
	// mVoiceVisualizer is created by the hud effects manager and uses the HUD Effects pipeline
	const BOOL needsSendToSim = false; // currently, this HUD effect doesn't need to pack and unpack data to do its job
	mVoiceVisualizer = ( LLVoiceVisualizer *)LLHUDManager::getInstance()->createViewerEffect( LLHUDObject::LL_HUD_EFFECT_VOICE_VISUALIZER, needsSendToSim );

	lldebugs << "LLVOAvatar Constructor (0x" << this << ") id:" << mID << llendl;

	mPelvisp = NULL;

	mDirtyMesh = 2;	// Dirty geometry, need to regenerate.
	mMeshTexturesDirty = FALSE;
	mHeadp = NULL;


	// set up animation variables
	mSpeed = 0.f;
	setAnimationData("Speed", &mSpeed);

	mNeedsImpostorUpdate = TRUE;
	mNeedsAnimUpdate = TRUE;

	mImpostorDistance = 0;
	mImpostorPixelArea = 0;

	setNumTEs(TEX_NUM_INDICES);

	mbCanSelect = TRUE;

	mSignaledAnimations.clear();
	mPlayingAnimations.clear();

	mWasOnGroundLeft = FALSE;
	mWasOnGroundRight = FALSE;

	mTimeLast = 0.0f;
	mSpeedAccum = 0.0f;

	mRippleTimeLast = 0.f;

	mInAir = FALSE;

	mStepOnLand = TRUE;
	mStepMaterial = 0;

	mLipSyncActive = false;
	mOohMorph      = NULL;
	mAahMorph      = NULL;

	mCurrentGesticulationLevel = 0;

	mRuthTimer.reset();
	mRuthDebugTimer.reset();
	mDebugExistenceTimer.reset();
	mPelvisOffset = LLVector3(0.0f,0.0f,0.0f);
	mLastPelvisToFoot = 0.0f;
	mPelvisFixup = 0.0f;
	mLastPelvisFixup = 0.0f;
}

std::string LLVOAvatar::avString() const
{
	std::string viz_string = LLVOAvatar::rezStatusToString(getRezzedStatus());
	return " Avatar '" + getFullname() + "' " + viz_string + " ";
}

void LLVOAvatar::debugAvatarRezTime(std::string notification_name, std::string comment)
{
	LL_INFOS("Avatar") << "REZTIME: [ " << (U32)mDebugExistenceTimer.getElapsedTimeF32()
					   << "sec ]"
					   << avString() 
					   << "RuthTimer " << (U32)mRuthDebugTimer.getElapsedTimeF32()
					   << " Notification " << notification_name
					   << " : " << comment
					   << llendl;

	if (gSavedSettings.getBOOL("DebugAvatarRezTime"))
	{
		LLSD args;
		args["EXISTENCE"] = llformat("%d",(U32)mDebugExistenceTimer.getElapsedTimeF32());
		args["TIME"] = llformat("%d",(U32)mRuthDebugTimer.getElapsedTimeF32());
		args["NAME"] = getFullname();
		LLNotificationsUtil::add(notification_name,args);
	}
}

//------------------------------------------------------------------------
// LLVOAvatar::~LLVOAvatar()
//------------------------------------------------------------------------
LLVOAvatar::~LLVOAvatar()
{
		if (!mFullyLoaded)
		{
		debugAvatarRezTime("AvatarRezLeftCloudNotification","left after ruth seconds as cloud");
		}
		else
		{
		debugAvatarRezTime("AvatarRezLeftNotification","left sometime after declouding");
		}

	logPendingPhases();

	lldebugs << "LLVOAvatar Destructor (0x" << this << ") id:" << mID << llendl;

	std::for_each(mAttachmentPoints.begin(), mAttachmentPoints.end(), DeletePairedPointer());
	mAttachmentPoints.clear();

	mDead = TRUE;
	
	mAnimationSources.clear();
	LLLoadedCallbackEntry::cleanUpCallbackList(&mCallbackTextureList) ;

	getPhases().clearPhases();
	
	lldebugs << "LLVOAvatar Destructor end" << llendl;
}

void LLVOAvatar::markDead()
{
	if (mNameText)
	{
		mNameText->markDead();
		mNameText = NULL;
		sNumVisibleChatBubbles--;
	}
	mVoiceVisualizer->markDead();
	LLLoadedCallbackEntry::cleanUpCallbackList(&mCallbackTextureList) ;
	LLViewerObject::markDead();
}


BOOL LLVOAvatar::isFullyBaked()
{
	if (mIsDummy) return TRUE;
	if (getNumTEs() == 0) return FALSE;

	for (U32 i = 0; i < mBakedTextureDatas.size(); i++)
	{
		if (!isTextureDefined(mBakedTextureDatas[i].mTextureIndex)
			&& ( (i != BAKED_SKIRT) || isWearingWearableType(LLWearableType::WT_SKIRT) ) )
		{
			return FALSE;
		}
	}
	return TRUE;
}

BOOL LLVOAvatar::isFullyTextured() const
{
	for (S32 i = 0; i < mMeshLOD.size(); i++)
	{
		LLAvatarJoint* joint = mMeshLOD[i];
		if (i==MESH_ID_SKIRT && !isWearingWearableType(LLWearableType::WT_SKIRT))
		{
			continue; // don't care about skirt textures if we're not wearing one.
		}
		if (!joint)
		{
			continue; // nonexistent LOD OK.
		}
		avatar_joint_mesh_list_t::iterator meshIter = joint->mMeshParts.begin();
		if (meshIter != joint->mMeshParts.end())
		{
			LLAvatarJointMesh *mesh = (*meshIter);
			if (!mesh)
			{
				continue; // nonexistent mesh OK
			}
			if (mesh->hasGLTexture())
			{
				continue; // Mesh exists and has a baked texture.
			}
			if (mesh->hasComposite())
			{
				continue; // Mesh exists and has a composite texture.
			}
			// Fail
			return FALSE;
		}
	}
	return TRUE;
}

BOOL LLVOAvatar::hasGray() const
{
	return !getIsCloud() && !isFullyTextured();
}

S32 LLVOAvatar::getRezzedStatus() const
{
	if (getIsCloud()) return 0;
	if (isFullyTextured() && allBakedTexturesCompletelyDownloaded()) return 3;
	if (isFullyTextured()) return 2;
	llassert(hasGray());
	return 1; // gray
}

void LLVOAvatar::deleteLayerSetCaches(bool clearAll)
{
	for (U32 i = 0; i < mBakedTextureDatas.size(); i++)
	{
		if (mBakedTextureDatas[i].mTexLayerSet)
		{
			// ! BACKWARDS COMPATIBILITY !
			// Can be removed after hair baking is mandatory on the grid
			if ((i != BAKED_HAIR || isSelf()) && !clearAll)
			{
				mBakedTextureDatas[i].mTexLayerSet->deleteCaches();
			}
		}
		if (mBakedTextureDatas[i].mMaskTexName)
		{
			LLImageGL::deleteTextures(LLTexUnit::TT_TEXTURE, 0, -1, 1, (GLuint*)&(mBakedTextureDatas[i].mMaskTexName));
			mBakedTextureDatas[i].mMaskTexName = 0 ;
		}
	}
}

// static 
BOOL LLVOAvatar::areAllNearbyInstancesBaked(S32& grey_avatars)
{
	BOOL res = TRUE;
	grey_avatars = 0;
	for (std::vector<LLCharacter*>::iterator iter = LLCharacter::sInstances.begin();
		 iter != LLCharacter::sInstances.end(); ++iter)
	{
		LLVOAvatar* inst = (LLVOAvatar*) *iter;
		if( inst->isDead() )
		{
			continue;
		}
		else if( !inst->isFullyBaked() )
		{
			res = FALSE;
			if (inst->mHasGrey)
			{
				++grey_avatars;
			}
		}
	}
	return res;
}

// static
void LLVOAvatar::getNearbyRezzedStats(std::vector<S32>& counts)
{
	counts.clear();
	counts.resize(4);
	for (std::vector<LLCharacter*>::iterator iter = LLCharacter::sInstances.begin();
		 iter != LLCharacter::sInstances.end(); ++iter)
	{
		LLVOAvatar* inst = (LLVOAvatar*) *iter;
		if (!inst)
			continue;
		S32 rez_status = inst->getRezzedStatus();
		counts[rez_status]++;
	}
}

// static
std::string LLVOAvatar::rezStatusToString(S32 rez_status)
{
	if (rez_status==0) return "cloud";
	if (rez_status==1) return "gray";
	if (rez_status==2) return "textured";
	if (rez_status==3) return "textured_and_downloaded";
	return "unknown";
}

// static
void LLVOAvatar::dumpBakedStatus()
{
	LLVector3d camera_pos_global = gAgentCamera.getCameraPositionGlobal();

	for (std::vector<LLCharacter*>::iterator iter = LLCharacter::sInstances.begin();
		 iter != LLCharacter::sInstances.end(); ++iter)
	{
		LLVOAvatar* inst = (LLVOAvatar*) *iter;
		llinfos << "Avatar ";

		LLNameValue* firstname = inst->getNVPair("FirstName");
		LLNameValue* lastname = inst->getNVPair("LastName");

		if( firstname )
		{
			llcont << firstname->getString();
		}
		if( lastname )
		{
			llcont << " " << lastname->getString();
		}

		llcont << " " << inst->mID;

		if( inst->isDead() )
		{
			llcont << " DEAD ("<< inst->getNumRefs() << " refs)";
		}

		if( inst->isSelf() )
		{
			llcont << " (self)";
		}


		F64 dist_to_camera = (inst->getPositionGlobal() - camera_pos_global).length();
		llcont << " " << dist_to_camera << "m ";

		llcont << " " << inst->mPixelArea << " pixels";

		if( inst->isVisible() )
		{
			llcont << " (visible)";
		}
		else
		{
			llcont << " (not visible)";
		}

		if( inst->isFullyBaked() )
		{
			llcont << " Baked";
		}
		else
		{
			llcont << " Unbaked (";
			
			for (LLAvatarAppearanceDictionary::BakedTextures::const_iterator iter = LLAvatarAppearanceDictionary::getInstance()->getBakedTextures().begin();
				 iter != LLAvatarAppearanceDictionary::getInstance()->getBakedTextures().end();
				 ++iter)
			{
				const LLAvatarAppearanceDictionary::BakedEntry *baked_dict = iter->second;
				const ETextureIndex index = baked_dict->mTextureIndex;
				if (!inst->isTextureDefined(index))
				{
					llcont << " " << LLAvatarAppearanceDictionary::getInstance()->getTexture(index)->mName;
				}
			}
			llcont << " ) " << inst->getUnbakedPixelAreaRank();
			if( inst->isCulled() )
			{
				llcont << " culled";
			}
		}
		llcont << llendl;
	}
}

//static
void LLVOAvatar::restoreGL()
{
	if (!isAgentAvatarValid()) return;

	gAgentAvatarp->setCompositeUpdatesEnabled(TRUE);
	for (U32 i = 0; i < gAgentAvatarp->mBakedTextureDatas.size(); i++)
	{
		gAgentAvatarp->invalidateComposite(gAgentAvatarp->getTexLayerSet(i), FALSE);
	}
	gAgentAvatarp->updateMeshTextures();
}

//static
void LLVOAvatar::destroyGL()
{
	deleteCachedImages();

	resetImpostors();
}

//static
void LLVOAvatar::resetImpostors()
{
	for (std::vector<LLCharacter*>::iterator iter = LLCharacter::sInstances.begin();
		 iter != LLCharacter::sInstances.end(); ++iter)
	{
		LLVOAvatar* avatar = (LLVOAvatar*) *iter;
		avatar->mImpostor.release();
	}
}

// static
void LLVOAvatar::deleteCachedImages(bool clearAll)
{	
	if (LLViewerTexLayerSet::sHasCaches)
	{
		lldebugs << "Deleting layer set caches" << llendl;
		for (std::vector<LLCharacter*>::iterator iter = LLCharacter::sInstances.begin();
			 iter != LLCharacter::sInstances.end(); ++iter)
		{
			LLVOAvatar* inst = (LLVOAvatar*) *iter;
			inst->deleteLayerSetCaches(clearAll);
		}
		LLViewerTexLayerSet::sHasCaches = FALSE;
	}
	LLVOAvatarSelf::deleteScratchTextures();
	LLTexLayerStaticImageList::getInstance()->deleteCachedImages();
}


//------------------------------------------------------------------------
// static
// LLVOAvatar::initClass()
//------------------------------------------------------------------------
void LLVOAvatar::initClass()
{ 
	gAnimLibrary.animStateSetString(ANIM_AGENT_BODY_NOISE,"body_noise");
	gAnimLibrary.animStateSetString(ANIM_AGENT_BREATHE_ROT,"breathe_rot");
	gAnimLibrary.animStateSetString(ANIM_AGENT_PHYSICS_MOTION,"physics_motion");
	gAnimLibrary.animStateSetString(ANIM_AGENT_EDITING,"editing");
	gAnimLibrary.animStateSetString(ANIM_AGENT_EYE,"eye");
	gAnimLibrary.animStateSetString(ANIM_AGENT_FLY_ADJUST,"fly_adjust");
	gAnimLibrary.animStateSetString(ANIM_AGENT_HAND_MOTION,"hand_motion");
	gAnimLibrary.animStateSetString(ANIM_AGENT_HEAD_ROT,"head_rot");
	gAnimLibrary.animStateSetString(ANIM_AGENT_PELVIS_FIX,"pelvis_fix");
	gAnimLibrary.animStateSetString(ANIM_AGENT_TARGET,"target");
	gAnimLibrary.animStateSetString(ANIM_AGENT_WALK_ADJUST,"walk_adjust");
}


void LLVOAvatar::cleanupClass()
{
}

// virtual
void LLVOAvatar::initInstance(void)
{
	//-------------------------------------------------------------------------
	// register motions
	//-------------------------------------------------------------------------
	if (LLCharacter::sInstances.size() == 1)
	{
		LLKeyframeMotion::setVFS(gStaticVFS);
		registerMotion( ANIM_AGENT_DO_NOT_DISTURB,					LLNullMotion::create );
		registerMotion( ANIM_AGENT_CROUCH,					LLKeyframeStandMotion::create );
		registerMotion( ANIM_AGENT_CROUCHWALK,				LLKeyframeWalkMotion::create );
		registerMotion( ANIM_AGENT_EXPRESS_AFRAID,			LLEmote::create );
		registerMotion( ANIM_AGENT_EXPRESS_ANGER,			LLEmote::create );
		registerMotion( ANIM_AGENT_EXPRESS_BORED,			LLEmote::create );
		registerMotion( ANIM_AGENT_EXPRESS_CRY,				LLEmote::create );
		registerMotion( ANIM_AGENT_EXPRESS_DISDAIN,			LLEmote::create );
		registerMotion( ANIM_AGENT_EXPRESS_EMBARRASSED,		LLEmote::create );
		registerMotion( ANIM_AGENT_EXPRESS_FROWN,			LLEmote::create );
		registerMotion( ANIM_AGENT_EXPRESS_KISS,			LLEmote::create );
		registerMotion( ANIM_AGENT_EXPRESS_LAUGH,			LLEmote::create );
		registerMotion( ANIM_AGENT_EXPRESS_OPEN_MOUTH,		LLEmote::create );
		registerMotion( ANIM_AGENT_EXPRESS_REPULSED,		LLEmote::create );
		registerMotion( ANIM_AGENT_EXPRESS_SAD,				LLEmote::create );
		registerMotion( ANIM_AGENT_EXPRESS_SHRUG,			LLEmote::create );
		registerMotion( ANIM_AGENT_EXPRESS_SMILE,			LLEmote::create );
		registerMotion( ANIM_AGENT_EXPRESS_SURPRISE,		LLEmote::create );
		registerMotion( ANIM_AGENT_EXPRESS_TONGUE_OUT,		LLEmote::create );
		registerMotion( ANIM_AGENT_EXPRESS_TOOTHSMILE,		LLEmote::create );
		registerMotion( ANIM_AGENT_EXPRESS_WINK,			LLEmote::create );
		registerMotion( ANIM_AGENT_EXPRESS_WORRY,			LLEmote::create );
		registerMotion( ANIM_AGENT_FEMALE_RUN_NEW,			LLKeyframeWalkMotion::create );
		registerMotion( ANIM_AGENT_FEMALE_WALK,				LLKeyframeWalkMotion::create );
		registerMotion( ANIM_AGENT_FEMALE_WALK_NEW,			LLKeyframeWalkMotion::create );
		registerMotion( ANIM_AGENT_RUN,						LLKeyframeWalkMotion::create );
		registerMotion( ANIM_AGENT_RUN_NEW,					LLKeyframeWalkMotion::create );
		registerMotion( ANIM_AGENT_STAND,					LLKeyframeStandMotion::create );
		registerMotion( ANIM_AGENT_STAND_1,					LLKeyframeStandMotion::create );
		registerMotion( ANIM_AGENT_STAND_2,					LLKeyframeStandMotion::create );
		registerMotion( ANIM_AGENT_STAND_3,					LLKeyframeStandMotion::create );
		registerMotion( ANIM_AGENT_STAND_4,					LLKeyframeStandMotion::create );
		registerMotion( ANIM_AGENT_STANDUP,					LLKeyframeFallMotion::create );
		registerMotion( ANIM_AGENT_TURNLEFT,				LLKeyframeWalkMotion::create );
		registerMotion( ANIM_AGENT_TURNRIGHT,				LLKeyframeWalkMotion::create );
		registerMotion( ANIM_AGENT_WALK,					LLKeyframeWalkMotion::create );
		registerMotion( ANIM_AGENT_WALK_NEW,				LLKeyframeWalkMotion::create );
		
		// motions without a start/stop bit
		registerMotion( ANIM_AGENT_BODY_NOISE,				LLBodyNoiseMotion::create );
		registerMotion( ANIM_AGENT_BREATHE_ROT,				LLBreatheMotionRot::create );
		registerMotion( ANIM_AGENT_PHYSICS_MOTION,			LLPhysicsMotionController::create );
		registerMotion( ANIM_AGENT_EDITING,					LLEditingMotion::create	);
		registerMotion( ANIM_AGENT_EYE,						LLEyeMotion::create	);
		registerMotion( ANIM_AGENT_FEMALE_WALK,				LLKeyframeWalkMotion::create );
		registerMotion( ANIM_AGENT_FLY_ADJUST,				LLFlyAdjustMotion::create );
		registerMotion( ANIM_AGENT_HAND_MOTION,				LLHandMotion::create );
		registerMotion( ANIM_AGENT_HEAD_ROT,				LLHeadRotMotion::create );
		registerMotion( ANIM_AGENT_PELVIS_FIX,				LLPelvisFixMotion::create );
		registerMotion( ANIM_AGENT_SIT_FEMALE,				LLKeyframeMotion::create );
		registerMotion( ANIM_AGENT_TARGET,					LLTargetingMotion::create );
		registerMotion( ANIM_AGENT_WALK_ADJUST,				LLWalkAdjustMotion::create );
	}
	
	LLAvatarAppearance::initInstance();
	
	// preload specific motions here
	createMotion( ANIM_AGENT_CUSTOMIZE);
	createMotion( ANIM_AGENT_CUSTOMIZE_DONE);
	
	//VTPause();  // VTune
	
	mVoiceVisualizer->setVoiceEnabled( LLVoiceClient::getInstance()->getVoiceEnabled( mID ) );
}

// virtual
LLAvatarJoint* LLVOAvatar::createAvatarJoint()
{
	return new LLViewerJoint();
}

// virtual
LLAvatarJoint* LLVOAvatar::createAvatarJoint(S32 joint_num)
{
	return new LLViewerJoint(joint_num);
}

// virtual
LLAvatarJointMesh* LLVOAvatar::createAvatarJointMesh()
{
	return new LLViewerJointMesh();
}

// virtual
LLTexLayerSet* LLVOAvatar::createTexLayerSet()
{
	return new LLViewerTexLayerSet(this);
}

const LLVector3 LLVOAvatar::getRenderPosition() const
{

	if (mDrawable.isNull() || mDrawable->getGeneration() < 0)
	{
		return getPositionAgent();
	}
	else if (isRoot())
	{
		if ( !mHasPelvisOffset )
		{
			return mDrawable->getPositionAgent();
		}
		else
		{
			//Apply a pelvis fixup (as defined by the avs skin)
			LLVector3 pos = mDrawable->getPositionAgent();
			pos[VZ] += mPelvisFixup;
			return pos;
		}
	}
	else
	{
		return getPosition() * mDrawable->getParent()->getRenderMatrix();
	}
	
	
}

void LLVOAvatar::updateDrawable(BOOL force_damped)
{
	clearChanged(SHIFTED);
}

void LLVOAvatar::onShift(const LLVector4a& shift_vector)
{
	const LLVector3& shift = reinterpret_cast<const LLVector3&>(shift_vector);
	mLastAnimExtents[0] += shift;
	mLastAnimExtents[1] += shift;
}

void LLVOAvatar::updateSpatialExtents(LLVector4a& newMin, LLVector4a &newMax)
{
	if (isImpostor() && !needsImpostorUpdate())
	{
		LLVector3 delta = getRenderPosition() -
			((LLVector3(mDrawable->getPositionGroup().getF32ptr())-mImpostorOffset));
		
		newMin.load3( (mLastAnimExtents[0] + delta).mV);
		newMax.load3( (mLastAnimExtents[1] + delta).mV);
	}
	else
	{
		getSpatialExtents(newMin,newMax);
		mLastAnimExtents[0].set(newMin.getF32ptr());
		mLastAnimExtents[1].set(newMax.getF32ptr());
		LLVector4a pos_group;
		pos_group.setAdd(newMin,newMax);
		pos_group.mul(0.5f);
		mImpostorOffset = LLVector3(pos_group.getF32ptr())-getRenderPosition();
		mDrawable->setPositionGroup(pos_group);
	}
	
	
}

void LLVOAvatar::getSpatialExtents(LLVector4a& newMin, LLVector4a& newMax)
{
	LLVector4a buffer(0.25f);
	LLVector4a pos;
	pos.load3(getRenderPosition().mV);
	newMin.setSub(pos, buffer);
	newMax.setAdd(pos, buffer);

	float max_attachment_span = get_default_max_prim_scale() * 5.0f;
	
	//stretch bounding box by joint positions
	for (polymesh_map_t::iterator i = mPolyMeshes.begin(); i != mPolyMeshes.end(); ++i)
	{
		LLPolyMesh* mesh = i->second;
		for (S32 joint_num = 0; joint_num < mesh->mJointRenderData.count(); joint_num++)
		{
			LLVector4a trans;
			trans.load3( mesh->mJointRenderData[joint_num]->mWorldMatrix->getTranslation().mV);
			update_min_max(newMin, newMax, trans);
		}
	}

	LLVector4a center, size;
	center.setAdd(newMin, newMax);
	center.mul(0.5f);

	size.setSub(newMax,newMin);
	size.mul(0.5f);

	mPixelArea = LLPipeline::calcPixelArea(center, size, *LLViewerCamera::getInstance());

	//stretch bounding box by attachments
	for (attachment_map_t::iterator iter = mAttachmentPoints.begin(); 
		 iter != mAttachmentPoints.end();
		 ++iter)
	{
		LLViewerJointAttachment* attachment = iter->second;

		if (!attachment->getValid())
		{
			continue ;
		}

		for (LLViewerJointAttachment::attachedobjs_vec_t::iterator attachment_iter = attachment->mAttachedObjects.begin();
			 attachment_iter != attachment->mAttachedObjects.end();
			 ++attachment_iter)
		{
			const LLViewerObject* attached_object = (*attachment_iter);
			if (attached_object && !attached_object->isHUDAttachment())
			{
				LLDrawable* drawable = attached_object->mDrawable;
				if (drawable && !drawable->isState(LLDrawable::RIGGED))
				{
					LLSpatialBridge* bridge = drawable->getSpatialBridge();
					if (bridge)
					{
						const LLVector4a* ext = bridge->getSpatialExtents();
						LLVector4a distance;
						distance.setSub(ext[1], ext[0]);
						LLVector4a max_span(max_attachment_span);

						S32 lt = distance.lessThan(max_span).getGatheredBits() & 0x7;
						
						// Only add the prim to spatial extents calculations if it isn't a megaprim.
						// max_attachment_span calculated at the start of the function 
						// (currently 5 times our max prim size) 
						if (lt == 0x7)
						{
							update_min_max(newMin,newMax,ext[0]);
							update_min_max(newMin,newMax,ext[1]);
						}
					}
				}
			}
		}
	}

	//pad bounding box	

	newMin.sub(buffer);
	newMax.add(buffer);
}

//-----------------------------------------------------------------------------
// renderCollisionVolumes()
//-----------------------------------------------------------------------------
void LLVOAvatar::renderCollisionVolumes()
{
	for (S32 i = 0; i < mNumCollisionVolumes; i++)
	{
		mCollisionVolumes[i].renderCollision();
	}

	if (mNameText.notNull())
	{
		LLVector4a unused;
	
		mNameText->lineSegmentIntersect(unused, unused, unused, TRUE);
	}
}

BOOL LLVOAvatar::lineSegmentIntersect(const LLVector4a& start, const LLVector4a& end,
									  S32 face,
									  BOOL pick_transparent,
									  S32* face_hit,
									  LLVector4a* intersection,
									  LLVector2* tex_coord,
									  LLVector4a* normal,
									  LLVector4a* tangent)
{
	if ((isSelf() && !gAgent.needsRenderAvatar()) || !LLPipeline::sPickAvatar)
	{
		return FALSE;
	}

	if (lineSegmentBoundingBox(start, end))
	{
		for (S32 i = 0; i < mNumCollisionVolumes; ++i)
		{
			mCollisionVolumes[i].updateWorldMatrix();

			glh::matrix4f mat((F32*) mCollisionVolumes[i].getXform()->getWorldMatrix().mMatrix);
			glh::matrix4f inverse = mat.inverse();
			glh::matrix4f norm_mat = inverse.transpose();

			glh::vec3f p1(start.getF32ptr());
			glh::vec3f p2(end.getF32ptr());

			inverse.mult_matrix_vec(p1);
			inverse.mult_matrix_vec(p2);

			LLVector3 position;
			LLVector3 norm;

			if (linesegment_sphere(LLVector3(p1.v), LLVector3(p2.v), LLVector3(0,0,0), 1.f, position, norm))
			{
				glh::vec3f res_pos(position.mV);
				mat.mult_matrix_vec(res_pos);
				
				norm.normalize();
				glh::vec3f res_norm(norm.mV);
				norm_mat.mult_matrix_dir(res_norm);

				if (intersection)
				{
					intersection->load3(res_pos.v);
				}

				if (normal)
				{
					normal->load3(res_norm.v);
				}

				return TRUE;
			}
		}

		if (isSelf())
		{
			for (attachment_map_t::iterator iter = mAttachmentPoints.begin(); 
			 iter != mAttachmentPoints.end();
			 ++iter)
			{
				LLViewerJointAttachment* attachment = iter->second;

				for (LLViewerJointAttachment::attachedobjs_vec_t::iterator attachment_iter = attachment->mAttachedObjects.begin();
					 attachment_iter != attachment->mAttachedObjects.end();
					 ++attachment_iter)
				{
					LLViewerObject* attached_object = (*attachment_iter);
					
					if (attached_object && !attached_object->isDead() && attachment->getValid())
					{
						LLDrawable* drawable = attached_object->mDrawable;
						if (drawable->isState(LLDrawable::RIGGED))
						{ //regenerate octree for rigged attachment
							gPipeline.markRebuild(mDrawable, LLDrawable::REBUILD_RIGGED, TRUE);
						}
					}
				}
			}
		}
	}

	
	
	LLVector4a position;
	if (mNameText.notNull() && mNameText->lineSegmentIntersect(start, end, position))
	{
		if (intersection)
		{
			*intersection = position;
		}

		return TRUE;
	}

	return FALSE;
}

LLViewerObject* LLVOAvatar::lineSegmentIntersectRiggedAttachments(const LLVector4a& start, const LLVector4a& end,
									  S32 face,
									  BOOL pick_transparent,
									  S32* face_hit,
									  LLVector4a* intersection,
									  LLVector2* tex_coord,
									  LLVector4a* normal,
									  LLVector4a* tangent)
{
	if (isSelf() && !gAgent.needsRenderAvatar())
	{
		return NULL;
	}

	LLViewerObject* hit = NULL;

	if (lineSegmentBoundingBox(start, end))
	{
		LLVector4a local_end = end;
		LLVector4a local_intersection;

		for (attachment_map_t::iterator iter = mAttachmentPoints.begin(); 
			iter != mAttachmentPoints.end();
			++iter)
		{
			LLViewerJointAttachment* attachment = iter->second;

			for (LLViewerJointAttachment::attachedobjs_vec_t::iterator attachment_iter = attachment->mAttachedObjects.begin();
					attachment_iter != attachment->mAttachedObjects.end();
					++attachment_iter)
			{
				LLViewerObject* attached_object = (*attachment_iter);
					
				if (attached_object->lineSegmentIntersect(start, local_end, face, pick_transparent, face_hit, &local_intersection, tex_coord, normal, tangent))
				{
					local_end = local_intersection;
					if (intersection)
					{
						*intersection = local_intersection;
					}
					
					hit = attached_object;
				}
			}
		}
	}
		
	return hit;
}


LLVOAvatar* LLVOAvatar::asAvatar()
{
	return this;
}

//-----------------------------------------------------------------------------
// LLVOAvatar::startDefaultMotions()
//-----------------------------------------------------------------------------
void LLVOAvatar::startDefaultMotions()
{
	//-------------------------------------------------------------------------
	// start default motions
	//-------------------------------------------------------------------------
	startMotion( ANIM_AGENT_HEAD_ROT );
	startMotion( ANIM_AGENT_EYE );
	startMotion( ANIM_AGENT_BODY_NOISE );
	startMotion( ANIM_AGENT_BREATHE_ROT );
	startMotion( ANIM_AGENT_PHYSICS_MOTION );
	startMotion( ANIM_AGENT_HAND_MOTION );
	startMotion( ANIM_AGENT_PELVIS_FIX );

	//-------------------------------------------------------------------------
	// restart any currently active motions
	//-------------------------------------------------------------------------
	processAnimationStateChanges();
}

//-----------------------------------------------------------------------------
// LLVOAvatar::buildCharacter()
// Deferred initialization and rebuild of the avatar.
//-----------------------------------------------------------------------------
// virtual
void LLVOAvatar::buildCharacter()
{
	LLAvatarAppearance::buildCharacter();

	// Not done building yet; more to do.
	mIsBuilt = FALSE;

	//-------------------------------------------------------------------------
	// set head offset from pelvis
	//-------------------------------------------------------------------------
	updateHeadOffset();

	//-------------------------------------------------------------------------
	// initialize lip sync morph pointers
	//-------------------------------------------------------------------------
	mOohMorph     = getVisualParam( "Lipsync_Ooh" );
	mAahMorph     = getVisualParam( "Lipsync_Aah" );

	// If we don't have the Ooh morph, use the Kiss morph
	if (!mOohMorph)
	{
		llwarns << "Missing 'Ooh' morph for lipsync, using fallback." << llendl;
		mOohMorph = getVisualParam( "Express_Kiss" );
	}

	// If we don't have the Aah morph, use the Open Mouth morph
	if (!mAahMorph)
	{
		llwarns << "Missing 'Aah' morph for lipsync, using fallback." << llendl;
		mAahMorph = getVisualParam( "Express_Open_Mouth" );
	}

	startDefaultMotions();

	//-------------------------------------------------------------------------
	// restart any currently active motions
	//-------------------------------------------------------------------------
	processAnimationStateChanges();

	mIsBuilt = TRUE;
	stop_glerror();

	mMeshValid = TRUE;
}


//-----------------------------------------------------------------------------
// releaseMeshData()
//-----------------------------------------------------------------------------
void LLVOAvatar::releaseMeshData()
{
	if (sInstances.size() < AVATAR_RELEASE_THRESHOLD || mIsDummy)
	{
		return;
	}

	//llinfos << "Releasing" << llendl;

	// cleanup mesh data
	for (avatar_joint_list_t::iterator iter = mMeshLOD.begin();
		 iter != mMeshLOD.end(); 
		 ++iter)
	{
		LLAvatarJoint* joint = (*iter);
		joint->setValid(FALSE, TRUE);
	}

	//cleanup data
	if (mDrawable.notNull())
	{
		LLFace* facep = mDrawable->getFace(0);
		if (facep)
		{
		facep->setSize(0, 0);
		for(S32 i = mNumInitFaces ; i < mDrawable->getNumFaces(); i++)
		{
			facep = mDrawable->getFace(i);
				if (facep)
				{
			facep->setSize(0, 0);
		}
	}
		}
	}
	
	for (attachment_map_t::iterator iter = mAttachmentPoints.begin(); 
		 iter != mAttachmentPoints.end();
		 ++iter)
	{
		LLViewerJointAttachment* attachment = iter->second;
		if (!attachment->getIsHUDAttachment())
		{
			attachment->setAttachmentVisibility(FALSE);
		}
	}
	mMeshValid = FALSE;
}

//-----------------------------------------------------------------------------
// restoreMeshData()
//-----------------------------------------------------------------------------
// virtual
void LLVOAvatar::restoreMeshData()
{
	llassert(!isSelf());
	
	//llinfos << "Restoring" << llendl;
	mMeshValid = TRUE;
	updateJointLODs();

	for (attachment_map_t::iterator iter = mAttachmentPoints.begin(); 
		 iter != mAttachmentPoints.end();
		 ++iter)
	{
		LLViewerJointAttachment* attachment = iter->second;
		if (!attachment->getIsHUDAttachment())
		{
			attachment->setAttachmentVisibility(TRUE);
		}
	}

	// force mesh update as LOD might not have changed to trigger this
	gPipeline.markRebuild(mDrawable, LLDrawable::REBUILD_GEOMETRY, TRUE);
}

//-----------------------------------------------------------------------------
// updateMeshData()
//-----------------------------------------------------------------------------
void LLVOAvatar::updateMeshData()
{
	if (mDrawable.notNull())
	{
		stop_glerror();

		S32 f_num = 0 ;
		const U32 VERTEX_NUMBER_THRESHOLD = 128 ;//small number of this means each part of an avatar has its own vertex buffer.
		const S32 num_parts = mMeshLOD.size();

		// this order is determined by number of LODS
		// if a mesh earlier in this list changed LODs while a later mesh doesn't,
		// the later mesh's index offset will be inaccurate
		for(S32 part_index = 0 ; part_index < num_parts ;)
		{
			S32 j = part_index ;
			U32 last_v_num = 0, num_vertices = 0 ;
			U32 last_i_num = 0, num_indices = 0 ;

			while(part_index < num_parts && num_vertices < VERTEX_NUMBER_THRESHOLD)
			{
				last_v_num = num_vertices ;
				last_i_num = num_indices ;

				LLViewerJoint* part_mesh = getViewerJoint(part_index++);
				if (part_mesh)
				{
					part_mesh->updateFaceSizes(num_vertices, num_indices, mAdjustedPixelArea);
				}
			}
			if(num_vertices < 1)//skip empty meshes
			{
				continue ;
			}
			if(last_v_num > 0)//put the last inserted part into next vertex buffer.
			{
				num_vertices = last_v_num ;
				num_indices = last_i_num ;	
				part_index-- ;
			}
		
			LLFace* facep = NULL;
			if(f_num < mDrawable->getNumFaces()) 
			{
				facep = mDrawable->getFace(f_num);
			}
			else
			{
				facep = mDrawable->getFace(0);
				if (facep)
				{
					facep = mDrawable->addFace(facep->getPool(), facep->getTexture()) ;
				}
			}
			if (!facep) continue;
			
			// resize immediately
			facep->setSize(num_vertices, num_indices);

			bool terse_update = false;

			facep->setGeomIndex(0);
			facep->setIndicesIndex(0);
		
			LLVertexBuffer* buff = facep->getVertexBuffer();
			if(!facep->getVertexBuffer())
			{
				buff = new LLVertexBufferAvatar();
				buff->allocateBuffer(num_vertices, num_indices, TRUE);
				facep->setVertexBuffer(buff);
			}
			else
			{
				if (buff->getNumIndices() == num_indices &&
					buff->getNumVerts() == num_vertices)
				{
					terse_update = true;
				}
				else
				{
					buff->resizeBuffer(num_vertices, num_indices);
				}
			}
			
		
			// This is a hack! Avatars have their own pool, so we are detecting
			//   the case of more than one avatar in the pool (thus > 0 instead of >= 0)
			if (facep->getGeomIndex() > 0)
			{
				llerrs << "non-zero geom index: " << facep->getGeomIndex() << " in LLVOAvatar::restoreMeshData" << llendl;
			}

			for(S32 k = j ; k < part_index ; k++)
			{
				bool rigid = false;
				if (k == MESH_ID_EYEBALL_LEFT ||
					k == MESH_ID_EYEBALL_RIGHT)
				{ //eyeballs can't have terse updates since they're never rendered with
					//the hardware skinning shader
					rigid = true;
				}
				
				LLViewerJoint* mesh = getViewerJoint(k);
				if (mesh)
				{
					mesh->updateFaceData(facep, mAdjustedPixelArea, k == MESH_ID_HAIR, terse_update && !rigid);
				}
			}

			stop_glerror();
			buff->flush();

			if(!f_num)
			{
				f_num += mNumInitFaces ;
			}
			else
			{
				f_num++ ;
			}
		}
	}
}

//------------------------------------------------------------------------

//------------------------------------------------------------------------
// LLVOAvatar::processUpdateMessage()
//------------------------------------------------------------------------
U32 LLVOAvatar::processUpdateMessage(LLMessageSystem *mesgsys,
									 void **user_data,
									 U32 block_num, const EObjectUpdateType update_type,
									 LLDataPacker *dp)
{
	const BOOL has_name = !getNVPair("FirstName");

	// Do base class updates...
	U32 retval = LLViewerObject::processUpdateMessage(mesgsys, user_data, block_num, update_type, dp);

	// Print out arrival information once we have name of avatar.
		if (has_name && getNVPair("FirstName"))
		{
			mDebugExistenceTimer.reset();
		debugAvatarRezTime("AvatarRezArrivedNotification","avatar arrived");
		}

	if(retval & LLViewerObject::INVALID_UPDATE)
	{
		if (isSelf())
		{
			//tell sim to cancel this update
			gAgent.teleportViaLocation(gAgent.getPositionGlobal());
		}
	}

	//llinfos << getRotation() << llendl;
	//llinfos << getPosition() << llendl;

	return retval;
}

LLViewerFetchedTexture *LLVOAvatar::getBakedTextureImage(const U8 te, const LLUUID& uuid)
{
	LLViewerFetchedTexture *result = NULL;

	if (uuid == IMG_DEFAULT_AVATAR ||
		uuid == IMG_DEFAULT ||
		uuid == IMG_INVISIBLE)
	{
		// Should already exist, don't need to find it on sim or baked-texture host.
		result = gTextureList.findImage(uuid);
	}

	if (!result)
{
		const std::string url = getImageURL(te,uuid);
		if (!url.empty())
<<<<<<< HEAD
		{
			LL_DEBUGS("Avatar") << avString() << "get server-bake image from URL " << url << llendl;
			result = LLViewerTextureManager::getFetchedTextureFromUrl(
				url, FTT_SERVER_BAKE, TRUE, LLGLTexture::BOOST_NONE, LLViewerTexture::LOD_TEXTURE, 0, 0, uuid);
			if (result->isMissingAsset())
			{
				result->setIsMissingAsset(false);
			}
		}
		else
		{
			LL_DEBUGS("Avatar") << avString() << "get old-bake image from host " << uuid << llendl;
=======
	{
			LL_DEBUGS("Avatar") << avString() << "from URL " << url << llendl;
			result = LLViewerTextureManager::getFetchedTextureFromUrl(
				url, FTT_SERVER_BAKE, TRUE, LLGLTexture::BOOST_NONE, LLViewerTexture::LOD_TEXTURE, 0, 0, uuid);
	}
	else
	{
			LL_DEBUGS("Avatar") << avString() << "from host " << uuid << llendl;
>>>>>>> 32b8d398
			LLHost host = getObjectHost();
			result = LLViewerTextureManager::getFetchedTexture(
				uuid, FTT_HOST_BAKE, TRUE, LLGLTexture::BOOST_NONE, LLViewerTexture::LOD_TEXTURE, 0, 0, host);
	}
}
	return result;
}

// virtual
S32 LLVOAvatar::setTETexture(const U8 te, const LLUUID& uuid)
{
	if (!isIndexBakedTexture((ETextureIndex)te))
	{
		// Sim still sends some uuids for non-baked slots sometimes - ignore.
		return LLViewerObject::setTETexture(te, LLUUID::null);
	}

	LLViewerFetchedTexture *image = getBakedTextureImage(te,uuid);
	llassert(image);
	return setTETextureCore(te, image);
}

static LLFastTimer::DeclareTimer FTM_AVATAR_UPDATE("Avatar Update");
static LLFastTimer::DeclareTimer FTM_JOINT_UPDATE("Update Joints");

//------------------------------------------------------------------------
// LLVOAvatar::dumpAnimationState()
//------------------------------------------------------------------------
void LLVOAvatar::dumpAnimationState()
{
	llinfos << "==============================================" << llendl;
	for (LLVOAvatar::AnimIterator it = mSignaledAnimations.begin(); it != mSignaledAnimations.end(); ++it)
	{
		LLUUID id = it->first;
		std::string playtag = "";
		if (mPlayingAnimations.find(id) != mPlayingAnimations.end())
		{
			playtag = "*";
		}
		llinfos << gAnimLibrary.animationName(id) << playtag << llendl;
	}
	for (LLVOAvatar::AnimIterator it = mPlayingAnimations.begin(); it != mPlayingAnimations.end(); ++it)
	{
		LLUUID id = it->first;
		bool is_signaled = mSignaledAnimations.find(id) != mSignaledAnimations.end();
		if (!is_signaled)
		{
			llinfos << gAnimLibrary.animationName(id) << "!S" << llendl;
		}
	}
}

//------------------------------------------------------------------------
// idleUpdate()
//------------------------------------------------------------------------
void LLVOAvatar::idleUpdate(LLAgent &agent, LLWorld &world, const F64 &time)
{
	LLFastTimer t(FTM_AVATAR_UPDATE);

	if (isDead())
	{
		llinfos << "Warning!  Idle on dead avatar" << llendl;
		return;
	}	

	if (!(gPipeline.hasRenderType(LLPipeline::RENDER_TYPE_AVATAR))
		&& !(gSavedSettings.getBOOL("DisableAllRenderTypes")))
	{
		return;
	}

	checkTextureLoading() ;
	
	// force immediate pixel area update on avatars using last frames data (before drawable or camera updates)
	setPixelAreaAndAngle(gAgent);

	// force asynchronous drawable update
	if(mDrawable.notNull())
	{	
		LLFastTimer t(FTM_JOINT_UPDATE);
	
		if (mIsSitting && getParent())
		{
			LLViewerObject *root_object = (LLViewerObject*)getRoot();
			LLDrawable* drawablep = root_object->mDrawable;
			// if this object hasn't already been updated by another avatar...
			if (drawablep) // && !drawablep->isState(LLDrawable::EARLY_MOVE))
			{
				if (root_object->isSelected())
				{
					gPipeline.updateMoveNormalAsync(drawablep);
				}
				else
				{
					gPipeline.updateMoveDampedAsync(drawablep);
				}
			}
		}
		else 
		{
			gPipeline.updateMoveDampedAsync(mDrawable);
		}
	}

	//--------------------------------------------------------------------
	// set alpha flag depending on state
	//--------------------------------------------------------------------

	if (isSelf())
	{
		LLViewerObject::idleUpdate(agent, world, time);
		
		// trigger fidget anims
		if (isAnyAnimationSignaled(AGENT_STAND_ANIMS, NUM_AGENT_STAND_ANIMS))
		{
			agent.fidget();
		}
	}
	else
	{
		// Should override the idleUpdate stuff and leave out the angular update part.
		LLQuaternion rotation = getRotation();
		LLViewerObject::idleUpdate(agent, world, time);
		setRotation(rotation);
	}

	// attach objects that were waiting for a drawable
	lazyAttach();
	
	// animate the character
	// store off last frame's root position to be consistent with camera position
	LLVector3 root_pos_last = mRoot->getWorldPosition();
	BOOL detailed_update = updateCharacter(agent);

	static LLUICachedControl<bool> visualizers_in_calls("ShowVoiceVisualizersInCalls", false);
	bool voice_enabled = (visualizers_in_calls || LLVoiceClient::getInstance()->inProximalChannel()) &&
						 LLVoiceClient::getInstance()->getVoiceEnabled(mID);

	idleUpdateVoiceVisualizer( voice_enabled );
	idleUpdateMisc( detailed_update );
	idleUpdateAppearanceAnimation();
	if (detailed_update)
	{
		idleUpdateLipSync( voice_enabled );
		idleUpdateLoadingEffect();
		idleUpdateBelowWater();	// wind effect uses this
		idleUpdateWindEffect();
	}
	
	idleUpdateNameTag( root_pos_last );
	idleUpdateRenderCost();
}

void LLVOAvatar::idleUpdateVoiceVisualizer(bool voice_enabled)
{
	bool render_visualizer = voice_enabled;
	
	// Don't render the user's own voice visualizer when in mouselook, or when opening the mic is disabled.
	if(isSelf())
	{
		if(gAgentCamera.cameraMouselook() || gSavedSettings.getBOOL("VoiceDisableMic"))
		{
			render_visualizer = false;
		}
	}
	
	mVoiceVisualizer->setVoiceEnabled(render_visualizer);
	
	if ( voice_enabled )
	{		
		//----------------------------------------------------------------
		// Only do gesture triggering for your own avatar, and only when you're in a proximal channel.
		//----------------------------------------------------------------
		if( isSelf() )
		{
			//----------------------------------------------------------------------------------------
			// The following takes the voice signal and uses that to trigger gesticulations. 
			//----------------------------------------------------------------------------------------
			int lastGesticulationLevel = mCurrentGesticulationLevel;
			mCurrentGesticulationLevel = mVoiceVisualizer->getCurrentGesticulationLevel();
			
			//---------------------------------------------------------------------------------------------------
			// If "current gesticulation level" changes, we catch this, and trigger the new gesture
			//---------------------------------------------------------------------------------------------------
			if ( lastGesticulationLevel != mCurrentGesticulationLevel )
			{
				if ( mCurrentGesticulationLevel != VOICE_GESTICULATION_LEVEL_OFF )
				{
					std::string gestureString = "unInitialized";
					if ( mCurrentGesticulationLevel == 0 )	{ gestureString = "/voicelevel1";	}
					else	if ( mCurrentGesticulationLevel == 1 )	{ gestureString = "/voicelevel2";	}
					else	if ( mCurrentGesticulationLevel == 2 )	{ gestureString = "/voicelevel3";	}
					else	{ llinfos << "oops - CurrentGesticulationLevel can be only 0, 1, or 2"  << llendl; }
					
					// this is the call that Karl S. created for triggering gestures from within the code.
					LLGestureMgr::instance().triggerAndReviseString( gestureString );
				}
			}
			
		} //if( isSelf() )
		
		//-----------------------------------------------------------------------------------------------------------------
		// If the avatar is speaking, then the voice amplitude signal is passed to the voice visualizer.
		// Also, here we trigger voice visualizer start and stop speaking, so it can animate the voice symbol.
		//
		// Notice the calls to "gAwayTimer.reset()". This resets the timer that determines how long the avatar has been
		// "away", so that the avatar doesn't lapse into away-mode (and slump over) while the user is still talking. 
		//-----------------------------------------------------------------------------------------------------------------
		if (LLVoiceClient::getInstance()->getIsSpeaking( mID ))
		{		
			if (!mVoiceVisualizer->getCurrentlySpeaking())
			{
				mVoiceVisualizer->setStartSpeaking();
				
				//printf( "gAwayTimer.reset();\n" );
			}
			
			mVoiceVisualizer->setSpeakingAmplitude( LLVoiceClient::getInstance()->getCurrentPower( mID ) );
			
			if( isSelf() )
			{
				gAgent.clearAFK();
			}
		}
		else
		{
			if ( mVoiceVisualizer->getCurrentlySpeaking() )
			{
				mVoiceVisualizer->setStopSpeaking();
				
				if ( mLipSyncActive )
				{
					if( mOohMorph ) mOohMorph->setWeight(mOohMorph->getMinWeight(), FALSE);
					if( mAahMorph ) mAahMorph->setWeight(mAahMorph->getMinWeight(), FALSE);
					
					mLipSyncActive = false;
					LLCharacter::updateVisualParams();
					dirtyMesh();
				}
			}
		}
		
		//--------------------------------------------------------------------------------------------
		// here we get the approximate head position and set as sound source for the voice symbol
		// (the following version uses a tweak of "mHeadOffset" which handle sitting vs. standing)
		//--------------------------------------------------------------------------------------------
		
		if ( mIsSitting )
		{
			LLVector3 headOffset = LLVector3( 0.0f, 0.0f, mHeadOffset.mV[2] );
			mVoiceVisualizer->setVoiceSourceWorldPosition( mRoot->getWorldPosition() + headOffset );
		}
		else 
		{
			LLVector3 tagPos = mRoot->getWorldPosition();
			tagPos[VZ] -= mPelvisToFoot;
			tagPos[VZ] += ( mBodySize[VZ] + 0.125f ); // does not need mAvatarOffset -Nyx
			mVoiceVisualizer->setVoiceSourceWorldPosition( tagPos );
		}
	}//if ( voiceEnabled )
}		

static LLFastTimer::DeclareTimer FTM_ATTACHMENT_UPDATE("Update Attachments");

void LLVOAvatar::idleUpdateMisc(bool detailed_update)
{
	if (LLVOAvatar::sJointDebug)
	{
		llinfos << getFullname() << ": joint touches: " << LLJoint::sNumTouches << " updates: " << LLJoint::sNumUpdates << llendl;
	}

	LLJoint::sNumUpdates = 0;
	LLJoint::sNumTouches = 0;

	BOOL visible = isVisible() || mNeedsAnimUpdate;

	// update attachments positions
	if (detailed_update || !sUseImpostors)
	{
		LLFastTimer t(FTM_ATTACHMENT_UPDATE);
		for (attachment_map_t::iterator iter = mAttachmentPoints.begin(); 
			 iter != mAttachmentPoints.end();
			 ++iter)
		{
			LLViewerJointAttachment* attachment = iter->second;

			for (LLViewerJointAttachment::attachedobjs_vec_t::iterator attachment_iter = attachment->mAttachedObjects.begin();
				 attachment_iter != attachment->mAttachedObjects.end();
				 ++attachment_iter)
			{
				LLViewerObject* attached_object = (*attachment_iter);
				BOOL visibleAttachment = visible || (attached_object && 
													 !(attached_object->mDrawable->getSpatialBridge() &&
													   attached_object->mDrawable->getSpatialBridge()->getRadius() < 2.0));
				
				if (visibleAttachment && attached_object && !attached_object->isDead() && attachment->getValid())
				{
					// if selecting any attachments, update all of them as non-damped
					if (LLSelectMgr::getInstance()->getSelection()->getObjectCount() && LLSelectMgr::getInstance()->getSelection()->isAttachment())
					{
						gPipeline.updateMoveNormalAsync(attached_object->mDrawable);
					}
					else
					{
						gPipeline.updateMoveDampedAsync(attached_object->mDrawable);
					}
					
					LLSpatialBridge* bridge = attached_object->mDrawable->getSpatialBridge();
					if (bridge)
					{
						gPipeline.updateMoveNormalAsync(bridge);
					}
					attached_object->updateText();	
				}
			}
		}
	}

	mNeedsAnimUpdate = FALSE;

	if (isImpostor() && !mNeedsImpostorUpdate)
	{
		LL_ALIGN_16(LLVector4a ext[2]);
		F32 distance;
		LLVector3 angle;

		getImpostorValues(ext, angle, distance);

		for (U32 i = 0; i < 3 && !mNeedsImpostorUpdate; i++)
		{
			F32 cur_angle = angle.mV[i];
			F32 old_angle = mImpostorAngle.mV[i];
			F32 angle_diff = fabsf(cur_angle-old_angle);
		
			if (angle_diff > F_PI/512.f*distance*mUpdatePeriod)
			{
				mNeedsImpostorUpdate = TRUE;
			}
		}

		if (detailed_update && !mNeedsImpostorUpdate)
		{	//update impostor if view angle, distance, or bounding box change
			//significantly
			
			F32 dist_diff = fabsf(distance-mImpostorDistance);
			if (dist_diff/mImpostorDistance > 0.1f)
			{
				mNeedsImpostorUpdate = TRUE;
			}
			else
			{
				//VECTORIZE THIS
				getSpatialExtents(ext[0], ext[1]);
				LLVector4a diff;
				diff.setSub(ext[1], mImpostorExtents[1]);
				if (diff.getLength3().getF32() > 0.05f)
				{
					mNeedsImpostorUpdate = TRUE;
				}
				else
				{
					diff.setSub(ext[0], mImpostorExtents[0]);
					if (diff.getLength3().getF32() > 0.05f)
					{
						mNeedsImpostorUpdate = TRUE;
					}
				}
			}
		}
	}

	mDrawable->movePartition();
	
	//force a move if sitting on an active object
	if (getParent() && ((LLViewerObject*) getParent())->mDrawable->isActive())
	{
		gPipeline.markMoved(mDrawable, TRUE);
	}
}

void LLVOAvatar::idleUpdateAppearanceAnimation()
{
	// update morphing params
	if (mAppearanceAnimating)
	{
		ESex avatar_sex = getSex();
		F32 appearance_anim_time = mAppearanceMorphTimer.getElapsedTimeF32();
		if (appearance_anim_time >= APPEARANCE_MORPH_TIME)
		{
			mAppearanceAnimating = FALSE;
			for (LLVisualParam *param = getFirstVisualParam(); 
				 param;
				 param = getNextVisualParam())
			{
				if (param->isTweakable())
				{
					param->stopAnimating(FALSE);
				}
			}
			updateVisualParams();
			if (isSelf())
			{
				gAgent.sendAgentSetAppearance();
			}
		}
		else
		{
			F32 morph_amt = calcMorphAmount();
			LLVisualParam *param;

			if (!isSelf())
			{
				// animate only top level params for non-self avatars
				for (param = getFirstVisualParam();
					 param;
					 param = getNextVisualParam())
				{
					if (param->isTweakable())
					{
						param->animate(morph_amt, FALSE);
					}
				}
			}

			// apply all params
			for (param = getFirstVisualParam();
				 param;
				 param = getNextVisualParam())
			{
				param->apply(avatar_sex);
			}

			mLastAppearanceBlendTime = appearance_anim_time;
		}
		dirtyMesh();
	}
}

F32 LLVOAvatar::calcMorphAmount()
{
	F32 appearance_anim_time = mAppearanceMorphTimer.getElapsedTimeF32();
	F32 blend_frac = calc_bouncy_animation(appearance_anim_time / APPEARANCE_MORPH_TIME);
	F32 last_blend_frac = calc_bouncy_animation(mLastAppearanceBlendTime / APPEARANCE_MORPH_TIME);

	F32 morph_amt;
	if (last_blend_frac == 1.f)
	{
		morph_amt = 1.f;
	}
	else
	{
		morph_amt = (blend_frac - last_blend_frac) / (1.f - last_blend_frac);
	}

	return morph_amt;
}

void LLVOAvatar::idleUpdateLipSync(bool voice_enabled)
{
	// Use the Lipsync_Ooh and Lipsync_Aah morphs for lip sync
	if ( voice_enabled && (LLVoiceClient::getInstance()->lipSyncEnabled()) && LLVoiceClient::getInstance()->getIsSpeaking( mID ) )
	{
		F32 ooh_morph_amount = 0.0f;
		F32 aah_morph_amount = 0.0f;

		mVoiceVisualizer->lipSyncOohAah( ooh_morph_amount, aah_morph_amount );

		if( mOohMorph )
		{
			F32 ooh_weight = mOohMorph->getMinWeight()
				+ ooh_morph_amount * (mOohMorph->getMaxWeight() - mOohMorph->getMinWeight());

			mOohMorph->setWeight( ooh_weight, FALSE );
		}

		if( mAahMorph )
		{
			F32 aah_weight = mAahMorph->getMinWeight()
				+ aah_morph_amount * (mAahMorph->getMaxWeight() - mAahMorph->getMinWeight());

			mAahMorph->setWeight( aah_weight, FALSE );
		}

		mLipSyncActive = true;
		LLCharacter::updateVisualParams();
		dirtyMesh();
	}
}

void LLVOAvatar::idleUpdateLoadingEffect()
{
	// update visibility when avatar is partially loaded
	if (updateIsFullyLoaded()) // changed?
	{
		if (isFullyLoaded() && mFirstFullyVisible && isSelf())
		{
			LL_INFOS("Avatar") << avString() << "self isFullyLoaded, mFirstFullyVisible" << LL_ENDL;
			mFirstFullyVisible = FALSE;
				LLAppearanceMgr::instance().onFirstFullyVisible();
			}
		if (isFullyLoaded() && mFirstFullyVisible && !isSelf())
		{
			LL_INFOS("Avatar") << avString() << "other isFullyLoaded, mFirstFullyVisible" << LL_ENDL;
			mFirstFullyVisible = FALSE;
		}
		if (isFullyLoaded())
		{
			deleteParticleSource();
			updateLOD();
		}
		else
		{
			LLPartSysData particle_parameters;

			// fancy particle cloud designed by Brent
			particle_parameters.mPartData.mMaxAge            = 4.f;
			particle_parameters.mPartData.mStartScale.mV[VX] = 0.8f;
			particle_parameters.mPartData.mStartScale.mV[VX] = 0.8f;
			particle_parameters.mPartData.mStartScale.mV[VY] = 1.0f;
			particle_parameters.mPartData.mEndScale.mV[VX]   = 0.02f;
			particle_parameters.mPartData.mEndScale.mV[VY]   = 0.02f;
			particle_parameters.mPartData.mStartColor        = LLColor4(1, 1, 1, 0.5f);
			particle_parameters.mPartData.mEndColor          = LLColor4(1, 1, 1, 0.0f);
			particle_parameters.mPartData.mStartScale.mV[VX] = 0.8f;
			LLViewerTexture* cloud = LLViewerTextureManager::getFetchedTextureFromFile("cloud-particle.j2c");
			particle_parameters.mPartImageID                 = cloud->getID();
			particle_parameters.mMaxAge                      = 0.f;
			particle_parameters.mPattern                     = LLPartSysData::LL_PART_SRC_PATTERN_ANGLE_CONE;
			particle_parameters.mInnerAngle                  = F_PI;
			particle_parameters.mOuterAngle                  = 0.f;
			particle_parameters.mBurstRate                   = 0.02f;
			particle_parameters.mBurstRadius                 = 0.0f;
			particle_parameters.mBurstPartCount              = 1;
			particle_parameters.mBurstSpeedMin               = 0.1f;
			particle_parameters.mBurstSpeedMax               = 1.f;
			particle_parameters.mPartData.mFlags             = ( LLPartData::LL_PART_INTERP_COLOR_MASK | LLPartData::LL_PART_INTERP_SCALE_MASK |
																 LLPartData::LL_PART_EMISSIVE_MASK | // LLPartData::LL_PART_FOLLOW_SRC_MASK |
																 LLPartData::LL_PART_TARGET_POS_MASK );
			
			if (!isTooComplex()) // do not generate particles for overly-complex avatars
			{
				setParticleSource(particle_parameters, getID());
			}
		}
	}
}	

void LLVOAvatar::idleUpdateWindEffect()
{
	// update wind effect
	if ((LLViewerShaderMgr::instance()->getVertexShaderLevel(LLViewerShaderMgr::SHADER_AVATAR) >= LLDrawPoolAvatar::SHADER_LEVEL_CLOTH))
	{
		F32 hover_strength = 0.f;
		F32 time_delta = mRippleTimer.getElapsedTimeF32() - mRippleTimeLast;
		mRippleTimeLast = mRippleTimer.getElapsedTimeF32();
		LLVector3 velocity = getVelocity();
		F32 speed = velocity.length();
		//RN: velocity varies too much frame to frame for this to work
		mRippleAccel.clearVec();//lerp(mRippleAccel, (velocity - mLastVel) * time_delta, LLCriticalDamp::getInterpolant(0.02f));
		mLastVel = velocity;
		LLVector4 wind;
		wind.setVec(getRegion()->mWind.getVelocityNoisy(getPositionAgent(), 4.f) - velocity);

		if (mInAir)
		{
			hover_strength = HOVER_EFFECT_STRENGTH * llmax(0.f, HOVER_EFFECT_MAX_SPEED - speed);
		}

		if (mBelowWater)
		{
			// TODO: make cloth flow more gracefully when underwater
			hover_strength += UNDERWATER_EFFECT_STRENGTH;
		}

		wind.mV[VZ] += hover_strength;
		wind.normalize();

		wind.mV[VW] = llmin(0.025f + (speed * 0.015f) + hover_strength, 0.5f);
		F32 interp;
		if (wind.mV[VW] > mWindVec.mV[VW])
		{
			interp = LLCriticalDamp::getInterpolant(0.2f);
		}
		else
		{
			interp = LLCriticalDamp::getInterpolant(0.4f);
		}
		mWindVec = lerp(mWindVec, wind, interp);
	
		F32 wind_freq = hover_strength + llclamp(8.f + (speed * 0.7f) + (noise1(mRipplePhase) * 4.f), 8.f, 25.f);
		mWindFreq = lerp(mWindFreq, wind_freq, interp); 

		if (mBelowWater)
		{
			mWindFreq *= UNDERWATER_FREQUENCY_DAMP;
		}

		mRipplePhase += (time_delta * mWindFreq);
		if (mRipplePhase > F_TWO_PI)
		{
			mRipplePhase = fmodf(mRipplePhase, F_TWO_PI);
		}
	}
}

void LLVOAvatar::idleUpdateNameTag(const LLVector3& root_pos_last)
{
	// update chat bubble
	//--------------------------------------------------------------------
	// draw text label over character's head
	//--------------------------------------------------------------------
	if (mChatTimer.getElapsedTimeF32() > BUBBLE_CHAT_TIME)
	{
		mChats.clear();
	}
	
	const F32 time_visible = mTimeVisible.getElapsedTimeF32();
	const F32 NAME_SHOW_TIME = gSavedSettings.getF32("RenderNameShowTime");	// seconds
	const F32 FADE_DURATION = gSavedSettings.getF32("RenderNameFadeDuration"); // seconds
	BOOL visible_avatar = isVisible() || mNeedsAnimUpdate;
	BOOL visible_chat = gSavedSettings.getBOOL("UseChatBubbles") && (mChats.size() || mTyping);
	BOOL render_name =	visible_chat ||
		(visible_avatar &&
		 ((sRenderName == RENDER_NAME_ALWAYS) ||
		  (sRenderName == RENDER_NAME_FADE && time_visible < NAME_SHOW_TIME)));
	// If it's your own avatar, don't draw in mouselook, and don't
	// draw if we're specifically hiding our own name.
	if (isSelf())
	{
		render_name = render_name
			&& !gAgentCamera.cameraMouselook()
			&& (visible_chat || (gSavedSettings.getBOOL("RenderNameShowSelf") 
								 && gSavedSettings.getS32("AvatarNameTagMode") ));
	}

	if ( !render_name )
	{
		if (mNameText)
		{
			// ...clean up old name tag
			mNameText->markDead();
			mNameText = NULL;
			sNumVisibleChatBubbles--;
		}
		return;
	}

	BOOL new_name = FALSE;
	if (visible_chat != mVisibleChat)
	{
		mVisibleChat = visible_chat;
		new_name = TRUE;
	}

	if (sRenderGroupTitles != mRenderGroupTitles)
	{
		mRenderGroupTitles = sRenderGroupTitles;
		new_name = TRUE;
	}

	// First Calculate Alpha
	// If alpha > 0, create mNameText if necessary, otherwise delete it
	F32 alpha = 0.f;
	if (mAppAngle > 5.f)
	{
		const F32 START_FADE_TIME = NAME_SHOW_TIME - FADE_DURATION;
		if (!visible_chat && sRenderName == RENDER_NAME_FADE && time_visible > START_FADE_TIME)
		{
			alpha = 1.f - (time_visible - START_FADE_TIME) / FADE_DURATION;
		}
		else
		{
			// ...not fading, full alpha
			alpha = 1.f;
		}
	}
	else if (mAppAngle > 2.f)
	{
		// far away is faded out also
		alpha = (mAppAngle-2.f)/3.f;
	}

	if (alpha <= 0.f)
	{
		if (mNameText)
		{
			mNameText->markDead();
			mNameText = NULL;
			sNumVisibleChatBubbles--;
		}
		return;
	}

	if (!mNameText)
	{
		mNameText = static_cast<LLHUDNameTag*>( LLHUDObject::addHUDObject(
			LLHUDObject::LL_HUD_NAME_TAG) );
		//mNameText->setMass(10.f);
		mNameText->setSourceObject(this);
		mNameText->setVertAlignment(LLHUDNameTag::ALIGN_VERT_TOP);
		mNameText->setVisibleOffScreen(TRUE);
		mNameText->setMaxLines(11);
		mNameText->setFadeDistance(CHAT_NORMAL_RADIUS, 5.f);
		sNumVisibleChatBubbles++;
		new_name = TRUE;
    }
				
	idleUpdateNameTagPosition(root_pos_last);
	idleUpdateNameTagText(new_name);			
	idleUpdateNameTagAlpha(new_name, alpha);
}

void LLVOAvatar::idleUpdateNameTagText(BOOL new_name)
{
	LLNameValue *title = getNVPair("Title");
	LLNameValue* firstname = getNVPair("FirstName");
	LLNameValue* lastname = getNVPair("LastName");

	// Avatars must have a first and last name
	if (!firstname || !lastname) return;

	bool is_away = mSignaledAnimations.find(ANIM_AGENT_AWAY)  != mSignaledAnimations.end();
	bool is_do_not_disturb = mSignaledAnimations.find(ANIM_AGENT_DO_NOT_DISTURB) != mSignaledAnimations.end();
	bool is_appearance = mSignaledAnimations.find(ANIM_AGENT_CUSTOMIZE) != mSignaledAnimations.end();
	bool is_muted;
	if (isSelf())
	{
		is_muted = false;
	}
	else
	{
		is_muted = LLMuteList::getInstance()->isMuted(getID());
	}
	bool is_friend = LLAvatarTracker::instance().isBuddy(getID());
	bool is_cloud = getIsCloud();

	if (is_appearance != mNameAppearance)
	{
		if (is_appearance)
		{
			debugAvatarRezTime("AvatarRezEnteredAppearanceNotification","entered appearance mode");
		}
		else
		{
			debugAvatarRezTime("AvatarRezLeftAppearanceNotification","left appearance mode");
		}
	}

	// Rebuild name tag if state change detected
	if (!mNameIsSet
		|| new_name
		|| (!title && !mTitle.empty())
		|| (title && mTitle != title->getString())
		|| is_away != mNameAway 
		|| is_do_not_disturb != mNameDoNotDisturb 
		|| is_muted != mNameMute
		|| is_appearance != mNameAppearance 
		|| is_friend != mNameFriend
		|| is_cloud != mNameCloud)
	{
		LLColor4 name_tag_color = getNameTagColor(is_friend);

		clearNameTag();

		if (is_away || is_muted || is_do_not_disturb || is_appearance)
		{
			std::string line;
			if (is_away)
			{
				line += LLTrans::getString("AvatarAway");
				line += ", ";
			}
			if (is_do_not_disturb)
			{
				line += LLTrans::getString("AvatarDoNotDisturb");
				line += ", ";
			}
			if (is_muted)
			{
				line += LLTrans::getString("AvatarMuted");
				line += ", ";
			}
			if (is_appearance)
			{
				line += LLTrans::getString("AvatarEditingAppearance");
				line += ", ";
			}
			if (is_cloud)
			{
				line += LLTrans::getString("LoadingData");
				line += ", ";
			}
			// trim last ", "
			line.resize( line.length() - 2 );
			addNameTagLine(line, name_tag_color, LLFontGL::NORMAL,
				LLFontGL::getFontSansSerifSmall());
		}

		if (sRenderGroupTitles
			&& title && title->getString() && title->getString()[0] != '\0')
		{
			std::string title_str = title->getString();
			LLStringFn::replace_ascii_controlchars(title_str,LL_UNKNOWN_CHAR);
			addNameTagLine(title_str, name_tag_color, LLFontGL::NORMAL,
				LLFontGL::getFontSansSerifSmall());
		}

		static LLUICachedControl<bool> show_display_names("NameTagShowDisplayNames");
		static LLUICachedControl<bool> show_usernames("NameTagShowUsernames");

		if (LLAvatarName::useDisplayNames())
		{
			LLAvatarName av_name;
			if (!LLAvatarNameCache::get(getID(), &av_name))
			{
				// Force a rebuild at next idle
				// Note: do not connect a callback on idle().
				clearNameTag();
			}

			// Might be blank if name not available yet, that's OK
			if (show_display_names)
			{
				addNameTagLine(av_name.getDisplayName(), name_tag_color, LLFontGL::NORMAL,
					LLFontGL::getFontSansSerif());
			}
			// Suppress SLID display if display name matches exactly (ugh)
			if (show_usernames && !av_name.isDisplayNameDefault())
			{
				// *HACK: Desaturate the color
				LLColor4 username_color = name_tag_color * 0.83f;
				addNameTagLine(av_name.getUserName(), username_color, LLFontGL::NORMAL,
					LLFontGL::getFontSansSerifSmall());
			}
		}
		else
		{
			const LLFontGL* font = LLFontGL::getFontSansSerif();
			std::string full_name = LLCacheName::buildFullName( firstname->getString(), lastname->getString() );
			addNameTagLine(full_name, name_tag_color, LLFontGL::NORMAL, font);
		}

		mNameAway = is_away;
		mNameDoNotDisturb = is_do_not_disturb;
		mNameMute = is_muted;
		mNameAppearance = is_appearance;
		mNameFriend = is_friend;
		mNameCloud = is_cloud;
		mTitle = title ? title->getString() : "";
		LLStringFn::replace_ascii_controlchars(mTitle,LL_UNKNOWN_CHAR);
		new_name = TRUE;
	}

	if (mVisibleChat)
	{
		mNameText->setFont(LLFontGL::getFontSansSerif());
		mNameText->setTextAlignment(LLHUDNameTag::ALIGN_TEXT_LEFT);
		mNameText->setFadeDistance(CHAT_NORMAL_RADIUS * 2.f, 5.f);

		std::deque<LLChat>::iterator chat_iter = mChats.begin();
		mNameText->clearString();

		LLColor4 new_chat = LLUIColorTable::instance().getColor( isSelf() ? "UserChatColor" : "AgentChatColor" );
		LLColor4 normal_chat = lerp(new_chat, LLColor4(0.8f, 0.8f, 0.8f, 1.f), 0.7f);
		LLColor4 old_chat = lerp(normal_chat, LLColor4(0.6f, 0.6f, 0.6f, 1.f), 0.7f);
		if (mTyping && mChats.size() >= MAX_BUBBLE_CHAT_UTTERANCES) 
		{
			++chat_iter;
		}

		for(; chat_iter != mChats.end(); ++chat_iter)
		{
			F32 chat_fade_amt = llclamp((F32)((LLFrameTimer::getElapsedSeconds() - chat_iter->mTime) / CHAT_FADE_TIME), 0.f, 4.f);
			LLFontGL::StyleFlags style;
			switch(chat_iter->mChatType)
			{
			case CHAT_TYPE_WHISPER:
				style = LLFontGL::ITALIC;
				break;
			case CHAT_TYPE_SHOUT:
				style = LLFontGL::BOLD;
				break;
			default:
				style = LLFontGL::NORMAL;
				break;
			}
			if (chat_fade_amt < 1.f)
			{
				F32 u = clamp_rescale(chat_fade_amt, 0.9f, 1.f, 0.f, 1.f);
				mNameText->addLine(chat_iter->mText, lerp(new_chat, normal_chat, u), style);
			}
			else if (chat_fade_amt < 2.f)
			{
				F32 u = clamp_rescale(chat_fade_amt, 1.9f, 2.f, 0.f, 1.f);
				mNameText->addLine(chat_iter->mText, lerp(normal_chat, old_chat, u), style);
			}
			else if (chat_fade_amt < 3.f)
			{
				// *NOTE: only remove lines down to minimum number
				mNameText->addLine(chat_iter->mText, old_chat, style);
			}
		}
		mNameText->setVisibleOffScreen(TRUE);

		if (mTyping)
		{
			S32 dot_count = (llfloor(mTypingTimer.getElapsedTimeF32() * 3.f) + 2) % 3 + 1;
			switch(dot_count)
			{
			case 1:
				mNameText->addLine(".", new_chat);
				break;
			case 2:
				mNameText->addLine("..", new_chat);
				break;
			case 3:
				mNameText->addLine("...", new_chat);
				break;
			}

		}
	}
	else
	{
		// ...not using chat bubbles, just names
		mNameText->setTextAlignment(LLHUDNameTag::ALIGN_TEXT_CENTER);
		mNameText->setFadeDistance(CHAT_NORMAL_RADIUS, 5.f);
		mNameText->setVisibleOffScreen(FALSE);
	}
}

void LLVOAvatar::addNameTagLine(const std::string& line, const LLColor4& color, S32 style, const LLFontGL* font)
{
	llassert(mNameText);
	if (mVisibleChat)
	{
		mNameText->addLabel(line);
	}
	else
	{
		mNameText->addLine(line, color, (LLFontGL::StyleFlags)style, font);
	}
    mNameIsSet |= !line.empty();
}

void LLVOAvatar::clearNameTag()
{
    mNameIsSet = false;
	if (mNameText)
	{
		mNameText->setLabel("");
		mNameText->setString("");
	}
	mTimeVisible.reset();
}

//static
void LLVOAvatar::invalidateNameTag(const LLUUID& agent_id)
{
	LLViewerObject* obj = gObjectList.findObject(agent_id);
	if (!obj) return;

	LLVOAvatar* avatar = dynamic_cast<LLVOAvatar*>(obj);
	if (!avatar) return;

	avatar->clearNameTag();
}

//static
void LLVOAvatar::invalidateNameTags()
{
	std::vector<LLCharacter*>::iterator it = LLCharacter::sInstances.begin();
	for ( ; it != LLCharacter::sInstances.end(); ++it)
	{
		LLVOAvatar* avatar = dynamic_cast<LLVOAvatar*>(*it);
		if (!avatar) continue;
		if (avatar->isDead()) continue;

		avatar->clearNameTag();
	}
}

// Compute name tag position during idle update
void LLVOAvatar::idleUpdateNameTagPosition(const LLVector3& root_pos_last)
{
	LLQuaternion root_rot = mRoot->getWorldRotation();
	LLQuaternion inv_root_rot = ~root_rot;
	LLVector3 pixel_right_vec;
	LLVector3 pixel_up_vec;
	LLViewerCamera::getInstance()->getPixelVectors(root_pos_last, pixel_up_vec, pixel_right_vec);
	LLVector3 camera_to_av = root_pos_last - LLViewerCamera::getInstance()->getOrigin();
	camera_to_av.normalize();
	LLVector3 local_camera_at = camera_to_av * inv_root_rot;
	LLVector3 local_camera_up = camera_to_av % LLViewerCamera::getInstance()->getLeftAxis();
	local_camera_up.normalize();
	local_camera_up = local_camera_up * inv_root_rot;


	// position is based on head position, does not require mAvatarOffset here. - Nyx
	LLVector3 avatar_ellipsoid(mBodySize.mV[VX] * 0.4f,
								mBodySize.mV[VY] * 0.4f,
								mBodySize.mV[VZ] * NAMETAG_VERT_OFFSET_WEIGHT);

	local_camera_up.scaleVec(avatar_ellipsoid);
	local_camera_at.scaleVec(avatar_ellipsoid);

	LLVector3 head_offset = (mHeadp->getLastWorldPosition() - mRoot->getLastWorldPosition()) * inv_root_rot;

	if (dist_vec(head_offset, mTargetRootToHeadOffset) > NAMETAG_UPDATE_THRESHOLD)
	{
		mTargetRootToHeadOffset = head_offset;
	}
	
	mCurRootToHeadOffset = lerp(mCurRootToHeadOffset, mTargetRootToHeadOffset, LLCriticalDamp::getInterpolant(0.2f));

	LLVector3 name_position = mRoot->getLastWorldPosition() + (mCurRootToHeadOffset * root_rot);
	name_position += (local_camera_up * root_rot) - (projected_vec(local_camera_at * root_rot, camera_to_av));	
	name_position += pixel_up_vec * NAMETAG_VERTICAL_SCREEN_OFFSET;

	mNameText->setPositionAgent(name_position);				
}

void LLVOAvatar::idleUpdateNameTagAlpha(BOOL new_name, F32 alpha)
{
	llassert(mNameText);

	if (new_name
		|| alpha != mNameAlpha)
	{
		mNameText->setAlpha(alpha);
		mNameAlpha = alpha;
	}
}

LLColor4 LLVOAvatar::getNameTagColor(bool is_friend)
{
	static LLUICachedControl<bool> show_friends("NameTagShowFriends");
	const char* color_name;
	if (show_friends && is_friend)
	{
		color_name = "NameTagFriend";
	}
	else if (LLAvatarName::useDisplayNames())
	{
		// ...color based on whether username "matches" a computed display name
		LLAvatarName av_name;
		if (LLAvatarNameCache::get(getID(), &av_name) && av_name.isDisplayNameDefault())
		{
			color_name = "NameTagMatch";
		}
		else
		{
			color_name = "NameTagMismatch";
		}
	}
	else
	{
		// ...not using display names
		color_name = "NameTagLegacy";
	}
	return LLUIColorTable::getInstance()->getColor( color_name );
}

void LLVOAvatar::idleUpdateBelowWater()
{
	F32 avatar_height = (F32)(getPositionGlobal().mdV[VZ]);

	F32 water_height;
	water_height = getRegion()->getWaterHeight();

	mBelowWater =  avatar_height < water_height;
}

void LLVOAvatar::slamPosition()
{
	gAgent.setPositionAgent(getPositionAgent());
	mRoot->setWorldPosition(getPositionAgent()); // teleport
	setChanged(TRANSLATED);
	if (mDrawable.notNull())
	{
		gPipeline.updateMoveNormalAsync(mDrawable);
	}
	mRoot->updateWorldMatrixChildren();
}

bool LLVOAvatar::isVisuallyMuted() const
{
	static LLCachedControl<U32> max_attachment_bytes(gSavedSettings, "RenderAutoMuteByteLimit");
	static LLCachedControl<F32> max_attachment_area(gSavedSettings, "RenderAutoMuteSurfaceAreaLimit");
	
	return LLMuteList::getInstance()->isMuted(getID()) 
			|| (mAttachmentGeometryBytes > max_attachment_bytes && max_attachment_bytes > 0) 
			|| (mAttachmentSurfaceArea > max_attachment_area && max_attachment_area > 0.f);
}

//------------------------------------------------------------------------
// updateCharacter()
// called on both your avatar and other avatars
//------------------------------------------------------------------------
BOOL LLVOAvatar::updateCharacter(LLAgent &agent)
{	
	// clear debug text
	mDebugText.clear();

	if (gSavedSettings.getBOOL("DebugAvatarAppearanceMessage"))
	{
		S32 central_bake_version = -1;
		if (getRegion())
		{
			central_bake_version = getRegion()->getCentralBakeVersion();
		}
		bool all_baked_downloaded = allBakedTexturesCompletelyDownloaded();
		bool all_local_downloaded = allLocalTexturesCompletelyDownloaded();
		std::string debug_line = llformat("%s%s - mLocal: %d, mEdit: %d, mUSB: %d, CBV: %d",
										  isSelf() ? (all_local_downloaded ? "L" : "l") : "-",
										  all_baked_downloaded ? "B" : "b",
										  mUseLocalAppearance, mIsEditingAppearance,
										  mUseServerBakes, central_bake_version);
		std::string origin_string = bakedTextureOriginInfo();
		debug_line += " [" + origin_string + "]";
		S32 curr_cof_version = LLAppearanceMgr::instance().getCOFVersion();
		S32 last_request_cof_version = mLastUpdateRequestCOFVersion;
		S32 last_received_cof_version = mLastUpdateReceivedCOFVersion;
		if (isSelf())
		{
			debug_line += llformat(" - cof: %d req: %d rcv:%d",
								   curr_cof_version, last_request_cof_version, last_received_cof_version);
			if (gSavedSettings.getBOOL("DebugForceAppearanceRequestFailure"))
			{
				debug_line += " FORCING ERRS";
			}
		}
		else
		{
			debug_line += llformat(" - cof rcv:%d", last_received_cof_version);
		}
		addDebugText(debug_line);
	}
	if (gSavedSettings.getBOOL("DebugAvatarCompositeBaked"))
	{
		if (!mBakedTextureDebugText.empty())
			addDebugText(mBakedTextureDebugText);
	}
				 
	if (LLVOAvatar::sShowAnimationDebug)
	{
		for (LLMotionController::motion_list_t::iterator iter = mMotionController.getActiveMotions().begin();
			 iter != mMotionController.getActiveMotions().end(); ++iter)
		{
			LLMotion* motionp = *iter;
			if (motionp->getMinPixelArea() < getPixelArea())
			{
				std::string output;
				if (motionp->getName().empty())
				{
					output = llformat("%s - %d",
							  gAgent.isGodlikeWithoutAdminMenuFakery() ?
							  motionp->getID().asString().c_str() :
							  LLUUID::null.asString().c_str(),
							  (U32)motionp->getPriority());
				}
				else
				{
					output = llformat("%s - %d",
							  motionp->getName().c_str(),
							  (U32)motionp->getPriority());
				}
				addDebugText(output);
			}
		}
	}

	if (!mIsBuilt)
	{
		return FALSE;
	}

	BOOL visible = isVisible();

	// For fading out the names above heads, only let the timer
	// run if we're visible.
	if (mDrawable.notNull() && !visible)
	{
		mTimeVisible.reset();
	}

	//--------------------------------------------------------------------
	// the rest should only be done occasionally for far away avatars
	//--------------------------------------------------------------------

	if (visible && (!isSelf() || isVisuallyMuted()) && !mIsDummy && sUseImpostors && !mNeedsAnimUpdate && !sFreezeCounter)
	{
		const LLVector4a* ext = mDrawable->getSpatialExtents();
		LLVector4a size;
		size.setSub(ext[1],ext[0]);
		F32 mag = size.getLength3().getF32()*0.5f;

		
		F32 impostor_area = 256.f*512.f*(8.125f - LLVOAvatar::sLODFactor*8.f);
		if (isVisuallyMuted())
		{ // muted avatars update at 16 hz
			mUpdatePeriod = 16;
		}
		else if (mVisibilityRank <= LLVOAvatar::sMaxVisible ||
			mDrawable->mDistanceWRTCamera < 1.f + mag)
		{ //first 25% of max visible avatars are not impostored
			//also, don't impostor avatars whose bounding box may be penetrating the 
			//impostor camera near clip plane
			mUpdatePeriod = 1;
		}
		else if (mVisibilityRank > LLVOAvatar::sMaxVisible * 4)
		{ //background avatars are REALLY slow updating impostors
			mUpdatePeriod = 16;
		}
		else if (mVisibilityRank > LLVOAvatar::sMaxVisible * 3)
		{ //back 25% of max visible avatars are slow updating impostors
			mUpdatePeriod = 8;
		}
		else if (mImpostorPixelArea <= impostor_area)
		{  // stuff in between gets an update period based on pixel area
			mUpdatePeriod = llclamp((S32) sqrtf(impostor_area*4.f/mImpostorPixelArea), 2, 8);
		}
		else
		{
			//nearby avatars, update the impostors more frequently.
			mUpdatePeriod = 4;
		}

		visible = (LLDrawable::getCurrentFrame()+mID.mData[0])%mUpdatePeriod == 0 ? TRUE : FALSE;
	}
	else
	{
		mUpdatePeriod = 1;
	}


	// don't early out for your own avatar, as we rely on your animations playing reliably
	// for example, the "turn around" animation when entering customize avatar needs to trigger
	// even when your avatar is offscreen
	if (!visible && !isSelf())
	{
		updateMotions(LLCharacter::HIDDEN_UPDATE);
		return FALSE;
	}

	// change animation time quanta based on avatar render load
	if (!isSelf() && !mIsDummy)
	{
		F32 time_quantum = clamp_rescale((F32)sInstances.size(), 10.f, 35.f, 0.f, 0.25f);
		F32 pixel_area_scale = clamp_rescale(mPixelArea, 100, 5000, 1.f, 0.f);
		F32 time_step = time_quantum * pixel_area_scale;
		if (time_step != 0.f)
		{
			// disable walk motion servo controller as it doesn't work with motion timesteps
			stopMotion(ANIM_AGENT_WALK_ADJUST);
			removeAnimationData("Walk Speed");
		}
		mMotionController.setTimeStep(time_step);
//		llinfos << "Setting timestep to " << time_quantum * pixel_area_scale << llendl;
	}

	if (getParent() && !mIsSitting)
	{
		sitOnObject((LLViewerObject*)getParent());
	}
	else if (!getParent() && mIsSitting && !isMotionActive(ANIM_AGENT_SIT_GROUND_CONSTRAINED))
	{
		getOffObject();
	}

	//--------------------------------------------------------------------
	// create local variables in world coords for region position values
	//--------------------------------------------------------------------
	F32 speed;
	LLVector3 normal;

	LLVector3 xyVel = getVelocity();
	xyVel.mV[VZ] = 0.0f;
	speed = xyVel.length();

	if (!(mIsSitting && getParent()))
	{
		//--------------------------------------------------------------------
		// get timing info
		// handle initial condition case
		//--------------------------------------------------------------------
		F32 animation_time = mAnimTimer.getElapsedTimeF32();
		if (mTimeLast == 0.0f)
		{
			mTimeLast = animation_time;

			// put the pelvis at slaved position/mRotation
			mRoot->setWorldPosition( getPositionAgent() ); // first frame
			mRoot->setWorldRotation( getRotation() );
		}
	
		//--------------------------------------------------------------------
		// dont' let dT get larger than 1/5th of a second
		//--------------------------------------------------------------------
		F32 deltaTime = animation_time - mTimeLast;

		deltaTime = llclamp( deltaTime, DELTA_TIME_MIN, DELTA_TIME_MAX );
		mTimeLast = animation_time;

		mSpeedAccum = (mSpeedAccum * 0.95f) + (speed * 0.05f);

		//--------------------------------------------------------------------
		// compute the position of the avatar's root
		//--------------------------------------------------------------------
		LLVector3d root_pos;
		LLVector3d ground_under_pelvis;

		if (isSelf())
		{
			gAgent.setPositionAgent(getRenderPosition());
		}

		root_pos = gAgent.getPosGlobalFromAgent(getRenderPosition());
		root_pos.mdV[VZ] += getVisualParamWeight(AVATAR_HOVER);


		resolveHeightGlobal(root_pos, ground_under_pelvis, normal);
		F32 foot_to_ground = (F32) (root_pos.mdV[VZ] - mPelvisToFoot - ground_under_pelvis.mdV[VZ]);				
		BOOL in_air = ((!LLWorld::getInstance()->getRegionFromPosGlobal(ground_under_pelvis)) || 
						foot_to_ground > FOOT_GROUND_COLLISION_TOLERANCE);

		if (in_air && !mInAir)
		{
			mTimeInAir.reset();
		}
		mInAir = in_air;

		// correct for the fact that the pelvis is not necessarily the center 
		// of the agent's physical representation
		root_pos.mdV[VZ] -= (0.5f * mBodySize.mV[VZ]) - mPelvisToFoot;
		
		LLVector3 newPosition = gAgent.getPosAgentFromGlobal(root_pos);

		if (newPosition != mRoot->getXform()->getWorldPosition())
		{		
			mRoot->touch();
			mRoot->setWorldPosition( newPosition ); // regular update				
		}


		//--------------------------------------------------------------------
		// Propagate viewer object rotation to root of avatar
		//--------------------------------------------------------------------
		if (!isAnyAnimationSignaled(AGENT_NO_ROTATE_ANIMS, NUM_AGENT_NO_ROTATE_ANIMS))
		{
			LLQuaternion iQ;
			LLVector3 upDir( 0.0f, 0.0f, 1.0f );
			
			// Compute a forward direction vector derived from the primitive rotation
			// and the velocity vector.  When walking or jumping, don't let body deviate
			// more than 90 from the view, if necessary, flip the velocity vector.

			LLVector3 primDir;
			if (isSelf())
			{
				primDir = agent.getAtAxis() - projected_vec(agent.getAtAxis(), agent.getReferenceUpVector());
				primDir.normalize();
			}
			else
			{
				primDir = getRotation().getMatrix3().getFwdRow();
			}
			LLVector3 velDir = getVelocity();
			velDir.normalize();
			if ( mSignaledAnimations.find(ANIM_AGENT_WALK) != mSignaledAnimations.end())
			{
				F32 vpD = velDir * primDir;
				if (vpD < -0.5f)
				{
					velDir *= -1.0f;
				}
			}
			LLVector3 fwdDir = lerp(primDir, velDir, clamp_rescale(speed, 0.5f, 2.0f, 0.0f, 1.0f));
			if (isSelf() && gAgentCamera.cameraMouselook())
			{
				// make sure fwdDir stays in same general direction as primdir
				if (gAgent.getFlying())
				{
					fwdDir = LLViewerCamera::getInstance()->getAtAxis();
				}
				else
				{
					LLVector3 at_axis = LLViewerCamera::getInstance()->getAtAxis();
					LLVector3 up_vector = gAgent.getReferenceUpVector();
					at_axis -= up_vector * (at_axis * up_vector);
					at_axis.normalize();
					
					F32 dot = fwdDir * at_axis;
					if (dot < 0.f)
					{
						fwdDir -= 2.f * at_axis * dot;
						fwdDir.normalize();
					}
				}
				
			}

			LLQuaternion root_rotation = mRoot->getWorldMatrix().quaternion();
			F32 root_roll, root_pitch, root_yaw;
			root_rotation.getEulerAngles(&root_roll, &root_pitch, &root_yaw);

			// When moving very slow, the pelvis is allowed to deviate from the
			// forward direction to allow it to hold it's position while the torso
			// and head turn.  Once in motion, it must conform however.
			BOOL self_in_mouselook = isSelf() && gAgentCamera.cameraMouselook();

			LLVector3 pelvisDir( mRoot->getWorldMatrix().getFwdRow4().mV );

			static LLCachedControl<F32> s_pelvis_rot_threshold_slow(gSavedSettings, "AvatarRotateThresholdSlow");
			static LLCachedControl<F32> s_pelvis_rot_threshold_fast(gSavedSettings, "AvatarRotateThresholdFast");

			F32 pelvis_rot_threshold = clamp_rescale(speed, 0.1f, 1.0f, s_pelvis_rot_threshold_slow, s_pelvis_rot_threshold_fast);
						
			if (self_in_mouselook)
			{
				pelvis_rot_threshold *= MOUSELOOK_PELVIS_FOLLOW_FACTOR;
			}
			pelvis_rot_threshold *= DEG_TO_RAD;

			F32 angle = angle_between( pelvisDir, fwdDir );

			// The avatar's root is allowed to have a yaw that deviates widely
			// from the forward direction, but if roll or pitch are off even
			// a little bit we need to correct the rotation.
			if(root_roll < 1.f * DEG_TO_RAD
			   && root_pitch < 5.f * DEG_TO_RAD)
			{
				// smaller correction vector means pelvis follows prim direction more closely
				if (!mTurning && angle > pelvis_rot_threshold*0.75f)
				{
					mTurning = TRUE;
				}

				// use tighter threshold when turning
				if (mTurning)
				{
					pelvis_rot_threshold *= 0.4f;
				}

				// am I done turning?
				if (angle < pelvis_rot_threshold)
				{
					mTurning = FALSE;
				}

				LLVector3 correction_vector = (pelvisDir - fwdDir) * clamp_rescale(angle, pelvis_rot_threshold*0.75f, pelvis_rot_threshold, 1.0f, 0.0f);
				fwdDir += correction_vector;
			}
			else
			{
				mTurning = FALSE;
			}

			// Now compute the full world space rotation for the whole body (wQv)
			LLVector3 leftDir = upDir % fwdDir;
			leftDir.normalize();
			fwdDir = leftDir % upDir;
			LLQuaternion wQv( fwdDir, leftDir, upDir );

			if (isSelf() && mTurning)
			{
				if ((fwdDir % pelvisDir) * upDir > 0.f)
				{
					gAgent.setControlFlags(AGENT_CONTROL_TURN_RIGHT);
				}
				else
				{
					gAgent.setControlFlags(AGENT_CONTROL_TURN_LEFT);
				}
			}

			// Set the root rotation, but do so incrementally so that it
			// lags in time by some fixed amount.
			//F32 u = LLCriticalDamp::getInterpolant(PELVIS_LAG);
			F32 pelvis_lag_time = 0.f;
			if (self_in_mouselook)
			{
				pelvis_lag_time = PELVIS_LAG_MOUSELOOK;
			}
			else if (mInAir)
			{
				pelvis_lag_time = PELVIS_LAG_FLYING;
				// increase pelvis lag time when moving slowly
				pelvis_lag_time *= clamp_rescale(mSpeedAccum, 0.f, 15.f, 3.f, 1.f);
			}
			else
			{
				pelvis_lag_time = PELVIS_LAG_WALKING;
			}

			F32 u = llclamp((deltaTime / pelvis_lag_time), 0.0f, 1.0f);	

			mRoot->setWorldRotation( slerp(u, mRoot->getWorldRotation(), wQv) );
			
		}
	}
	else if (mDrawable.notNull())
	{
		mRoot->setPosition(mDrawable->getPosition());
		mRoot->setRotation(mDrawable->getRotation());
	}
	
	//-------------------------------------------------------------------------
	// Update character motions
	//-------------------------------------------------------------------------
	// store data relevant to motions
	mSpeed = speed;

	// update animations
	if (mSpecialRenderMode == 1) // Animation Preview
		updateMotions(LLCharacter::FORCE_UPDATE);
	else
		updateMotions(LLCharacter::NORMAL_UPDATE);

	// update head position
	updateHeadOffset();

	//-------------------------------------------------------------------------
	// Find the ground under each foot, these are used for a variety
	// of things that follow
	//-------------------------------------------------------------------------
	LLVector3 ankle_left_pos_agent = mFootLeftp->getWorldPosition();
	LLVector3 ankle_right_pos_agent = mFootRightp->getWorldPosition();

	LLVector3 ankle_left_ground_agent = ankle_left_pos_agent;
	LLVector3 ankle_right_ground_agent = ankle_right_pos_agent;
	resolveHeightAgent(ankle_left_pos_agent, ankle_left_ground_agent, normal);
	resolveHeightAgent(ankle_right_pos_agent, ankle_right_ground_agent, normal);

	F32 leftElev = llmax(-0.2f, ankle_left_pos_agent.mV[VZ] - ankle_left_ground_agent.mV[VZ]);
	F32 rightElev = llmax(-0.2f, ankle_right_pos_agent.mV[VZ] - ankle_right_ground_agent.mV[VZ]);

	if (!mIsSitting)
	{
		//-------------------------------------------------------------------------
		// Figure out which foot is on ground
		//-------------------------------------------------------------------------
		if (!mInAir)
		{
			if ((leftElev < 0.0f) || (rightElev < 0.0f))
			{
				ankle_left_pos_agent = mFootLeftp->getWorldPosition();
				ankle_right_pos_agent = mFootRightp->getWorldPosition();
				leftElev = ankle_left_pos_agent.mV[VZ] - ankle_left_ground_agent.mV[VZ];
				rightElev = ankle_right_pos_agent.mV[VZ] - ankle_right_ground_agent.mV[VZ];
			}
		}
	}
	
	//-------------------------------------------------------------------------
	// Generate footstep sounds when feet hit the ground
	//-------------------------------------------------------------------------
	const LLUUID AGENT_FOOTSTEP_ANIMS[] = {ANIM_AGENT_WALK, ANIM_AGENT_RUN, ANIM_AGENT_LAND};
	const S32 NUM_AGENT_FOOTSTEP_ANIMS = LL_ARRAY_SIZE(AGENT_FOOTSTEP_ANIMS);

	if ( gAudiop && isAnyAnimationSignaled(AGENT_FOOTSTEP_ANIMS, NUM_AGENT_FOOTSTEP_ANIMS) )
	{
		BOOL playSound = FALSE;
		LLVector3 foot_pos_agent;

		BOOL onGroundLeft = (leftElev <= 0.05f);
		BOOL onGroundRight = (rightElev <= 0.05f);

		// did left foot hit the ground?
		if ( onGroundLeft && !mWasOnGroundLeft )
		{
			foot_pos_agent = ankle_left_pos_agent;
			playSound = TRUE;
		}

		// did right foot hit the ground?
		if ( onGroundRight && !mWasOnGroundRight )
		{
			foot_pos_agent = ankle_right_pos_agent;
			playSound = TRUE;
		}

		mWasOnGroundLeft = onGroundLeft;
		mWasOnGroundRight = onGroundRight;

		if ( playSound )
		{
			const F32 STEP_VOLUME = 0.1f;
			const LLUUID& step_sound_id = getStepSound();

			LLVector3d foot_pos_global = gAgent.getPosGlobalFromAgent(foot_pos_agent);

			if (LLViewerParcelMgr::getInstance()->canHearSound(foot_pos_global)
				&& !LLMuteList::getInstance()->isMuted(getID(), LLMute::flagObjectSounds))
			{
				gAudiop->triggerSound(step_sound_id, getID(), STEP_VOLUME, LLAudioEngine::AUDIO_TYPE_AMBIENT, foot_pos_global);
			}
		}
	}

	mRoot->updateWorldMatrixChildren();

	if (!mDebugText.size() && mText.notNull())
	{
		mText->markDead();
		mText = NULL;
	}
	else if (mDebugText.size())
	{
		setDebugText(mDebugText);
	}

	//mesh vertices need to be reskinned
	mNeedsSkin = TRUE;


		
	
	return TRUE;
}
//-----------------------------------------------------------------------------
// updateHeadOffset()
//-----------------------------------------------------------------------------
void LLVOAvatar::updateHeadOffset()
{
	// since we only care about Z, just grab one of the eyes
	LLVector3 midEyePt = mEyeLeftp->getWorldPosition();
	midEyePt -= mDrawable.notNull() ? mDrawable->getWorldPosition() : mRoot->getWorldPosition();
	midEyePt.mV[VZ] = llmax(-mPelvisToFoot + LLViewerCamera::getInstance()->getNear(), midEyePt.mV[VZ]);

	if (mDrawable.notNull())
	{
		midEyePt = midEyePt * ~mDrawable->getWorldRotation();
	}
	if (mIsSitting)
	{
		mHeadOffset = midEyePt;	
	}
	else
	{
		F32 u = llmax(0.f, HEAD_MOVEMENT_AVG_TIME - (1.f / gFPSClamped));
		mHeadOffset = lerp(midEyePt, mHeadOffset,  u);
	}
}
//------------------------------------------------------------------------
// setPelvisOffset
//------------------------------------------------------------------------
void LLVOAvatar::setPelvisOffset( bool hasOffset, const LLVector3& offsetAmount, F32 pelvisFixup ) 
{
	mHasPelvisOffset = hasOffset;
	if ( mHasPelvisOffset )
	{	
		//Store off last pelvis to foot value
		mLastPelvisToFoot = mPelvisToFoot;		
		mPelvisOffset	  = offsetAmount;
		mLastPelvisFixup  = mPelvisFixup;
		mPelvisFixup	  = pelvisFixup;
	}
}
//------------------------------------------------------------------------
// postPelvisSetRecalc
//------------------------------------------------------------------------
void LLVOAvatar::postPelvisSetRecalc( void )
{		
	mRoot->updateWorldMatrixChildren();			
	computeBodySize();
	dirtyMesh(2);
}
//------------------------------------------------------------------------
// setPelvisOffset
//------------------------------------------------------------------------
void LLVOAvatar::setPelvisOffset( F32 pelvisFixupAmount )
{		
	mHasPelvisOffset  = true;
	mLastPelvisFixup  = mPelvisFixup;	
	mPelvisFixup	  = pelvisFixupAmount;	
}
//------------------------------------------------------------------------
// updateVisibility()
//------------------------------------------------------------------------
void LLVOAvatar::updateVisibility()
{
	BOOL visible = FALSE;

	if (mIsDummy)
	{
		visible = TRUE;
	}
	else if (mDrawable.isNull())
	{
		visible = FALSE;
	}
	else
	{
		if (!mDrawable->getSpatialGroup() || mDrawable->getSpatialGroup()->isVisible())
		{
			visible = TRUE;
		}
		else
		{
			visible = FALSE;
		}

		if(isSelf())
		{
			if (!gAgentWearables.areWearablesLoaded())
			{
				visible = FALSE;
			}
		}
		else if( !mFirstAppearanceMessageReceived )
		{
			visible = FALSE;
		}

		if (sDebugInvisible)
		{
			LLNameValue* firstname = getNVPair("FirstName");
			if (firstname)
			{
				LL_DEBUGS("Avatar") << avString() << " updating visibility" << LL_ENDL;
			}
			else
			{
				llinfos << "Avatar " << this << " updating visiblity" << llendl;
			}

			if (visible)
			{
				llinfos << "Visible" << llendl;
			}
			else
			{
				llinfos << "Not visible" << llendl;
			}

			/*if (avatar_in_frustum)
			{
				llinfos << "Avatar in frustum" << llendl;
			}
			else
			{
				llinfos << "Avatar not in frustum" << llendl;
			}*/

			/*if (LLViewerCamera::getInstance()->sphereInFrustum(sel_pos_agent, 2.0f))
			{
				llinfos << "Sel pos visible" << llendl;
			}
			if (LLViewerCamera::getInstance()->sphereInFrustum(wrist_right_pos_agent, 0.2f))
			{
				llinfos << "Wrist pos visible" << llendl;
			}
			if (LLViewerCamera::getInstance()->sphereInFrustum(getPositionAgent(), getMaxScale()*2.f))
			{
				llinfos << "Agent visible" << llendl;
			}*/
			llinfos << "PA: " << getPositionAgent() << llendl;
			/*llinfos << "SPA: " << sel_pos_agent << llendl;
			llinfos << "WPA: " << wrist_right_pos_agent << llendl;*/
			for (attachment_map_t::iterator iter = mAttachmentPoints.begin(); 
				 iter != mAttachmentPoints.end();
				 ++iter)
			{
				LLViewerJointAttachment* attachment = iter->second;

				for (LLViewerJointAttachment::attachedobjs_vec_t::iterator attachment_iter = attachment->mAttachedObjects.begin();
					 attachment_iter != attachment->mAttachedObjects.end();
					 ++attachment_iter)
				{
					if (LLViewerObject *attached_object = (*attachment_iter))
					{
						if(attached_object->mDrawable->isVisible())
						{
							llinfos << attachment->getName() << " visible" << llendl;
						}
						else
						{
							llinfos << attachment->getName() << " not visible at " << mDrawable->getWorldPosition() << " and radius " << mDrawable->getRadius() << llendl;
						}
					}
				}
			}
		}
	}

	if (!visible && mVisible)
	{
		mMeshInvisibleTime.reset();
	}

	if (visible)
	{
		if (!mMeshValid)
		{
			restoreMeshData();
		}
	}
	else
	{
		if (mMeshValid && mMeshInvisibleTime.getElapsedTimeF32() > TIME_BEFORE_MESH_CLEANUP)
		{
			releaseMeshData();
		}
	}

	mVisible = visible;
}

// private
bool LLVOAvatar::shouldAlphaMask()
{
	const bool should_alpha_mask = !LLDrawPoolAlpha::sShowDebugAlpha // Don't alpha mask if "Highlight Transparent" checked
							&& !LLDrawPoolAvatar::sSkipTransparent;

	return should_alpha_mask;

}

//-----------------------------------------------------------------------------
// renderSkinned()
//-----------------------------------------------------------------------------
U32 LLVOAvatar::renderSkinned(EAvatarRenderPass pass)
{
	U32 num_indices = 0;

	if (!mIsBuilt)
	{
		return num_indices;
	}

	LLFace* face = mDrawable->getFace(0);

	bool needs_rebuild = !face || !face->getVertexBuffer() || mDrawable->isState(LLDrawable::REBUILD_GEOMETRY);

	if (needs_rebuild || mDirtyMesh)
	{	//LOD changed or new mesh created, allocate new vertex buffer if needed
		if (needs_rebuild || mDirtyMesh >= 2 || mVisibilityRank <= 4)
		{
		updateMeshData();
			mDirtyMesh = 0;
		mNeedsSkin = TRUE;
		mDrawable->clearState(LLDrawable::REBUILD_GEOMETRY);
	}
	}

	if (LLViewerShaderMgr::instance()->getVertexShaderLevel(LLViewerShaderMgr::SHADER_AVATAR) <= 0)
	{
		if (mNeedsSkin)
		{
			//generate animated mesh
			LLViewerJoint* lower_mesh = getViewerJoint(MESH_ID_LOWER_BODY);
			LLViewerJoint* upper_mesh = getViewerJoint(MESH_ID_UPPER_BODY);
			LLViewerJoint* skirt_mesh = getViewerJoint(MESH_ID_SKIRT);
			LLViewerJoint* eyelash_mesh = getViewerJoint(MESH_ID_EYELASH);
			LLViewerJoint* head_mesh = getViewerJoint(MESH_ID_HEAD);
			LLViewerJoint* hair_mesh = getViewerJoint(MESH_ID_HAIR);

			if(upper_mesh)
			{
				upper_mesh->updateJointGeometry();
			}
			if (lower_mesh)
			{
				lower_mesh->updateJointGeometry();
			}

			if( isWearingWearableType( LLWearableType::WT_SKIRT ) )
			{
				if(skirt_mesh)
				{
					skirt_mesh->updateJointGeometry();
				}
			}

			if (!isSelf() || gAgent.needsRenderHead() || LLPipeline::sShadowRender)
			{
				if(eyelash_mesh)
				{
					eyelash_mesh->updateJointGeometry();
				}
				if(head_mesh)
				{
					head_mesh->updateJointGeometry();
				}
				if(hair_mesh)
				{
					hair_mesh->updateJointGeometry();
				}
			}
			mNeedsSkin = FALSE;
			mLastSkinTime = gFrameTimeSeconds;

			LLFace * face = mDrawable->getFace(0);
			if (face)
			{
				LLVertexBuffer* vb = face->getVertexBuffer();
			if (vb)
			{
				vb->flush();
			}
		}
	}
	}
	else
	{
		mNeedsSkin = FALSE;
	}

	if (sDebugInvisible)
	{
		LLNameValue* firstname = getNVPair("FirstName");
		if (firstname)
		{
			LL_DEBUGS("Avatar") << avString() << " in render" << LL_ENDL;
		}
		else
		{
			llinfos << "Avatar " << this << " in render" << llendl;
		}
		if (!mIsBuilt)
		{
			llinfos << "Not built!" << llendl;
		}
		else if (!gAgent.needsRenderAvatar())
		{
			llinfos << "Doesn't need avatar render!" << llendl;
		}
		else
		{
			llinfos << "Rendering!" << llendl;
		}
	}

	if (!mIsBuilt)
	{
		return num_indices;
	}

	if (isSelf() && !gAgent.needsRenderAvatar())
	{
		return num_indices;
	}

	// render collision normal
	// *NOTE: this is disabled (there is no UI for enabling sShowFootPlane) due
	// to DEV-14477.  the code is left here to aid in tracking down the cause
	// of the crash in the future. -brad
	if (sShowFootPlane && mDrawable.notNull())
	{
		LLVector3 slaved_pos = mDrawable->getPositionAgent();
		LLVector3 foot_plane_normal(mFootPlane.mV[VX], mFootPlane.mV[VY], mFootPlane.mV[VZ]);
		F32 dist_from_plane = (slaved_pos * foot_plane_normal) - mFootPlane.mV[VW];
		LLVector3 collide_point = slaved_pos;
		collide_point.mV[VZ] -= foot_plane_normal.mV[VZ] * (dist_from_plane + COLLISION_TOLERANCE - FOOT_COLLIDE_FUDGE);

		gGL.begin(LLRender::LINES);
		{
			F32 SQUARE_SIZE = 0.2f;
			gGL.color4f(1.f, 0.f, 0.f, 1.f);
			
			gGL.vertex3f(collide_point.mV[VX] - SQUARE_SIZE, collide_point.mV[VY] - SQUARE_SIZE, collide_point.mV[VZ]);
			gGL.vertex3f(collide_point.mV[VX] + SQUARE_SIZE, collide_point.mV[VY] - SQUARE_SIZE, collide_point.mV[VZ]);

			gGL.vertex3f(collide_point.mV[VX] + SQUARE_SIZE, collide_point.mV[VY] - SQUARE_SIZE, collide_point.mV[VZ]);
			gGL.vertex3f(collide_point.mV[VX] + SQUARE_SIZE, collide_point.mV[VY] + SQUARE_SIZE, collide_point.mV[VZ]);
			
			gGL.vertex3f(collide_point.mV[VX] + SQUARE_SIZE, collide_point.mV[VY] + SQUARE_SIZE, collide_point.mV[VZ]);
			gGL.vertex3f(collide_point.mV[VX] - SQUARE_SIZE, collide_point.mV[VY] + SQUARE_SIZE, collide_point.mV[VZ]);
			
			gGL.vertex3f(collide_point.mV[VX] - SQUARE_SIZE, collide_point.mV[VY] + SQUARE_SIZE, collide_point.mV[VZ]);
			gGL.vertex3f(collide_point.mV[VX] - SQUARE_SIZE, collide_point.mV[VY] - SQUARE_SIZE, collide_point.mV[VZ]);
			
			gGL.vertex3f(collide_point.mV[VX], collide_point.mV[VY], collide_point.mV[VZ]);
			gGL.vertex3f(collide_point.mV[VX] + mFootPlane.mV[VX], collide_point.mV[VY] + mFootPlane.mV[VY], collide_point.mV[VZ] + mFootPlane.mV[VZ]);

		}
		gGL.end();
		gGL.flush();
	}
	//--------------------------------------------------------------------
	// render all geometry attached to the skeleton
	//--------------------------------------------------------------------
	static LLStat render_stat;

	LLViewerJointMesh::sRenderPass = pass;

	if (pass == AVATAR_RENDER_PASS_SINGLE)
	{

		bool should_alpha_mask = shouldAlphaMask();
		LLGLState test(GL_ALPHA_TEST, should_alpha_mask);
		
		if (should_alpha_mask && !LLGLSLShader::sNoFixedFunction)
		{
			gGL.setAlphaRejectSettings(LLRender::CF_GREATER, 0.5f);
		}
		
		BOOL first_pass = TRUE;
		if (!LLDrawPoolAvatar::sSkipOpaque)
		{
			if (!isSelf() || gAgent.needsRenderHead() || LLPipeline::sShadowRender)
			{
				if (isTextureVisible(TEX_HEAD_BAKED) || mIsDummy)
				{
					LLViewerJoint* head_mesh = getViewerJoint(MESH_ID_HEAD);
					if (head_mesh)
					{
						num_indices += head_mesh->render(mAdjustedPixelArea, TRUE, mIsDummy);
					}
					first_pass = FALSE;
				}
			}
			if (isTextureVisible(TEX_UPPER_BAKED) || mIsDummy)
			{
				LLViewerJoint* upper_mesh = getViewerJoint(MESH_ID_UPPER_BODY);
				if (upper_mesh)
				{
					num_indices += upper_mesh->render(mAdjustedPixelArea, first_pass, mIsDummy);
				}
				first_pass = FALSE;
			}
			
			if (isTextureVisible(TEX_LOWER_BAKED) || mIsDummy)
			{
				LLViewerJoint* lower_mesh = getViewerJoint(MESH_ID_LOWER_BODY);
				if (lower_mesh)
				{
					num_indices += lower_mesh->render(mAdjustedPixelArea, first_pass, mIsDummy);
				}
				first_pass = FALSE;
			}
		}

		if (should_alpha_mask && !LLGLSLShader::sNoFixedFunction)
		{
			gGL.setAlphaRejectSettings(LLRender::CF_DEFAULT);
		}

		if (!LLDrawPoolAvatar::sSkipTransparent || LLPipeline::sImpostorRender)
		{
			LLGLState blend(GL_BLEND, !mIsDummy);
			LLGLState test(GL_ALPHA_TEST, !mIsDummy);
			num_indices += renderTransparent(first_pass);
		}
	}
	
	LLViewerJointMesh::sRenderPass = AVATAR_RENDER_PASS_SINGLE;
	
	//llinfos << "Avatar render: " << render_timer.getElapsedTimeF32() << llendl;

	//render_stat.addValue(render_timer.getElapsedTimeF32()*1000.f);

	return num_indices;
}

U32 LLVOAvatar::renderTransparent(BOOL first_pass)
{
	U32 num_indices = 0;
	if( isWearingWearableType( LLWearableType::WT_SKIRT ) && (mIsDummy || isTextureVisible(TEX_SKIRT_BAKED)) )
	{
		gGL.setAlphaRejectSettings(LLRender::CF_GREATER, 0.25f);
		LLViewerJoint* skirt_mesh = getViewerJoint(MESH_ID_SKIRT);
		if (skirt_mesh)
		{
			num_indices += skirt_mesh->render(mAdjustedPixelArea, FALSE);
		}
		first_pass = FALSE;
		gGL.setAlphaRejectSettings(LLRender::CF_DEFAULT);
	}

	if (!isSelf() || gAgent.needsRenderHead() || LLPipeline::sShadowRender)
	{
		if (LLPipeline::sImpostorRender)
		{
			gGL.setAlphaRejectSettings(LLRender::CF_GREATER, 0.5f);
		}
		
		if (isTextureVisible(TEX_HEAD_BAKED))
		{
			LLViewerJoint* eyelash_mesh = getViewerJoint(MESH_ID_EYELASH);
			if (eyelash_mesh)
			{
				num_indices += eyelash_mesh->render(mAdjustedPixelArea, first_pass, mIsDummy);
			}
			first_pass = FALSE;
		}
		// Can't test for baked hair being defined, since that won't always be the case (not all viewers send baked hair)
		// TODO: 1.25 will be able to switch this logic back to calling isTextureVisible();
		if ( getImage(TEX_HAIR_BAKED, 0) && 
		     getImage(TEX_HAIR_BAKED, 0)->getID() != IMG_INVISIBLE || LLDrawPoolAlpha::sShowDebugAlpha)		
		{
			LLViewerJoint* hair_mesh = getViewerJoint(MESH_ID_HAIR);
			if (hair_mesh)
		{
				num_indices += hair_mesh->render(mAdjustedPixelArea, first_pass, mIsDummy);
			}
			first_pass = FALSE;
		}
		if (LLPipeline::sImpostorRender)
		{
			gGL.setAlphaRejectSettings(LLRender::CF_DEFAULT);
		}
	}
	
	return num_indices;
}

//-----------------------------------------------------------------------------
// renderRigid()
//-----------------------------------------------------------------------------
U32 LLVOAvatar::renderRigid()
{
	U32 num_indices = 0;

	if (!mIsBuilt)
	{
		return 0;
	}

	if (isSelf() && (!gAgent.needsRenderAvatar() || !gAgent.needsRenderHead()))
	{
		return 0;
	}
	
	if (!mIsBuilt)
	{
		return 0;
	}

	bool should_alpha_mask = shouldAlphaMask();
	LLGLState test(GL_ALPHA_TEST, should_alpha_mask);

	if (should_alpha_mask && !LLGLSLShader::sNoFixedFunction)
	{
		gGL.setAlphaRejectSettings(LLRender::CF_GREATER, 0.5f);
	}

	if (isTextureVisible(TEX_EYES_BAKED)  || mIsDummy)
	{
		LLViewerJoint* eyeball_left = getViewerJoint(MESH_ID_EYEBALL_LEFT);
		LLViewerJoint* eyeball_right = getViewerJoint(MESH_ID_EYEBALL_RIGHT);
		if (eyeball_left)
		{
			num_indices += eyeball_left->render(mAdjustedPixelArea, TRUE, mIsDummy);
		}
		if(eyeball_right)
		{
			num_indices += eyeball_right->render(mAdjustedPixelArea, TRUE, mIsDummy);
		}
	}

	if (should_alpha_mask && !LLGLSLShader::sNoFixedFunction)
	{
		gGL.setAlphaRejectSettings(LLRender::CF_DEFAULT);
	}
	
	return num_indices;
}

U32 LLVOAvatar::renderImpostor(LLColor4U color, S32 diffuse_channel)
{
	if (!mImpostor.isComplete())
	{
		return 0;
	}

	LLVector3 pos(getRenderPosition()+mImpostorOffset);
	LLVector3 at = (pos - LLViewerCamera::getInstance()->getOrigin());
	at.normalize();
	LLVector3 left = LLViewerCamera::getInstance()->getUpAxis() % at;
	LLVector3 up = at%left;

	left *= mImpostorDim.mV[0];
	up *= mImpostorDim.mV[1];

	LLGLEnable test(GL_ALPHA_TEST);
	gGL.setAlphaRejectSettings(LLRender::CF_GREATER, 0.f);

	gGL.color4ubv(color.mV);
	gGL.getTexUnit(diffuse_channel)->bind(&mImpostor);
	gGL.begin(LLRender::QUADS);
	gGL.texCoord2f(0,0);
	gGL.vertex3fv((pos+left-up).mV);
	gGL.texCoord2f(1,0);
	gGL.vertex3fv((pos-left-up).mV);
	gGL.texCoord2f(1,1);
	gGL.vertex3fv((pos-left+up).mV);
	gGL.texCoord2f(0,1);
	gGL.vertex3fv((pos+left+up).mV);
	gGL.end();
	gGL.flush();

	return 6;
}

bool LLVOAvatar::allTexturesCompletelyDownloaded(std::set<LLUUID>& ids) const
{
	for (std::set<LLUUID>::const_iterator it = ids.begin(); it != ids.end(); ++it)
	{
		LLViewerFetchedTexture *imagep = gTextureList.findImage(*it);
		if (imagep && imagep->getDiscardLevel()!=0)
		{
			return false;
		}
	}
	return true;
}

bool LLVOAvatar::allLocalTexturesCompletelyDownloaded() const
{
	std::set<LLUUID> local_ids;
	collectLocalTextureUUIDs(local_ids);
	return allTexturesCompletelyDownloaded(local_ids);
}

bool LLVOAvatar::allBakedTexturesCompletelyDownloaded() const
{
	std::set<LLUUID> baked_ids;
	collectBakedTextureUUIDs(baked_ids);
	return allTexturesCompletelyDownloaded(baked_ids);
}

void LLVOAvatar::bakedTextureOriginCounts(S32 &sb_count, // server-bake, has origin URL.
										  S32 &host_count, // host-based bake, has host.
										  S32 &both_count, // error - both host and URL set.
										  S32 &neither_count) // error - neither set.
{
	sb_count = host_count = both_count = neither_count = 0;
	
	std::set<LLUUID> baked_ids;
	collectBakedTextureUUIDs(baked_ids);
	for (std::set<LLUUID>::const_iterator it = baked_ids.begin(); it != baked_ids.end(); ++it)
	{
		LLViewerFetchedTexture *imagep = gTextureList.findImage(*it);
		bool has_url = false, has_host = false;
		if (!imagep->getUrl().empty())
		{
			has_url = true;
		}
		if (imagep->getTargetHost().isOk())
		{
			has_host = true;
		}
		if (has_url && !has_host) sb_count++;
		else if (has_host && !has_url) host_count++;
		else if (has_host && has_url) both_count++;
		else if (!has_host && !has_url) neither_count++;
	}
}

std::string LLVOAvatar::bakedTextureOriginInfo()
{
	std::string result;
	
	std::set<LLUUID> baked_ids;
	collectBakedTextureUUIDs(baked_ids);
	for (U32 i = 0; i < mBakedTextureDatas.size(); i++)
	{
		ETextureIndex texture_index = mBakedTextureDatas[i].mTextureIndex;
		LLViewerFetchedTexture *imagep =
			LLViewerTextureManager::staticCastToFetchedTexture(getImage(texture_index,0), TRUE);
		if (!imagep ||
			imagep->getID() == IMG_DEFAULT ||
			imagep->getID() == IMG_DEFAULT_AVATAR)
			
		{
			result += "-";
		}
		else
		{
			bool has_url = false, has_host = false;
			if (!imagep->getUrl().empty())
			{
				has_url = true;
			}
			if (imagep->getTargetHost().isOk())
			{
				has_host = true;
			}
			S32 discard = imagep->getDiscardLevel();
			if (has_url && !has_host) result += discard ? "u" : "U"; // server-bake texture with url 
			else if (has_host && !has_url) result += discard ? "h" : "H"; // old-style texture on sim
			else if (has_host && has_url) result += discard ? "x" : "X"; // both origins?
			else if (!has_host && !has_url) result += discard ? "n" : "N"; // no origin?
			if (discard != 0)
			{
				result += llformat("(%d/%d)",discard,imagep->getDesiredDiscardLevel());
			}
		}

	}
	return result;
}

S32 LLVOAvatar::totalTextureMemForUUIDS(std::set<LLUUID>& ids)
{
	S32 result = 0;
	for (std::set<LLUUID>::const_iterator it = ids.begin(); it != ids.end(); ++it)
	{
		LLViewerFetchedTexture *imagep = gTextureList.findImage(*it);
		if (imagep)
		{
			result += imagep->getTextureMemory();
		}
	}
	return result;
}
	
void LLVOAvatar::collectLocalTextureUUIDs(std::set<LLUUID>& ids) const
{
	for (U32 texture_index = 0; texture_index < getNumTEs(); texture_index++)
	{
		LLWearableType::EType wearable_type = LLAvatarAppearanceDictionary::getTEWearableType((ETextureIndex)texture_index);
		U32 num_wearables = gAgentWearables.getWearableCount(wearable_type);

		LLViewerFetchedTexture *imagep = NULL;
		for (U32 wearable_index = 0; wearable_index < num_wearables; wearable_index++)
		{
			imagep = LLViewerTextureManager::staticCastToFetchedTexture(getImage(texture_index, wearable_index), TRUE);
			if (imagep)
			{
				const LLAvatarAppearanceDictionary::TextureEntry *texture_dict = LLAvatarAppearanceDictionary::getInstance()->getTexture((ETextureIndex)texture_index);
				if (texture_dict->mIsLocalTexture)
				{
					ids.insert(imagep->getID());
				}
			}
		}
	}
	ids.erase(IMG_DEFAULT);
	ids.erase(IMG_DEFAULT_AVATAR);
	ids.erase(IMG_INVISIBLE);
}

void LLVOAvatar::collectBakedTextureUUIDs(std::set<LLUUID>& ids) const
{
	for (U32 texture_index = 0; texture_index < getNumTEs(); texture_index++)
	{
		LLViewerFetchedTexture *imagep = NULL;
		if (isIndexBakedTexture((ETextureIndex) texture_index))
		{
			imagep = LLViewerTextureManager::staticCastToFetchedTexture(getImage(texture_index,0), TRUE);
			if (imagep)
			{
				ids.insert(imagep->getID());
			}
		}
	}
	ids.erase(IMG_DEFAULT);
	ids.erase(IMG_DEFAULT_AVATAR);
	ids.erase(IMG_INVISIBLE);
}

void LLVOAvatar::collectTextureUUIDs(std::set<LLUUID>& ids)
{
	collectLocalTextureUUIDs(ids);
	collectBakedTextureUUIDs(ids);
}

void LLVOAvatar::releaseOldTextures()
{
	S32 current_texture_mem = 0;
	
	// Any textures that we used to be using but are no longer using should no longer be flagged as "NO_DELETE"
	std::set<LLUUID> baked_texture_ids;
	collectBakedTextureUUIDs(baked_texture_ids);
	S32 new_baked_mem = totalTextureMemForUUIDS(baked_texture_ids);

	std::set<LLUUID> local_texture_ids;
	collectLocalTextureUUIDs(local_texture_ids);
	//S32 new_local_mem = totalTextureMemForUUIDS(local_texture_ids);

	std::set<LLUUID> new_texture_ids;
	new_texture_ids.insert(baked_texture_ids.begin(),baked_texture_ids.end());
	new_texture_ids.insert(local_texture_ids.begin(),local_texture_ids.end());
	S32 new_total_mem = totalTextureMemForUUIDS(new_texture_ids);

	//S32 old_total_mem = totalTextureMemForUUIDS(mTextureIDs);
	//LL_DEBUGS("Avatar") << getFullname() << " old_total_mem: " << old_total_mem << " new_total_mem (L/B): " << new_total_mem << " (" << new_local_mem <<", " << new_baked_mem << ")" << llendl;  
	if (!isSelf() && new_total_mem > new_baked_mem)
	{
			llwarns << "extra local textures stored for non-self av" << llendl;
	}
	for (std::set<LLUUID>::iterator it = mTextureIDs.begin(); it != mTextureIDs.end(); ++it)
	{
		if (new_texture_ids.find(*it) == new_texture_ids.end())
		{
			LLViewerFetchedTexture *imagep = gTextureList.findImage(*it);
			if (imagep)
			{
				current_texture_mem += imagep->getTextureMemory();
				if (imagep->getTextureState() == LLGLTexture::NO_DELETE)
				{
					// This will allow the texture to be deleted if not in use.
					imagep->forceActive();

					// This resets the clock to texture being flagged
					// as unused, preventing the texture from being
					// deleted immediately. If other avatars or
					// objects are using it, it can still be flagged
					// no-delete by them.
					imagep->forceUpdateBindStats();
				}
			}
		}
	}
	mTextureIDs = new_texture_ids;
}

void LLVOAvatar::updateTextures()
{
	releaseOldTextures();
	
	BOOL render_avatar = TRUE;

	if (mIsDummy)
	{
		return;
	}

	if( isSelf() )
	{
		render_avatar = TRUE;
	}
	else
	{
		if(!isVisible())
		{
			return ;//do not update for invisible avatar.
		}

		render_avatar = !mCulled; //visible and not culled.
	}

	std::vector<BOOL> layer_baked;
	// GL NOT ACTIVE HERE - *TODO
	for (U32 i = 0; i < mBakedTextureDatas.size(); i++)
	{
		layer_baked.push_back(isTextureDefined(mBakedTextureDatas[i].mTextureIndex));
		// bind the texture so that they'll be decoded slightly 
		// inefficient, we can short-circuit this if we have to
		if (render_avatar && !gGLManager.mIsDisabled)
		{
			if (layer_baked[i] && !mBakedTextureDatas[i].mIsLoaded)
			{
				gGL.getTexUnit(0)->bind(getImage( mBakedTextureDatas[i].mTextureIndex, 0 ));
			}
		}
	}

	mMaxPixelArea = 0.f;
	mMinPixelArea = 99999999.f;
	mHasGrey = FALSE; // debug
	for (U32 texture_index = 0; texture_index < getNumTEs(); texture_index++)
	{
		LLWearableType::EType wearable_type = LLAvatarAppearanceDictionary::getTEWearableType((ETextureIndex)texture_index);
		U32 num_wearables = gAgentWearables.getWearableCount(wearable_type);
		const LLTextureEntry *te = getTE(texture_index);

		// getTE can return 0.
		// Not sure yet why it does, but of course it crashes when te->mScale? gets used.
		// Put safeguard in place so this corner case get better handling and does not result in a crash.
		F32 texel_area_ratio = 1.0f;
		if( te )
		{
			texel_area_ratio = fabs(te->mScaleS * te->mScaleT);
		}
		else
		{
			llwarns << "getTE( " << texture_index << " ) returned 0" <<llendl;
		}

		LLViewerFetchedTexture *imagep = NULL;
		for (U32 wearable_index = 0; wearable_index < num_wearables; wearable_index++)
		{
			imagep = LLViewerTextureManager::staticCastToFetchedTexture(getImage(texture_index, wearable_index), TRUE);
			if (imagep)
			{
				const LLAvatarAppearanceDictionary::TextureEntry *texture_dict = LLAvatarAppearanceDictionary::getInstance()->getTexture((ETextureIndex)texture_index);
				const EBakedTextureIndex baked_index = texture_dict->mBakedTextureIndex;
				if (texture_dict->mIsLocalTexture)
				{
					addLocalTextureStats((ETextureIndex)texture_index, imagep, texel_area_ratio, render_avatar, mBakedTextureDatas[baked_index].mIsUsed);
				}
			}
		}
		if (isIndexBakedTexture((ETextureIndex) texture_index) && render_avatar)
		{
			const S32 boost_level = getAvatarBakedBoostLevel();
			imagep = LLViewerTextureManager::staticCastToFetchedTexture(getImage(texture_index,0), TRUE);
			// Spam if this is a baked texture, not set to default image, without valid host info
			if (isIndexBakedTexture((ETextureIndex)texture_index)
				&& imagep->getID() != IMG_DEFAULT_AVATAR
				&& imagep->getID() != IMG_INVISIBLE
				&& !isUsingServerBakes() 
				&& !imagep->getTargetHost().isOk())
			{
				LL_WARNS_ONCE("Texture") << "LLVOAvatar::updateTextures No host for texture "
										 << imagep->getID() << " for avatar "
										 << (isSelf() ? "<myself>" : getID().asString()) 
										 << " on host " << getRegion()->getHost() << llendl;
			}

			addBakedTextureStats( imagep, mPixelArea, texel_area_ratio, boost_level );			
		}
	}

	if (gPipeline.hasRenderDebugMask(LLPipeline::RENDER_DEBUG_TEXTURE_AREA))
	{
		setDebugText(llformat("%4.0f:%4.0f", (F32) sqrt(mMinPixelArea),(F32) sqrt(mMaxPixelArea)));
	}	
}


void LLVOAvatar::addLocalTextureStats( ETextureIndex idx, LLViewerFetchedTexture* imagep,
									   F32 texel_area_ratio, BOOL render_avatar, BOOL covered_by_baked)
{
	// No local texture stats for non-self avatars
	return;
}

const S32 MAX_TEXTURE_UPDATE_INTERVAL = 64 ; //need to call updateTextures() at least every 32 frames.	
const S32 MAX_TEXTURE_VIRTUAL_SIZE_RESET_INTERVAL = S32_MAX ; //frames
void LLVOAvatar::checkTextureLoading()
{
	static const F32 MAX_INVISIBLE_WAITING_TIME = 15.f ; //seconds

	BOOL pause = !isVisible() ;
	if(!pause)
	{
		mInvisibleTimer.reset() ;
	}
	if(mLoadedCallbacksPaused == pause)
	{
		return ; 
	}
	
	if(mCallbackTextureList.empty()) //when is self or no callbacks. Note: this list for self is always empty.
	{
		mLoadedCallbacksPaused = pause ;
		return ; //nothing to check.
	}
	
	if(pause && mInvisibleTimer.getElapsedTimeF32() < MAX_INVISIBLE_WAITING_TIME)
	{
		return ; //have not been invisible for enough time.
	}
	
	for(LLLoadedCallbackEntry::source_callback_list_t::iterator iter = mCallbackTextureList.begin();
		iter != mCallbackTextureList.end(); ++iter)
	{
		LLViewerFetchedTexture* tex = gTextureList.findImage(*iter) ;
		if(tex)
		{
			if(pause)//pause texture fetching.
			{
				tex->pauseLoadedCallbacks(&mCallbackTextureList) ;

				//set to terminate texture fetching after MAX_TEXTURE_UPDATE_INTERVAL frames.
				tex->setMaxVirtualSizeResetInterval(MAX_TEXTURE_UPDATE_INTERVAL);
				tex->resetMaxVirtualSizeResetCounter() ;
			}
			else//unpause
			{
				static const F32 START_AREA = 100.f ;

				tex->unpauseLoadedCallbacks(&mCallbackTextureList) ;
				tex->addTextureStats(START_AREA); //jump start the fetching again
			}
		}		
	}			
	
	if(!pause)
	{
		updateTextures() ; //refresh texture stats.
	}
	mLoadedCallbacksPaused = pause ;
	return ;
}

const F32  SELF_ADDITIONAL_PRI = 0.75f ;
const F32  ADDITIONAL_PRI = 0.5f;
void LLVOAvatar::addBakedTextureStats( LLViewerFetchedTexture* imagep, F32 pixel_area, F32 texel_area_ratio, S32 boost_level)
{
	//Note:
	//if this function is not called for the last MAX_TEXTURE_VIRTUAL_SIZE_RESET_INTERVAL frames, 
	//the texture pipeline will stop fetching this texture.

	imagep->resetTextureStats();
	imagep->setMaxVirtualSizeResetInterval(MAX_TEXTURE_VIRTUAL_SIZE_RESET_INTERVAL);
	imagep->resetMaxVirtualSizeResetCounter() ;

	mMaxPixelArea = llmax(pixel_area, mMaxPixelArea);
	mMinPixelArea = llmin(pixel_area, mMinPixelArea);	
	imagep->addTextureStats(pixel_area / texel_area_ratio);
	imagep->setBoostLevel(boost_level);
	
	if(boost_level != LLGLTexture::BOOST_AVATAR_BAKED_SELF)
	{
		imagep->setAdditionalDecodePriority(ADDITIONAL_PRI) ;
	}
	else
	{
		imagep->setAdditionalDecodePriority(SELF_ADDITIONAL_PRI) ;
	}
}

//virtual	
void LLVOAvatar::setImage(const U8 te, LLViewerTexture *imagep, const U32 index)
{
	setTEImage(te, imagep);
}

//virtual 
LLViewerTexture* LLVOAvatar::getImage(const U8 te, const U32 index) const
{
	return getTEImage(te);
}
//virtual 
const LLTextureEntry* LLVOAvatar::getTexEntry(const U8 te_num) const
{
	return getTE(te_num);
}

//virtual 
void LLVOAvatar::setTexEntry(const U8 index, const LLTextureEntry &te)
{
	setTE(index, te);
}

const std::string LLVOAvatar::getImageURL(const U8 te, const LLUUID &uuid)
{
	llassert(isIndexBakedTexture(ETextureIndex(te)));
	std::string url = "";
	if (isUsingServerBakes())
	{
		const std::string& appearance_service_url = LLAppearanceMgr::instance().getAppearanceServiceURL();
		if (appearance_service_url.empty())
		{
			// Probably a server-side issue if we get here:
			llwarns << "AgentAppearanceServiceURL not set - Baked texture requests will fail" << llendl;
			return url;
		}
	
		const LLAvatarAppearanceDictionary::TextureEntry* texture_entry = LLAvatarAppearanceDictionary::getInstance()->getTexture((ETextureIndex)te);
		if (texture_entry != NULL)
		{
			url = appearance_service_url + "texture/" + getID().asString() + "/" + texture_entry->mDefaultImageName + "/" + uuid.asString();
			//llinfos << "baked texture url: " << url << llendl;
		}
	}
	return url;
}

//-----------------------------------------------------------------------------
// resolveHeight()
//-----------------------------------------------------------------------------

void LLVOAvatar::resolveHeightAgent(const LLVector3 &in_pos_agent, LLVector3 &out_pos_agent, LLVector3 &out_norm)
{
	LLVector3d in_pos_global, out_pos_global;

	in_pos_global = gAgent.getPosGlobalFromAgent(in_pos_agent);
	resolveHeightGlobal(in_pos_global, out_pos_global, out_norm);
	out_pos_agent = gAgent.getPosAgentFromGlobal(out_pos_global);
}


void LLVOAvatar::resolveRayCollisionAgent(const LLVector3d start_pt, const LLVector3d end_pt, LLVector3d &out_pos, LLVector3 &out_norm)
{
	LLViewerObject *obj;
	LLWorld::getInstance()->resolveStepHeightGlobal(this, start_pt, end_pt, out_pos, out_norm, &obj);
}

void LLVOAvatar::resolveHeightGlobal(const LLVector3d &inPos, LLVector3d &outPos, LLVector3 &outNorm)
{
	LLVector3d zVec(0.0f, 0.0f, 0.5f);
	LLVector3d p0 = inPos + zVec;
	LLVector3d p1 = inPos - zVec;
	LLViewerObject *obj;
	LLWorld::getInstance()->resolveStepHeightGlobal(this, p0, p1, outPos, outNorm, &obj);
	if (!obj)
	{
		mStepOnLand = TRUE;
		mStepMaterial = 0;
		mStepObjectVelocity.setVec(0.0f, 0.0f, 0.0f);
	}
	else
	{
		mStepOnLand = FALSE;
		mStepMaterial = obj->getMaterial();

		// We want the primitive velocity, not our velocity... (which actually subtracts the
		// step object velocity)
		LLVector3 angularVelocity = obj->getAngularVelocity();
		LLVector3 relativePos = gAgent.getPosAgentFromGlobal(outPos) - obj->getPositionAgent();

		LLVector3 linearComponent = angularVelocity % relativePos;
//		llinfos << "Linear Component of Rotation Velocity " << linearComponent << llendl;
		mStepObjectVelocity = obj->getVelocity() + linearComponent;
	}
}


//-----------------------------------------------------------------------------
// getStepSound()
//-----------------------------------------------------------------------------
const LLUUID& LLVOAvatar::getStepSound() const
{
	if ( mStepOnLand )
	{
		return sStepSoundOnLand;
	}

	return sStepSounds[mStepMaterial];
}


//-----------------------------------------------------------------------------
// processAnimationStateChanges()
//-----------------------------------------------------------------------------
void LLVOAvatar::processAnimationStateChanges()
{
	if ( isAnyAnimationSignaled(AGENT_WALK_ANIMS, NUM_AGENT_WALK_ANIMS) )
	{
		startMotion(ANIM_AGENT_WALK_ADJUST);
		stopMotion(ANIM_AGENT_FLY_ADJUST);
	}
	else if (mInAir && !mIsSitting)
	{
		stopMotion(ANIM_AGENT_WALK_ADJUST);
		startMotion(ANIM_AGENT_FLY_ADJUST);
	}
	else
	{
		stopMotion(ANIM_AGENT_WALK_ADJUST);
		stopMotion(ANIM_AGENT_FLY_ADJUST);
	}

	if ( isAnyAnimationSignaled(AGENT_GUN_AIM_ANIMS, NUM_AGENT_GUN_AIM_ANIMS) )
	{
		startMotion(ANIM_AGENT_TARGET);
		stopMotion(ANIM_AGENT_BODY_NOISE);
	}
	else
	{
		stopMotion(ANIM_AGENT_TARGET);
		startMotion(ANIM_AGENT_BODY_NOISE);
	}
	
	// clear all current animations
	AnimIterator anim_it;
	for (anim_it = mPlayingAnimations.begin(); anim_it != mPlayingAnimations.end();)
	{
		AnimIterator found_anim = mSignaledAnimations.find(anim_it->first);

		// playing, but not signaled, so stop
		if (found_anim == mSignaledAnimations.end())
		{
			processSingleAnimationStateChange(anim_it->first, FALSE);
			mPlayingAnimations.erase(anim_it++);
			continue;
		}

		++anim_it;
	}

	// start up all new anims
	for (anim_it = mSignaledAnimations.begin(); anim_it != mSignaledAnimations.end();)
	{
		AnimIterator found_anim = mPlayingAnimations.find(anim_it->first);

		// signaled but not playing, or different sequence id, start motion
		if (found_anim == mPlayingAnimations.end() || found_anim->second != anim_it->second)
		{
			if (processSingleAnimationStateChange(anim_it->first, TRUE))
			{
				mPlayingAnimations[anim_it->first] = anim_it->second;
				++anim_it;
				continue;
			}
		}

		++anim_it;
	}

	// clear source information for animations which have been stopped
	if (isSelf())
	{
		AnimSourceIterator source_it = mAnimationSources.begin();

		for (source_it = mAnimationSources.begin(); source_it != mAnimationSources.end();)
		{
			if (mSignaledAnimations.find(source_it->second) == mSignaledAnimations.end())
			{
				mAnimationSources.erase(source_it++);
			}
			else
			{
				++source_it;
			}
		}
	}

	stop_glerror();
}


//-----------------------------------------------------------------------------
// processSingleAnimationStateChange();
//-----------------------------------------------------------------------------
BOOL LLVOAvatar::processSingleAnimationStateChange( const LLUUID& anim_id, BOOL start )
{
	BOOL result = FALSE;

	if ( start ) // start animation
	{
		if (anim_id == ANIM_AGENT_TYPE)
		{
			if (gAudiop)
			{
				LLVector3d char_pos_global = gAgent.getPosGlobalFromAgent(getCharacterPosition());
				if (LLViewerParcelMgr::getInstance()->canHearSound(char_pos_global)
				    && !LLMuteList::getInstance()->isMuted(getID(), LLMute::flagObjectSounds))
				{
					// RN: uncomment this to play on typing sound at fixed volume once sound engine is fixed
					// to support both spatialized and non-spatialized instances of the same sound
					//if (isSelf())
					//{
					//	gAudiop->triggerSound(LLUUID(gSavedSettings.getString("UISndTyping")), 1.0f, LLAudioEngine::AUDIO_TYPE_UI);
					//}
					//else
					{
						LLUUID sound_id = LLUUID(gSavedSettings.getString("UISndTyping"));
						gAudiop->triggerSound(sound_id, getID(), 1.0f, LLAudioEngine::AUDIO_TYPE_SFX, char_pos_global);
					}
				}
			}
		}
		else if (anim_id == ANIM_AGENT_SIT_GROUND_CONSTRAINED)
		{
			sitDown(TRUE);
		}


		if (startMotion(anim_id))
		{
			result = TRUE;
		}
		else
		{
			llwarns << "Failed to start motion!" << llendl;
		}
	}
	else //stop animation
	{
		if (anim_id == ANIM_AGENT_SIT_GROUND_CONSTRAINED)
		{
			sitDown(FALSE);
		}
		stopMotion(anim_id);
		result = TRUE;
	}

	return result;
}

//-----------------------------------------------------------------------------
// isAnyAnimationSignaled()
//-----------------------------------------------------------------------------
BOOL LLVOAvatar::isAnyAnimationSignaled(const LLUUID *anim_array, const S32 num_anims) const
{
	for (S32 i = 0; i < num_anims; i++)
	{
		if(mSignaledAnimations.find(anim_array[i]) != mSignaledAnimations.end())
		{
			return TRUE;
		}
	}
	return FALSE;
}

//-----------------------------------------------------------------------------
// resetAnimations()
//-----------------------------------------------------------------------------
void LLVOAvatar::resetAnimations()
{
	LLKeyframeMotion::flushKeyframeCache();
	flushAllMotions();
}

// Override selectively based on avatar sex and whether we're using new
// animations.
LLUUID LLVOAvatar::remapMotionID(const LLUUID& id)
{
	BOOL use_new_walk_run = gSavedSettings.getBOOL("UseNewWalkRun");
	LLUUID result = id;

	// start special case female walk for female avatars
	if (getSex() == SEX_FEMALE)
	{
		if (id == ANIM_AGENT_WALK)
		{
			if (use_new_walk_run)
				result = ANIM_AGENT_FEMALE_WALK_NEW;
			else
				result = ANIM_AGENT_FEMALE_WALK;
		}
		else if (id == ANIM_AGENT_RUN)
		{
			// There is no old female run animation, so only override
			// in one case.
			if (use_new_walk_run)
				result = ANIM_AGENT_FEMALE_RUN_NEW;
		}
		else if (id == ANIM_AGENT_SIT)
		{
			result = ANIM_AGENT_SIT_FEMALE;
		}
	}
	else
	{
		// Male avatar.
		if (id == ANIM_AGENT_WALK)
		{
			if (use_new_walk_run)
				result = ANIM_AGENT_WALK_NEW;
		}
		else if (id == ANIM_AGENT_RUN)
		{
			if (use_new_walk_run)
				result = ANIM_AGENT_RUN_NEW;
		}
	
	}

	return result;

}

//-----------------------------------------------------------------------------
// startMotion()
// id is the asset if of the animation to start
// time_offset is the offset into the animation at which to start playing
//-----------------------------------------------------------------------------
BOOL LLVOAvatar::startMotion(const LLUUID& id, F32 time_offset)
{
	lldebugs << "motion requested " << id.asString() << " " << gAnimLibrary.animationName(id) << llendl;

	LLUUID remap_id = remapMotionID(id);

	if (remap_id != id)
	{
		lldebugs << "motion resultant " << remap_id.asString() << " " << gAnimLibrary.animationName(remap_id) << llendl;
	}

	if (isSelf() && remap_id == ANIM_AGENT_AWAY)
	{
		gAgent.setAFK();
	}

	return LLCharacter::startMotion(remap_id, time_offset);
}

//-----------------------------------------------------------------------------
// stopMotion()
//-----------------------------------------------------------------------------
BOOL LLVOAvatar::stopMotion(const LLUUID& id, BOOL stop_immediate)
{
	lldebugs << "motion requested " << id.asString() << " " << gAnimLibrary.animationName(id) << llendl;

	LLUUID remap_id = remapMotionID(id);
	
	if (remap_id != id)
	{
		lldebugs << "motion resultant " << remap_id.asString() << " " << gAnimLibrary.animationName(remap_id) << llendl;
	}

	if (isSelf())
	{
		gAgent.onAnimStop(remap_id);
	}

	return LLCharacter::stopMotion(remap_id, stop_immediate);
}

//-----------------------------------------------------------------------------
// stopMotionFromSource()
//-----------------------------------------------------------------------------
// virtual
void LLVOAvatar::stopMotionFromSource(const LLUUID& source_id)
{
}

//-----------------------------------------------------------------------------
// addDebugText()
//-----------------------------------------------------------------------------
void LLVOAvatar::addDebugText(const std::string& text)
{
	mDebugText.append(1, '\n');
	mDebugText.append(text);
}

//-----------------------------------------------------------------------------
// getID()
//-----------------------------------------------------------------------------
const LLUUID& LLVOAvatar::getID() const
{
	return mID;
}

//-----------------------------------------------------------------------------
// getJoint()
//-----------------------------------------------------------------------------
// RN: avatar joints are multi-rooted to include screen-based attachments
LLJoint *LLVOAvatar::getJoint( const std::string &name )
{
	joint_map_t::iterator iter = mJointMap.find(name);

	LLJoint* jointp = NULL;

	if (iter == mJointMap.end() || iter->second == NULL)
	{ //search for joint and cache found joint in lookup table
		jointp = mRoot->findJoint(name);
		mJointMap[name] = jointp;
	}
	else
	{ //return cached pointer
		jointp = iter->second;
	}

	return jointp;
}
//-----------------------------------------------------------------------------
// resetJointPositionsToDefault
//-----------------------------------------------------------------------------
void LLVOAvatar::resetJointPositionsToDefault( void )
{	
	//Subsequent joints are relative to pelvis
	avatar_joint_list_t::iterator iter = mSkeleton.begin();
	avatar_joint_list_t::iterator end  = mSkeleton.end();

	LLJoint* pJointPelvis = getJoint("mPelvis");
	
	for (; iter != end; ++iter)
	{
		LLJoint* pJoint = (*iter);
		//Reset joints except for pelvis
		if ( pJoint && pJoint != pJointPelvis && pJoint->doesJointNeedToBeReset() )
		{			
			pJoint->setId( LLUUID::null );
			pJoint->restoreOldXform();
		}		
		else
		if ( pJoint && pJoint == pJointPelvis && pJoint->doesJointNeedToBeReset() )
		{
			pJoint->setId( LLUUID::null );
			pJoint->setPosition( LLVector3( 0.0f, 0.0f, 0.0f) );
			pJoint->setJointResetFlag( false );
		}		
	}	
		
	//make sure we don't apply the joint offset
	mHasPelvisOffset = false;
	mPelvisFixup	 = mLastPelvisFixup;
	postPelvisSetRecalc();	
}
//-----------------------------------------------------------------------------
// getCharacterPosition()
//-----------------------------------------------------------------------------
LLVector3 LLVOAvatar::getCharacterPosition()
{
	if (mDrawable.notNull())
	{
		return mDrawable->getPositionAgent();
	}
	else
	{
		return getPositionAgent();
	}
}


//-----------------------------------------------------------------------------
// LLVOAvatar::getCharacterRotation()
//-----------------------------------------------------------------------------
LLQuaternion LLVOAvatar::getCharacterRotation()
{
	return getRotation();
}


//-----------------------------------------------------------------------------
// LLVOAvatar::getCharacterVelocity()
//-----------------------------------------------------------------------------
LLVector3 LLVOAvatar::getCharacterVelocity()
{
	return getVelocity() - mStepObjectVelocity;
}


//-----------------------------------------------------------------------------
// LLVOAvatar::getCharacterAngularVelocity()
//-----------------------------------------------------------------------------
LLVector3 LLVOAvatar::getCharacterAngularVelocity()
{
	return getAngularVelocity();
}

//-----------------------------------------------------------------------------
// LLVOAvatar::getGround()
//-----------------------------------------------------------------------------
void LLVOAvatar::getGround(const LLVector3 &in_pos_agent, LLVector3 &out_pos_agent, LLVector3 &outNorm)
{
	LLVector3d z_vec(0.0f, 0.0f, 1.0f);
	LLVector3d p0_global, p1_global;

	if (mIsDummy)
	{
		outNorm.setVec(z_vec);
		out_pos_agent = in_pos_agent;
		return;
	}
	
	p0_global = gAgent.getPosGlobalFromAgent(in_pos_agent) + z_vec;
	p1_global = gAgent.getPosGlobalFromAgent(in_pos_agent) - z_vec;
	LLViewerObject *obj;
	LLVector3d out_pos_global;
	LLWorld::getInstance()->resolveStepHeightGlobal(this, p0_global, p1_global, out_pos_global, outNorm, &obj);
	out_pos_agent = gAgent.getPosAgentFromGlobal(out_pos_global);
}

//-----------------------------------------------------------------------------
// LLVOAvatar::getTimeDilation()
//-----------------------------------------------------------------------------
F32 LLVOAvatar::getTimeDilation()
{
	return mTimeDilation;
}


//-----------------------------------------------------------------------------
// LLVOAvatar::getPixelArea()
//-----------------------------------------------------------------------------
F32 LLVOAvatar::getPixelArea() const
{
	if (mIsDummy)
	{
		return 100000.f;
	}
	return mPixelArea;
}



//-----------------------------------------------------------------------------
// LLVOAvatar::getPosGlobalFromAgent()
//-----------------------------------------------------------------------------
LLVector3d	LLVOAvatar::getPosGlobalFromAgent(const LLVector3 &position)
{
	return gAgent.getPosGlobalFromAgent(position);
}

//-----------------------------------------------------------------------------
// getPosAgentFromGlobal()
//-----------------------------------------------------------------------------
LLVector3	LLVOAvatar::getPosAgentFromGlobal(const LLVector3d &position)
{
	return gAgent.getPosAgentFromGlobal(position);
}


//-----------------------------------------------------------------------------
// requestStopMotion()
//-----------------------------------------------------------------------------
// virtual
void LLVOAvatar::requestStopMotion( LLMotion* motion )
{
	// Only agent avatars should handle the stop motion notifications.
}

//-----------------------------------------------------------------------------
// loadSkeletonNode(): loads <skeleton> node from XML tree
//-----------------------------------------------------------------------------
//virtual
BOOL LLVOAvatar::loadSkeletonNode ()
{
	if (!LLAvatarAppearance::loadSkeletonNode())
	{
				return FALSE;
			}
	
	// ATTACHMENTS
	{
		LLAvatarXmlInfo::attachment_info_list_t::iterator iter;
		for (iter = sAvatarXmlInfo->mAttachmentInfoList.begin();
			 iter != sAvatarXmlInfo->mAttachmentInfoList.end(); 
			 ++iter)
		{
			LLAvatarXmlInfo::LLAvatarAttachmentInfo *info = *iter;
			if (!isSelf() && info->mJointName == "mScreen")
			{ //don't process screen joint for other avatars
				continue;
			}

			LLViewerJointAttachment* attachment = new LLViewerJointAttachment();

			attachment->setName(info->mName);
			LLJoint *parentJoint = getJoint(info->mJointName);
			if (!parentJoint)
			{
				llwarns << "No parent joint by name " << info->mJointName << " found for attachment point " << info->mName << llendl;
				delete attachment;
				continue;
			}

			if (info->mHasPosition)
			{
				attachment->setOriginalPosition(info->mPosition);
			}
			
			if (info->mHasRotation)
			{
				LLQuaternion rotation;
				rotation.setQuat(info->mRotationEuler.mV[VX] * DEG_TO_RAD,
								 info->mRotationEuler.mV[VY] * DEG_TO_RAD,
								 info->mRotationEuler.mV[VZ] * DEG_TO_RAD);
				attachment->setRotation(rotation);
			}

			int group = info->mGroup;
			if (group >= 0)
			{
				if (group < 0 || group >= 9)
				{
					llwarns << "Invalid group number (" << group << ") for attachment point " << info->mName << llendl;
				}
				else
				{
					attachment->setGroup(group);
				}
			}

			S32 attachmentID = info->mAttachmentID;
			if (attachmentID < 1 || attachmentID > 255)
			{
				llwarns << "Attachment point out of range [1-255]: " << attachmentID << " on attachment point " << info->mName << llendl;
				delete attachment;
				continue;
			}
			if (mAttachmentPoints.find(attachmentID) != mAttachmentPoints.end())
			{
				llwarns << "Attachment point redefined with id " << attachmentID << " on attachment point " << info->mName << llendl;
				delete attachment;
				continue;
			}

			attachment->setPieSlice(info->mPieMenuSlice);
			attachment->setVisibleInFirstPerson(info->mVisibleFirstPerson);
			attachment->setIsHUDAttachment(info->mIsHUDAttachment);

			mAttachmentPoints[attachmentID] = attachment;

			// now add attachment joint
			parentJoint->addChild(attachment);
		}
	}

	return TRUE;
}

//-----------------------------------------------------------------------------
// updateVisualParams()
//-----------------------------------------------------------------------------
void LLVOAvatar::updateVisualParams()
{
	setSex( (getVisualParamWeight( "male" ) > 0.5f) ? SEX_MALE : SEX_FEMALE );

	LLCharacter::updateVisualParams();

	if (mLastSkeletonSerialNum != mSkeletonSerialNum)
	{
		computeBodySize();
		mLastSkeletonSerialNum = mSkeletonSerialNum;
		mRoot->updateWorldMatrixChildren();
	}

	dirtyMesh();
	updateHeadOffset();
}
//-----------------------------------------------------------------------------
// isActive()
//-----------------------------------------------------------------------------
BOOL LLVOAvatar::isActive() const
{
	return TRUE;
}

//-----------------------------------------------------------------------------
// setPixelAreaAndAngle()
//-----------------------------------------------------------------------------
void LLVOAvatar::setPixelAreaAndAngle(LLAgent &agent)
{
	if (mDrawable.isNull())
	{
		return;
	}

	const LLVector4a* ext = mDrawable->getSpatialExtents();
	LLVector4a center;
	center.setAdd(ext[1], ext[0]);
	center.mul(0.5f);
	LLVector4a size;
	size.setSub(ext[1], ext[0]);
	size.mul(0.5f);

	mImpostorPixelArea = LLPipeline::calcPixelArea(center, size, *LLViewerCamera::getInstance());

	F32 range = mDrawable->mDistanceWRTCamera;

	if (range < 0.001f)		// range == zero
	{
		mAppAngle = 180.f;
	}
	else
	{
		F32 radius = size.getLength3().getF32();
		mAppAngle = (F32) atan2( radius, range) * RAD_TO_DEG;
	}

	// We always want to look good to ourselves
	if( isSelf() )
	{
		mPixelArea = llmax( mPixelArea, F32(getTexImageSize() / 16) );
	}
}

//-----------------------------------------------------------------------------
// updateJointLODs()
//-----------------------------------------------------------------------------
BOOL LLVOAvatar::updateJointLODs()
{
	const F32 MAX_PIXEL_AREA = 100000000.f;
	F32 lod_factor = (sLODFactor * AVATAR_LOD_TWEAK_RANGE + (1.f - AVATAR_LOD_TWEAK_RANGE));
	F32 avatar_num_min_factor = clamp_rescale(sLODFactor, 0.f, 1.f, 0.25f, 0.6f);
	F32 avatar_num_factor = clamp_rescale((F32)sNumVisibleAvatars, 8, 25, 1.f, avatar_num_min_factor);
	F32 area_scale = 0.16f;

		if (isSelf())
		{
			if(gAgentCamera.cameraCustomizeAvatar() || gAgentCamera.cameraMouselook())
			{
				mAdjustedPixelArea = MAX_PIXEL_AREA;
			}
			else
			{
				mAdjustedPixelArea = mPixelArea*area_scale;
			}
		}
		else if (mIsDummy)
		{
			mAdjustedPixelArea = MAX_PIXEL_AREA;
		}
		else
		{
			// reported avatar pixel area is dependent on avatar render load, based on number of visible avatars
			mAdjustedPixelArea = (F32)mPixelArea * area_scale * lod_factor * lod_factor * avatar_num_factor * avatar_num_factor;
		}

		// now select meshes to render based on adjusted pixel area
		LLViewerJoint* root = dynamic_cast<LLViewerJoint*>(mRoot);
		BOOL res = FALSE;
		if (root)
		{
			res = root->updateLOD(mAdjustedPixelArea, TRUE);
		}
 		if (res)
		{
			sNumLODChangesThisFrame++;
			dirtyMesh(2);
			return TRUE;
		}

	return FALSE;
}

//-----------------------------------------------------------------------------
// createDrawable()
//-----------------------------------------------------------------------------
LLDrawable *LLVOAvatar::createDrawable(LLPipeline *pipeline)
{
	pipeline->allocDrawable(this);
	mDrawable->setLit(FALSE);

	LLDrawPoolAvatar *poolp = (LLDrawPoolAvatar*) gPipeline.getPool(LLDrawPool::POOL_AVATAR);

	// Only a single face (one per avatar)
	//this face will be splitted into several if its vertex buffer is too long.
	mDrawable->setState(LLDrawable::ACTIVE);
	mDrawable->addFace(poolp, NULL);
	mDrawable->setRenderType(LLPipeline::RENDER_TYPE_AVATAR);
	
	mNumInitFaces = mDrawable->getNumFaces() ;

	dirtyMesh(2);
	return mDrawable;
}


void LLVOAvatar::updateGL()
{
	if (mMeshTexturesDirty)
	{
		updateMeshTextures();
		mMeshTexturesDirty = FALSE;
	}
}

//-----------------------------------------------------------------------------
// updateGeometry()
//-----------------------------------------------------------------------------
static LLFastTimer::DeclareTimer FTM_UPDATE_AVATAR("Update Avatar");
BOOL LLVOAvatar::updateGeometry(LLDrawable *drawable)
{
	LLFastTimer ftm(FTM_UPDATE_AVATAR);
 	if (!(gPipeline.hasRenderType(LLPipeline::RENDER_TYPE_AVATAR)))
	{
		return TRUE;
	}
	
	if (!mMeshValid)
	{
		return TRUE;
	}

	if (!drawable)
	{
		llerrs << "LLVOAvatar::updateGeometry() called with NULL drawable" << llendl;
	}

	return TRUE;
}

//-----------------------------------------------------------------------------
// updateSexDependentLayerSets()
//-----------------------------------------------------------------------------
void LLVOAvatar::updateSexDependentLayerSets( BOOL upload_bake )
{
	invalidateComposite( mBakedTextureDatas[BAKED_HEAD].mTexLayerSet, upload_bake );
	invalidateComposite( mBakedTextureDatas[BAKED_UPPER].mTexLayerSet, upload_bake );
	invalidateComposite( mBakedTextureDatas[BAKED_LOWER].mTexLayerSet, upload_bake );
}

//-----------------------------------------------------------------------------
// dirtyMesh()
//-----------------------------------------------------------------------------
void LLVOAvatar::dirtyMesh()
{
	dirtyMesh(1);
}
void LLVOAvatar::dirtyMesh(S32 priority)
{
	mDirtyMesh = llmax(mDirtyMesh, priority);
}

//-----------------------------------------------------------------------------
// getViewerJoint()
//-----------------------------------------------------------------------------
LLViewerJoint*	LLVOAvatar::getViewerJoint(S32 idx)
{
	return dynamic_cast<LLViewerJoint*>(mMeshLOD[idx]);
}

//-----------------------------------------------------------------------------
// hideSkirt()
//-----------------------------------------------------------------------------
void LLVOAvatar::hideSkirt()
{
	mMeshLOD[MESH_ID_SKIRT]->setVisible(FALSE, TRUE);
}

BOOL LLVOAvatar::setParent(LLViewerObject* parent)
{
	BOOL ret ;
	if (parent == NULL)
	{
		getOffObject();
		ret = LLViewerObject::setParent(parent);
		if (isSelf())
		{
			gAgentCamera.resetCamera();
		}
	}
	else
	{
		ret = LLViewerObject::setParent(parent);
		if(ret)
		{
			sitOnObject(parent);
		}
	}
	return ret ;
}

void LLVOAvatar::addChild(LLViewerObject *childp)
{
	childp->extractAttachmentItemID(); // find the inventory item this object is associated with.
	LLViewerObject::addChild(childp);
	if (childp->mDrawable)
	{
		attachObject(childp);
	}
	else
	{
		mPendingAttachment.push_back(childp);
	}
}

void LLVOAvatar::removeChild(LLViewerObject *childp)
{
	LLViewerObject::removeChild(childp);
	if (!detachObject(childp))
	{
		llwarns << "Calling detach on non-attached object " << llendl;
	}
}

LLViewerJointAttachment* LLVOAvatar::getTargetAttachmentPoint(LLViewerObject* viewer_object)
{
	S32 attachmentID = ATTACHMENT_ID_FROM_STATE(viewer_object->getState());

	// This should never happen unless the server didn't process the attachment point
	// correctly, but putting this check in here to be safe.
	if (attachmentID & ATTACHMENT_ADD)
	{
		llwarns << "Got an attachment with ATTACHMENT_ADD mask, removing ( attach pt:" << attachmentID << " )" << llendl;
		attachmentID &= ~ATTACHMENT_ADD;
	}
	
	LLViewerJointAttachment* attachment = get_if_there(mAttachmentPoints, attachmentID, (LLViewerJointAttachment*)NULL);

	if (!attachment)
	{
		llwarns << "Object attachment point invalid: " << attachmentID << llendl;
		attachment = get_if_there(mAttachmentPoints, 1, (LLViewerJointAttachment*)NULL); // Arbitrary using 1 (chest)
	}

	return attachment;
}

//-----------------------------------------------------------------------------
// attachObject()
//-----------------------------------------------------------------------------
const LLViewerJointAttachment *LLVOAvatar::attachObject(LLViewerObject *viewer_object)
{
	LLViewerJointAttachment* attachment = getTargetAttachmentPoint(viewer_object);

	if (!attachment || !attachment->addObject(viewer_object))
	{
		return 0;
	}

	if (viewer_object->isSelected())
	{
		LLSelectMgr::getInstance()->updateSelectionCenter();
		LLSelectMgr::getInstance()->updatePointAt();
	}

	return attachment;
}

//-----------------------------------------------------------------------------
// attachObject()
//-----------------------------------------------------------------------------
U32 LLVOAvatar::getNumAttachments() const
{
	U32 num_attachments = 0;
	for (attachment_map_t::const_iterator iter = mAttachmentPoints.begin();
		 iter != mAttachmentPoints.end();
		 ++iter)
	{
		const LLViewerJointAttachment *attachment_pt = (*iter).second;
		num_attachments += attachment_pt->getNumObjects();
	}
	return num_attachments;
}

//-----------------------------------------------------------------------------
// canAttachMoreObjects()
//-----------------------------------------------------------------------------
BOOL LLVOAvatar::canAttachMoreObjects() const
{
	return (getNumAttachments() < MAX_AGENT_ATTACHMENTS);
}

//-----------------------------------------------------------------------------
// canAttachMoreObjects()
// Returns true if we can attach <n> more objects.
//-----------------------------------------------------------------------------
BOOL LLVOAvatar::canAttachMoreObjects(U32 n) const
{
	return (getNumAttachments() + n) <= MAX_AGENT_ATTACHMENTS;
}

//-----------------------------------------------------------------------------
// lazyAttach()
//-----------------------------------------------------------------------------
void LLVOAvatar::lazyAttach()
{
	std::vector<LLPointer<LLViewerObject> > still_pending;
	
	for (U32 i = 0; i < mPendingAttachment.size(); i++)
	{
		if (mPendingAttachment[i]->mDrawable)
		{
			attachObject(mPendingAttachment[i]);
		}
		else
		{
			still_pending.push_back(mPendingAttachment[i]);
		}
	}

	mPendingAttachment = still_pending;
}

void LLVOAvatar::resetHUDAttachments()
{

	for (attachment_map_t::iterator iter = mAttachmentPoints.begin(); 
		 iter != mAttachmentPoints.end();
		 ++iter)
	{
		LLViewerJointAttachment* attachment = iter->second;
		if (attachment->getIsHUDAttachment())
		{
			for (LLViewerJointAttachment::attachedobjs_vec_t::iterator attachment_iter = attachment->mAttachedObjects.begin();
				 attachment_iter != attachment->mAttachedObjects.end();
				 ++attachment_iter)
			{
				const LLViewerObject* attached_object = (*attachment_iter);
				if (attached_object && attached_object->mDrawable.notNull())
				{
					gPipeline.markMoved(attached_object->mDrawable);
				}
			}
		}
	}
}

void LLVOAvatar::rebuildRiggedAttachments( void )
{
	for ( attachment_map_t::iterator iter = mAttachmentPoints.begin(); iter != mAttachmentPoints.end(); ++iter )
	{
		LLViewerJointAttachment* pAttachment = iter->second;
		LLViewerJointAttachment::attachedobjs_vec_t::iterator attachmentIterEnd = pAttachment->mAttachedObjects.end();
		
		for ( LLViewerJointAttachment::attachedobjs_vec_t::iterator attachmentIter = pAttachment->mAttachedObjects.begin();
			 attachmentIter != attachmentIterEnd; ++attachmentIter)
		{
			const LLViewerObject* pAttachedObject =  *attachmentIter;
			if ( pAttachment && pAttachedObject->mDrawable.notNull() )
			{
				gPipeline.markRebuild(pAttachedObject->mDrawable);
			}
		}
	}
}
//-----------------------------------------------------------------------------
// cleanupAttachedMesh()
//-----------------------------------------------------------------------------
void LLVOAvatar::cleanupAttachedMesh( LLViewerObject* pVO )
{
	//If a VO has a skin that we'll reset the joint positions to their default
	if ( pVO && pVO->mDrawable )
	{
		LLVOVolume* pVObj = pVO->mDrawable->getVOVolume();
		if ( pVObj )
		{
			const LLMeshSkinInfo* pSkinData = gMeshRepo.getSkinInfo( pVObj->getVolume()->getParams().getSculptID(), pVObj );
			if (pSkinData 
				&& pSkinData->mJointNames.size() > JOINT_COUNT_REQUIRED_FOR_FULLRIG	// full rig
				&& pSkinData->mAlternateBindMatrix.size() > 0 )
					{				
						LLVOAvatar::resetJointPositionsToDefault();							
						//Need to handle the repositioning of the cam, updating rig data etc during outfit editing 
						//This handles the case where we detach a replacement rig.
						if ( gAgentCamera.cameraCustomizeAvatar() )
						{
							gAgent.unpauseAnimation();
							//Still want to refocus on head bone
							gAgentCamera.changeCameraToCustomizeAvatar();
						}
					}
				}
			}				
		}
//-----------------------------------------------------------------------------
// detachObject()
//-----------------------------------------------------------------------------
BOOL LLVOAvatar::detachObject(LLViewerObject *viewer_object)
{

	for (attachment_map_t::iterator iter = mAttachmentPoints.begin(); 
		 iter != mAttachmentPoints.end();
		 ++iter)
	{
		LLViewerJointAttachment* attachment = iter->second;
		
		if (attachment->isObjectAttached(viewer_object))
		{
		
			cleanupAttachedMesh( viewer_object );
		
			attachment->removeObject(viewer_object);
			lldebugs << "Detaching object " << viewer_object->mID << " from " << attachment->getName() << llendl;
			return TRUE;
		}
	}

	std::vector<LLPointer<LLViewerObject> >::iterator iter = std::find(mPendingAttachment.begin(), mPendingAttachment.end(), viewer_object);
	if (iter != mPendingAttachment.end())
	{
		mPendingAttachment.erase(iter);
		return TRUE;
	}
	
	return FALSE;
}

//-----------------------------------------------------------------------------
// sitDown()
//-----------------------------------------------------------------------------
void LLVOAvatar::sitDown(BOOL bSitting)
{
	mIsSitting = bSitting;
	if (isSelf())
	{
		// Update Movement Controls according to own Sitting mode
		LLFloaterMove::setSittingMode(bSitting);
	}
}

//-----------------------------------------------------------------------------
// sitOnObject()
//-----------------------------------------------------------------------------
void LLVOAvatar::sitOnObject(LLViewerObject *sit_object)
{
	if (isSelf())
	{
		// Might be first sit
		//LLFirstUse::useSit();

		gAgent.setFlying(FALSE);
		gAgentCamera.setThirdPersonHeadOffset(LLVector3::zero);
		//interpolate to new camera position
		gAgentCamera.startCameraAnimation();
		// make sure we are not trying to autopilot
		gAgent.stopAutoPilot();
		gAgentCamera.setupSitCamera();
		if (gAgentCamera.getForceMouselook())
		{
			gAgentCamera.changeCameraToMouselook();
		}
	}

	if (mDrawable.isNull())
	{
		return;
	}
	LLQuaternion inv_obj_rot = ~sit_object->getRenderRotation();
	LLVector3 obj_pos = sit_object->getRenderPosition();

	LLVector3 rel_pos = getRenderPosition() - obj_pos;
	rel_pos.rotVec(inv_obj_rot);

	mDrawable->mXform.setPosition(rel_pos);
	mDrawable->mXform.setRotation(mDrawable->getWorldRotation() * inv_obj_rot);

	gPipeline.markMoved(mDrawable, TRUE);
	// Notice that removing sitDown() from here causes avatars sitting on
	// objects to be not rendered for new arrivals. See EXT-6835 and EXT-1655.
	sitDown(TRUE);
	mRoot->getXform()->setParent(&sit_object->mDrawable->mXform); // LLVOAvatar::sitOnObject
	mRoot->setPosition(getPosition());
	mRoot->updateWorldMatrixChildren();

	stopMotion(ANIM_AGENT_BODY_NOISE);

}

//-----------------------------------------------------------------------------
// getOffObject()
//-----------------------------------------------------------------------------
void LLVOAvatar::getOffObject()
{
	if (mDrawable.isNull())
	{
		return;
	}
	
	LLViewerObject* sit_object = (LLViewerObject*)getParent();

	if (sit_object) 
	{
		stopMotionFromSource(sit_object->getID());
		LLFollowCamMgr::setCameraActive(sit_object->getID(), FALSE);

		LLViewerObject::const_child_list_t& child_list = sit_object->getChildren();
		for (LLViewerObject::child_list_t::const_iterator iter = child_list.begin();
			 iter != child_list.end(); ++iter)
		{
			LLViewerObject* child_objectp = *iter;

			stopMotionFromSource(child_objectp->getID());
			LLFollowCamMgr::setCameraActive(child_objectp->getID(), FALSE);
		}
	}

	// assumes that transform will not be updated with drawable still having a parent
	LLVector3 cur_position_world = mDrawable->getWorldPosition();
	LLQuaternion cur_rotation_world = mDrawable->getWorldRotation();

	// set *local* position based on last *world* position, since we're unparenting the avatar
	mDrawable->mXform.setPosition(cur_position_world);
	mDrawable->mXform.setRotation(cur_rotation_world);	
	
	gPipeline.markMoved(mDrawable, TRUE);

	sitDown(FALSE);

	mRoot->getXform()->setParent(NULL); // LLVOAvatar::getOffObject
	mRoot->setPosition(cur_position_world);
	mRoot->setRotation(cur_rotation_world);
	mRoot->getXform()->update();

	startMotion(ANIM_AGENT_BODY_NOISE);

	if (isSelf())
	{
		LLQuaternion av_rot = gAgent.getFrameAgent().getQuaternion();
		LLQuaternion obj_rot = sit_object ? sit_object->getRenderRotation() : LLQuaternion::DEFAULT;
		av_rot = av_rot * obj_rot;
		LLVector3 at_axis = LLVector3::x_axis;
		at_axis = at_axis * av_rot;
		at_axis.mV[VZ] = 0.f;
		at_axis.normalize();
		gAgent.resetAxes(at_axis);
		gAgentCamera.setThirdPersonHeadOffset(LLVector3(0.f, 0.f, 1.f));
		gAgentCamera.setSitCamera(LLUUID::null);
	}
}

//-----------------------------------------------------------------------------
// findAvatarFromAttachment()
//-----------------------------------------------------------------------------
// static 
LLVOAvatar* LLVOAvatar::findAvatarFromAttachment( LLViewerObject* obj )
{
	if( obj->isAttachment() )
	{
		do
		{
			obj = (LLViewerObject*) obj->getParent();
		}
		while( obj && !obj->isAvatar() );

		if( obj && !obj->isDead() )
		{
			return (LLVOAvatar*)obj;
		}
	}
	return NULL;
}

// warning: order(N) not order(1)
S32 LLVOAvatar::getAttachmentCount()
{
	S32 count = mAttachmentPoints.size();
	return count;
}

BOOL LLVOAvatar::isWearingWearableType(LLWearableType::EType type) const
{
	if (mIsDummy) return TRUE;

	if (isSelf())
	{
		return LLAvatarAppearance::isWearingWearableType(type);
	}

	switch(type)
	{
		case LLWearableType::WT_SHAPE:
		case LLWearableType::WT_SKIN:
		case LLWearableType::WT_HAIR:
		case LLWearableType::WT_EYES:
			return TRUE;  // everyone has all bodyparts
		default:
			break; // Do nothing
	}

	/* switch(type)
		case LLWearableType::WT_SHIRT:
			indicator_te = TEX_UPPER_SHIRT; */
	for (LLAvatarAppearanceDictionary::Textures::const_iterator tex_iter = LLAvatarAppearanceDictionary::getInstance()->getTextures().begin();
		 tex_iter != LLAvatarAppearanceDictionary::getInstance()->getTextures().end();
		 ++tex_iter)
	{
		const LLAvatarAppearanceDictionary::TextureEntry *texture_dict = tex_iter->second;
		if (texture_dict->mWearableType == type)
	{
			// Thus, you must check to see if the corresponding baked texture is defined.
			// NOTE: this is a poor substitute if you actually want to know about individual pieces of clothing
			// this works for detecting a skirt (most important), but is ineffective at any piece of clothing that
			// gets baked into a texture that always exists (upper or lower).
			if (texture_dict->mIsUsedByBakedTexture)
	{
				const EBakedTextureIndex baked_index = texture_dict->mBakedTextureIndex;
				return isTextureDefined(LLAvatarAppearanceDictionary::getInstance()->getBakedTexture(baked_index)->mTextureIndex);
	}
			return FALSE;
	}
	}
	return FALSE;
}





// virtual
void LLVOAvatar::invalidateComposite( LLTexLayerSet* layerset, BOOL upload_result )
{
}

void LLVOAvatar::invalidateAll()
{
}

// virtual
void LLVOAvatar::onGlobalColorChanged(const LLTexGlobalColor* global_color, BOOL upload_bake )
{
	if (global_color == mTexSkinColor)
	{
		invalidateComposite( mBakedTextureDatas[BAKED_HEAD].mTexLayerSet, upload_bake );
		invalidateComposite( mBakedTextureDatas[BAKED_UPPER].mTexLayerSet, upload_bake );
		invalidateComposite( mBakedTextureDatas[BAKED_LOWER].mTexLayerSet, upload_bake );
	}
	else if (global_color == mTexHairColor)
	{
		invalidateComposite( mBakedTextureDatas[BAKED_HEAD].mTexLayerSet, upload_bake );
		invalidateComposite( mBakedTextureDatas[BAKED_HAIR].mTexLayerSet, upload_bake );
		
		// ! BACKWARDS COMPATIBILITY !
		// Fix for dealing with avatars from viewers that don't bake hair.
		if (!isTextureDefined(mBakedTextureDatas[BAKED_HAIR].mTextureIndex))
		{
			LLColor4 color = mTexHairColor->getColor();
			avatar_joint_mesh_list_t::iterator iter = mBakedTextureDatas[BAKED_HAIR].mJointMeshes.begin();
			avatar_joint_mesh_list_t::iterator end  = mBakedTextureDatas[BAKED_HAIR].mJointMeshes.end();
			for (; iter != end; ++iter)
			{
				LLAvatarJointMesh* mesh = (*iter);
				if (mesh)
			{
					mesh->setColor( color );
				}
			}
		}
	} 
	else if (global_color == mTexEyeColor)
	{
//		llinfos << "invalidateComposite cause: onGlobalColorChanged( eyecolor )" << llendl; 
		invalidateComposite( mBakedTextureDatas[BAKED_EYES].mTexLayerSet,  upload_bake );
	}
	updateMeshTextures();
}

BOOL LLVOAvatar::isVisible() const
{
	return mDrawable.notNull()
		&& (mDrawable->isVisible() || mIsDummy);
}

// Determine if we have enough avatar data to render
BOOL LLVOAvatar::getIsCloud() const
{
	// Do we have a shape?
	if ((const_cast<LLVOAvatar*>(this))->visualParamWeightsAreDefault())
	{
		return TRUE;
	}

	if (!isTextureDefined(TEX_LOWER_BAKED) || 
		!isTextureDefined(TEX_UPPER_BAKED) || 
		!isTextureDefined(TEX_HEAD_BAKED))
	{
		return TRUE;
	}

	if (isTooComplex())
	{
		return TRUE;
	}
	return FALSE;
}

void LLVOAvatar::updateRezzedStatusTimers()
{
	// State machine for rezzed status. Statuses are -1 on startup, 0
	// = cloud, 1 = gray, 2 = textured, 3 = textured_and_downloaded.
	// Purpose is to collect time data for each it takes avatar to reach
	// various loading landmarks: gray, textured (partial), textured fully.

	S32 rez_status = getRezzedStatus();
	if (rez_status != mLastRezzedStatus)
	{
		LL_DEBUGS("Avatar") << avString() << "rez state change: " << mLastRezzedStatus << " -> " << rez_status << LL_ENDL;

		if (mLastRezzedStatus == -1 && rez_status != -1)
		{
			// First time initialization, start all timers.
			for (S32 i = 1; i < 4; i++)
			{
				startPhase("load_" + LLVOAvatar::rezStatusToString(i));
				startPhase("first_load_" + LLVOAvatar::rezStatusToString(i));
			}
		}
		if (rez_status < mLastRezzedStatus)
		{
			// load level has decreased. start phase timers for higher load levels.
			for (S32 i = rez_status+1; i <= mLastRezzedStatus; i++)
		{
				startPhase("load_" + LLVOAvatar::rezStatusToString(i));
		}
		}
		else if (rez_status > mLastRezzedStatus)
		{
			// load level has increased. stop phase timers for lower and equal load levels.
			for (S32 i = llmax(mLastRezzedStatus+1,1); i <= rez_status; i++)
			{
				stopPhase("load_" + LLVOAvatar::rezStatusToString(i));
				stopPhase("first_load_" + LLVOAvatar::rezStatusToString(i), false);
		}
			if (rez_status == 3)
		{
				// "fully loaded", mark any pending appearance change complete.
				selfStopPhase("update_appearance_from_cof");
				selfStopPhase("wear_inventory_category", false);
				selfStopPhase("process_initial_wearables_update", false);
			}
		}
		
		mLastRezzedStatus = rez_status;
	}
}

void LLVOAvatar::clearPhases()
{
	getPhases().clearPhases();
}

void LLVOAvatar::startPhase(const std::string& phase_name)
{
	F32 elapsed = 0.0;
	bool completed = false;
	bool found = getPhases().getPhaseValues(phase_name, elapsed, completed);
	//LL_DEBUGS("Avatar") << avString() << " phase state " << phase_name
	//					<< " found " << found << " elapsed " << elapsed << " completed " << completed << llendl;
	if (found)
	{
		if (!completed)
		{
			LL_DEBUGS("Avatar") << avString() << "no-op, start when started already for " << phase_name << llendl;
			return;
		}
	}
	LL_DEBUGS("Avatar") << avString() << " started phase " << phase_name << llendl;
	getPhases().startPhase(phase_name);
}

void LLVOAvatar::stopPhase(const std::string& phase_name, bool err_check)
<<<<<<< HEAD
{
	F32 elapsed = 0.0;
	bool completed = false;
	bool found = getPhases().getPhaseValues(phase_name, elapsed, completed);
	//LL_DEBUGS("Avatar") << avString() << " phase state " << phase_name
	//					<< " found " << found << " elapsed " << elapsed << " completed " << completed << llendl;
	if (found)
=======
		{
	F32 elapsed;
	bool completed;
	if (getPhases().getPhaseValues(phase_name, elapsed, completed))
>>>>>>> 32b8d398
	{
		if (!completed)
		{
			getPhases().stopPhase(phase_name);
			completed = true;
			logMetricsTimerRecord(phase_name, elapsed, completed);
			LL_DEBUGS("Avatar") << avString() << "stopped phase " << phase_name << " elapsed " << elapsed << llendl;
		}
		else
		{
			if (err_check)
			{
				LL_DEBUGS("Avatar") << "no-op, stop when stopped already for " << phase_name << llendl;
			}
		}
	}
	else
	{
		if (err_check)
		{
			LL_DEBUGS("Avatar") << "no-op, stop when not started for " << phase_name << llendl;
		}
	}
}

void LLVOAvatar::logPendingPhases()
{
	if (!isAgentAvatarValid())
		{
		return;
	}
	
	for (LLViewerStats::phase_map_t::iterator it = getPhases().begin();
		 it != getPhases().end();
		 ++it)
	{
		const std::string& phase_name = it->first;
		F32 elapsed;
		bool completed;
		if (getPhases().getPhaseValues(phase_name, elapsed, completed))
		{
			if (!completed)
			{
				logMetricsTimerRecord(phase_name, elapsed, completed);
		}
		}
	}
		}

//static
void LLVOAvatar::logPendingPhasesAllAvatars()
		{
	for (std::vector<LLCharacter*>::iterator iter = LLCharacter::sInstances.begin();
		 iter != LLCharacter::sInstances.end(); ++iter)
	{
		LLVOAvatar* inst = (LLVOAvatar*) *iter;
		if( inst->isDead() )
		{
			continue;
		}
		inst->logPendingPhases();
	}
		}

void LLVOAvatar::logMetricsTimerRecord(const std::string& phase_name, F32 elapsed, bool completed)
		{
	if (!isAgentAvatarValid())
		{
		return;
		}
	
	LLSD record;
	record["timer_name"] = phase_name;
	record["avatar_id"] = getID();
	record["elapsed"] = elapsed;
	record["completed"] = completed;
	U32 grid_x(0), grid_y(0);
	if (getRegion())
		{
		record["central_bake_version"] = LLSD::Integer(getRegion()->getCentralBakeVersion());
		grid_from_region_handle(getRegion()->getHandle(), &grid_x, &grid_y);
		}
	record["grid_x"] = LLSD::Integer(grid_x);
	record["grid_y"] = LLSD::Integer(grid_y);
	record["is_using_server_bakes"] = ((bool) isUsingServerBakes());
	record["is_self"] = isSelf();
		
	if (isAgentAvatarValid())
	{
		gAgentAvatarp->addMetricsTimerRecord(record);
	}
}

// call periodically to keep isFullyLoaded up to date.
// returns true if the value has changed.
BOOL LLVOAvatar::updateIsFullyLoaded()
{
	const BOOL loading = getIsCloud();
	updateRezzedStatusTimers();
	updateRuthTimer(loading);
	return processFullyLoadedChange(loading);
}

void LLVOAvatar::updateRuthTimer(bool loading)
{
	if (isSelf() || !loading) 
	{
		return;
	}

	if (mPreviousFullyLoaded)
	{
		mRuthTimer.reset();
		debugAvatarRezTime("AvatarRezCloudNotification","became cloud");
	}
	
	const F32 LOADING_TIMEOUT__SECONDS = 120.f;
	if (mRuthTimer.getElapsedTimeF32() > LOADING_TIMEOUT__SECONDS)
	{
		LL_DEBUGS("Avatar") << avString()
				<< "Ruth Timer timeout: Missing texture data for '" << getFullname() << "' "
				<< "( Params loaded : " << !visualParamWeightsAreDefault() << " ) "
				<< "( Lower : " << isTextureDefined(TEX_LOWER_BAKED) << " ) "
				<< "( Upper : " << isTextureDefined(TEX_UPPER_BAKED) << " ) "
				<< "( Head : " << isTextureDefined(TEX_HEAD_BAKED) << " )."
				<< LL_ENDL;
		
		LLAvatarPropertiesProcessor::getInstance()->sendAvatarTexturesRequest(getID());
		mRuthTimer.reset();
	}
}

BOOL LLVOAvatar::processFullyLoadedChange(bool loading)
{
	// we wait a little bit before giving the all clear,
	// to let textures settle down
	const F32 PAUSE = 1.f;
	if (loading)
		mFullyLoadedTimer.reset();
	
	mFullyLoaded = (mFullyLoadedTimer.getElapsedTimeF32() > PAUSE);

		if (!mPreviousFullyLoaded && !loading && mFullyLoaded)
		{
		debugAvatarRezTime("AvatarRezNotification","fully loaded");
	}

	// did our loading state "change" from last call?
	// runway - why are we updating every 30 calls even if nothing has changed?
	const S32 UPDATE_RATE = 30;
	BOOL changed =
		((mFullyLoaded != mPreviousFullyLoaded) ||         // if the value is different from the previous call
		 (!mFullyLoadedInitialized) ||                     // if we've never been called before
		 (mFullyLoadedFrameCounter % UPDATE_RATE == 0));   // every now and then issue a change

	mPreviousFullyLoaded = mFullyLoaded;
	mFullyLoadedInitialized = TRUE;
	mFullyLoadedFrameCounter++;
	
	return changed;
}

BOOL LLVOAvatar::isFullyLoaded() const
{
	return (mRenderUnloadedAvatar || mFullyLoaded);
}

bool LLVOAvatar::isTooComplex() const
{
	if (gSavedSettings.getS32("RenderAvatarComplexityLimit") > 0 && mVisualComplexity >= gSavedSettings.getS32("RenderAvatarComplexityLimit"))
	{
		return true;
	}

	return false;
}


//-----------------------------------------------------------------------------
// findMotion()
//-----------------------------------------------------------------------------
LLMotion* LLVOAvatar::findMotion(const LLUUID& id) const
{
	return mMotionController.findMotion(id);
}

// This is a semi-deprecated debugging tool - meshes will not show as
// colorized if using deferred rendering.
void LLVOAvatar::debugColorizeSubMeshes(U32 i, const LLColor4& color)
{
	if (gSavedSettings.getBOOL("DebugAvatarCompositeBaked"))
	{
		avatar_joint_mesh_list_t::iterator iter = mBakedTextureDatas[i].mJointMeshes.begin();
		avatar_joint_mesh_list_t::iterator end  = mBakedTextureDatas[i].mJointMeshes.end();
		for (; iter != end; ++iter)
		{
			LLAvatarJointMesh* mesh = (*iter);
			if (mesh)
			{
				{
					mesh->setColor(color);
				}
			}
		}
	}
}

//-----------------------------------------------------------------------------
// updateMeshTextures()
// Uses the current TE values to set the meshes' and layersets' textures.
//-----------------------------------------------------------------------------
// virtual
void LLVOAvatar::updateMeshTextures()
{
	static S32 update_counter = 0;
	mBakedTextureDebugText.clear();
	
	// if user has never specified a texture, assign the default
	for (U32 i=0; i < getNumTEs(); i++)
	{
		const LLViewerTexture* te_image = getImage(i, 0);
		if(!te_image || te_image->getID().isNull() || (te_image->getID() == IMG_DEFAULT))
		{
			// IMG_DEFAULT_AVATAR = a special texture that's never rendered.
			const LLUUID& image_id = (i == TEX_HAIR ? IMG_DEFAULT : IMG_DEFAULT_AVATAR);
			setImage(i, LLViewerTextureManager::getFetchedTexture(image_id), 0); 
		}
	}

	const BOOL other_culled = !isSelf() && mCulled;
	LLLoadedCallbackEntry::source_callback_list_t* src_callback_list = NULL ;
	BOOL paused = FALSE;
	if(!isSelf())
	{
		src_callback_list = &mCallbackTextureList ;
		paused = !isVisible();
	}

	std::vector<BOOL> is_layer_baked;
	is_layer_baked.resize(mBakedTextureDatas.size(), false);

	std::vector<BOOL> use_lkg_baked_layer; // lkg = "last known good"
	use_lkg_baked_layer.resize(mBakedTextureDatas.size(), false);

	mBakedTextureDebugText += llformat("%06d\n",update_counter++);
	mBakedTextureDebugText += "indx layerset linvld ltda ilb ulkg ltid\n";
	for (U32 i=0; i < mBakedTextureDatas.size(); i++)
	{
		is_layer_baked[i] = isTextureDefined(mBakedTextureDatas[i].mTextureIndex);
		LLViewerTexLayerSet* layerset = NULL;
		bool layerset_invalid = false;
		if (!other_culled)
		{
			// When an avatar is changing clothes and not in Appearance mode,
			// use the last-known good baked texture until it finishes the first
			// render of the new layerset.
			layerset = getTexLayerSet(i);
			layerset_invalid = layerset && ( !layerset->getViewerComposite()->isInitialized()
											 || !layerset->isLocalTextureDataAvailable() );
			use_lkg_baked_layer[i] = (!is_layer_baked[i] 
									  && (mBakedTextureDatas[i].mLastTextureID != IMG_DEFAULT_AVATAR) 
									  && layerset_invalid);
			if (use_lkg_baked_layer[i])
			{
				layerset->setUpdatesEnabled(TRUE);
			}
		}
		else
		{
			use_lkg_baked_layer[i] = (!is_layer_baked[i] 
									  && mBakedTextureDatas[i].mLastTextureID != IMG_DEFAULT_AVATAR);
		}

		std::string last_id_string;
		if (mBakedTextureDatas[i].mLastTextureID == IMG_DEFAULT_AVATAR)
			last_id_string = "A";
		else if (mBakedTextureDatas[i].mLastTextureID == IMG_DEFAULT)
			last_id_string = "D";
		else if (mBakedTextureDatas[i].mLastTextureID == IMG_INVISIBLE)
			last_id_string = "I";
		else
			last_id_string = "*";
		bool is_ltda = layerset
			&& layerset->getViewerComposite()->isInitialized()
			&& layerset->isLocalTextureDataAvailable();
		mBakedTextureDebugText += llformat("%4d   %4s     %4d %4d %4d %4d %4s\n",
										   i,
										   (layerset?"*":"0"),
										   layerset_invalid,
										   is_ltda,
										   is_layer_baked[i],
										   use_lkg_baked_layer[i],
										   last_id_string.c_str());
	}

	for (U32 i=0; i < mBakedTextureDatas.size(); i++)
	{
		debugColorizeSubMeshes(i, LLColor4::white);

		LLViewerTexLayerSet* layerset = getTexLayerSet(i);
		if (use_lkg_baked_layer[i] && !isUsingLocalAppearance() )
	{
			LLViewerFetchedTexture* baked_img = LLViewerTextureManager::getFetchedTexture(mBakedTextureDatas[i].mLastTextureID);
			mBakedTextureDatas[i].mIsUsed = TRUE;

			debugColorizeSubMeshes(i,LLColor4::red);
	
			avatar_joint_mesh_list_t::iterator iter = mBakedTextureDatas[i].mJointMeshes.begin();
			avatar_joint_mesh_list_t::iterator end  = mBakedTextureDatas[i].mJointMeshes.end();
			for (; iter != end; ++iter)
	{
				LLAvatarJointMesh* mesh = (*iter);
				if (mesh)
		{
					mesh->setTexture( baked_img );
			}
			}
		}
		else if (!isUsingLocalAppearance() && is_layer_baked[i])
		{
			LLViewerFetchedTexture* baked_img =
				LLViewerTextureManager::staticCastToFetchedTexture(
					getImage( mBakedTextureDatas[i].mTextureIndex, 0 ), TRUE) ;
			if( baked_img->getID() == mBakedTextureDatas[i].mLastTextureID )
			{
				// Even though the file may not be finished loading,
				// we'll consider it loaded and use it (rather than
				// doing compositing).
				useBakedTexture( baked_img->getID() );
			}
			else
			{
				mBakedTextureDatas[i].mIsLoaded = FALSE;
				if ( (baked_img->getID() != IMG_INVISIBLE) &&
					 ((i == BAKED_HEAD) || (i == BAKED_UPPER) || (i == BAKED_LOWER)) )
				{			
					baked_img->setLoadedCallback(onBakedTextureMasksLoaded, MORPH_MASK_REQUESTED_DISCARD, TRUE, TRUE, new LLTextureMaskData( mID ), 
						src_callback_list, paused);	
				}
				baked_img->setLoadedCallback(onBakedTextureLoaded, SWITCH_TO_BAKED_DISCARD, FALSE, FALSE, new LLUUID( mID ), 
					src_callback_list, paused );
			}
		}
		else if (layerset && isUsingLocalAppearance())
		{
			debugColorizeSubMeshes(i,LLColor4::yellow );

			layerset->createComposite();
			layerset->setUpdatesEnabled( TRUE );
			mBakedTextureDatas[i].mIsUsed = FALSE;

			avatar_joint_mesh_list_t::iterator iter = mBakedTextureDatas[i].mJointMeshes.begin();
			avatar_joint_mesh_list_t::iterator end  = mBakedTextureDatas[i].mJointMeshes.end();
			for (; iter != end; ++iter)
			{
				LLAvatarJointMesh* mesh = (*iter);
				if (mesh)
				{
					mesh->setLayerSet( layerset );
			}
			}
		}
		else
		{
			debugColorizeSubMeshes(i,LLColor4::blue);
		}
	}

	// set texture and color of hair manually if we are not using a baked image.
	// This can happen while loading hair for yourself, or for clients that did not
	// bake a hair texture. Still needed for yourself after 1.22 is depricated.
	if (!is_layer_baked[BAKED_HAIR] || isEditingAppearance())
	{
		const LLColor4 color = mTexHairColor ? mTexHairColor->getColor() : LLColor4(1,1,1,1);
		LLViewerTexture* hair_img = getImage( TEX_HAIR, 0 );
		avatar_joint_mesh_list_t::iterator iter = mBakedTextureDatas[BAKED_HAIR].mJointMeshes.begin();
		avatar_joint_mesh_list_t::iterator end  = mBakedTextureDatas[BAKED_HAIR].mJointMeshes.end();
		for (; iter != end; ++iter)
		{
			LLAvatarJointMesh* mesh = (*iter);
			if (mesh)
		{
				mesh->setColor( color );
				mesh->setTexture( hair_img );
			}
		}
	} 
	
	
	for (LLAvatarAppearanceDictionary::BakedTextures::const_iterator baked_iter =
			 LLAvatarAppearanceDictionary::getInstance()->getBakedTextures().begin();
		 baked_iter != LLAvatarAppearanceDictionary::getInstance()->getBakedTextures().end();
		 ++baked_iter)
	{
		const EBakedTextureIndex baked_index = baked_iter->first;
		const LLAvatarAppearanceDictionary::BakedEntry *baked_dict = baked_iter->second;
		
		for (texture_vec_t::const_iterator local_tex_iter = baked_dict->mLocalTextures.begin();
			 local_tex_iter != baked_dict->mLocalTextures.end();
			 ++local_tex_iter)
		{
			const ETextureIndex texture_index = *local_tex_iter;
			const BOOL is_baked_ready = (is_layer_baked[baked_index] && mBakedTextureDatas[baked_index].mIsLoaded) || other_culled;
			if (isSelf())
			{
				setBakedReady(texture_index, is_baked_ready);
			}
		}
	}
	removeMissingBakedTextures();
}

// virtual
//-----------------------------------------------------------------------------
// setLocalTexture()
//-----------------------------------------------------------------------------
void LLVOAvatar::setLocalTexture( ETextureIndex type, LLViewerTexture* in_tex, BOOL baked_version_ready, U32 index )
{
	// invalid for anyone but self
	llassert(0);
}

//virtual 
void LLVOAvatar::setBakedReady(LLAvatarAppearanceDefines::ETextureIndex type, BOOL baked_version_exists, U32 index)
{
	// invalid for anyone but self
	llassert(0);
}

void LLVOAvatar::addChat(const LLChat& chat)
{
	std::deque<LLChat>::iterator chat_iter;

	mChats.push_back(chat);

	S32 chat_length = 0;
	for( chat_iter = mChats.begin(); chat_iter != mChats.end(); ++chat_iter)
	{
		chat_length += chat_iter->mText.size();
	}

	// remove any excess chat
	chat_iter = mChats.begin();
	while ((chat_length > MAX_BUBBLE_CHAT_LENGTH || mChats.size() > MAX_BUBBLE_CHAT_UTTERANCES) && chat_iter != mChats.end())
	{
		chat_length -= chat_iter->mText.size();
		mChats.pop_front();
		chat_iter = mChats.begin();
	}

	mChatTimer.reset();
}

void LLVOAvatar::clearChat()
{
	mChats.clear();
}


void LLVOAvatar::applyMorphMask(U8* tex_data, S32 width, S32 height, S32 num_components, LLAvatarAppearanceDefines::EBakedTextureIndex index)
{
	if (index >= BAKED_NUM_INDICES)
	{
		llwarns << "invalid baked texture index passed to applyMorphMask" << llendl;
		return;
	}

	for (morph_list_t::const_iterator iter = mBakedTextureDatas[index].mMaskedMorphs.begin();
		 iter != mBakedTextureDatas[index].mMaskedMorphs.end(); ++iter)
{
		const LLMaskedMorph* maskedMorph = (*iter);
		LLPolyMorphTarget* morph_target = dynamic_cast<LLPolyMorphTarget*>(maskedMorph->mMorphTarget);
		if (morph_target)
	{
			morph_target->applyMask(tex_data, width, height, num_components, maskedMorph->mInvert);
}
	}
}



// returns TRUE if morph masks are present and not valid for a given baked texture, FALSE otherwise
BOOL LLVOAvatar::morphMaskNeedsUpdate(LLAvatarAppearanceDefines::EBakedTextureIndex index)
{
	if (index >= BAKED_NUM_INDICES)
	{
		return FALSE;
	}

	if (!mBakedTextureDatas[index].mMaskedMorphs.empty())
	{
		if (isSelf())
		{
			LLViewerTexLayerSet *layer_set = getTexLayerSet(index);
			if (layer_set)
			{
				return !layer_set->isMorphValid();
			}
		}
		else
		{
			return FALSE;
		}
	}

	return FALSE;
}

//-----------------------------------------------------------------------------
// releaseComponentTextures()
// release any component texture UUIDs for which we have a baked texture
// ! BACKWARDS COMPATIBILITY !
// This is only called for non-self avatars, it can be taken out once component
// textures aren't communicated by non-self avatars.
//-----------------------------------------------------------------------------
void LLVOAvatar::releaseComponentTextures()
{
	// ! BACKWARDS COMPATIBILITY !
	// Detect if the baked hair texture actually wasn't sent, and if so set to default
	if (isTextureDefined(TEX_HAIR_BAKED) && getImage(TEX_HAIR_BAKED,0)->getID() == getImage(TEX_SKIRT_BAKED,0)->getID())
	{
		if (getImage(TEX_HAIR_BAKED,0)->getID() != IMG_INVISIBLE)
		{
			// Regression case of messaging system. Expected 21 textures, received 20. last texture is not valid so set to default
			setTETexture(TEX_HAIR_BAKED, IMG_DEFAULT_AVATAR);
		}
	}

	for (U8 baked_index = 0; baked_index < BAKED_NUM_INDICES; baked_index++)
	{
		const LLAvatarAppearanceDictionary::BakedEntry * bakedDicEntry = LLAvatarAppearanceDictionary::getInstance()->getBakedTexture((EBakedTextureIndex)baked_index);
		// skip if this is a skirt and av is not wearing one, or if we don't have a baked texture UUID
		if (!isTextureDefined(bakedDicEntry->mTextureIndex)
			&& ( (baked_index != BAKED_SKIRT) || isWearingWearableType(LLWearableType::WT_SKIRT) ))
		{
			continue;
		}

		for (U8 texture = 0; texture < bakedDicEntry->mLocalTextures.size(); texture++)
		{
			const U8 te = (ETextureIndex)bakedDicEntry->mLocalTextures[texture];
			setTETexture(te, IMG_DEFAULT_AVATAR);
		}
	}
}

void LLVOAvatar::dumpAvatarTEs( const std::string& context ) const
{	
	LL_DEBUGS("Avatar") << avString() << (isSelf() ? "Self: " : "Other: ") << context << LL_ENDL;
	for (LLAvatarAppearanceDictionary::Textures::const_iterator iter = LLAvatarAppearanceDictionary::getInstance()->getTextures().begin();
		 iter != LLAvatarAppearanceDictionary::getInstance()->getTextures().end();
		 ++iter)
	{
		const LLAvatarAppearanceDictionary::TextureEntry *texture_dict = iter->second;
		// TODO: MULTI-WEARABLE: handle multiple textures for self
		const LLViewerTexture* te_image = getImage(iter->first,0);
		if( !te_image )
		{
			LL_DEBUGS("Avatar") << avString() << "       " << texture_dict->mName << ": null ptr" << LL_ENDL;
		}
		else if( te_image->getID().isNull() )
		{
			LL_DEBUGS("Avatar") << avString() << "       " << texture_dict->mName << ": null UUID" << LL_ENDL;
		}
		else if( te_image->getID() == IMG_DEFAULT )
		{
			LL_DEBUGS("Avatar") << avString() << "       " << texture_dict->mName << ": IMG_DEFAULT" << LL_ENDL;
		}
		else if( te_image->getID() == IMG_DEFAULT_AVATAR )
		{
			LL_DEBUGS("Avatar") << avString() << "       " << texture_dict->mName << ": IMG_DEFAULT_AVATAR" << LL_ENDL;
		}
		else
		{
			LL_DEBUGS("Avatar") << avString() << "       " << texture_dict->mName << ": " << te_image->getID() << LL_ENDL;
		}
	}
}

//-----------------------------------------------------------------------------
// clampAttachmentPositions()
//-----------------------------------------------------------------------------
void LLVOAvatar::clampAttachmentPositions()
{
	if (isDead())
	{
		return;
	}
	for (attachment_map_t::iterator iter = mAttachmentPoints.begin(); 
		 iter != mAttachmentPoints.end();
		 ++iter)
	{
		LLViewerJointAttachment* attachment = iter->second;
		if (attachment)
		{
			attachment->clampObjectPosition();
		}
	}
}

BOOL LLVOAvatar::hasHUDAttachment() const
{
	for (attachment_map_t::const_iterator iter = mAttachmentPoints.begin(); 
		 iter != mAttachmentPoints.end();
		 ++iter)
	{
		LLViewerJointAttachment* attachment = iter->second;
		if (attachment->getIsHUDAttachment() && attachment->getNumObjects() > 0)
		{
			return TRUE;
		}
	}
	return FALSE;
}

LLBBox LLVOAvatar::getHUDBBox() const
{
	LLBBox bbox;
	for (attachment_map_t::const_iterator iter = mAttachmentPoints.begin(); 
		 iter != mAttachmentPoints.end();
		 ++iter)
	{
		LLViewerJointAttachment* attachment = iter->second;
		if (attachment->getIsHUDAttachment())
		{
			for (LLViewerJointAttachment::attachedobjs_vec_t::iterator attachment_iter = attachment->mAttachedObjects.begin();
				 attachment_iter != attachment->mAttachedObjects.end();
				 ++attachment_iter)
			{
				const LLViewerObject* attached_object = (*attachment_iter);
				if (attached_object == NULL)
				{
					llwarns << "HUD attached object is NULL!" << llendl;
					continue;
				}
				// initialize bounding box to contain identity orientation and center point for attached object
				bbox.addPointLocal(attached_object->getPosition());
				// add rotated bounding box for attached object
				bbox.addBBoxAgent(attached_object->getBoundingBoxAgent());
				LLViewerObject::const_child_list_t& child_list = attached_object->getChildren();
				for (LLViewerObject::child_list_t::const_iterator iter = child_list.begin();
					 iter != child_list.end(); 
					 ++iter)
				{
					const LLViewerObject* child_objectp = *iter;
					bbox.addBBoxAgent(child_objectp->getBoundingBoxAgent());
				}
			}
		}
	}

	return bbox;
}

//-----------------------------------------------------------------------------
// onFirstTEMessageReceived()
//-----------------------------------------------------------------------------
void LLVOAvatar::onFirstTEMessageReceived()
{
	LL_DEBUGS("Avatar") << avString() << LL_ENDL;
	if( !mFirstTEMessageReceived )
	{
		mFirstTEMessageReceived = TRUE;

		LLLoadedCallbackEntry::source_callback_list_t* src_callback_list = NULL ;
		BOOL paused = FALSE ;
		if(!isSelf())
		{
			src_callback_list = &mCallbackTextureList ;
			paused = !isVisible();
		}

		for (U32 i = 0; i < mBakedTextureDatas.size(); i++)
		{
			const BOOL layer_baked = isTextureDefined(mBakedTextureDatas[i].mTextureIndex);

			// Use any baked textures that we have even if they haven't downloaded yet.
			// (That is, don't do a transition from unbaked to baked.)
			if (layer_baked)
			{
				LLViewerFetchedTexture* image = LLViewerTextureManager::staticCastToFetchedTexture(getImage( mBakedTextureDatas[i].mTextureIndex, 0 ), TRUE) ;
				mBakedTextureDatas[i].mLastTextureID = image->getID();
				// If we have more than one texture for the other baked layers, we'll want to call this for them too.
				if ( (image->getID() != IMG_INVISIBLE) && ((i == BAKED_HEAD) || (i == BAKED_UPPER) || (i == BAKED_LOWER)) )
				{
					image->setLoadedCallback( onBakedTextureMasksLoaded, MORPH_MASK_REQUESTED_DISCARD, TRUE, TRUE, new LLTextureMaskData( mID ), 
						src_callback_list, paused);
				}
				LL_DEBUGS("Avatar") << avString() << "layer_baked, setting onInitialBakedTextureLoaded as callback" << LL_ENDL;
				image->setLoadedCallback( onInitialBakedTextureLoaded, MAX_DISCARD_LEVEL, FALSE, FALSE, new LLUUID( mID ), 
					src_callback_list, paused );
			}
		}

		mMeshTexturesDirty = TRUE;
		gPipeline.markGLRebuild(this);
	}
}

//-----------------------------------------------------------------------------
// bool visualParamWeightsAreDefault()
//-----------------------------------------------------------------------------
bool LLVOAvatar::visualParamWeightsAreDefault()
{
	bool rtn = true;

	bool is_wearing_skirt = isWearingWearableType(LLWearableType::WT_SKIRT);
	for (LLVisualParam *param = getFirstVisualParam(); 
	     param;
	     param = getNextVisualParam())
	{
		if (param->isTweakable())
		{
			LLViewerVisualParam* vparam = dynamic_cast<LLViewerVisualParam*>(param);
			llassert(vparam);
			bool is_skirt_param = vparam &&
				LLWearableType::WT_SKIRT == vparam->getWearableType();
			if (param->getWeight() != param->getDefaultWeight() &&
			    // we have to not care whether skirt weights are default, if we're not actually wearing a skirt
			    (is_wearing_skirt || !is_skirt_param))
			{
				//llinfos << "param '" << param->getName() << "'=" << param->getWeight() << " which differs from default=" << param->getDefaultWeight() << llendl;
				rtn = false;
				break;
			}
		}
	}

	//llinfos << "params are default ? " << int(rtn) << llendl;

	return rtn;
}

void dump_visual_param(apr_file_t* file, LLVisualParam* viewer_param, F32 value)
{
	std::string type_string = "unknown";
	if (dynamic_cast<LLTexLayerParamAlpha*>(viewer_param))
		type_string = "param_alpha";
	if (dynamic_cast<LLTexLayerParamColor*>(viewer_param))
		type_string = "param_color";
	if (dynamic_cast<LLDriverParam*>(viewer_param))
		type_string = "param_driver";
	if (dynamic_cast<LLPolyMorphTarget*>(viewer_param))
		type_string = "param_morph";
	if (dynamic_cast<LLPolySkeletalDistortion*>(viewer_param))
		type_string = "param_skeleton";
	S32 wtype = -1;
	LLViewerVisualParam *vparam = dynamic_cast<LLViewerVisualParam*>(viewer_param);
	if (vparam)
	{
		wtype = vparam->getWearableType();
	}
	S32 u8_value = F32_to_U8(value,viewer_param->getMinWeight(),viewer_param->getMaxWeight());
	apr_file_printf(file, "\t\t<param id=\"%d\" name=\"%s\" value=\"%.3f\" u8=\"%d\" type=\"%s\" wearable=\"%s\"/>\n",
					viewer_param->getID(), viewer_param->getName().c_str(), value, u8_value, type_string.c_str(),
					LLWearableType::getTypeName(LLWearableType::EType(wtype)).c_str()
//					param_location_name(vparam->getParamLocation()).c_str()
		);
	}
	

void LLVOAvatar::dumpAppearanceMsgParams( const std::string& dump_prefix,
	const LLAppearanceMessageContents& contents)
	{
	std::string outfilename = get_sequential_numbered_file_name(dump_prefix,".xml");
	const std::vector<F32>& params_for_dump = contents.mParamWeights;
	const LLTEContents& tec = contents.mTEContents;

	LLAPRFile outfile;
	std::string fullpath = gDirUtilp->getExpandedFilename(LL_PATH_LOGS,outfilename);
	outfile.open(fullpath, LL_APR_WB );
	apr_file_t* file = outfile.getFileHandle();
	if (!file)
		{
			return;
		}
	else
	{
		LL_DEBUGS("Avatar") << "dumping appearance message to " << fullpath << llendl;
	}

	apr_file_printf(file, "<header>\n");
	apr_file_printf(file, "\t\t<cof_version %i />\n", contents.mCOFVersion);
	apr_file_printf(file, "\t\t<appearance_version %i />\n", contents.mAppearanceVersion);
	apr_file_printf(file, "</header>\n");

	apr_file_printf(file, "\n<params>\n");
	LLVisualParam* param = getFirstVisualParam();
	for (S32 i = 0; i < params_for_dump.size(); i++)
	{
		while( param && ((param->getGroup() != VISUAL_PARAM_GROUP_TWEAKABLE) && 
						 (param->getGroup() != VISUAL_PARAM_GROUP_TRANSMIT_NOT_TWEAKABLE)) ) // should not be any of group VISUAL_PARAM_GROUP_TWEAKABLE_NO_TRANSMIT
		{
			param = getNextVisualParam();
		}
		LLViewerVisualParam* viewer_param = (LLViewerVisualParam*)param;
		F32 value = params_for_dump[i];
		dump_visual_param(file, viewer_param, value);
		param = getNextVisualParam();
	}
	apr_file_printf(file, "</params>\n");

	apr_file_printf(file, "\n<textures>\n");
	for (U32 i = 0; i < tec.face_count; i++)
	{
		std::string uuid_str;
		((LLUUID*)tec.image_data)[i].toString(uuid_str);
		apr_file_printf( file, "\t\t<texture te=\"%i\" uuid=\"%s\"/>\n", i, uuid_str.c_str());
	}
	apr_file_printf(file, "</textures>\n");
	}

void LLVOAvatar::parseAppearanceMessage(LLMessageSystem* mesgsys, LLAppearanceMessageContents& contents)
{
	parseTEMessage(mesgsys, _PREHASH_ObjectData, -1, contents.mTEContents);

	// Parse the AppearanceData field, if any.
	if (mesgsys->has(_PREHASH_AppearanceData))
	{
		U8 av_u8;
		mesgsys->getU8Fast(_PREHASH_AppearanceData, _PREHASH_AppearanceVersion, av_u8, 0);
		contents.mAppearanceVersion = av_u8;
		LL_DEBUGS("Avatar") << "appversion set by AppearanceData field: " << contents.mAppearanceVersion << llendl;
		mesgsys->getS32Fast(_PREHASH_AppearanceData, _PREHASH_CofVersion, contents.mCOFVersion, 0);
		// For future use:
		//mesgsys->getU32Fast(_PREHASH_AppearanceData, _PREHASH_Flags, appearance_flags, 0);
	}
	
	// Parse visual params, if any.
	S32 num_blocks = mesgsys->getNumberOfBlocksFast(_PREHASH_VisualParam);
	bool drop_visual_params_debug = gSavedSettings.getBOOL("BlockSomeAvatarAppearanceVisualParams") && (ll_rand(2) == 0); // pretend that ~12% of AvatarAppearance messages arrived without a VisualParam block, for testing
	if( num_blocks > 1 && !drop_visual_params_debug)
	{
		LL_DEBUGS("Avatar") << avString() << " handle visual params, num_blocks " << num_blocks << LL_ENDL;
		
		LLVisualParam* param = getFirstVisualParam();
		llassert(param); // if this ever fires, we should do the same as when num_blocks<=1
		if (!param)
		{
			llwarns << "No visual params!" << llendl;
		}
		else
		{
			for( S32 i = 0; i < num_blocks; i++ )
			{
				while( param && ((param->getGroup() != VISUAL_PARAM_GROUP_TWEAKABLE) && 
								 (param->getGroup() != VISUAL_PARAM_GROUP_TRANSMIT_NOT_TWEAKABLE)) ) // should not be any of group VISUAL_PARAM_GROUP_TWEAKABLE_NO_TRANSMIT
				{
					param = getNextVisualParam();
				}
						
				if( !param )
				{
					// more visual params supplied than expected - just process what we know about
					break;
				}

				U8 value;
				mesgsys->getU8Fast(_PREHASH_VisualParam, _PREHASH_ParamValue, value, i);
				F32 newWeight = U8_to_F32(value, param->getMinWeight(), param->getMaxWeight());
				contents.mParamWeights.push_back(newWeight);
				contents.mParams.push_back(param);

				param = getNextVisualParam();
			}
		}

		const S32 expected_tweakable_count = getVisualParamCountInGroup(VISUAL_PARAM_GROUP_TWEAKABLE) +
											 getVisualParamCountInGroup(VISUAL_PARAM_GROUP_TRANSMIT_NOT_TWEAKABLE); // don't worry about VISUAL_PARAM_GROUP_TWEAKABLE_NO_TRANSMIT
		if (num_blocks != expected_tweakable_count)
		{
			LL_DEBUGS("Avatar") << "Number of params in AvatarAppearance msg (" << num_blocks << ") does not match number of tweakable params in avatar xml file (" << expected_tweakable_count << ").  Processing what we can.  object: " << getID() << llendl;
		}
	}
	else
	{
		if (drop_visual_params_debug)
		{
			llinfos << "Debug-faked lack of parameters on AvatarAppearance for object: "  << getID() << llendl;
		}
		else
		{
			LL_DEBUGS("Avatar") << "AvatarAppearance msg received without any parameters, object: " << getID() << llendl;
		}
	}

	LLVisualParam* appearance_version_param = getVisualParam(11000);
	if (appearance_version_param)
	{
		std::vector<LLVisualParam*>::iterator it = std::find(contents.mParams.begin(), contents.mParams.end(),appearance_version_param);
		if (it != contents.mParams.end())
		{
			S32 index = it - contents.mParams.begin();
			contents.mParamAppearanceVersion = llround(contents.mParamWeights[index]);
			LL_DEBUGS("Avatar") << "appversion req by appearance_version param: " << contents.mParamAppearanceVersion << llendl;
		}
	}
}

bool resolve_appearance_version(const LLAppearanceMessageContents& contents, S32& appearance_version)
{
	appearance_version = -1;
	
	if ((contents.mAppearanceVersion) >= 0 &&
		(contents.mParamAppearanceVersion >= 0) &&
		(contents.mAppearanceVersion != contents.mParamAppearanceVersion))
	{
		llwarns << "inconsistent appearance_version settings - field: " <<
			contents.mAppearanceVersion << ", param: " <<  contents.mParamAppearanceVersion << llendl;
		return false;
	}
	if (contents.mParamAppearanceVersion >= 0) // use visual param if available.
	{
		appearance_version = contents.mParamAppearanceVersion;
	}
	if (contents.mAppearanceVersion >= 0)
	{
		appearance_version = contents.mAppearanceVersion;
	}
	if (appearance_version < 0) // still not set, go with 0.
	{
		appearance_version = 0;
	}
	LL_DEBUGS("Avatar") << "appearance version info - field " << contents.mAppearanceVersion
						<< " param: " << contents.mParamAppearanceVersion
						<< " final: " << appearance_version << llendl;
	return true;
}

//-----------------------------------------------------------------------------
// processAvatarAppearance()
//-----------------------------------------------------------------------------
void LLVOAvatar::processAvatarAppearance( LLMessageSystem* mesgsys )
{
	LL_DEBUGS("Avatar") << "starts" << llendl;

	bool enable_verbose_dumps = gSavedSettings.getBOOL("DebugAvatarAppearanceMessage");
	std::string dump_prefix = getFullname() + "_" + (isSelf()?"s":"o") + "_";
	if (gSavedSettings.getBOOL("BlockAvatarAppearanceMessages"))
	{
		llwarns << "Blocking AvatarAppearance message" << llendl;
		return;
	}

	ESex old_sex = getSex();

	LLAppearanceMessageContents contents;
	parseAppearanceMessage(mesgsys, contents);
	if (enable_verbose_dumps)
	{
		dumpAppearanceMsgParams(dump_prefix + "appearance_msg", contents);
	}

	S32 appearance_version;
	if (!resolve_appearance_version(contents, appearance_version))
	{
		llwarns << "bad appearance version info, discarding" << llendl;
		return;
	}
	S32 this_update_cof_version = contents.mCOFVersion;
	S32 last_update_request_cof_version = mLastUpdateRequestCOFVersion;

	// Only now that we have result of appearance_version can we decide whether to bail out.
	if( isSelf() )
	{
		LL_DEBUGS("Avatar") << "this_update_cof_version " << this_update_cof_version
				<< " last_update_request_cof_version " << last_update_request_cof_version
				<<  " my_cof_version " << LLAppearanceMgr::instance().getCOFVersion() << llendl;

		if (getRegion() && (getRegion()->getCentralBakeVersion()==0))
		{
			llwarns << avString() << "Received AvatarAppearance message for self in non-server-bake region" << llendl;
		}
		if( mFirstTEMessageReceived && (appearance_version == 0))
		{
			return;
		}
	}
	else
	{
		LL_DEBUGS("Avatar") << "appearance message received" << llendl;
	}

	// Check for stale update.
	if (isSelf()
		&& (appearance_version>0)
		&& (this_update_cof_version < last_update_request_cof_version))
	{
		llwarns << "Stale appearance update, wanted version " << last_update_request_cof_version
				<< ", got " << this_update_cof_version << llendl;
		return;
	}

	if (isSelf() && isEditingAppearance())
	{
		LL_DEBUGS("Avatar") << "ignoring appearance message while in appearance edit" << llendl;
		return;
	}

	S32 num_params = contents.mParamWeights.size();
	if (num_params <= 1)
	{
		// In this case, we have no reliable basis for knowing
		// appearance version, which may cause us to look for baked
		// textures in the wrong place and flag them as missing
		// assets.
		LL_DEBUGS("Avatar") << "ignoring appearance message due to lack of params" << llendl;
		return;
	}

	// No backsies zone - if we get here, the message should be valid and usable.
	if (appearance_version > 0)
	{
		// Note:
		// RequestAgentUpdateAppearanceResponder::onRequestRequested()
		// assumes that cof version is only updated with server-bake
		// appearance messages.
		mLastUpdateReceivedCOFVersion = this_update_cof_version;
	}
		
	setIsUsingServerBakes(appearance_version > 0);

	applyParsedTEMessage(contents.mTEContents);

	// prevent the overwriting of valid baked textures with invalid baked textures
	for (U8 baked_index = 0; baked_index < mBakedTextureDatas.size(); baked_index++)
	{
		if (!isTextureDefined(mBakedTextureDatas[baked_index].mTextureIndex) 
			&& mBakedTextureDatas[baked_index].mLastTextureID != IMG_DEFAULT
			&& baked_index != BAKED_SKIRT)
		{
			LL_DEBUGS("Avatar") << avString() << "sb " << (S32) isUsingServerBakes() << " baked_index " << (S32) baked_index << " using mLastTextureID " << mBakedTextureDatas[baked_index].mLastTextureID << llendl;
			setTEImage(mBakedTextureDatas[baked_index].mTextureIndex, 
				LLViewerTextureManager::getFetchedTexture(mBakedTextureDatas[baked_index].mLastTextureID, FTT_DEFAULT, TRUE, LLGLTexture::BOOST_NONE, LLViewerTexture::LOD_TEXTURE));
		}
		else
		{
			LL_DEBUGS("Avatar") << avString() << "sb " << (S32) isUsingServerBakes() << " baked_index " << (S32) baked_index << " using texture id "
								<< getTE(mBakedTextureDatas[baked_index].mTextureIndex)->getID() << llendl;
		}
	}

	// runway - was
	// if (!is_first_appearance_message )
	// which means it would be called on second appearance message - probably wrong.
	BOOL is_first_appearance_message = !mFirstAppearanceMessageReceived;
	mFirstAppearanceMessageReceived = TRUE;

	LL_DEBUGS("Avatar") << avString() << "processAvatarAppearance start " << mID
			<< " first? " << is_first_appearance_message << " self? " << isSelf() << LL_ENDL;

	if (is_first_appearance_message )
	{
		onFirstTEMessageReceived();
	}

	setCompositeUpdatesEnabled( FALSE );
	gPipeline.markGLRebuild(this);

	// Apply visual params
	if( num_params > 1)
	{
		LL_DEBUGS("Avatar") << avString() << " handle visual params, num_params " << num_params << LL_ENDL;
		BOOL params_changed = FALSE;
		BOOL interp_params = FALSE;
		S32 params_changed_count = 0;
		
		for( S32 i = 0; i < num_params; i++ )
		{
			LLVisualParam* param = contents.mParams[i];
			F32 newWeight = contents.mParamWeights[i];

<<<<<<< HEAD
			if (is_first_appearance_message || (param->getWeight() != newWeight))
			{
				params_changed = TRUE;
				params_changed_count++;
				if(is_first_appearance_message)
				{
					//LL_DEBUGS("Avatar") << "param slam " << i << " " << newWeight << llendl;
					param->setWeight(newWeight, FALSE);
				}
				else
				{
					//LL_DEBUGS("Avatar") << std::setprecision(5) << " param target " << i << " " << param->getWeight() << " -> " << newWeight << llendl;
					interp_params = TRUE;
					param->setAnimationTarget(newWeight, FALSE);
=======
				if (is_first_appearance_message || (param->getWeight() != newWeight))
				{
					params_changed = TRUE;
					if(is_first_appearance_message)
					{
						param->setWeight(newWeight, FALSE);
					}
					else
					{
						interp_params = TRUE;
						param->setAnimationTarget(newWeight, FALSE);
					}
>>>>>>> 32b8d398
				}
		}
		const S32 expected_tweakable_count = getVisualParamCountInGroup(VISUAL_PARAM_GROUP_TWEAKABLE) +
											 getVisualParamCountInGroup(VISUAL_PARAM_GROUP_TRANSMIT_NOT_TWEAKABLE); // don't worry about VISUAL_PARAM_GROUP_TWEAKABLE_NO_TRANSMIT
		if (num_params != expected_tweakable_count)
		{
			LL_DEBUGS("Avatar") << "Number of params in AvatarAppearance msg (" << num_params << ") does not match number of tweakable params in avatar xml file (" << expected_tweakable_count << ").  Processing what we can.  object: " << getID() << llendl;
		}

		LL_DEBUGS("Avatar") << "Changed " << params_changed_count << " params" << llendl;
		if (params_changed)
		{
			if (interp_params)
			{
				startAppearanceAnimation();
			}
			updateVisualParams();

			ESex new_sex = getSex();
			if( old_sex != new_sex )
			{
				updateSexDependentLayerSets( FALSE );
			}	
		}

		llassert( getSex() == ((getVisualParamWeight( "male" ) > 0.5f) ? SEX_MALE : SEX_FEMALE) );
	}
	else
	{
		// AvatarAppearance message arrived without visual params
		LL_DEBUGS("Avatar") << avString() << "no visual params" << LL_ENDL;

		const F32 LOADING_TIMEOUT_SECONDS = 60.f;
		// this isn't really a problem if we already have a non-default shape
		if (visualParamWeightsAreDefault() && mRuthTimer.getElapsedTimeF32() > LOADING_TIMEOUT_SECONDS)
		{
			// re-request appearance, hoping that it comes back with a shape next time
			llinfos << "Re-requesting AvatarAppearance for object: "  << getID() << llendl;
			LLAvatarPropertiesProcessor::getInstance()->sendAvatarTexturesRequest(getID());
			mRuthTimer.reset();
		}
		else
		{
			llinfos << "That's okay, we already have a non-default shape for object: "  << getID() << llendl;
			// we don't really care.
		}
	}

	setCompositeUpdatesEnabled( TRUE );

	// If all of the avatars are completely baked, release the global image caches to conserve memory.
	LLVOAvatar::cullAvatarsByPixelArea();

	if (isSelf())
	{
		mUseLocalAppearance = false;
	}

	updateMeshTextures();
	//if (enable_verbose_dumps) dumpArchetypeXML(dump_prefix + "process_end");
}

// static
void LLVOAvatar::getAnimLabels( LLDynamicArray<std::string>* labels )
{
	S32 i;
	for( i = 0; i < gUserAnimStatesCount; i++ )
	{
		labels->put( LLAnimStateLabels::getStateLabel( gUserAnimStates[i].mName ) );
	}

	// Special case to trigger away (AFK) state
	labels->put( "Away From Keyboard" );
}

// static 
void LLVOAvatar::getAnimNames( LLDynamicArray<std::string>* names )
{
	S32 i;

	for( i = 0; i < gUserAnimStatesCount; i++ )
	{
		names->put( std::string(gUserAnimStates[i].mName) );
	}

	// Special case to trigger away (AFK) state
	names->put( "enter_away_from_keyboard_state" );
}

// static
void LLVOAvatar::onBakedTextureMasksLoaded( BOOL success, LLViewerFetchedTexture *src_vi, LLImageRaw* src, LLImageRaw* aux_src, S32 discard_level, BOOL final, void* userdata )
{
	if (!userdata) return;

	//llinfos << "onBakedTextureMasksLoaded: " << src_vi->getID() << llendl;
	const LLUUID id = src_vi->getID();
 
	LLTextureMaskData* maskData = (LLTextureMaskData*) userdata;
	LLVOAvatar* self = (LLVOAvatar*) gObjectList.findObject( maskData->mAvatarID );

	// if discard level is 2 less than last discard level we processed, or we hit 0,
	// then generate morph masks
	if(self && success && (discard_level < maskData->mLastDiscardLevel - 2 || discard_level == 0))
	{
		if(aux_src && aux_src->getComponents() == 1)
		{
			if (!aux_src->getData())
			{
				llerrs << "No auxiliary source (morph mask) data for image id " << id << llendl;
				return;
			}

			U32 gl_name;
			LLImageGL::generateTextures(LLTexUnit::TT_TEXTURE, GL_ALPHA8, 1, &gl_name );
			stop_glerror();

			gGL.getTexUnit(0)->bindManual(LLTexUnit::TT_TEXTURE, gl_name);
			stop_glerror();

			LLImageGL::setManualImage(
				GL_TEXTURE_2D, 0, GL_ALPHA8, 
				aux_src->getWidth(), aux_src->getHeight(),
				GL_ALPHA, GL_UNSIGNED_BYTE, aux_src->getData());
			stop_glerror();

			gGL.getTexUnit(0)->setTextureFilteringOption(LLTexUnit::TFO_BILINEAR);

			/* if( id == head_baked->getID() )
			     if (self->mBakedTextureDatas[BAKED_HEAD].mTexLayerSet)
				     //llinfos << "onBakedTextureMasksLoaded for head " << id << " discard = " << discard_level << llendl;
					 self->mBakedTextureDatas[BAKED_HEAD].mTexLayerSet->applyMorphMask(aux_src->getData(), aux_src->getWidth(), aux_src->getHeight(), 1);
					 maskData->mLastDiscardLevel = discard_level; */
			BOOL found_texture_id = false;
			for (LLAvatarAppearanceDictionary::Textures::const_iterator iter = LLAvatarAppearanceDictionary::getInstance()->getTextures().begin();
				 iter != LLAvatarAppearanceDictionary::getInstance()->getTextures().end();
				 ++iter)
			{

				const LLAvatarAppearanceDictionary::TextureEntry *texture_dict = iter->second;
				if (texture_dict->mIsUsedByBakedTexture)
				{
					const ETextureIndex texture_index = iter->first;
					const LLViewerTexture *baked_img = self->getImage(texture_index, 0);
					if (baked_img && id == baked_img->getID())
					{
						const EBakedTextureIndex baked_index = texture_dict->mBakedTextureIndex;
						self->applyMorphMask(aux_src->getData(), aux_src->getWidth(), aux_src->getHeight(), 1, baked_index);
						maskData->mLastDiscardLevel = discard_level;
						if (self->mBakedTextureDatas[baked_index].mMaskTexName)
						{
							LLImageGL::deleteTextures(LLTexUnit::TT_TEXTURE, 0, -1, 1, &(self->mBakedTextureDatas[baked_index].mMaskTexName));
						}
						self->mBakedTextureDatas[baked_index].mMaskTexName = gl_name;
						found_texture_id = true;
						break;
					}
				}
			}
			if (!found_texture_id)
			{
				llinfos << "unexpected image id: " << id << llendl;
			}
			self->dirtyMesh();
		}
		else
		{
            // this can happen when someone uses an old baked texture possibly provided by 
            // viewer-side baked texture caching
			llwarns << "Masks loaded callback but NO aux source, id " << id << llendl;
		}
	}

	if (final || !success)
	{
		delete maskData;
	}
}

// static
void LLVOAvatar::onInitialBakedTextureLoaded( BOOL success, LLViewerFetchedTexture *src_vi, LLImageRaw* src, LLImageRaw* aux_src, S32 discard_level, BOOL final, void* userdata )
{

	
	LLUUID *avatar_idp = (LLUUID *)userdata;
	LLVOAvatar *selfp = (LLVOAvatar *)gObjectList.findObject(*avatar_idp);

	if (selfp)
	{
		LL_DEBUGS("Avatar") << selfp->avString() << "discard_level " << discard_level << " success " << success << " final " << final << LL_ENDL;
	}

	if (!success && selfp)
	{
		selfp->removeMissingBakedTextures();
	}
	if (final || !success )
	{
		delete avatar_idp;
	}
}

// Static
void LLVOAvatar::onBakedTextureLoaded(BOOL success,
									  LLViewerFetchedTexture *src_vi, LLImageRaw* src, LLImageRaw* aux_src,
									  S32 discard_level, BOOL final, void* userdata)
{
	LL_DEBUGS("Avatar") << "onBakedTextureLoaded: " << src_vi->getID() << LL_ENDL;

	LLUUID id = src_vi->getID();
	LLUUID *avatar_idp = (LLUUID *)userdata;
	LLVOAvatar *selfp = (LLVOAvatar *)gObjectList.findObject(*avatar_idp);
	if (selfp)
	{	
		LL_DEBUGS("Avatar") << selfp->avString() << "discard_level " << discard_level << " success " << success << " final " << final << " id " << src_vi->getID() << LL_ENDL;
	}

	if (selfp && !success)
	{
		selfp->removeMissingBakedTextures();
	}

	if( final || !success )
	{
		delete avatar_idp;
	}

	if( selfp && success && final )
	{
		selfp->useBakedTexture( id );
	}
}


// Called when baked texture is loaded and also when we start up with a baked texture
void LLVOAvatar::useBakedTexture( const LLUUID& id )
{
	for (U32 i = 0; i < mBakedTextureDatas.size(); i++)
	{
		LLViewerTexture* image_baked = getImage( mBakedTextureDatas[i].mTextureIndex, 0 );
		if (id == image_baked->getID())
		{
			//LL_DEBUGS("Avatar") << avString() << " i " << i << " id " << id << LL_ENDL;
			mBakedTextureDatas[i].mIsLoaded = true;
			mBakedTextureDatas[i].mLastTextureID = id;
			mBakedTextureDatas[i].mIsUsed = true;

			if (isUsingLocalAppearance())
			{
				llinfos << "not changing to baked texture while isUsingLocalAppearance" << llendl;
			}
			else
			{
				debugColorizeSubMeshes(i,LLColor4::green);

				avatar_joint_mesh_list_t::iterator iter = mBakedTextureDatas[i].mJointMeshes.begin();
				avatar_joint_mesh_list_t::iterator end  = mBakedTextureDatas[i].mJointMeshes.end();
				for (; iter != end; ++iter)
			{
					LLAvatarJointMesh* mesh = (*iter);
					if (mesh)
			{
						mesh->setTexture( image_baked );
			}
				}
			}
			
			const LLAvatarAppearanceDictionary::BakedEntry *baked_dict =
				LLAvatarAppearanceDictionary::getInstance()->getBakedTexture((EBakedTextureIndex)i);
			for (texture_vec_t::const_iterator local_tex_iter = baked_dict->mLocalTextures.begin();
				 local_tex_iter != baked_dict->mLocalTextures.end();
				 ++local_tex_iter)
			{
				if (isSelf()) setBakedReady(*local_tex_iter, TRUE);
			}

			// ! BACKWARDS COMPATIBILITY !
			// Workaround for viewing avatars from old viewers that haven't baked hair textures.
			// This is paired with similar code in updateMeshTextures that sets hair mesh color.
			if (i == BAKED_HAIR)
			{
				avatar_joint_mesh_list_t::iterator iter = mBakedTextureDatas[i].mJointMeshes.begin();
				avatar_joint_mesh_list_t::iterator end  = mBakedTextureDatas[i].mJointMeshes.end();
				for (; iter != end; ++iter)
				{
					LLAvatarJointMesh* mesh = (*iter);
					if (mesh)
				{
						mesh->setColor( LLColor4::white );
					}
				}
			}
		}
	}

	dirtyMesh();
}

std::string get_sequential_numbered_file_name(const std::string& prefix,
											  const std::string& suffix)
{
	typedef std::map<std::string,S32> file_num_type;
	static  file_num_type file_nums;
	file_num_type::iterator it = file_nums.find(prefix);
	S32 num = 0;
	if (it != file_nums.end())
{
		num = it->second;
	}
	file_nums[prefix] = num+1;
	std::string outfilename = prefix + " " + llformat("%04d",num) + ".xml";
	std::replace(outfilename.begin(),outfilename.end(),' ','_');
	return outfilename;
}

void dump_sequential_xml(const std::string outprefix, const LLSD& content)
{
	std::string outfilename = get_sequential_numbered_file_name(outprefix,".xml");
	std::string fullpath = gDirUtilp->getExpandedFilename(LL_PATH_LOGS,outfilename);
	std::ofstream ofs(fullpath.c_str(), std::ios_base::out);
	ofs << LLSDOStreamer<LLSDXMLFormatter>(content, LLSDFormatter::OPTIONS_PRETTY);
	LL_DEBUGS("Avatar") << "results saved to: " << fullpath << LL_ENDL;
}

void LLVOAvatar::dumpArchetypeXML(const std::string& prefix, bool group_by_wearables )
{
	std::string outprefix(prefix);
	if (outprefix.empty())
	{
		outprefix = getFullname() + (isSelf()?"_s":"_o");
	}
	if (outprefix.empty())
{
		outprefix = getFullname() + (isSelf()?"_s":"_o");
	}
	if (outprefix.empty())
	{
		outprefix = std::string("new_archetype");
	}
	std::string outfilename = get_sequential_numbered_file_name(outprefix,".xml");
	
	LLAPRFile outfile;
	std::string fullpath = gDirUtilp->getExpandedFilename(LL_PATH_LOGS,outfilename);
	outfile.open(fullpath, LL_APR_WB );
	apr_file_t* file = outfile.getFileHandle();
	if (!file)
	{
		return;
	}
	else
	{
		llinfos << "xmlfile write handle obtained : " << fullpath << llendl;
	}

	apr_file_printf( file, "<?xml version=\"1.0\" encoding=\"US-ASCII\" standalone=\"yes\"?>\n" );
	apr_file_printf( file, "<linden_genepool version=\"1.0\">\n" );
	apr_file_printf( file, "\n\t<archetype name=\"???\">\n" );

	if (group_by_wearables)
	{
		for (S32 type = LLWearableType::WT_SHAPE; type < LLWearableType::WT_COUNT; type++)
	{
		const std::string& wearable_name = LLWearableType::getTypeName((LLWearableType::EType)type);
		apr_file_printf( file, "\n\t\t<!-- wearable: %s -->\n", wearable_name.c_str() );

			for (LLVisualParam* param = getFirstVisualParam(); param; param = getNextVisualParam())
		{
			LLViewerVisualParam* viewer_param = (LLViewerVisualParam*)param;
			if( (viewer_param->getWearableType() == type) && 
				(viewer_param->isTweakable() ) )
			{
					dump_visual_param(file, viewer_param, viewer_param->getWeight());
			}
		}

		for (U8 te = 0; te < TEX_NUM_INDICES; te++)
		{
				if (LLAvatarAppearanceDictionary::getTEWearableType((ETextureIndex)te) == type)
			{
				// MULTIPLE_WEARABLES: extend to multiple wearables?
					LLViewerTexture* te_image = getImage((ETextureIndex)te, 0);
				if( te_image )
				{
					std::string uuid_str;
					te_image->getID().toString( uuid_str );
					apr_file_printf( file, "\t\t<texture te=\"%i\" uuid=\"%s\"/>\n", te, uuid_str.c_str());
				}
			}
		}
	}
		}
	else 
	{
		// Just dump all params sequentially.
		for (LLVisualParam* param = getFirstVisualParam(); param; param = getNextVisualParam())
		{
			LLViewerVisualParam* viewer_param = (LLViewerVisualParam*)param;
			dump_visual_param(file, viewer_param, viewer_param->getWeight());
		}

		for (U8 te = 0; te < TEX_NUM_INDICES; te++)
		{
				// MULTIPLE_WEARABLES: extend to multiple wearables?
				LLViewerTexture* te_image = getImage((ETextureIndex)te, 0);
				if( te_image )
				{
					std::string uuid_str;
					te_image->getID().toString( uuid_str );
					apr_file_printf( file, "\t\t<texture te=\"%i\" uuid=\"%s\"/>\n", te, uuid_str.c_str());
				}
			}
		}

	apr_file_printf( file, "\t</archetype>\n" );
	apr_file_printf( file, "\n</linden_genepool>\n" );

	bool ultra_verbose = false;
	if (isSelf() && ultra_verbose)
	{
		// show the cloned params inside the wearables as well.
		gAgentAvatarp->dumpWearableInfo(outfile);
	}
	// File will close when handle goes out of scope
}


void LLVOAvatar::setVisibilityRank(U32 rank)
{
	if (mDrawable.isNull() || mDrawable->isDead())
	{
		// do nothing
		return;
	}
	mVisibilityRank = rank;
}

// Assumes LLVOAvatar::sInstances has already been sorted.
S32 LLVOAvatar::getUnbakedPixelAreaRank()
{
	S32 rank = 1;
	for (std::vector<LLCharacter*>::iterator iter = LLCharacter::sInstances.begin();
		 iter != LLCharacter::sInstances.end(); ++iter)
	{
		LLVOAvatar* inst = (LLVOAvatar*) *iter;
		if (inst == this)
		{
			return rank;
		}
		else if (!inst->isDead() && !inst->isFullyBaked())
		{
			rank++;
		}
	}

	llassert(0);
	return 0;
}

struct CompareScreenAreaGreater
{
	BOOL operator()(const LLCharacter* const& lhs, const LLCharacter* const& rhs)
	{
		return lhs->getPixelArea() > rhs->getPixelArea();
	}
};

// static
void LLVOAvatar::cullAvatarsByPixelArea()
{
	std::sort(LLCharacter::sInstances.begin(), LLCharacter::sInstances.end(), CompareScreenAreaGreater());
	
	// Update the avatars that have changed status
	U32 rank = 2; //1 is reserved for self. 
	for (std::vector<LLCharacter*>::iterator iter = LLCharacter::sInstances.begin();
		 iter != LLCharacter::sInstances.end(); ++iter)
	{
		LLVOAvatar* inst = (LLVOAvatar*) *iter;
		BOOL culled;
		if (inst->isSelf() || inst->isFullyBaked())
		{
			culled = FALSE;
		}
		else 
		{
			culled = TRUE;
		}

		if (inst->mCulled != culled)
		{
			inst->mCulled = culled;
			lldebugs << "avatar " << inst->getID() << (culled ? " start culled" : " start not culled" ) << llendl;
			inst->updateMeshTextures();
		}

		if (inst->isSelf())
		{
			inst->setVisibilityRank(1);
		}
		else if (inst->mDrawable.notNull() && inst->mDrawable->isVisible())
		{
			inst->setVisibilityRank(rank++);
		}
	}

	// runway - this doesn't really detect gray/grey state.
	S32 grey_avatars = 0;
	if (!LLVOAvatar::areAllNearbyInstancesBaked(grey_avatars))
	{
		if (gFrameTimeSeconds != sUnbakedUpdateTime) // only update once per frame
		{
			sUnbakedUpdateTime = gFrameTimeSeconds;
			sUnbakedTime += gFrameIntervalSeconds;
		}
		if (grey_avatars > 0)
		{
			if (gFrameTimeSeconds != sGreyUpdateTime) // only update once per frame
			{
				sGreyUpdateTime = gFrameTimeSeconds;
				sGreyTime += gFrameIntervalSeconds;
			}
		}
	}
}

void LLVOAvatar::startAppearanceAnimation()
{
	if(!mAppearanceAnimating)
	{
		mAppearanceAnimating = TRUE;
		mAppearanceMorphTimer.reset();
		mLastAppearanceBlendTime = 0.f;
	}
}

// virtual
void LLVOAvatar::bodySizeChanged()
{	
	if (isSelf() && !LLAppearanceMgr::instance().isInUpdateAppearanceFromCOF())
	{	// notify simulator of change in size
		// but not if we are in the middle of updating appearance
		gAgent.sendAgentSetAppearance();
}
}

BOOL LLVOAvatar::isUsingServerBakes() const
{
#if 1
	// Sanity check - visual param for appearance version should match mUseServerBakes
	LLVisualParam* appearance_version_param = getVisualParam(11000);
	llassert(appearance_version_param);
	F32 wt = appearance_version_param->getWeight();
	F32 expect_wt = mUseServerBakes ? 1.0 : 0.0;
	if (!is_approx_equal(wt,expect_wt))
{
		llwarns << "wt " << wt << " differs from expected " << expect_wt << llendl;
	}
#endif

	return mUseServerBakes;
		}
		
void LLVOAvatar::setIsUsingServerBakes(BOOL newval)
		{
	mUseServerBakes = newval;
	LLVisualParam* appearance_version_param = getVisualParam(11000);
	llassert(appearance_version_param);
	appearance_version_param->setWeight(newval ? 1.0 : 0.0, false);
		}

// virtual
void LLVOAvatar::removeMissingBakedTextures()
			{
}

//virtual
void LLVOAvatar::updateRegion(LLViewerRegion *regionp)
{
	LLViewerObject::updateRegion(regionp);
}

std::string LLVOAvatar::getFullname() const
{
	std::string name;

	LLNameValue* first = getNVPair("FirstName"); 
	LLNameValue* last  = getNVPair("LastName"); 
	if (first && last)
	{
		name = LLCacheName::buildFullName( first->getString(), last->getString() );
	}

	return name;
}

LLHost LLVOAvatar::getObjectHost() const
{
	LLViewerRegion* region = getRegion();
	if (region && !isDead())
	{
		return region->getHost();
	}
	else
	{
		return LLHost::invalid;
	}
}

//static
void LLVOAvatar::updateFreezeCounter(S32 counter)
{
	if(counter)
	{
		sFreezeCounter = counter;
	}
	else if(sFreezeCounter > 0)
	{
		sFreezeCounter--;
	}
	else
	{
		sFreezeCounter = 0;
	}
}

BOOL LLVOAvatar::updateLOD()
{
	if (isImpostor())
	{
		return TRUE;
	}

	BOOL res = updateJointLODs();

	LLFace* facep = mDrawable->getFace(0);
	if (!facep || !facep->getVertexBuffer())
	{
		dirtyMesh(2);
	}

	if (mDirtyMesh >= 2 || mDrawable->isState(LLDrawable::REBUILD_GEOMETRY))
	{	//LOD changed or new mesh created, allocate new vertex buffer if needed
		updateMeshData();
		mDirtyMesh = 0;
		mNeedsSkin = TRUE;
		mDrawable->clearState(LLDrawable::REBUILD_GEOMETRY);
	}
	updateVisibility();

	return res;
}

void LLVOAvatar::updateLODRiggedAttachments( void )
{
	updateLOD();
	rebuildRiggedAttachments();
}
U32 LLVOAvatar::getPartitionType() const
{ 
	// Avatars merely exist as drawables in the bridge partition
	return LLViewerRegion::PARTITION_BRIDGE;
}

//static
void LLVOAvatar::updateImpostors() 
{
	LLCharacter::sAllowInstancesChange = FALSE ;

	for (std::vector<LLCharacter*>::iterator iter = LLCharacter::sInstances.begin();
		 iter != LLCharacter::sInstances.end(); ++iter)
	{
		LLVOAvatar* avatar = (LLVOAvatar*) *iter;
		if (!avatar->isDead() && avatar->needsImpostorUpdate() && avatar->isVisible() && avatar->isImpostor())
		{
			gPipeline.generateImpostor(avatar);
		}
	}

	LLCharacter::sAllowInstancesChange = TRUE ;
}

BOOL LLVOAvatar::isImpostor() const
{
	return (isVisuallyMuted() || (sUseImpostors && mUpdatePeriod >= IMPOSTOR_PERIOD)) ? TRUE : FALSE;
}


BOOL LLVOAvatar::needsImpostorUpdate() const
{
	return mNeedsImpostorUpdate;
}

const LLVector3& LLVOAvatar::getImpostorOffset() const
{
	return mImpostorOffset;
}

const LLVector2& LLVOAvatar::getImpostorDim() const
{
	return mImpostorDim;
}

void LLVOAvatar::setImpostorDim(const LLVector2& dim)
{
	mImpostorDim = dim;
}

void LLVOAvatar::cacheImpostorValues()
{
	getImpostorValues(mImpostorExtents, mImpostorAngle, mImpostorDistance);
}

void LLVOAvatar::getImpostorValues(LLVector4a* extents, LLVector3& angle, F32& distance) const
{
	const LLVector4a* ext = mDrawable->getSpatialExtents();
	extents[0] = ext[0];
	extents[1] = ext[1];

	LLVector3 at = LLViewerCamera::getInstance()->getOrigin()-(getRenderPosition()+mImpostorOffset);
	distance = at.normalize();
	F32 da = 1.f - (at*LLViewerCamera::getInstance()->getAtAxis());
	angle.mV[0] = LLViewerCamera::getInstance()->getYaw()*da;
	angle.mV[1] = LLViewerCamera::getInstance()->getPitch()*da;
	angle.mV[2] = da;
}

void LLVOAvatar::idleUpdateRenderCost()
{
	static const U32 ARC_BODY_PART_COST = 200;
	static const U32 ARC_LIMIT = 20000;

	static std::set<LLUUID> all_textures;

	if (gPipeline.hasRenderDebugMask(LLPipeline::RENDER_DEBUG_ATTACHMENT_BYTES))
	{ //set debug text to attachment geometry bytes here so render cost will override
		setDebugText(llformat("%.1f KB, %.2f m^2", mAttachmentGeometryBytes/1024.f, mAttachmentSurfaceArea));
	}

	if (!gPipeline.hasRenderDebugMask(LLPipeline::RENDER_DEBUG_SHAME))
	{
		return;
	}

	U32 cost = 0;
	LLVOVolume::texture_cost_t textures;

	for (U8 baked_index = 0; baked_index < BAKED_NUM_INDICES; baked_index++)
	{
		const LLAvatarAppearanceDictionary::BakedEntry *baked_dict = LLAvatarAppearanceDictionary::getInstance()->getBakedTexture((EBakedTextureIndex)baked_index);
		ETextureIndex tex_index = baked_dict->mTextureIndex;
		if ((tex_index != TEX_SKIRT_BAKED) || (isWearingWearableType(LLWearableType::WT_SKIRT)))
		{
			if (isTextureVisible(tex_index))
			{
				cost +=ARC_BODY_PART_COST;
			}
		}
	}


	for (attachment_map_t::const_iterator iter = mAttachmentPoints.begin(); 
		 iter != mAttachmentPoints.end();
		 ++iter)
	{
		LLViewerJointAttachment* attachment = iter->second;
		for (LLViewerJointAttachment::attachedobjs_vec_t::iterator attachment_iter = attachment->mAttachedObjects.begin();
			 attachment_iter != attachment->mAttachedObjects.end();
			 ++attachment_iter)
		{
			const LLViewerObject* attached_object = (*attachment_iter);
			if (attached_object && !attached_object->isHUDAttachment())
			{
				textures.clear();
				const LLDrawable* drawable = attached_object->mDrawable;
				if (drawable)
				{
					const LLVOVolume* volume = drawable->getVOVolume();
					if (volume)
					{
						cost += volume->getRenderCost(textures);

						const_child_list_t children = volume->getChildren();
						for (const_child_list_t::const_iterator child_iter = children.begin();
							  child_iter != children.end();
							  ++child_iter)
						{
							LLViewerObject* child_obj = *child_iter;
							LLVOVolume *child = dynamic_cast<LLVOVolume*>( child_obj );
							if (child)
							{
								cost += child->getRenderCost(textures);
							}
						}

						for (LLVOVolume::texture_cost_t::iterator iter = textures.begin(); iter != textures.end(); ++iter)
						{
							// add the cost of each individual texture in the linkset
							cost += iter->second;
						}
					}
				}
			}
		}

	}



	// Diagnostic output to identify all avatar-related textures.
	// Does not affect rendering cost calculation.
	// Could be wrapped in a debug option if output becomes problematic.
	if (isSelf())
	{
		// print any attachment textures we didn't already know about.
		for (LLVOVolume::texture_cost_t::iterator it = textures.begin(); it != textures.end(); ++it)
		{
			LLUUID image_id = it->first;
			if( image_id.isNull() || image_id == IMG_DEFAULT || image_id == IMG_DEFAULT_AVATAR)
				continue;
			if (all_textures.find(image_id) == all_textures.end())
			{
				// attachment texture not previously seen.
				llinfos << "attachment_texture: " << image_id.asString() << llendl;
				all_textures.insert(image_id);
			}
		}

		// print any avatar textures we didn't already know about
		for (LLAvatarAppearanceDictionary::Textures::const_iterator iter = LLAvatarAppearanceDictionary::getInstance()->getTextures().begin();
			 iter != LLAvatarAppearanceDictionary::getInstance()->getTextures().end();
			 ++iter)
		{
			const LLAvatarAppearanceDictionary::TextureEntry *texture_dict = iter->second;
			// TODO: MULTI-WEARABLE: handle multiple textures for self
			const LLViewerTexture* te_image = getImage(iter->first,0);
			if (!te_image)
				continue;
			LLUUID image_id = te_image->getID();
			if( image_id.isNull() || image_id == IMG_DEFAULT || image_id == IMG_DEFAULT_AVATAR)
				continue;
			if (all_textures.find(image_id) == all_textures.end())
			{
				llinfos << "local_texture: " << texture_dict->mName << ": " << image_id << llendl;
				all_textures.insert(image_id);
			}
		}
	}

	
	std::string viz_string = LLVOAvatar::rezStatusToString(getRezzedStatus());
	setDebugText(llformat("%s %d", viz_string.c_str(), cost));
	mVisualComplexity = cost;
	F32 green = 1.f-llclamp(((F32) cost-(F32)ARC_LIMIT)/(F32)ARC_LIMIT, 0.f, 1.f);
	F32 red = llmin((F32) cost/(F32)ARC_LIMIT, 1.f);
	mText->setColor(LLColor4(red,green,0,1));
}

// static
BOOL LLVOAvatar::isIndexLocalTexture(ETextureIndex index)
{
	if (index < 0 || index >= TEX_NUM_INDICES) return false;
	return LLAvatarAppearanceDictionary::getInstance()->getTexture(index)->mIsLocalTexture;
}

// static
BOOL LLVOAvatar::isIndexBakedTexture(ETextureIndex index)
{
	if (index < 0 || index >= TEX_NUM_INDICES) return false;
	return LLAvatarAppearanceDictionary::getInstance()->getTexture(index)->mIsBakedTexture;
}

const std::string LLVOAvatar::getBakedStatusForPrintout() const
{
	std::string line;

	for (LLAvatarAppearanceDictionary::Textures::const_iterator iter = LLAvatarAppearanceDictionary::getInstance()->getTextures().begin();
		 iter != LLAvatarAppearanceDictionary::getInstance()->getTextures().end();
		 ++iter)
	{
		const ETextureIndex index = iter->first;
		const LLAvatarAppearanceDictionary::TextureEntry *texture_dict = iter->second;
		if (texture_dict->mIsBakedTexture)
		{
			line += texture_dict->mName;
			if (isTextureDefined(index))
			{
				line += "_baked";
			}
			line += " ";
		}
	}
	return line;
}



//virtual
S32 LLVOAvatar::getTexImageSize() const
{
	return TEX_IMAGE_SIZE_OTHER;
}

//-----------------------------------------------------------------------------
// Utility functions
//-----------------------------------------------------------------------------

F32 calc_bouncy_animation(F32 x)
{
	return -(cosf(x * F_PI * 2.5f - F_PI_BY_TWO))*(0.4f + x * -0.1f) + x * 1.3f;
}

//virtual
BOOL LLVOAvatar::isTextureDefined(LLAvatarAppearanceDefines::ETextureIndex te, U32 index ) const
{
	if (isIndexLocalTexture(te)) 
	{
		return FALSE;
	}

	if( !getImage( te, index ) )
	{
		llwarns << "getImage( " << te << ", " << index << " ) returned 0" << llendl;
		return FALSE;
	}

	return (getImage(te, index)->getID() != IMG_DEFAULT_AVATAR && 
			getImage(te, index)->getID() != IMG_DEFAULT);
}

//virtual
BOOL LLVOAvatar::isTextureVisible(LLAvatarAppearanceDefines::ETextureIndex type, U32 index) const
{
	if (isIndexLocalTexture(type))
	{
		return isTextureDefined(type, index);
	}
	else
	{
		// baked textures can use TE images directly
		return ((isTextureDefined(type) || isSelf())
				&& (getTEImage(type)->getID() != IMG_INVISIBLE 
				|| LLDrawPoolAlpha::sShowDebugAlpha));
	}
}

//virtual
BOOL LLVOAvatar::isTextureVisible(LLAvatarAppearanceDefines::ETextureIndex type, LLViewerWearable *wearable) const
{
	// non-self avatars don't have wearables
	return FALSE;
}


<|MERGE_RESOLUTION|>--- conflicted
+++ resolved
@@ -802,17 +802,17 @@
 //------------------------------------------------------------------------
 LLVOAvatar::~LLVOAvatar()
 {
-		if (!mFullyLoaded)
-		{
+	if (!mFullyLoaded)
+	{
 		debugAvatarRezTime("AvatarRezLeftCloudNotification","left after ruth seconds as cloud");
-		}
-		else
-		{
+	}
+	else
+	{
 		debugAvatarRezTime("AvatarRezLeftNotification","left sometime after declouding");
-		}
+	}
 
 	logPendingPhases();
-
+	
 	lldebugs << "LLVOAvatar Destructor (0x" << this << ") id:" << mID << llendl;
 
 	std::for_each(mAttachmentPoints.begin(), mAttachmentPoints.end(), DeletePairedPointer());
@@ -1196,7 +1196,7 @@
 		registerMotion( ANIM_AGENT_TARGET,					LLTargetingMotion::create );
 		registerMotion( ANIM_AGENT_WALK_ADJUST,				LLWalkAdjustMotion::create );
 	}
-	
+
 	LLAvatarAppearance::initInstance();
 	
 	// preload specific motions here
@@ -1548,7 +1548,7 @@
 	return hit;
 }
 
-
+	
 LLVOAvatar* LLVOAvatar::asAvatar()
 {
 	return this;
@@ -1883,10 +1883,9 @@
 	}
 
 	if (!result)
-{
+	{
 		const std::string url = getImageURL(te,uuid);
 		if (!url.empty())
-<<<<<<< HEAD
 		{
 			LL_DEBUGS("Avatar") << avString() << "get server-bake image from URL " << url << llendl;
 			result = LLViewerTextureManager::getFetchedTextureFromUrl(
@@ -1899,21 +1898,11 @@
 		else
 		{
 			LL_DEBUGS("Avatar") << avString() << "get old-bake image from host " << uuid << llendl;
-=======
-	{
-			LL_DEBUGS("Avatar") << avString() << "from URL " << url << llendl;
-			result = LLViewerTextureManager::getFetchedTextureFromUrl(
-				url, FTT_SERVER_BAKE, TRUE, LLGLTexture::BOOST_NONE, LLViewerTexture::LOD_TEXTURE, 0, 0, uuid);
-	}
-	else
-	{
-			LL_DEBUGS("Avatar") << avString() << "from host " << uuid << llendl;
->>>>>>> 32b8d398
 			LLHost host = getObjectHost();
 			result = LLViewerTextureManager::getFetchedTexture(
 				uuid, FTT_HOST_BAKE, TRUE, LLGLTexture::BOOST_NONE, LLViewerTexture::LOD_TEXTURE, 0, 0, host);
-	}
-}
+		}
+	}
 	return result;
 }
 
@@ -4003,7 +3992,7 @@
 		{
 			LLViewerJoint* hair_mesh = getViewerJoint(MESH_ID_HAIR);
 			if (hair_mesh)
-		{
+			{
 				num_indices += hair_mesh->render(mAdjustedPixelArea, first_pass, mIsDummy);
 			}
 			first_pass = FALSE;
@@ -4013,7 +4002,7 @@
 			gGL.setAlphaRejectSettings(LLRender::CF_DEFAULT);
 		}
 	}
-	
+
 	return num_indices;
 }
 
@@ -5099,9 +5088,9 @@
 {
 	if (!LLAvatarAppearance::loadSkeletonNode())
 	{
-				return FALSE;
-			}
-	
+		return FALSE;
+	}
+
 	// ATTACHMENTS
 	{
 		LLAvatarXmlInfo::attachment_info_list_t::iterator iter;
@@ -5821,23 +5810,21 @@
 	{
 		const LLAvatarAppearanceDictionary::TextureEntry *texture_dict = tex_iter->second;
 		if (texture_dict->mWearableType == type)
-	{
+		{
 			// Thus, you must check to see if the corresponding baked texture is defined.
 			// NOTE: this is a poor substitute if you actually want to know about individual pieces of clothing
 			// this works for detecting a skirt (most important), but is ineffective at any piece of clothing that
 			// gets baked into a texture that always exists (upper or lower).
 			if (texture_dict->mIsUsedByBakedTexture)
-	{
+			{
 				const EBakedTextureIndex baked_index = texture_dict->mBakedTextureIndex;
 				return isTextureDefined(LLAvatarAppearanceDictionary::getInstance()->getBakedTexture(baked_index)->mTextureIndex);
-	}
+			}
 			return FALSE;
-	}
+		}
 	}
 	return FALSE;
 }
-
-
 
 
 
@@ -5875,7 +5862,7 @@
 			{
 				LLAvatarJointMesh* mesh = (*iter);
 				if (mesh)
-			{
+				{
 					mesh->setColor( color );
 				}
 			}
@@ -5943,9 +5930,9 @@
 		{
 			// load level has decreased. start phase timers for higher load levels.
 			for (S32 i = rez_status+1; i <= mLastRezzedStatus; i++)
-		{
+			{
 				startPhase("load_" + LLVOAvatar::rezStatusToString(i));
-		}
+			}
 		}
 		else if (rez_status > mLastRezzedStatus)
 		{
@@ -5954,16 +5941,16 @@
 			{
 				stopPhase("load_" + LLVOAvatar::rezStatusToString(i));
 				stopPhase("first_load_" + LLVOAvatar::rezStatusToString(i), false);
-		}
+			}
 			if (rez_status == 3)
-		{
+			{
 				// "fully loaded", mark any pending appearance change complete.
 				selfStopPhase("update_appearance_from_cof");
 				selfStopPhase("wear_inventory_category", false);
 				selfStopPhase("process_initial_wearables_update", false);
 			}
 		}
-		
+
 		mLastRezzedStatus = rez_status;
 	}
 }
@@ -5993,7 +5980,6 @@
 }
 
 void LLVOAvatar::stopPhase(const std::string& phase_name, bool err_check)
-<<<<<<< HEAD
 {
 	F32 elapsed = 0.0;
 	bool completed = false;
@@ -6001,12 +5987,6 @@
 	//LL_DEBUGS("Avatar") << avString() << " phase state " << phase_name
 	//					<< " found " << found << " elapsed " << elapsed << " completed " << completed << llendl;
 	if (found)
-=======
-		{
-	F32 elapsed;
-	bool completed;
-	if (getPhases().getPhaseValues(phase_name, elapsed, completed))
->>>>>>> 32b8d398
 	{
 		if (!completed)
 		{
@@ -6035,7 +6015,7 @@
 void LLVOAvatar::logPendingPhases()
 {
 	if (!isAgentAvatarValid())
-		{
+	{
 		return;
 	}
 	
@@ -6051,14 +6031,14 @@
 			if (!completed)
 			{
 				logMetricsTimerRecord(phase_name, elapsed, completed);
-		}
-		}
-	}
-		}
+			}
+		}
+	}
+}
 
 //static
 void LLVOAvatar::logPendingPhasesAllAvatars()
-		{
+{
 	for (std::vector<LLCharacter*>::iterator iter = LLCharacter::sInstances.begin();
 		 iter != LLCharacter::sInstances.end(); ++iter)
 	{
@@ -6069,14 +6049,14 @@
 		}
 		inst->logPendingPhases();
 	}
-		}
+}
 
 void LLVOAvatar::logMetricsTimerRecord(const std::string& phase_name, F32 elapsed, bool completed)
-		{
+{
 	if (!isAgentAvatarValid())
-		{
+	{
 		return;
-		}
+	}
 	
 	LLSD record;
 	record["timer_name"] = phase_name;
@@ -6085,15 +6065,15 @@
 	record["completed"] = completed;
 	U32 grid_x(0), grid_y(0);
 	if (getRegion())
-		{
+	{
 		record["central_bake_version"] = LLSD::Integer(getRegion()->getCentralBakeVersion());
 		grid_from_region_handle(getRegion()->getHandle(), &grid_x, &grid_y);
-		}
+	}
 	record["grid_x"] = LLSD::Integer(grid_x);
 	record["grid_y"] = LLSD::Integer(grid_y);
 	record["is_using_server_bakes"] = ((bool) isUsingServerBakes());
 	record["is_self"] = isSelf();
-		
+	
 	if (isAgentAvatarValid())
 	{
 		gAgentAvatarp->addMetricsTimerRecord(record);
@@ -6301,28 +6281,28 @@
 										   use_lkg_baked_layer[i],
 										   last_id_string.c_str());
 	}
-
+	
 	for (U32 i=0; i < mBakedTextureDatas.size(); i++)
 	{
 		debugColorizeSubMeshes(i, LLColor4::white);
 
 		LLViewerTexLayerSet* layerset = getTexLayerSet(i);
 		if (use_lkg_baked_layer[i] && !isUsingLocalAppearance() )
-	{
+		{
 			LLViewerFetchedTexture* baked_img = LLViewerTextureManager::getFetchedTexture(mBakedTextureDatas[i].mLastTextureID);
 			mBakedTextureDatas[i].mIsUsed = TRUE;
 
 			debugColorizeSubMeshes(i,LLColor4::red);
-	
+
 			avatar_joint_mesh_list_t::iterator iter = mBakedTextureDatas[i].mJointMeshes.begin();
 			avatar_joint_mesh_list_t::iterator end  = mBakedTextureDatas[i].mJointMeshes.end();
 			for (; iter != end; ++iter)
-	{
+			{
 				LLAvatarJointMesh* mesh = (*iter);
 				if (mesh)
-		{
+				{
 					mesh->setTexture( baked_img );
-			}
+				}
 			}
 		}
 		else if (!isUsingLocalAppearance() && is_layer_baked[i])
@@ -6366,7 +6346,7 @@
 				if (mesh)
 				{
 					mesh->setLayerSet( layerset );
-			}
+				}
 			}
 		}
 		else
@@ -6388,7 +6368,7 @@
 		{
 			LLAvatarJointMesh* mesh = (*iter);
 			if (mesh)
-		{
+			{
 				mesh->setColor( color );
 				mesh->setTexture( hair_img );
 			}
@@ -6476,16 +6456,15 @@
 
 	for (morph_list_t::const_iterator iter = mBakedTextureDatas[index].mMaskedMorphs.begin();
 		 iter != mBakedTextureDatas[index].mMaskedMorphs.end(); ++iter)
-{
+	{
 		const LLMaskedMorph* maskedMorph = (*iter);
 		LLPolyMorphTarget* morph_target = dynamic_cast<LLPolyMorphTarget*>(maskedMorph->mMorphTarget);
 		if (morph_target)
-	{
+		{
 			morph_target->applyMask(tex_data, width, height, num_components, maskedMorph->mInvert);
-}
-	}
-}
-
+		}
+	}
+}
 
 
 // returns TRUE if morph masks are present and not valid for a given baked texture, FALSE otherwise
@@ -6765,12 +6744,12 @@
 					LLWearableType::getTypeName(LLWearableType::EType(wtype)).c_str()
 //					param_location_name(vparam->getParamLocation()).c_str()
 		);
-	}
-	
+}
+
 
 void LLVOAvatar::dumpAppearanceMsgParams( const std::string& dump_prefix,
 	const LLAppearanceMessageContents& contents)
-	{
+{
 	std::string outfilename = get_sequential_numbered_file_name(dump_prefix,".xml");
 	const std::vector<F32>& params_for_dump = contents.mParamWeights;
 	const LLTEContents& tec = contents.mTEContents;
@@ -6780,9 +6759,9 @@
 	outfile.open(fullpath, LL_APR_WB );
 	apr_file_t* file = outfile.getFileHandle();
 	if (!file)
-		{
-			return;
-		}
+	{
+		return;
+	}
 	else
 	{
 		LL_DEBUGS("Avatar") << "dumping appearance message to " << fullpath << llendl;
@@ -6817,7 +6796,7 @@
 		apr_file_printf( file, "\t\t<texture te=\"%i\" uuid=\"%s\"/>\n", i, uuid_str.c_str());
 	}
 	apr_file_printf(file, "</textures>\n");
-	}
+}
 
 void LLVOAvatar::parseAppearanceMessage(LLMessageSystem* mesgsys, LLAppearanceMessageContents& contents)
 {
@@ -6834,7 +6813,7 @@
 		// For future use:
 		//mesgsys->getU32Fast(_PREHASH_AppearanceData, _PREHASH_Flags, appearance_flags, 0);
 	}
-	
+
 	// Parse visual params, if any.
 	S32 num_blocks = mesgsys->getNumberOfBlocksFast(_PREHASH_VisualParam);
 	bool drop_visual_params_debug = gSavedSettings.getBOOL("BlockSomeAvatarAppearanceVisualParams") && (ll_rand(2) == 0); // pretend that ~12% of AvatarAppearance messages arrived without a VisualParam block, for testing
@@ -7079,7 +7058,6 @@
 			LLVisualParam* param = contents.mParams[i];
 			F32 newWeight = contents.mParamWeights[i];
 
-<<<<<<< HEAD
 			if (is_first_appearance_message || (param->getWeight() != newWeight))
 			{
 				params_changed = TRUE;
@@ -7094,21 +7072,8 @@
 					//LL_DEBUGS("Avatar") << std::setprecision(5) << " param target " << i << " " << param->getWeight() << " -> " << newWeight << llendl;
 					interp_params = TRUE;
 					param->setAnimationTarget(newWeight, FALSE);
-=======
-				if (is_first_appearance_message || (param->getWeight() != newWeight))
-				{
-					params_changed = TRUE;
-					if(is_first_appearance_message)
-					{
-						param->setWeight(newWeight, FALSE);
-					}
-					else
-					{
-						interp_params = TRUE;
-						param->setAnimationTarget(newWeight, FALSE);
-					}
->>>>>>> 32b8d398
 				}
+			}
 		}
 		const S32 expected_tweakable_count = getVisualParamCountInGroup(VISUAL_PARAM_GROUP_TWEAKABLE) +
 											 getVisualParamCountInGroup(VISUAL_PARAM_GROUP_TRANSMIT_NOT_TWEAKABLE); // don't worry about VISUAL_PARAM_GROUP_TWEAKABLE_NO_TRANSMIT
@@ -7365,12 +7330,12 @@
 				avatar_joint_mesh_list_t::iterator iter = mBakedTextureDatas[i].mJointMeshes.begin();
 				avatar_joint_mesh_list_t::iterator end  = mBakedTextureDatas[i].mJointMeshes.end();
 				for (; iter != end; ++iter)
-			{
+				{
 					LLAvatarJointMesh* mesh = (*iter);
 					if (mesh)
-			{
+					{
 						mesh->setTexture( image_baked );
-			}
+					}
 				}
 			}
 			
@@ -7394,7 +7359,7 @@
 				{
 					LLAvatarJointMesh* mesh = (*iter);
 					if (mesh)
-				{
+					{
 						mesh->setColor( LLColor4::white );
 					}
 				}
@@ -7413,7 +7378,7 @@
 	file_num_type::iterator it = file_nums.find(prefix);
 	S32 num = 0;
 	if (it != file_nums.end())
-{
+	{
 		num = it->second;
 	}
 	file_nums[prefix] = num+1;
@@ -7436,10 +7401,6 @@
 	std::string outprefix(prefix);
 	if (outprefix.empty())
 	{
-		outprefix = getFullname() + (isSelf()?"_s":"_o");
-	}
-	if (outprefix.empty())
-{
 		outprefix = getFullname() + (isSelf()?"_s":"_o");
 	}
 	if (outprefix.empty())
@@ -7468,36 +7429,36 @@
 	if (group_by_wearables)
 	{
 		for (S32 type = LLWearableType::WT_SHAPE; type < LLWearableType::WT_COUNT; type++)
-	{
-		const std::string& wearable_name = LLWearableType::getTypeName((LLWearableType::EType)type);
-		apr_file_printf( file, "\n\t\t<!-- wearable: %s -->\n", wearable_name.c_str() );
+		{
+			const std::string& wearable_name = LLWearableType::getTypeName((LLWearableType::EType)type);
+			apr_file_printf( file, "\n\t\t<!-- wearable: %s -->\n", wearable_name.c_str() );
 
 			for (LLVisualParam* param = getFirstVisualParam(); param; param = getNextVisualParam())
-		{
-			LLViewerVisualParam* viewer_param = (LLViewerVisualParam*)param;
-			if( (viewer_param->getWearableType() == type) && 
-				(viewer_param->isTweakable() ) )
-			{
+			{
+				LLViewerVisualParam* viewer_param = (LLViewerVisualParam*)param;
+				if( (viewer_param->getWearableType() == type) && 
+					(viewer_param->isTweakable() ) )
+				{
 					dump_visual_param(file, viewer_param, viewer_param->getWeight());
-			}
-		}
-
-		for (U8 te = 0; te < TEX_NUM_INDICES; te++)
-		{
+				}
+			}
+
+			for (U8 te = 0; te < TEX_NUM_INDICES; te++)
+			{
 				if (LLAvatarAppearanceDictionary::getTEWearableType((ETextureIndex)te) == type)
-			{
-				// MULTIPLE_WEARABLES: extend to multiple wearables?
+				{
+					// MULTIPLE_WEARABLES: extend to multiple wearables?
 					LLViewerTexture* te_image = getImage((ETextureIndex)te, 0);
-				if( te_image )
-				{
-					std::string uuid_str;
-					te_image->getID().toString( uuid_str );
-					apr_file_printf( file, "\t\t<texture te=\"%i\" uuid=\"%s\"/>\n", te, uuid_str.c_str());
+					if( te_image )
+					{
+						std::string uuid_str;
+						te_image->getID().toString( uuid_str );
+						apr_file_printf( file, "\t\t<texture te=\"%i\" uuid=\"%s\"/>\n", te, uuid_str.c_str());
+					}
 				}
 			}
 		}
 	}
-		}
 	else 
 	{
 		// Just dump all params sequentially.
@@ -7509,6 +7470,7 @@
 
 		for (U8 te = 0; te < TEX_NUM_INDICES; te++)
 		{
+			{
 				// MULTIPLE_WEARABLES: extend to multiple wearables?
 				LLViewerTexture* te_image = getImage((ETextureIndex)te, 0);
 				if( te_image )
@@ -7520,6 +7482,7 @@
 			}
 		}
 
+	}
 	apr_file_printf( file, "\t</archetype>\n" );
 	apr_file_printf( file, "\n</linden_genepool>\n" );
 
@@ -7641,14 +7604,14 @@
 	}
 }
 
-// virtual
+//virtual
 void LLVOAvatar::bodySizeChanged()
-{	
+{
 	if (isSelf() && !LLAppearanceMgr::instance().isInUpdateAppearanceFromCOF())
 	{	// notify simulator of change in size
 		// but not if we are in the middle of updating appearance
 		gAgent.sendAgentSetAppearance();
-}
+	}
 }
 
 BOOL LLVOAvatar::isUsingServerBakes() const
@@ -7660,25 +7623,25 @@
 	F32 wt = appearance_version_param->getWeight();
 	F32 expect_wt = mUseServerBakes ? 1.0 : 0.0;
 	if (!is_approx_equal(wt,expect_wt))
-{
+	{
 		llwarns << "wt " << wt << " differs from expected " << expect_wt << llendl;
 	}
 #endif
 
 	return mUseServerBakes;
-		}
-		
+}
+
 void LLVOAvatar::setIsUsingServerBakes(BOOL newval)
-		{
+{
 	mUseServerBakes = newval;
 	LLVisualParam* appearance_version_param = getVisualParam(11000);
 	llassert(appearance_version_param);
 	appearance_version_param->setWeight(newval ? 1.0 : 0.0, false);
-		}
+}
 
 // virtual
 void LLVOAvatar::removeMissingBakedTextures()
-			{
+{	
 }
 
 //virtual
