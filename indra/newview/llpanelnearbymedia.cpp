/** 
 * @file llpanelnearbymedia.cpp
 * @brief Management interface for muting and controlling nearby media
 *
 * $LicenseInfo:firstyear=2005&license=viewergpl$
 * 
 * Copyright (c) 2005-2009, Linden Research, Inc.
 * 
 * Second Life Viewer Source Code
 * The source code in this file ("Source Code") is provided by Linden Lab
 * to you under the terms of the GNU General Public License, version 2.0
 * ("GPL"), unless you have obtained a separate licensing agreement
 * ("Other License"), formally executed by you and Linden Lab.  Terms of
 * the GPL can be found in doc/GPL-license.txt in this distribution, or
 * online at http://secondlifegrid.net/programs/open_source/licensing/gplv2
 * 
 * There are special exceptions to the terms and conditions of the GPL as
 * it is applied to this Source Code. View the full text of the exception
 * in the file doc/FLOSS-exception.txt in this software distribution, or
 * online at
 * http://secondlifegrid.net/programs/open_source/licensing/flossexception
 * 
 * By copying, modifying or distributing this software, you acknowledge
 * that you have read and understood your obligations described above,
 * and agree to abide by those obligations.
 * 
 * ALL LINDEN LAB SOURCE CODE IS PROVIDED "AS IS." LINDEN LAB MAKES NO
 * WARRANTIES, EXPRESS, IMPLIED OR OTHERWISE, REGARDING ITS ACCURACY,
 * COMPLETENESS OR PERFORMANCE.
 * $/LicenseInfo$
 */

#include "llviewerprecompiledheaders.h"

#include "llpanelnearbymedia.h"

#include "llaudioengine.h"
#include "llcheckboxctrl.h"
#include "llcombobox.h"
#include "llresizebar.h"
#include "llresizehandle.h"
#include "llscrolllistctrl.h"
#include "llscrolllistitem.h"
#include "llscrolllistcell.h"
#include "llslider.h"
#include "llsliderctrl.h"
#include "llagent.h"
#include "llagentui.h"
#include "llbutton.h"
#include "lltextbox.h"
#include "llviewermedia.h"
#include "llviewerparcelmedia.h"
#include "llviewerregion.h"
#include "llviewermediafocus.h"
#include "llviewerparcelmgr.h"
#include "llparcel.h"
#include "llpluginclassmedia.h"
#include "llvovolume.h"
#include "llstatusbar.h"
#include "llsdutil.h"

#include "llfloaterreg.h"
#include "llfloaterpreference.h" // for the gear icon
#include "lltabcontainer.h"

#include <stringize.h>

extern LLControlGroup gSavedSettings;

static const LLUUID PARCEL_MEDIA_LIST_ITEM_UUID = LLUUID("CAB5920F-E484-4233-8621-384CF373A321");
static const LLUUID PARCEL_AUDIO_LIST_ITEM_UUID = LLUUID("DF4B020D-8A24-4B95-AB5D-CA970D694822");

//
// LLPanelNearByMedia
//

LLPanelNearByMedia::LLPanelNearByMedia()
:	mMediaList(NULL),
	  mEnableAllCtrl(NULL),
	  mAllMediaDisabled(false),
	  mDebugInfoVisible(false),
	  mParcelMediaItem(NULL),
	  mParcelAudioItem(NULL)
{
	mParcelAudioAutoStart = gSavedSettings.getBOOL(LLViewerMedia::AUTO_PLAY_MEDIA_SETTING) &&
							gSavedSettings.getBOOL("MediaTentativeAutoPlay");

	mCommitCallbackRegistrar.add("MediaListCtrl.EnableAll",		boost::bind(&LLPanelNearByMedia::onClickEnableAll, this));
	mCommitCallbackRegistrar.add("MediaListCtrl.DisableAll",		boost::bind(&LLPanelNearByMedia::onClickDisableAll, this));
	mCommitCallbackRegistrar.add("MediaListCtrl.GoMediaPrefs", boost::bind(&LLPanelNearByMedia::onAdvancedButtonClick, this));
	mCommitCallbackRegistrar.add("MediaListCtrl.MoreLess", boost::bind(&LLPanelNearByMedia::onMoreLess, this));
	mCommitCallbackRegistrar.add("SelectedMediaCtrl.Stop",		boost::bind(&LLPanelNearByMedia::onClickSelectedMediaStop, this));	
	mCommitCallbackRegistrar.add("SelectedMediaCtrl.Play",		boost::bind(&LLPanelNearByMedia::onClickSelectedMediaPlay, this));
	mCommitCallbackRegistrar.add("SelectedMediaCtrl.Pause",		boost::bind(&LLPanelNearByMedia::onClickSelectedMediaPause, this));
	mCommitCallbackRegistrar.add("SelectedMediaCtrl.Mute",		boost::bind(&LLPanelNearByMedia::onClickSelectedMediaMute, this));
	mCommitCallbackRegistrar.add("SelectedMediaCtrl.Volume",	boost::bind(&LLPanelNearByMedia::onCommitSelectedMediaVolume, this));
	mCommitCallbackRegistrar.add("SelectedMediaCtrl.Zoom",		boost::bind(&LLPanelNearByMedia::onClickSelectedMediaZoom, this));
	mCommitCallbackRegistrar.add("SelectedMediaCtrl.Unzoom",	boost::bind(&LLPanelNearByMedia::onClickSelectedMediaUnzoom, this));
	
	LLUICtrlFactory::instance().buildPanel(this, "panel_nearby_media.xml");
}

LLPanelNearByMedia::~LLPanelNearByMedia()
{
}

BOOL LLPanelNearByMedia::postBuild()
{
	LLPanel::postBuild();

	const S32 RESIZE_BAR_THICKNESS = 6;
	LLResizeBar::Params p;
	p.rect = LLRect(0, RESIZE_BAR_THICKNESS, getRect().getWidth(), 0);
	p.name = "resizebar_bottom";
	p.min_size = getRect().getHeight();
	p.side = LLResizeBar::BOTTOM;
	p.resizing_view = this;
	addChild( LLUICtrlFactory::create<LLResizeBar>(p) );

	p.rect = LLRect( 0, getRect().getHeight(), RESIZE_BAR_THICKNESS, 0);
	p.name = "resizebar_left";
	p.min_size = getRect().getWidth();
	p.side = LLResizeBar::LEFT;
	addChild( LLUICtrlFactory::create<LLResizeBar>(p) );
	
	LLResizeHandle::Params resize_handle_p;
	resize_handle_p.rect = LLRect( 0, RESIZE_HANDLE_HEIGHT, RESIZE_HANDLE_WIDTH, 0 );
	resize_handle_p.mouse_opaque(false);
	resize_handle_p.min_width(getRect().getWidth());
	resize_handle_p.min_height(getRect().getHeight());
	resize_handle_p.corner(LLResizeHandle::LEFT_BOTTOM);
	addChild(LLUICtrlFactory::create<LLResizeHandle>(resize_handle_p));

	mNearbyMediaPanel = getChild<LLUICtrl>("nearby_media_panel");
	mMediaList = getChild<LLScrollListCtrl>("media_list");
	mEnableAllCtrl = getChild<LLUICtrl>("all_nearby_media_enable_btn");
	mDisableAllCtrl = getChild<LLUICtrl>("all_nearby_media_disable_btn");
	mItemCountText = getChild<LLTextBox>("media_item_count");
	mShowCtrl = getChild<LLComboBox>("show_combo");

	// Dynamic (selection-dependent) controls
	mStopCtrl = getChild<LLUICtrl>("stop");
	mPlayCtrl = getChild<LLUICtrl>("play");
	mPauseCtrl = getChild<LLUICtrl>("pause");
	mMuteCtrl = getChild<LLUICtrl>("mute");
	mVolumeSliderCtrl = getChild<LLUICtrl>("volume_slider_ctrl");
	mZoomCtrl = getChild<LLUICtrl>("zoom");
	mUnzoomCtrl = getChild<LLUICtrl>("unzoom");
	mVolumeSlider = getChild<LLSlider>("volume_slider");
	mMuteBtn = getChild<LLButton>("mute_btn");
	
	mEmptyNameString = getString("empty_item_text");
	mParcelMediaName = getString("parcel_media_name");
	mParcelAudioName = getString("parcel_audio_name");
	mPlayingString = getString("playing_suffix");
	
	mMediaList->setDoubleClickCallback(onZoomMedia, this);
	mMediaList->sortByColumnIndex(PROXIMITY_COLUMN, TRUE);
	mMediaList->sortByColumnIndex(VISIBILITY_COLUMN, FALSE);
	
	refreshList();
	updateControls();
	updateColumns();
	
	LLView* minimized_controls = getChildView("minimized_controls");
	mMoreRect = getRect();
	mLessRect = getRect();
	mLessRect.mBottom = minimized_controls->getRect().mBottom;

	getChild<LLUICtrl>("more_less_btn")->setValue(false);
	onMoreLess();
	
	return TRUE;
}

/*virtual*/
void LLPanelNearByMedia::onMouseEnter(S32 x, S32 y, MASK mask)
{
	mHoverTimer.stop();
	LLPanel::onMouseEnter(x,y,mask);
}


/*virtual*/
void LLPanelNearByMedia::onMouseLeave(S32 x, S32 y, MASK mask)
{
	mHoverTimer.start();
	LLPanel::onMouseLeave(x,y,mask);
}

/*virtual*/ 
void LLPanelNearByMedia::handleVisibilityChange ( BOOL new_visibility )
{
	if (new_visibility)	
	{
		mHoverTimer.start(); // timer will be stopped when mouse hovers over panel
		//gFocusMgr.setTopCtrl(this);
	}
	else
	{
		mHoverTimer.stop();
		//if (gFocusMgr.getTopCtrl() == this)
		//{
		//	gFocusMgr.setTopCtrl(NULL);
		//}
	}
}

/*virtual*/ 
void LLPanelNearByMedia::onTopLost ()
{
	//LLUICtrl* new_top = gFocusMgr.getTopCtrl();
	//if (!new_top || !new_top->hasAncestor(this))
	//{
	//	setVisible(FALSE);
	//}
}

/*virtual*/
void LLPanelNearByMedia::reshape(S32 width, S32 height, BOOL called_from_parent)
{
	LLPanel::reshape(width, height, called_from_parent);

	LLButton* more_less_btn = getChild<LLButton>("more_less_btn");
	if (more_less_btn->getValue().asBoolean())
	{
		mMoreRect = getRect();
	}

}

const F32 AUTO_CLOSE_FADE_TIME_START= 4.0f;
const F32 AUTO_CLOSE_FADE_TIME_END = 5.0f;

void LLPanelNearByMedia::draw()
{
	//LLUICtrl* new_top = gFocusMgr.getTopCtrl();
	//if (new_top != this)
	//{
	//	// reassert top ctrl
	//	gFocusMgr.setTopCtrl(this);
	//}

	// keep bottom of panel on screen
	LLRect screen_rect = calcScreenRect();
	if (screen_rect.mBottom < 0)
	{
		LLRect new_rect = getRect();
		new_rect.mBottom += 0 - screen_rect.mBottom;
		setShape(new_rect);
	}

	mItemCountText->setValue(llformat(getString("media_item_count_format").c_str(), mMediaList->getItemCount()));
	
	refreshList();
	updateControls();
	
	F32 alpha = mHoverTimer.getStarted() 
		? clamp_rescale(mHoverTimer.getElapsedTimeF32(), AUTO_CLOSE_FADE_TIME_START, AUTO_CLOSE_FADE_TIME_END, 1.f, 0.f)
		: 1.0f;
	LLViewDrawContext context(alpha);

	LLPanel::draw();

	if (alpha == 0.f)
	{
		setVisible(false);
	}
}

bool LLPanelNearByMedia::getParcelAudioAutoStart()
{
	return mParcelAudioAutoStart;
}

LLScrollListItem* LLPanelNearByMedia::addListItem(const LLUUID &id)
{
	if (NULL == mMediaList) return NULL;
	
	// Just set up the columns -- the values will be filled in by updateListItem().
	
	LLSD row;
	row["id"] = id;
	
	LLSD &columns = row["columns"];
	
	columns[CHECKBOX_COLUMN]["column"] = "media_checkbox_ctrl";
	columns[CHECKBOX_COLUMN]["type"] = "checkbox";	
	//if(mDebugInfoVisible)
	{
	columns[PROXIMITY_COLUMN]["column"] = "media_proximity";
	columns[PROXIMITY_COLUMN]["value"] = "";
		columns[VISIBILITY_COLUMN]["column"] = "media_visibility";
		columns[VISIBILITY_COLUMN]["value"] = "";
		columns[CLASS_COLUMN]["column"] = "media_class";
		columns[CLASS_COLUMN]["type"] = "text";
		columns[CLASS_COLUMN]["value"] = "";
	}
	columns[NAME_COLUMN]["column"] = "media_name";
	columns[NAME_COLUMN]["type"] = "text";
	columns[NAME_COLUMN]["value"] = "";
	//if(mDebugInfoVisible)
	{
		columns[DEBUG_COLUMN]["column"] = "media_debug";
		columns[DEBUG_COLUMN]["type"] = "text";
		columns[DEBUG_COLUMN]["value"] = "";
	}
	
	LLScrollListItem* new_item = mMediaList->addElement(row);
	if (NULL != new_item)
	{
		LLScrollListCheck* scroll_list_check = dynamic_cast<LLScrollListCheck*>(new_item->getColumn(CHECKBOX_COLUMN));
		if (scroll_list_check)
		{
			LLCheckBoxCtrl *check = scroll_list_check->getCheckBox();
			check->setCommitCallback(boost::bind(&LLPanelNearByMedia::onCheckItem, this, _1, id));
		}
	}	
	return new_item;
}

void LLPanelNearByMedia::updateListItem(LLScrollListItem* item, LLViewerMediaImpl* impl)
{
	std::string item_name;
	std::string item_tooltip;		
	std::string debug_str;
	LLPanelNearByMedia::MediaClass media_class = MEDIA_CLASS_ALL;
	
	getNameAndUrlHelper(impl, item_name, item_tooltip, mEmptyNameString);
	// Focused
	if (impl->hasFocus())
	{
		media_class = MEDIA_CLASS_FOCUSED;
	}
	// Is attached to another avatar?
	else if (impl->isAttachedToAnotherAvatar())
	{
		media_class = MEDIA_CLASS_ON_OTHERS;
	}
	// Outside agent parcel
	else if (!impl->isInAgentParcel())
	{
		media_class = MEDIA_CLASS_OUTSIDE_PARCEL;
	}
	else {
		// inside parcel
		media_class = MEDIA_CLASS_WITHIN_PARCEL;
	}
	
	if(mDebugInfoVisible)
	{
		debug_str += llformat("%g/", (float)impl->getInterest());
		
		// proximity distance is actually distance squared -- display it as straight distance.
		debug_str += llformat("%g/", fsqrtf(impl->getProximityDistance()));
		
		//			s += llformat("%g/", (float)impl->getCPUUsage());
		//			s += llformat("%g/", (float)impl->getApproximateTextureInterest());
		debug_str += llformat("%g/", (float)(NULL == impl->getSomeObject()) ? 0.0 : impl->getSomeObject()->getPixelArea());
		
		debug_str += LLPluginClassMedia::priorityToString(impl->getPriority());
		
		if(impl->hasMedia())
		{
			debug_str += '@';
		}
		else if(impl->isPlayable())
		{
			debug_str += '+';
		}
		else if(impl->isForcedUnloaded())
		{
			debug_str += '!';
		}
	}
	
	updateListItem(item,
				   item_name,
				   item_tooltip,
				   impl->getProximity(),
				   impl->isMediaDisabled(),
				   impl->hasMedia(),
				   impl->isMediaTimeBased() &&	impl->isMediaPlaying(),
				   media_class,
				   debug_str);
}

void LLPanelNearByMedia::updateListItem(LLScrollListItem* item,
										  const std::string &item_name,
										  const std::string &item_tooltip,
										  S32 proximity,
										  bool is_disabled,
										  bool has_media,
										  bool is_time_based_and_playing,
										  LLPanelNearByMedia::MediaClass media_class,
										  const std::string &debug_str)
{
	LLScrollListCell* cell = item->getColumn(PROXIMITY_COLUMN);
	if(cell)
	{
		// since we are forced to sort by text, encode sort order as string
		std::string proximity_string = STRINGIZE(proximity);
		std::string old_proximity_string = cell->getValue().asString();
		if(proximity_string != old_proximity_string)
		{
			cell->setValue(proximity_string);
			mMediaList->setNeedsSort(true);
		}
	}
	
	cell = item->getColumn(CHECKBOX_COLUMN);
	if(cell)
	{
		cell->setValue(!is_disabled);
	}
	
	cell = item->getColumn(VISIBILITY_COLUMN);
	if(cell)
	{
		S32 old_visibility = cell->getValue();
		// *HACK ALERT: force ordering of Media before Audio before the rest of the list
		S32 new_visibility = 
			item->getUUID() == PARCEL_MEDIA_LIST_ITEM_UUID ? 3
			: item->getUUID() == PARCEL_AUDIO_LIST_ITEM_UUID ? 2
			: (has_media) ? 1 
			: ((is_disabled) ? 0
			: -1);
		cell->setValue(STRINGIZE(new_visibility));
		if (new_visibility != old_visibility)
		{			
			mMediaList->setNeedsSort(true);
		}
	}
	
	cell = item->getColumn(NAME_COLUMN);
	if(cell)
	{
		std::string name = item_name;
		std::string old_name = cell->getValue().asString();
		if (has_media) 
		{
			name += " " + mPlayingString;
		}
		if (name != old_name)
		{
			cell->setValue(name);
		}
		cell->setToolTip(item_tooltip);
		
		// *TODO: Make these font styles/colors configurable via XUI
		U8 font_style = LLFontGL::NORMAL;
		LLColor4 cell_color = LLColor4::white;
		
		// Only colorize by class in debug
		if (mDebugInfoVisible)
		{
			switch (media_class) {
				case MEDIA_CLASS_FOCUSED:
					cell_color = LLColor4::yellow;
					break;
				case MEDIA_CLASS_ON_OTHERS:
					cell_color = LLColor4::red;
					break;
				case MEDIA_CLASS_OUTSIDE_PARCEL:
					cell_color = LLColor4::orange;
					break;
				case MEDIA_CLASS_WITHIN_PARCEL:
				default:
					break;
			}
		}
		if (is_disabled)
		{
			if (mDebugInfoVisible)
			{
				font_style |= LLFontGL::ITALIC;
				cell_color = LLColor4::black;
			}
			else {
				// Dim it if it is disabled
				cell_color.setAlpha(0.25);
			}
		}
		// Dim it if it isn't "showing"
		else if (!has_media)
		{
			cell_color.setAlpha(0.25);
		}
		// Bold it if it is time-based media and it is playing
		else if (is_time_based_and_playing)
		{
			if (mDebugInfoVisible) font_style |= LLFontGL::BOLD;
		}
		cell->setColor(cell_color);
		LLScrollListText *text_cell = dynamic_cast<LLScrollListText*> (cell);
		if (text_cell)
		{
			text_cell->setFontStyle(font_style);
		}
	}
	
	cell = item->getColumn(CLASS_COLUMN);
	if(cell)
	{
		// TODO: clean this up!
		cell->setValue(STRINGIZE(media_class));
	}
	
	if(mDebugInfoVisible)
	{
		cell = item->getColumn(DEBUG_COLUMN);
		if(cell)
		{
			cell->setValue(debug_str);
		}
	}
}
						 
void LLPanelNearByMedia::removeListItem(const LLUUID &id)
{
	if (NULL == mMediaList) return;
	
	mMediaList->deleteSingleItem(mMediaList->getItemIndex(id));
}

void LLPanelNearByMedia::refreshParcelItems()
{
	//
	// First add/remove the "fake" items Parcel Media and Parcel Audio.
	// These items will have special UUIDs 
	//    PARCEL_MEDIA_LIST_ITEM_UUID
	//    PARCEL_AUDIO_LIST_ITEM_UUID
	//
	// Get the filter choice.
	const LLSD &choice_llsd = mShowCtrl->getSelectedValue();
	MediaClass choice = (MediaClass)choice_llsd.asInteger();
	// Only show "special parcel items" if "All" or "Within" filter
	// (and if media is "enabled")
	bool should_include = gSavedSettings.getBOOL("AudioStreamingMedia") &&
						  (choice == MEDIA_CLASS_ALL || choice == MEDIA_CLASS_WITHIN_PARCEL);
	
	// First Parcel Media: add or remove it as necessary
	if (should_include && LLViewerMedia::hasParcelMedia())
	{
		// Yes, there is parcel media.
		if (NULL == mParcelMediaItem)
		{
			mParcelMediaItem = addListItem(PARCEL_MEDIA_LIST_ITEM_UUID);
			mMediaList->setNeedsSort(true);
		}
	}
	else {
		if (NULL != mParcelMediaItem) {
			removeListItem(PARCEL_MEDIA_LIST_ITEM_UUID);
			mParcelMediaItem = NULL;
			mMediaList->setNeedsSort(true);	
		}
	}
	
	// ... then update it
	if (NULL != mParcelMediaItem)
	{
		std::string name, url, tooltip;
		getNameAndUrlHelper(LLViewerParcelMedia::getParcelMedia(), name, url, "");
		if (name.empty() || name == url)
		{
			tooltip = url;
		}
		else {
			tooltip = name + " : " + url;
		}
		LLViewerMediaImpl *impl = LLViewerParcelMedia::getParcelMedia();
		updateListItem(mParcelMediaItem,
					   mParcelMediaName,
					   tooltip,
					   -2, // Proximity closer than anything else, before Parcel Audio
					   impl == NULL || impl->isMediaDisabled(),
					   impl != NULL && !LLViewerParcelMedia::getURL().empty(),
					   impl != NULL && impl->isMediaTimeBased() &&	impl->isMediaPlaying(),
					   MEDIA_CLASS_ALL,
					   "parcel media");
	}
	
	// Next Parcel Audio: add or remove it as necessary (don't show if disabled in prefs)
	if (should_include && LLViewerMedia::hasParcelAudio() && gSavedSettings.getBOOL("AudioStreamingMusic"))
	{
		// Yes, there is parcel audio.
		if (NULL == mParcelAudioItem)
		{
			mParcelAudioItem = addListItem(PARCEL_AUDIO_LIST_ITEM_UUID);
			mMediaList->setNeedsSort(true);
		}
	}
	else {
		if (NULL != mParcelAudioItem) {
			removeListItem(PARCEL_AUDIO_LIST_ITEM_UUID);
			mParcelAudioItem = NULL;
			mMediaList->setNeedsSort(true);
		}
	}
	
	// ... then update it
	if (NULL != mParcelAudioItem)
	{
		bool is_playing = LLViewerMedia::isParcelAudioPlaying();
	
		updateListItem(mParcelAudioItem,
					   mParcelAudioName,
					   LLViewerMedia::getParcelAudioURL(),
					   -1, // Proximity after Parcel Media, but closer than anything else
					   (!is_playing),
					   is_playing,
					   is_playing,
					   MEDIA_CLASS_ALL,
					   "parcel audio");
	}
}

void LLPanelNearByMedia::refreshList()
{
	bool all_items_deleted = false;
		
	if(!mMediaList)
	{
		// None of this makes any sense if the media list isn't there.
		return;
	}
	
	// Check whether the debug column has been shown/hidden.
	bool debug_info_visible = gSavedSettings.getBOOL("MediaPerformanceManagerDebug");
	if(debug_info_visible != mDebugInfoVisible)
	{
		mDebugInfoVisible = debug_info_visible;

		// Clear all items so the list gets regenerated.
		mMediaList->deleteAllItems();
		mParcelAudioItem = NULL;
		mParcelMediaItem = NULL;
		all_items_deleted = true;
		
		updateColumns();
	}
	
	refreshParcelItems();
	
	// Get the canonical list from LLViewerMedia
	LLViewerMedia::impl_list impls = LLViewerMedia::getPriorityList();
	LLViewerMedia::impl_list::iterator priority_iter;
	
	U32 enabled_count = 0;
	U32 disabled_count = 0;
	
	// iterate over the impl list, creating rows as necessary.
	for(priority_iter = impls.begin(); priority_iter != impls.end(); priority_iter++)
	{
		LLViewerMediaImpl *impl = *priority_iter;
		
		// If we just emptied out the list, every flag needs to be reset.
		if(all_items_deleted)
		{
			impl->setInNearbyMediaList(false);
		}

		if (!impl->isParcelMedia())
		{
			LLUUID media_id = impl->getMediaTextureID();
			S32 proximity = impl->getProximity();
			// This is expensive (i.e. a linear search) -- don't use it here.  We now use mInNearbyMediaList instead.
			//S32 index = mMediaList->getItemIndex(media_id);
			if (proximity < 0 || !shouldShow(impl))
			{
				if (impl->getInNearbyMediaList())
				{
					// There's a row for this impl -- remove it.
					removeListItem(media_id);
					impl->setInNearbyMediaList(false);
				}
			}
			else
			{
				if (!impl->getInNearbyMediaList())
				{
					// We don't have a row for this impl -- add one.
					addListItem(media_id);
					impl->setInNearbyMediaList(true);
				}
			}
			// Update counts
			if (impl->isMediaDisabled())
			{
				disabled_count++;
			}
			else {
				enabled_count++;
		}
	}
	}	
	mDisableAllCtrl->setEnabled(gSavedSettings.getBOOL("AudioStreamingMedia") &&
								(LLViewerMedia::isAnyMediaShowing() || 
								 LLViewerMedia::isParcelMediaPlaying() ||
								 LLViewerMedia::isParcelAudioPlaying()));
	mEnableAllCtrl->setEnabled(gSavedSettings.getBOOL("AudioStreamingMedia") &&
							   (disabled_count > 0 ||
								// parcel media (if we have it, and it isn't playing, enable "start")
								(LLViewerMedia::hasParcelMedia() && ! LLViewerMedia::isParcelMediaPlaying()) ||
								// parcel audio (if we have it, and it isn't playing, enable "start")
								(LLViewerMedia::hasParcelAudio() && ! LLViewerMedia::isParcelAudioPlaying())));

	// Iterate over the rows in the control, updating ones whose impl exists, and deleting ones whose impl has gone away.
	std::vector<LLScrollListItem*> items = mMediaList->getAllData();

	for (std::vector<LLScrollListItem*>::iterator item_it = items.begin();
		item_it != items.end();
		++item_it)
	{
		LLScrollListItem* item = (*item_it);
		LLUUID row_id = item->getUUID();
		
		if (row_id != PARCEL_MEDIA_LIST_ITEM_UUID &&
			row_id != PARCEL_AUDIO_LIST_ITEM_UUID)
		{
			LLViewerMediaImpl* impl = LLViewerMedia::getMediaImplFromTextureID(row_id);
			if(impl)
			{
				updateListItem(item, impl);
			}
			else
			{
				// This item's impl has been deleted -- remove the row.
				// Removing the row won't throw off our iteration, since we have a local copy of the array.
				// We just need to make sure we don't access this item after the delete.
				removeListItem(row_id);
			}
		}
	}
	
	// Set the selection to whatever media impl the media focus/hover is on. 
	// This is an experiment, and can be removed by ifdefing out these 4 lines.
	LLUUID media_target = LLViewerMediaFocus::getInstance()->getControlsMediaID();
	if(media_target.notNull())
	{
		mMediaList->selectByID(media_target);
	}
}

void LLPanelNearByMedia::updateColumns()
{
	if (!mDebugInfoVisible)
	{
		if (mMediaList->getColumn(CHECKBOX_COLUMN)) mMediaList->getColumn(VISIBILITY_COLUMN)->setWidth(-1);
		if (mMediaList->getColumn(VISIBILITY_COLUMN)) mMediaList->getColumn(VISIBILITY_COLUMN)->setWidth(-1);
		if (mMediaList->getColumn(PROXIMITY_COLUMN)) mMediaList->getColumn(PROXIMITY_COLUMN)->setWidth(-1);
		if (mMediaList->getColumn(CLASS_COLUMN)) mMediaList->getColumn(CLASS_COLUMN)->setWidth(-1);
		if (mMediaList->getColumn(DEBUG_COLUMN)) mMediaList->getColumn(DEBUG_COLUMN)->setWidth(-1);
	}
	else {
		if (mMediaList->getColumn(CHECKBOX_COLUMN)) mMediaList->getColumn(VISIBILITY_COLUMN)->setWidth(20);
		if (mMediaList->getColumn(VISIBILITY_COLUMN)) mMediaList->getColumn(VISIBILITY_COLUMN)->setWidth(20);
		if (mMediaList->getColumn(PROXIMITY_COLUMN)) mMediaList->getColumn(PROXIMITY_COLUMN)->setWidth(30);
		if (mMediaList->getColumn(CLASS_COLUMN)) mMediaList->getColumn(CLASS_COLUMN)->setWidth(20);
		if (mMediaList->getColumn(DEBUG_COLUMN)) mMediaList->getColumn(DEBUG_COLUMN)->setWidth(200);
	}
}

void LLPanelNearByMedia::onClickEnableAll()
{
	LLViewerMedia::setAllMediaEnabled(true);
}

void LLPanelNearByMedia::onClickDisableAll()
{
	LLViewerMedia::setAllMediaEnabled(false);
}

void LLPanelNearByMedia::onClickEnableParcelMedia()
{	
	if ( ! LLViewerMedia::isParcelMediaPlaying() )
	{
		LLViewerParcelMedia::play(LLViewerParcelMgr::getInstance()->getAgentParcel());
	}
}

void LLPanelNearByMedia::onClickDisableParcelMedia()
{	
	// This actually unloads the impl, as opposed to "stop"ping the media
	LLViewerParcelMedia::stop();
}

void LLPanelNearByMedia::onCheckItem(LLUICtrl* ctrl, const LLUUID &row_id)
{	
	LLCheckBoxCtrl* check = static_cast<LLCheckBoxCtrl*>(ctrl);

	setDisabled(row_id, ! check->getValue());
}

bool LLPanelNearByMedia::setDisabled(const LLUUID &row_id, bool disabled)
{
	if (row_id == PARCEL_AUDIO_LIST_ITEM_UUID)
	{
		if (disabled) onClickParcelAudioStop();
		else onClickParcelAudioStart();
		return true;
	}
	else if (row_id == PARCEL_MEDIA_LIST_ITEM_UUID)
	{
		if (disabled) onClickDisableParcelMedia();
		else onClickEnableParcelMedia();
		return true;
	}
	else {
		LLViewerMediaImpl* impl = LLViewerMedia::getMediaImplFromTextureID(row_id);
		if(impl)
		{
			impl->setDisabled(disabled, true);
			return true;
		}
	}
	return false;
}
								
//static
void LLPanelNearByMedia::onZoomMedia(void* user_data)
{
	LLPanelNearByMedia* panelp = (LLPanelNearByMedia*)user_data;
	LLUUID media_id = panelp->mMediaList->getValue().asUUID();
	
	LLViewerMediaFocus::getInstance()->focusZoomOnMedia(media_id);
}

void LLPanelNearByMedia::onClickParcelMediaPlay()
{
	if (gSavedSettings.getBOOL("AudioStreamingMedia"))
	{
		LLViewerParcelMedia::play(LLViewerParcelMgr::getInstance()->getAgentParcel());
	}
}

void LLPanelNearByMedia::onClickParcelMediaStop()
{	
	if (LLViewerParcelMedia::getParcelMedia())
	{
		// This stops the media playing, as opposed to unloading it like
		// LLViewerParcelMedia::stop() does
		LLViewerParcelMedia::getParcelMedia()->stop();
	}
}

void LLPanelNearByMedia::onClickParcelMediaPause()
{
	LLViewerParcelMedia::pause();
}

void LLPanelNearByMedia::onClickParcelAudioStart()
{
	// User *explicitly* started the internet stream, so keep the stream
	// playing and updated as they cross to other parcels etc.
	mParcelAudioAutoStart = true;
		
	if (!gAudiop)
		return;
	gAudiop->startInternetStream(LLViewerMedia::getParcelAudioURL());

}

void LLPanelNearByMedia::onClickParcelAudioPlay()
{
	// User *explicitly* started the internet stream, so keep the stream
	// playing and updated as they cross to other parcels etc.
	mParcelAudioAutoStart = true;

	if (!gAudiop)
		return;

	if (LLAudioEngine::AUDIO_PAUSED == gAudiop->isInternetStreamPlaying())
	{
		// 'false' means unpause
		gAudiop->pauseInternetStream(false);
	}
	else {
		gAudiop->startInternetStream(LLViewerMedia::getParcelAudioURL());
	}
}

void LLPanelNearByMedia::onClickParcelAudioStop()
{
	// User *explicitly* stopped the internet stream, so don't
	// re-start audio when i.e. they move to another parcel, until
	// they explicitly start it again.
	mParcelAudioAutoStart = false;

	if (!gAudiop)
		return;

	gAudiop->stopInternetStream();
}

void LLPanelNearByMedia::onClickParcelAudioPause()
{
	if (!gAudiop)
		return;

	// 'true' means pause
	gAudiop->pauseInternetStream(true);
}

bool LLPanelNearByMedia::shouldShow(LLViewerMediaImpl* impl)
{	
	const LLSD &choice_llsd = mShowCtrl->getSelectedValue();
	MediaClass choice = (MediaClass)choice_llsd.asInteger();

	switch (choice)
	{	
		case MEDIA_CLASS_ALL:
			return true;
			break;
		case MEDIA_CLASS_WITHIN_PARCEL:
			return impl->isInAgentParcel();
			break;
		case MEDIA_CLASS_OUTSIDE_PARCEL:
			return ! impl->isInAgentParcel();
			break;
		case MEDIA_CLASS_ON_OTHERS:
			return impl->isAttachedToAnotherAvatar();
			break;
		default:
			break;
	}
	return true;
}

void LLPanelNearByMedia::onAdvancedButtonClick()
{	
	// bring up the prefs floater
	LLFloaterPreference* prefsfloater = dynamic_cast<LLFloaterPreference*>(LLFloaterReg::showInstance("preferences"));
	if (prefsfloater)
	{
		// grab the 'audio' panel from the preferences floater and
		// bring it the front!
		LLTabContainer* tabcontainer = prefsfloater->getChild<LLTabContainer>("pref core");
		LLPanel* audiopanel = prefsfloater->getChild<LLPanel>("audio");
		if (tabcontainer && audiopanel)
		{
			tabcontainer->selectTabPanel(audiopanel);
		}
	}
}

void LLPanelNearByMedia::onMoreLess()
{
	bool is_more = getChild<LLUICtrl>("more_less_btn")->getValue();
	mNearbyMediaPanel->setVisible(is_more);

	// enable resizing when expanded
	getChildView("resizebar_bottom")->setEnabled(is_more);

	LLRect new_rect = is_more ? mMoreRect : mLessRect;
	new_rect.translate(getRect().mRight - new_rect.mRight, getRect().mTop - new_rect.mTop);

	setShape(new_rect);
}

void LLPanelNearByMedia::updateControls()
{
	if (! gSavedSettings.getBOOL("AudioStreamingMedia"))
	{
		// Just show disabled controls
		showDisabledControls();
		return;
	}
	
	LLUUID selected_media_id = mMediaList->getValue().asUUID();
	
	if (selected_media_id == PARCEL_AUDIO_LIST_ITEM_UUID)
	{
		if (!LLViewerMedia::hasParcelAudio() || !gSavedSettings.getBOOL("AudioStreamingMusic"))
		{
			// Shouldn't happen, but do this anyway
			showDisabledControls();
		}
		else {
			showTimeBasedControls(LLViewerMedia::isParcelAudioPlaying(),
							  false, // include_zoom
							  false, // is_zoomed
							  gSavedSettings.getBOOL("MuteMusic"), 
							  gSavedSettings.getF32("AudioLevelMusic") );
		}
	}
	else if (selected_media_id == PARCEL_MEDIA_LIST_ITEM_UUID)
	{
		if (!LLViewerMedia::hasParcelMedia())
		{
			// Shouldn't happen, but do this anyway
			showDisabledControls();
		}
		else {
			LLViewerMediaImpl* impl = LLViewerParcelMedia::getParcelMedia();
			if (NULL == impl)
			{
				// Just means it hasn't started yet
				showBasicControls(false, false, false);
			}
			else if (impl->isMediaTimeBased())
			{
				showTimeBasedControls(impl->isMediaPlaying(), 
									  false, // include_zoom
									  false, // is_zoomed
									  impl->getVolume() == 0.0,
									  impl->getVolume() );
			}
			else {
				// non-time-based parcel media
				showBasicControls(LLViewerMedia::isParcelMediaPlaying(), false, false);
			}
		}
	}
	else {
		LLViewerMediaImpl* impl = LLViewerMedia::getMediaImplFromTextureID(selected_media_id);
		
		if (NULL == impl)
		{
			showDisabledControls();
		}
		else {
			if (impl->isMediaTimeBased())
			{
				showTimeBasedControls(impl->isMediaPlaying(), 
									  ! impl->isParcelMedia(),  // include_zoom
									  LLViewerMediaFocus::getInstance()->isZoomed(),
									  impl->getVolume() == 0.0,
									  impl->getVolume());
			}
			else {
				showBasicControls(!impl->isMediaDisabled(), 
								  ! impl->isParcelMedia(),  // include_zoom
								  LLViewerMediaFocus::getInstance()->isZoomed());
			}
		}
	}
}

void LLPanelNearByMedia::showBasicControls(bool playing, bool include_zoom, bool is_zoomed)
{
	mStopCtrl->setVisible(playing);
	mPlayCtrl->setVisible(!playing);
	mPauseCtrl->setVisible(false);
	mMuteCtrl->setVisible(false);
	mVolumeSliderCtrl->setVisible(false);
	mZoomCtrl->setVisible(include_zoom && !is_zoomed);
	mUnzoomCtrl->setVisible(include_zoom && is_zoomed);	
	mStopCtrl->setEnabled(true);
	mZoomCtrl->setEnabled(true);
}

void LLPanelNearByMedia::showTimeBasedControls(bool playing, bool include_zoom, bool is_zoomed, bool muted, F32 volume)
{
	mStopCtrl->setVisible(true);
	mPlayCtrl->setVisible(!playing);
	mPauseCtrl->setVisible(playing);
	mMuteCtrl->setVisible(true);
	mVolumeSliderCtrl->setVisible(true);
	mZoomCtrl->setVisible(include_zoom);
	mZoomCtrl->setVisible(include_zoom && !is_zoomed);
	mUnzoomCtrl->setVisible(include_zoom && is_zoomed);	
	mStopCtrl->setEnabled(true);
	mZoomCtrl->setEnabled(true);
	mMuteBtn->setValue(muted);
	mVolumeSlider->setValue(volume);
}

void LLPanelNearByMedia::showDisabledControls()
{
	mStopCtrl->setVisible(true);
	mPlayCtrl->setVisible(false);
	mPauseCtrl->setVisible(false);
	mMuteCtrl->setVisible(false);
	mVolumeSliderCtrl->setVisible(false);
	mZoomCtrl->setVisible(true);
	mUnzoomCtrl->setVisible(false);	
	mStopCtrl->setEnabled(false);
	mZoomCtrl->setEnabled(false);
}

void LLPanelNearByMedia::onClickSelectedMediaStop()
{
	setDisabled(mMediaList->getValue().asUUID(), true);
}

void LLPanelNearByMedia::onClickSelectedMediaPlay()
{
	LLUUID selected_media_id = mMediaList->getValue().asUUID();
	
	// First enable it
	setDisabled(selected_media_id, false);
	
	// Special code to make play "unpause" if time-based and playing
	if (selected_media_id != PARCEL_AUDIO_LIST_ITEM_UUID)
	{
		LLViewerMediaImpl *impl = (selected_media_id == PARCEL_MEDIA_LIST_ITEM_UUID) ?
			((LLViewerMediaImpl*)LLViewerParcelMedia::getParcelMedia()) : LLViewerMedia::getMediaImplFromTextureID(selected_media_id);
<<<<<<< HEAD
		if (NULL != impl && impl->isMediaTimeBased() && impl->isMediaPaused())
		{
			// Aha!  It's really time-based media that's paused, so unpause
			impl->play();
			return;
		}
		else if (NULL != impl && impl->isParcelMedia())
=======
		if (NULL != impl)
>>>>>>> 37291bea
		{
			if (impl->isMediaTimeBased() && impl->isMediaPaused())
			{
				// Aha!  It's really time-based media that's paused, so unpause
				impl->play();
				return;
			}
			else if (impl->isParcelMedia())
			{
				LLViewerParcelMedia::play(LLViewerParcelMgr::getInstance()->getAgentParcel());
			}
		}
	}	
}

void LLPanelNearByMedia::onClickSelectedMediaPause()
{
	LLUUID selected_media_id = mMediaList->getValue().asUUID();
	if (selected_media_id == PARCEL_AUDIO_LIST_ITEM_UUID)
	{
		onClickParcelAudioPause();
	}
	else if (selected_media_id == PARCEL_MEDIA_LIST_ITEM_UUID) 
	{
		onClickParcelMediaPause();
	}
	else {
		LLViewerMediaImpl* impl = LLViewerMedia::getMediaImplFromTextureID(selected_media_id);
		if (NULL != impl && impl->isMediaTimeBased() && impl->isMediaPlaying())
		{
			impl->pause();
		}
	}
}

void LLPanelNearByMedia::onClickSelectedMediaMute()
{
	LLUUID selected_media_id = mMediaList->getValue().asUUID();
	if (selected_media_id == PARCEL_AUDIO_LIST_ITEM_UUID)
	{
		gSavedSettings.setBOOL("MuteMusic", mMuteBtn->getValue());
	}
	else {
		LLViewerMediaImpl* impl = (selected_media_id == PARCEL_MEDIA_LIST_ITEM_UUID) ?
			((LLViewerMediaImpl*)LLViewerParcelMedia::getParcelMedia()) : LLViewerMedia::getMediaImplFromTextureID(selected_media_id);
		if (NULL != impl && impl->isMediaTimeBased())
		{
			F32 volume = impl->getVolume();
			if(volume > 0.0)
			{
				impl->setVolume(0.0);
			}
			else if (mVolumeSlider->getValueF32() == 0.0)
			{
				impl->setVolume(1.0);
				mVolumeSlider->setValue(1.0);
			}
			else 
			{
				impl->setVolume(mVolumeSlider->getValueF32());
			}
		}
	}
}

void LLPanelNearByMedia::onCommitSelectedMediaVolume()
{
	LLUUID selected_media_id = mMediaList->getValue().asUUID();
	if (selected_media_id == PARCEL_AUDIO_LIST_ITEM_UUID)
	{
		F32 vol = mVolumeSlider->getValueF32();
		gSavedSettings.setF32("AudioLevelMusic", vol);
	}
	else {
		LLViewerMediaImpl* impl = (selected_media_id == PARCEL_MEDIA_LIST_ITEM_UUID) ?
			((LLViewerMediaImpl*)LLViewerParcelMedia::getParcelMedia()) : LLViewerMedia::getMediaImplFromTextureID(selected_media_id);
		if (NULL != impl && impl->isMediaTimeBased())
		{
			impl->setVolume(mVolumeSlider->getValueF32());
		}
	}
}

void LLPanelNearByMedia::onClickSelectedMediaZoom()
{
	LLUUID selected_media_id = mMediaList->getValue().asUUID();
	if (selected_media_id == PARCEL_AUDIO_LIST_ITEM_UUID || selected_media_id == PARCEL_MEDIA_LIST_ITEM_UUID)
		return;
	LLViewerMediaFocus::getInstance()->focusZoomOnMedia(selected_media_id);
}

void LLPanelNearByMedia::onClickSelectedMediaUnzoom()
{
	LLViewerMediaFocus::getInstance()->unZoom();
}


// static
void LLPanelNearByMedia::getNameAndUrlHelper(LLViewerMediaImpl* impl, std::string& name, std::string & url, const std::string &defaultName)
{
	if (NULL == impl) return;
	
	name = impl->getName();
	url = impl->getCurrentMediaURL();	// This is the URL the media impl actually has loaded
	if (url.empty())
	{
		url = impl->getMediaEntryURL();	// This is the current URL from the media data
	}
	if (url.empty())
	{
		url = impl->getHomeURL();		// This is the home URL from the media data
	}
	if (name.empty())
	{
		name = url;
	}
	if (name.empty())
	{
		name = defaultName;
	}
}
<|MERGE_RESOLUTION|>--- conflicted
+++ resolved
@@ -829,10 +829,7 @@
 
 void LLPanelNearByMedia::onClickParcelMediaPlay()
 {
-	if (gSavedSettings.getBOOL("AudioStreamingMedia"))
-	{
-		LLViewerParcelMedia::play(LLViewerParcelMgr::getInstance()->getAgentParcel());
-	}
+	LLViewerParcelMedia::play(LLViewerParcelMgr::getInstance()->getAgentParcel());
 }
 
 void LLPanelNearByMedia::onClickParcelMediaStop()
@@ -858,8 +855,8 @@
 		
 	if (!gAudiop)
 		return;
+	
 	gAudiop->startInternetStream(LLViewerMedia::getParcelAudioURL());
-
 }
 
 void LLPanelNearByMedia::onClickParcelAudioPlay()
@@ -1097,17 +1094,7 @@
 	{
 		LLViewerMediaImpl *impl = (selected_media_id == PARCEL_MEDIA_LIST_ITEM_UUID) ?
 			((LLViewerMediaImpl*)LLViewerParcelMedia::getParcelMedia()) : LLViewerMedia::getMediaImplFromTextureID(selected_media_id);
-<<<<<<< HEAD
-		if (NULL != impl && impl->isMediaTimeBased() && impl->isMediaPaused())
-		{
-			// Aha!  It's really time-based media that's paused, so unpause
-			impl->play();
-			return;
-		}
-		else if (NULL != impl && impl->isParcelMedia())
-=======
 		if (NULL != impl)
->>>>>>> 37291bea
 		{
 			if (impl->isMediaTimeBased() && impl->isMediaPaused())
 			{
