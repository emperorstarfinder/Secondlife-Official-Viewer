/** 
 * @file llpreviewscript.cpp
 * @brief LLPreviewScript class implementation
 *
 * $LicenseInfo:firstyear=2002&license=viewerlgpl$
 * Second Life Viewer Source Code
 * Copyright (C) 2010, Linden Research, Inc.
 * 
 * This library is free software; you can redistribute it and/or
 * modify it under the terms of the GNU Lesser General Public
 * License as published by the Free Software Foundation;
 * version 2.1 of the License only.
 * 
 * This library is distributed in the hope that it will be useful,
 * but WITHOUT ANY WARRANTY; without even the implied warranty of
 * MERCHANTABILITY or FITNESS FOR A PARTICULAR PURPOSE.  See the GNU
 * Lesser General Public License for more details.
 * 
 * You should have received a copy of the GNU Lesser General Public
 * License along with this library; if not, write to the Free Software
 * Foundation, Inc., 51 Franklin Street, Fifth Floor, Boston, MA  02110-1301  USA
 * 
 * Linden Research, Inc., 945 Battery Street, San Francisco, CA  94111  USA
 * $/LicenseInfo$
 */

#include "llviewerprecompiledheaders.h"

#include "llpreviewscript.h"

#include "llassetstorage.h"
#include "llassetuploadresponders.h"
#include "llbutton.h"
#include "llcheckboxctrl.h"
#include "llcombobox.h"
#include "lldir.h"
#include "llexternaleditor.h"
#include "llfilepicker.h"
#include "llfloaterreg.h"
#include "llinventorydefines.h"
#include "llinventorymodel.h"
#include "llkeyboard.h"
#include "lllineeditor.h"
#include "lllivefile.h"
#include "llhelp.h"
#include "llnotificationsutil.h"
#include "llresmgr.h"
#include "llscrollbar.h"
#include "llscrollcontainer.h"
#include "llscrolllistctrl.h"
#include "llscrolllistitem.h"
#include "llscrolllistcell.h"
#include "llslider.h"
#include "lscript_rt_interface.h"
#include "lscript_library.h"
#include "lscript_export.h"
#include "lltextbox.h"
#include "lltooldraganddrop.h"
#include "llvfile.h"

#include "llagent.h"
#include "llmenugl.h"
#include "roles_constants.h"
#include "llselectmgr.h"
#include "llviewerinventory.h"
#include "llviewermenu.h"
#include "llviewerobject.h"
#include "llviewerobjectlist.h"
#include "llviewerregion.h"
#include "llkeyboard.h"
#include "llscrollcontainer.h"
#include "llcheckboxctrl.h"
#include "llselectmgr.h"
#include "lltooldraganddrop.h"
#include "llscrolllistctrl.h"
#include "lltextbox.h"
#include "llslider.h"
#include "lldir.h"
#include "llcombobox.h"
#include "llviewerstats.h"
#include "llviewertexteditor.h"
#include "llviewerwindow.h"
#include "lluictrlfactory.h"
#include "llmediactrl.h"
#include "lluictrlfactory.h"
#include "lltrans.h"
#include "llviewercontrol.h"
#include "llappviewer.h"
#include "llfloatergotoline.h"
#include "llexperiencecache.h"
#include "llfloaterexperienceprofile.h"
#include "llexperienceassociationresponder.h"

const std::string HELLO_LSL =
	"default\n"
	"{\n"
	"    state_entry()\n"
    "    {\n"
    "        llSay(0, \"Hello, Avatar!\");\n"
    "    }\n"
	"\n"
	"    touch_start(integer total_number)\n"
	"    {\n"
	"        llSay(0, \"Touched.\");\n"
	"    }\n"
	"}\n";
const std::string HELP_LSL_PORTAL_TOPIC = "LSL_Portal";

const std::string DEFAULT_SCRIPT_NAME = "New Script"; // *TODO:Translate?
const std::string DEFAULT_SCRIPT_DESC = "(No Description)"; // *TODO:Translate?

// Description and header information

const S32 MAX_EXPORT_SIZE = 1000;

const S32 MAX_HISTORY_COUNT = 10;
const F32 LIVE_HELP_REFRESH_TIME = 1.f;

static bool have_script_upload_cap(LLUUID& object_id)
{
	LLViewerObject* object = gObjectList.findObject(object_id);
	return object && (! object->getRegion()->getCapability("UpdateScriptTask").empty());
}


class ExperienceResponder : public LLHTTPClient::Responder
{
public:
    ExperienceResponder(const LLHandle<LLLiveLSLEditor>& parent):mParent(parent)
    {
    }

    LLHandle<LLLiveLSLEditor> mParent;

    virtual void result(const LLSD& content)
    {
        LLLiveLSLEditor* parent = mParent.get();
        if(!parent)
            return;

        parent->setExperienceIds(content["experience_ids"]);		
    }
};

/// ---------------------------------------------------------------------------
/// LLLiveLSLFile
/// ---------------------------------------------------------------------------
class LLLiveLSLFile : public LLLiveFile
{
public:
	typedef boost::function<bool (const std::string& filename)> change_callback_t;

	LLLiveLSLFile(std::string file_path, change_callback_t change_cb);
	~LLLiveLSLFile();

	void ignoreNextUpdate() { mIgnoreNextUpdate = true; }

protected:
	/*virtual*/ bool loadFile();

	change_callback_t	mOnChangeCallback;
	bool				mIgnoreNextUpdate;
};

LLLiveLSLFile::LLLiveLSLFile(std::string file_path, change_callback_t change_cb)
:	mOnChangeCallback(change_cb)
,	mIgnoreNextUpdate(false)
,	LLLiveFile(file_path, 1.0)
{
	llassert(mOnChangeCallback);
}

LLLiveLSLFile::~LLLiveLSLFile()
{
	LLFile::remove(filename());
}

bool LLLiveLSLFile::loadFile()
{
	if (mIgnoreNextUpdate)
	{
		mIgnoreNextUpdate = false;
		return true;
	}

	return mOnChangeCallback(filename());
}

/// ---------------------------------------------------------------------------
/// LLFloaterScriptSearch
/// ---------------------------------------------------------------------------
class LLFloaterScriptSearch : public LLFloater
{
public:
	LLFloaterScriptSearch(LLScriptEdCore* editor_core);
	~LLFloaterScriptSearch();

	/*virtual*/	BOOL	postBuild();
	static void show(LLScriptEdCore* editor_core);
	static void onBtnSearch(void* userdata);
	void handleBtnSearch();

	static void onBtnReplace(void* userdata);
	void handleBtnReplace();

	static void onBtnReplaceAll(void* userdata);
	void handleBtnReplaceAll();

	LLScriptEdCore* getEditorCore() { return mEditorCore; }
	static LLFloaterScriptSearch* getInstance() { return sInstance; }

	virtual bool hasAccelerators() const;
	virtual BOOL handleKeyHere(KEY key, MASK mask);

private:

	LLScriptEdCore* mEditorCore;

	static LLFloaterScriptSearch*	sInstance;

protected:
	LLLineEditor*			mSearchBox;
        void onSearchBoxCommit();
};

LLFloaterScriptSearch* LLFloaterScriptSearch::sInstance = NULL;

LLFloaterScriptSearch::LLFloaterScriptSearch(LLScriptEdCore* editor_core)
:	LLFloater(LLSD()),
	mSearchBox(NULL),
	mEditorCore(editor_core)
{
	buildFromFile("floater_script_search.xml");

	sInstance = this;
	
	// find floater in which script panel is embedded
	LLView* viewp = (LLView*)editor_core;
	while(viewp)
	{
		LLFloater* floaterp = dynamic_cast<LLFloater*>(viewp);
		if (floaterp)
		{
			floaterp->addDependentFloater(this);
			break;
		}
		viewp = viewp->getParent();
	}
}

BOOL LLFloaterScriptSearch::postBuild()
{
	mSearchBox = getChild<LLLineEditor>("search_text");
	mSearchBox->setCommitCallback(boost::bind(&LLFloaterScriptSearch::onSearchBoxCommit, this));
	mSearchBox->setCommitOnFocusLost(FALSE);
	childSetAction("search_btn", onBtnSearch,this);
	childSetAction("replace_btn", onBtnReplace,this);
	childSetAction("replace_all_btn", onBtnReplaceAll,this);

	setDefaultBtn("search_btn");

	return TRUE;
}

//static 
void LLFloaterScriptSearch::show(LLScriptEdCore* editor_core)
{
	if (sInstance && sInstance->mEditorCore && sInstance->mEditorCore != editor_core)
	{
		sInstance->closeFloater();
		delete sInstance;
	}

	if (!sInstance)
	{
		// sInstance will be assigned in the constructor.
		new LLFloaterScriptSearch(editor_core);
	}

	sInstance->openFloater();
}

LLFloaterScriptSearch::~LLFloaterScriptSearch()
{
	sInstance = NULL;
}

// static 
void LLFloaterScriptSearch::onBtnSearch(void *userdata)
{
	LLFloaterScriptSearch* self = (LLFloaterScriptSearch*)userdata;
	self->handleBtnSearch();
}

void LLFloaterScriptSearch::handleBtnSearch()
{
	LLCheckBoxCtrl* caseChk = getChild<LLCheckBoxCtrl>("case_text");
	mEditorCore->mEditor->selectNext(getChild<LLUICtrl>("search_text")->getValue().asString(), caseChk->get());
}

// static 
void LLFloaterScriptSearch::onBtnReplace(void *userdata)
{
	LLFloaterScriptSearch* self = (LLFloaterScriptSearch*)userdata;
	self->handleBtnReplace();
}

void LLFloaterScriptSearch::handleBtnReplace()
{
	LLCheckBoxCtrl* caseChk = getChild<LLCheckBoxCtrl>("case_text");
	mEditorCore->mEditor->replaceText(getChild<LLUICtrl>("search_text")->getValue().asString(), getChild<LLUICtrl>("replace_text")->getValue().asString(), caseChk->get());
}

// static 
void LLFloaterScriptSearch::onBtnReplaceAll(void *userdata)
{
	LLFloaterScriptSearch* self = (LLFloaterScriptSearch*)userdata;
	self->handleBtnReplaceAll();
}

void LLFloaterScriptSearch::handleBtnReplaceAll()
{
	LLCheckBoxCtrl* caseChk = getChild<LLCheckBoxCtrl>("case_text");
	mEditorCore->mEditor->replaceTextAll(getChild<LLUICtrl>("search_text")->getValue().asString(), getChild<LLUICtrl>("replace_text")->getValue().asString(), caseChk->get());
}

bool LLFloaterScriptSearch::hasAccelerators() const
{
	if (mEditorCore)
	{
		return mEditorCore->hasAccelerators();
	}
	return FALSE;
}

BOOL LLFloaterScriptSearch::handleKeyHere(KEY key, MASK mask)
{
	if (mEditorCore)
	{
		BOOL handled = mEditorCore->handleKeyHere(key, mask);
		if (!handled)
		{
			LLFloater::handleKeyHere(key, mask);
		}
	}

	return FALSE;
}

void LLFloaterScriptSearch::onSearchBoxCommit()
{
	if (mEditorCore && mEditorCore->mEditor)
	{
		LLCheckBoxCtrl* caseChk = getChild<LLCheckBoxCtrl>("case_text");
		mEditorCore->mEditor->selectNext(getChild<LLUICtrl>("search_text")->getValue().asString(), caseChk->get());
	}
}

/// ---------------------------------------------------------------------------
/// LLScriptEdCore
/// ---------------------------------------------------------------------------

struct LLSECKeywordCompare
{
	bool operator()(const std::string& lhs, const std::string& rhs)
	{
		return (LLStringUtil::compareDictInsensitive( lhs, rhs ) < 0 );
	}
};

LLScriptEdCore::LLScriptEdCore(
	LLScriptEdContainer* container,
	const std::string& sample,
	const LLHandle<LLFloater>& floater_handle,
	void (*load_callback)(void*),
	void (*save_callback)(void*, BOOL),
	void (*search_replace_callback) (void* userdata),
	void* userdata,
	S32 bottom_pad)
	:
	LLPanel(),
	mSampleText(sample),
	mEditor( NULL ),
	mLoadCallback( load_callback ),
	mSaveCallback( save_callback ),
	mSearchReplaceCallback( search_replace_callback ),
	mUserdata( userdata ),
	mForceClose( FALSE ),
	mLastHelpToken(NULL),
	mLiveHelpHistorySize(0),
	mEnableSave(FALSE),
	mLiveFile(NULL),
	mContainer(container),
	mHasScriptData(FALSE)
{
	setFollowsAll();
	setBorderVisible(FALSE);

	setXMLFilename("panel_script_ed.xml");
	llassert_always(mContainer != NULL);
}

LLScriptEdCore::~LLScriptEdCore()
{
	deleteBridges();

	// If the search window is up for this editor, close it.
	LLFloaterScriptSearch* script_search = LLFloaterScriptSearch::getInstance();
	if (script_search && script_search->getEditorCore() == this)
	{
		script_search->closeFloater();
		delete script_search;
	}

	delete mLiveFile;
}

void LLLiveLSLEditor::experienceChanged()
{
    if(mScriptEd->getAssociatedExperience() != mExperiences->getSelectedValue().asUUID())
    {
        mScriptEd->enableSave(getIsModifiable());
        //getChildView("Save_btn")->setEnabled(TRUE);
        mScriptEd->setAssociatedExperience(mExperiences->getSelectedValue().asUUID());
        updateExperiencePanel();
    }
}

void LLLiveLSLEditor::onViewProfile( LLUICtrl *ui, void* userdata )
{
    LLLiveLSLEditor* self = (LLLiveLSLEditor*)userdata;

    LLUUID id;
    if(self->mExperienceEnabled->get())
    {
        id=self->mScriptEd->getAssociatedExperience();
        if(id.notNull())
        {
             LLFloaterReg::showInstance("experience_profile", id, true);
        }
    }

}

void LLLiveLSLEditor::onToggleExperience( LLUICtrl *ui, void* userdata )
{
    LLLiveLSLEditor* self = (LLLiveLSLEditor*)userdata;

    LLUUID id;
    if(self->mExperienceEnabled->get())
    {
        if(self->mScriptEd->getAssociatedExperience().isNull())
        {
            id=self->mExperienceIds.beginArray()->asUUID();
        }
    }

    if(id != self->mScriptEd->getAssociatedExperience())
    {
        self->mScriptEd->enableSave(self->getIsModifiable());
    }
    self->mScriptEd->setAssociatedExperience(id);

    self->updateExperiencePanel();
}

BOOL LLScriptEdCore::postBuild()
{
	mErrorList = getChild<LLScrollListCtrl>("lsl errors");

	mFunctions = getChild<LLComboBox>( "Insert...");

	childSetCommitCallback("Insert...", &LLScriptEdCore::onBtnInsertFunction, this);

	mEditor = getChild<LLViewerTextEditor>("Script Editor");

	childSetCommitCallback("lsl errors", &LLScriptEdCore::onErrorList, this);
	childSetAction("Save_btn", boost::bind(&LLScriptEdCore::doSave,this,FALSE));
	childSetAction("Edit_btn", boost::bind(&LLScriptEdCore::openInExternalEditor, this));

	initMenu();
	

	std::vector<std::string> funcs;
	std::vector<std::string> tooltips;
	for (std::vector<LLScriptLibraryFunction>::const_iterator i = gScriptLibrary.mFunctions.begin();
	i != gScriptLibrary.mFunctions.end(); ++i)
	{
		// Make sure this isn't a god only function, or the agent is a god.
		if (!i->mGodOnly || gAgent.isGodlike())
		{
			std::string name = i->mName;
			funcs.push_back(name);
			
			std::string desc_name = "LSLTipText_";
			desc_name += name;
			std::string desc = LLTrans::getString(desc_name);
			
			F32 sleep_time = i->mSleepTime;
			if( sleep_time )
			{
				desc += "\n";
				
				LLStringUtil::format_map_t args;
				args["[SLEEP_TIME]"] = llformat("%.1f", sleep_time );
				desc += LLTrans::getString("LSLTipSleepTime", args);
			}
			
			// A \n linefeed is not part of xml. Let's add one to keep all
			// the tips one-per-line in strings.xml
			LLStringUtil::replaceString( desc, "\\n", "\n" );
			
			tooltips.push_back(desc);
		}
	}
	
	LLColor3 color(0.5f, 0.0f, 0.15f);
	mEditor->loadKeywords(gDirUtilp->getExpandedFilename(LL_PATH_APP_SETTINGS,"keywords.ini"), funcs, tooltips, color);

	std::vector<std::string> primary_keywords;
	std::vector<std::string> secondary_keywords;
	LLKeywordToken *token;
	LLKeywords::keyword_iterator_t token_it;
	for (token_it = mEditor->keywordsBegin(); token_it != mEditor->keywordsEnd(); ++token_it)
	{
		token = token_it->second;
		if (token->getColor() == color) // Wow, what a disgusting hack.
		{
			primary_keywords.push_back( wstring_to_utf8str(token->getToken()) );
		}
		else
		{
			secondary_keywords.push_back( wstring_to_utf8str(token->getToken()) );
		}
	}

	// Case-insensitive dictionary sort for primary keywords. We don't sort the secondary
	// keywords. They're intelligently grouped in keywords.ini.
	std::stable_sort( primary_keywords.begin(), primary_keywords.end(), LLSECKeywordCompare() );

	for (std::vector<std::string>::const_iterator iter= primary_keywords.begin();
			iter!= primary_keywords.end(); ++iter)
	{
		mFunctions->add(*iter);
	}

	for (std::vector<std::string>::const_iterator iter= secondary_keywords.begin();
			iter!= secondary_keywords.end(); ++iter)
	{
		mFunctions->add(*iter);
	}

	return TRUE;
}

void LLScriptEdCore::initMenu()
{
	// *TODO: Skinning - make these callbacks data driven
	LLMenuItemCallGL* menuItem;
	
	menuItem = getChild<LLMenuItemCallGL>("Save");
	menuItem->setClickCallback(boost::bind(&LLScriptEdCore::doSave, this, FALSE));
	menuItem->setEnableCallback(boost::bind(&LLScriptEdCore::hasChanged, this));
	
	menuItem = getChild<LLMenuItemCallGL>("Revert All Changes");
	menuItem->setClickCallback(boost::bind(&LLScriptEdCore::onBtnUndoChanges, this));
	menuItem->setEnableCallback(boost::bind(&LLScriptEdCore::hasChanged, this));

	menuItem = getChild<LLMenuItemCallGL>("Undo");
	menuItem->setClickCallback(boost::bind(&LLTextEditor::undo, mEditor));
	menuItem->setEnableCallback(boost::bind(&LLTextEditor::canUndo, mEditor));

	menuItem = getChild<LLMenuItemCallGL>("Redo");
	menuItem->setClickCallback(boost::bind(&LLTextEditor::redo, mEditor));
	menuItem->setEnableCallback(boost::bind(&LLTextEditor::canRedo, mEditor));

	menuItem = getChild<LLMenuItemCallGL>("Cut");
	menuItem->setClickCallback(boost::bind(&LLTextEditor::cut, mEditor));
	menuItem->setEnableCallback(boost::bind(&LLTextEditor::canCut, mEditor));

	menuItem = getChild<LLMenuItemCallGL>("Copy");
	menuItem->setClickCallback(boost::bind(&LLTextEditor::copy, mEditor));
	menuItem->setEnableCallback(boost::bind(&LLTextEditor::canCopy, mEditor));

	menuItem = getChild<LLMenuItemCallGL>("Paste");
	menuItem->setClickCallback(boost::bind(&LLTextEditor::paste, mEditor));
	menuItem->setEnableCallback(boost::bind(&LLTextEditor::canPaste, mEditor));

	menuItem = getChild<LLMenuItemCallGL>("Select All");
	menuItem->setClickCallback(boost::bind(&LLTextEditor::selectAll, mEditor));
	menuItem->setEnableCallback(boost::bind(&LLTextEditor::canSelectAll, mEditor));

	menuItem = getChild<LLMenuItemCallGL>("Search / Replace...");
	menuItem->setClickCallback(boost::bind(&LLFloaterScriptSearch::show, this));

	menuItem = getChild<LLMenuItemCallGL>("Go to line...");
	menuItem->setClickCallback(boost::bind(&LLFloaterGotoLine::show, this));

	menuItem = getChild<LLMenuItemCallGL>("Help...");
	menuItem->setClickCallback(boost::bind(&LLScriptEdCore::onBtnHelp, this));

	menuItem = getChild<LLMenuItemCallGL>("Keyword Help...");
	menuItem->setClickCallback(boost::bind(&LLScriptEdCore::onBtnDynamicHelp, this));

	menuItem = getChild<LLMenuItemCallGL>("LoadFromFile");
	menuItem->setClickCallback(boost::bind(&LLScriptEdCore::onBtnLoadFromFile, this));
	menuItem->setEnableCallback(boost::bind(&LLScriptEdCore::enableLoadFromFileMenu, this));

	menuItem = getChild<LLMenuItemCallGL>("SaveToFile");
	menuItem->setClickCallback(boost::bind(&LLScriptEdCore::onBtnSaveToFile, this));
	menuItem->setEnableCallback(boost::bind(&LLScriptEdCore::enableSaveToFileMenu, this));
}

void LLScriptEdCore::setScriptText(const std::string& text, BOOL is_valid)
{
	if (mEditor)
	{
		mEditor->setText(text);
		mHasScriptData = is_valid;
	}
}

bool LLScriptEdCore::loadScriptText(const std::string& filename)
{
	if (filename.empty())
	{
		LL_WARNS() << "Empty file name" << LL_ENDL;
		return false;
	}

	LLFILE* file = LLFile::fopen(filename, "rb");		/*Flawfinder: ignore*/
	if (!file)
	{
		LL_WARNS() << "Error opening " << filename << LL_ENDL;
		return false;
	}

	// read in the whole file
	fseek(file, 0L, SEEK_END);
	size_t file_length = (size_t) ftell(file);
	fseek(file, 0L, SEEK_SET);
	char* buffer = new char[file_length+1];
	size_t nread = fread(buffer, 1, file_length, file);
	if (nread < file_length)
	{
		LL_WARNS() << "Short read" << LL_ENDL;
	}
	buffer[nread] = '\0';
	fclose(file);

	mEditor->setText(LLStringExplicit(buffer));
	delete[] buffer;

	return true;
}

bool LLScriptEdCore::writeToFile(const std::string& filename)
{
	LLFILE* fp = LLFile::fopen(filename, "wb");
	if (!fp)
	{
		LL_WARNS() << "Unable to write to " << filename << LL_ENDL;

		LLSD row;
		row["columns"][0]["value"] = "Error writing to local file. Is your hard drive full?";
		row["columns"][0]["font"] = "SANSSERIF_SMALL";
		mErrorList->addElement(row);
		return false;
	}

	std::string utf8text = mEditor->getText();

	// Special case for a completely empty script - stuff in one space so it can store properly.  See SL-46889
	if (utf8text.size() == 0)
	{
		utf8text = " ";
	}

	fputs(utf8text.c_str(), fp);
	fclose(fp);
	return true;
}

void LLScriptEdCore::sync()
{
	// Sync with external editor.
	std::string tmp_file = mContainer->getTmpFileName();
	llstat s;
	if (LLFile::stat(tmp_file, &s) == 0) // file exists
	{
		if (mLiveFile) mLiveFile->ignoreNextUpdate();
		writeToFile(tmp_file);
	}
}

bool LLScriptEdCore::hasChanged()
{
	if (!mEditor) return false;

	return ((!mEditor->isPristine() || mEnableSave) && mHasScriptData);
}

void LLScriptEdCore::draw()
{
	BOOL script_changed	= hasChanged();
	getChildView("Save_btn")->setEnabled(script_changed);

	if( mEditor->hasFocus() )
	{
		S32 line = 0;
		S32 column = 0;
		mEditor->getCurrentLineAndColumn( &line, &column, FALSE );  // don't include wordwrap
		LLStringUtil::format_map_t args;
		std::string cursor_pos;
		args["[LINE]"] = llformat ("%d", line);
		args["[COLUMN]"] = llformat ("%d", column);
		cursor_pos = LLTrans::getString("CursorPos", args);
		getChild<LLUICtrl>("line_col")->setValue(cursor_pos);
	}
	else
	{
		getChild<LLUICtrl>("line_col")->setValue(LLStringUtil::null);
	}

	updateDynamicHelp();

	LLPanel::draw();
}

void LLScriptEdCore::updateDynamicHelp(BOOL immediate)
{
	LLFloater* help_floater = mLiveHelpHandle.get();
	if (!help_floater) return;

	// update back and forward buttons
	LLButton* fwd_button = help_floater->getChild<LLButton>("fwd_btn");
	LLButton* back_button = help_floater->getChild<LLButton>("back_btn");
	LLMediaCtrl* browser = help_floater->getChild<LLMediaCtrl>("lsl_guide_html");
	back_button->setEnabled(browser->canNavigateBack());
	fwd_button->setEnabled(browser->canNavigateForward());

	if (!immediate && !gSavedSettings.getBOOL("ScriptHelpFollowsCursor"))
	{
		return;
	}

	LLTextSegmentPtr segment = NULL;
	std::vector<LLTextSegmentPtr> selected_segments;
	mEditor->getSelectedSegments(selected_segments);

	// try segments in selection range first
	std::vector<LLTextSegmentPtr>::iterator segment_iter;
	for (segment_iter = selected_segments.begin(); segment_iter != selected_segments.end(); ++segment_iter)
	{
		if((*segment_iter)->getToken() && (*segment_iter)->getToken()->getType() == LLKeywordToken::WORD)
		{
			segment = *segment_iter;
			break;
		}
	}

	// then try previous segment in case we just typed it
	if (!segment)
	{
		const LLTextSegmentPtr test_segment = mEditor->getPreviousSegment();
		if(test_segment->getToken() && test_segment->getToken()->getType() == LLKeywordToken::WORD)
		{
			segment = test_segment;
		}
	}

	if (segment)
	{
		if (segment->getToken() != mLastHelpToken)
		{
			mLastHelpToken = segment->getToken();
			mLiveHelpTimer.start();
		}
		if (immediate || (mLiveHelpTimer.getStarted() && mLiveHelpTimer.getElapsedTimeF32() > LIVE_HELP_REFRESH_TIME))
		{
			std::string help_string = mEditor->getText().substr(segment->getStart(), segment->getEnd() - segment->getStart());
			setHelpPage(help_string);
			mLiveHelpTimer.stop();
		}
	}
	else
	{
		if (immediate)
		{
			setHelpPage(LLStringUtil::null);
		}
	}
}

void LLScriptEdCore::setHelpPage(const std::string& help_string)
{
	LLFloater* help_floater = mLiveHelpHandle.get();
	if (!help_floater) return;
	
	LLMediaCtrl* web_browser = help_floater->getChild<LLMediaCtrl>("lsl_guide_html");
	if (!web_browser) return;

	LLComboBox* history_combo = help_floater->getChild<LLComboBox>("history_combo");
	if (!history_combo) return;

	LLUIString url_string = gSavedSettings.getString("LSLHelpURL");

	url_string.setArg("[LSL_STRING]", help_string);

	addHelpItemToHistory(help_string);

	web_browser->navigateTo(url_string);

}


void LLScriptEdCore::addHelpItemToHistory(const std::string& help_string)
{
	if (help_string.empty()) return;

	LLFloater* help_floater = mLiveHelpHandle.get();
	if (!help_floater) return;

	LLComboBox* history_combo = help_floater->getChild<LLComboBox>("history_combo");
	if (!history_combo) return;

	// separate history items from full item list
	if (mLiveHelpHistorySize == 0)
	{
		history_combo->addSeparator(ADD_TOP);
	}
	// delete all history items over history limit
	while(mLiveHelpHistorySize > MAX_HISTORY_COUNT - 1)
	{
		history_combo->remove(mLiveHelpHistorySize - 1);
		mLiveHelpHistorySize--;
	}

	history_combo->setSimple(help_string);
	S32 index = history_combo->getCurrentIndex();

	// if help string exists in the combo box
	if (index >= 0)
	{
		S32 cur_index = history_combo->getCurrentIndex();
		if (cur_index < mLiveHelpHistorySize)
		{
			// item found in history, bubble up to top
			history_combo->remove(history_combo->getCurrentIndex());
			mLiveHelpHistorySize--;
		}
	}
	history_combo->add(help_string, LLSD(help_string), ADD_TOP);
	history_combo->selectFirstItem();
	mLiveHelpHistorySize++;
}

BOOL LLScriptEdCore::canClose()
{
	if(mForceClose || !hasChanged())
	{
		return TRUE;
	}
	else
	{
		// Bring up view-modal dialog: Save changes? Yes, No, Cancel
		LLNotificationsUtil::add("SaveChanges", LLSD(), LLSD(), boost::bind(&LLScriptEdCore::handleSaveChangesDialog, this, _1, _2));
		return FALSE;
	}
}

void LLScriptEdCore::setEnableEditing(bool enable)
{
	mEditor->setEnabled(enable);
	getChildView("Edit_btn")->setEnabled(enable);
}

bool LLScriptEdCore::handleSaveChangesDialog(const LLSD& notification, const LLSD& response )
{
	S32 option = LLNotificationsUtil::getSelectedOption(notification, response);
	switch( option )
	{
	case 0:  // "Yes"
		// close after saving
			doSave( TRUE );
		break;

	case 1:  // "No"
		mForceClose = TRUE;
		// This will close immediately because mForceClose is true, so we won't
		// infinite loop with these dialogs. JC
		((LLFloater*) getParent())->closeFloater();
		break;

	case 2: // "Cancel"
	default:
		// If we were quitting, we didn't really mean it.
        LLAppViewer::instance()->abortQuit();
		break;
	}
	return false;
}

void LLScriptEdCore::onBtnHelp()
{
	LLUI::sHelpImpl->showTopic(HELP_LSL_PORTAL_TOPIC);
}

void LLScriptEdCore::onBtnDynamicHelp()
{
	LLFloater* live_help_floater = mLiveHelpHandle.get();
	if (!live_help_floater)
	{
		live_help_floater = new LLFloater(LLSD());
		live_help_floater->buildFromFile("floater_lsl_guide.xml");
		LLFloater* parent = dynamic_cast<LLFloater*>(getParent());
		llassert(parent);
		if (parent)
			parent->addDependentFloater(live_help_floater, TRUE);
		live_help_floater->childSetCommitCallback("lock_check", onCheckLock, this);
		live_help_floater->getChild<LLUICtrl>("lock_check")->setValue(gSavedSettings.getBOOL("ScriptHelpFollowsCursor"));
		live_help_floater->childSetCommitCallback("history_combo", onHelpComboCommit, this);
		live_help_floater->childSetAction("back_btn", onClickBack, this);
		live_help_floater->childSetAction("fwd_btn", onClickForward, this);

		LLMediaCtrl* browser = live_help_floater->getChild<LLMediaCtrl>("lsl_guide_html");
		browser->setAlwaysRefresh(TRUE);

		LLComboBox* help_combo = live_help_floater->getChild<LLComboBox>("history_combo");
		LLKeywordToken *token;
		LLKeywords::keyword_iterator_t token_it;
		for (token_it = mEditor->keywordsBegin(); 
		     token_it != mEditor->keywordsEnd(); 
		     ++token_it)
		{
			token = token_it->second;
			help_combo->add(wstring_to_utf8str(token->getToken()));
		}
		help_combo->sortByName();

		// re-initialize help variables
		mLastHelpToken = NULL;
		mLiveHelpHandle = live_help_floater->getHandle();
		mLiveHelpHistorySize = 0;
	}

	BOOL visible = TRUE;
	BOOL take_focus = TRUE;
	live_help_floater->setVisible(visible);
	live_help_floater->setFrontmost(take_focus);

	updateDynamicHelp(TRUE);
}

//static 
void LLScriptEdCore::onClickBack(void* userdata)
{
	LLScriptEdCore* corep = (LLScriptEdCore*)userdata;
	LLFloater* live_help_floater = corep->mLiveHelpHandle.get();
	if (live_help_floater)
	{
		LLMediaCtrl* browserp = live_help_floater->getChild<LLMediaCtrl>("lsl_guide_html");
		if (browserp)
		{
			browserp->navigateBack();
		}
	}
}

//static 
void LLScriptEdCore::onClickForward(void* userdata)
{
	LLScriptEdCore* corep = (LLScriptEdCore*)userdata;
	LLFloater* live_help_floater = corep->mLiveHelpHandle.get();
	if (live_help_floater)
	{
		LLMediaCtrl* browserp = live_help_floater->getChild<LLMediaCtrl>("lsl_guide_html");
		if (browserp)
		{
			browserp->navigateForward();
		}
	}
}

// static
void LLScriptEdCore::onCheckLock(LLUICtrl* ctrl, void* userdata)
{
	LLScriptEdCore* corep = (LLScriptEdCore*)userdata;

	// clear out token any time we lock the frame, so we will refresh web page immediately when unlocked
	gSavedSettings.setBOOL("ScriptHelpFollowsCursor", ctrl->getValue().asBoolean());

	corep->mLastHelpToken = NULL;
}

// static 
void LLScriptEdCore::onBtnInsertSample(void* userdata)
{
	LLScriptEdCore* self = (LLScriptEdCore*) userdata;

	// Insert sample code
	self->mEditor->selectAll();
	self->mEditor->cut();
	self->mEditor->insertText(self->mSampleText);
}

// static 
void LLScriptEdCore::onHelpComboCommit(LLUICtrl* ctrl, void* userdata)
{
	LLScriptEdCore* corep = (LLScriptEdCore*)userdata;

	LLFloater* live_help_floater = corep->mLiveHelpHandle.get();
	if (live_help_floater)
	{
		std::string help_string = ctrl->getValue().asString();

		corep->addHelpItemToHistory(help_string);

		LLMediaCtrl* web_browser = live_help_floater->getChild<LLMediaCtrl>("lsl_guide_html");
		LLUIString url_string = gSavedSettings.getString("LSLHelpURL");
		url_string.setArg("[LSL_STRING]", help_string);
		web_browser->navigateTo(url_string);
	}
}

// static 
void LLScriptEdCore::onBtnInsertFunction(LLUICtrl *ui, void* userdata)
{
	LLScriptEdCore* self = (LLScriptEdCore*) userdata;

	// Insert sample code
	if(self->mEditor->getEnabled())
	{
		self->mEditor->insertText(self->mFunctions->getSimple());
	}
	self->mEditor->setFocus(TRUE);
	self->setHelpPage(self->mFunctions->getSimple());
}

void LLScriptEdCore::doSave( BOOL close_after_save )
{
	add(LLStatViewer::LSL_SAVES, 1);

	if( mSaveCallback )
	{
		mSaveCallback( mUserdata, close_after_save );
	}
}

void LLScriptEdCore::openInExternalEditor()
{
	delete mLiveFile; // deletes file

	// Save the script to a temporary file.
	std::string filename = mContainer->getTmpFileName();
	writeToFile(filename);

	// Start watching file changes.
	mLiveFile = new LLLiveLSLFile(filename, boost::bind(&LLScriptEdContainer::onExternalChange, mContainer, _1));
	mLiveFile->addToEventTimer();

	// Open it in external editor.
	{
		LLExternalEditor ed;
		LLExternalEditor::EErrorCode status;
		std::string msg;

		status = ed.setCommand("LL_SCRIPT_EDITOR");
		if (status != LLExternalEditor::EC_SUCCESS)
		{
			if (status == LLExternalEditor::EC_NOT_SPECIFIED) // Use custom message for this error.
			{
				msg = getString("external_editor_not_set");
			}
			else
			{
				msg = LLExternalEditor::getErrorMessage(status);
			}

			LLNotificationsUtil::add("GenericAlert", LLSD().with("MESSAGE", msg));
			return;
		}

		status = ed.run(filename);
		if (status != LLExternalEditor::EC_SUCCESS)
		{
			msg = LLExternalEditor::getErrorMessage(status);
			LLNotificationsUtil::add("GenericAlert", LLSD().with("MESSAGE", msg));
		}
	}
}

void LLScriptEdCore::onBtnUndoChanges()
{
	if( !mEditor->tryToRevertToPristineState() )
	{
		LLNotificationsUtil::add("ScriptCannotUndo", LLSD(), LLSD(), boost::bind(&LLScriptEdCore::handleReloadFromServerDialog, this, _1, _2));
	}
}

// static
void LLScriptEdCore::onErrorList(LLUICtrl*, void* user_data)
{
	LLScriptEdCore* self = (LLScriptEdCore*)user_data;
	LLScrollListItem* item = self->mErrorList->getFirstSelected();
	if(item)
	{
		// *FIX: replace with boost grep
		S32 row = 0;
		S32 column = 0;
		const LLScrollListCell* cell = item->getColumn(0);
		std::string line(cell->getValue().asString());
		line.erase(0, 1);
		LLStringUtil::replaceChar(line, ',',' ');
		LLStringUtil::replaceChar(line, ')',' ');
		sscanf(line.c_str(), "%d %d", &row, &column);
		//LL_INFOS() << "LLScriptEdCore::onErrorList() - " << row << ", "
		//<< column << LL_ENDL;
		self->mEditor->setCursor(row, column);
		self->mEditor->setFocus(TRUE);
	}
}

bool LLScriptEdCore::handleReloadFromServerDialog(const LLSD& notification, const LLSD& response )
{
	S32 option = LLNotificationsUtil::getSelectedOption(notification, response);
	switch( option )
	{
	case 0: // "Yes"
		if( mLoadCallback )
		{
			setScriptText(getString("loading"), FALSE);
			mLoadCallback(mUserdata);
		}
		break;

	case 1: // "No"
		break;

	default:
		llassert(0);
		break;
	}
	return false;
}

void LLScriptEdCore::selectFirstError()
{
	// Select the first item;
	mErrorList->selectFirstItem();
	onErrorList(mErrorList, this);
}


struct LLEntryAndEdCore
{
	LLScriptEdCore* mCore;
	LLEntryAndEdCore(LLScriptEdCore* core) :
		mCore(core)
		{}
};

void LLScriptEdCore::deleteBridges()
{
	S32 count = mBridges.size();
	LLEntryAndEdCore* eandc;
	for(S32 i = 0; i < count; i++)
	{
		eandc = mBridges.at(i);
		delete eandc;
		mBridges[i] = NULL;
	}
	mBridges.clear();
}

// virtual
BOOL LLScriptEdCore::handleKeyHere(KEY key, MASK mask)
{
	bool just_control = MASK_CONTROL == (mask & MASK_MODIFIERS);

	if(('S' == key) && just_control)
	{
		if(mSaveCallback)
		{
			// don't close after saving
			mSaveCallback(mUserdata, FALSE);
		}

		return TRUE;
	}

	if(('F' == key) && just_control)
	{
		if(mSearchReplaceCallback)
		{
			mSearchReplaceCallback(mUserdata);
		}

		return TRUE;
	}

	return FALSE;
}

void LLScriptEdCore::onBtnLoadFromFile( void* data )
{
	LLScriptEdCore* self = (LLScriptEdCore*) data;

	// TODO Maybe add a dialogue warning here if the current file has unsaved changes.
	LLFilePicker& file_picker = LLFilePicker::instance();
	if( !file_picker.getOpenFile( LLFilePicker::FFLOAD_SCRIPT ) )
	{
		//File picking cancelled by user, so nothing to do.
		return;
	}

	std::string filename = file_picker.getFirstFile();

	std::ifstream fin(filename.c_str());

	std::string line;
	std::string text;
	std::string linetotal;
	while (!fin.eof())
	{ 
		getline(fin,line);
		text += line;
		if (!fin.eof())
		{
			text += "\n";
		}
	}
	fin.close();

	// Only replace the script if there is something to replace with.
	if (text.length() > 0)
	{
		self->mEditor->selectAll();
		LLWString script(utf8str_to_wstring(text));
		self->mEditor->insertText(script);
	}
}

void LLScriptEdCore::onBtnSaveToFile( void* userdata )
{
	add(LLStatViewer::LSL_SAVES, 1);

	LLScriptEdCore* self = (LLScriptEdCore*) userdata;

	if( self->mSaveCallback )
	{
		LLFilePicker& file_picker = LLFilePicker::instance();
		if( file_picker.getSaveFile( LLFilePicker::FFSAVE_SCRIPT ) )
		{
			std::string filename = file_picker.getFirstFile();
			std::string scriptText=self->mEditor->getText();
			std::ofstream fout(filename.c_str());
			fout<<(scriptText);
			fout.close();
			self->mSaveCallback( self->mUserdata, FALSE );
		}
	}
}

bool LLScriptEdCore::canLoadOrSaveToFile( void* userdata )
{
	LLScriptEdCore* self = (LLScriptEdCore*) userdata;
	return self->mEditor->canLoadOrSaveToFile();
}

// static
bool LLScriptEdCore::enableSaveToFileMenu(void* userdata)
{
	LLScriptEdCore* self = (LLScriptEdCore*)userdata;
	if (!self || !self->mEditor) return FALSE;
	return self->mEditor->canLoadOrSaveToFile();
}

// static 
bool LLScriptEdCore::enableLoadFromFileMenu(void* userdata)
{
	LLScriptEdCore* self = (LLScriptEdCore*)userdata;
	return (self && self->mEditor) ? self->mEditor->canLoadOrSaveToFile() : FALSE;
}

LLUUID LLScriptEdCore::getAssociatedExperience()const
{
    return mAssociatedExperience;
}

void LLLiveLSLEditor::setExperienceIds( const LLSD& experience_ids )
{
    mExperienceIds=experience_ids;
    updateExperiencePanel();
}


void LLLiveLSLEditor::updateExperiencePanel()
{
    if(mScriptEd->getAssociatedExperience().isNull())
    {
        mExperienceEnabled->set(FALSE);
        mExperiences->setVisible(FALSE);
        if(mExperienceIds.size()>0)
        {
            mExperienceEnabled->setEnabled(TRUE);
            mExperienceEnabled->setToolTip(getString("add_experiences"));
        }
        else
        {
            mExperienceEnabled->setEnabled(FALSE);
            mExperienceEnabled->setToolTip(getString("no_experiences"));
        }
        getChild<LLButton>("view_profile")->setVisible(FALSE);
    }
    else
	{
		mExperienceEnabled->setToolTip(getString("experience_enabled"));
		mExperienceEnabled->setEnabled(getIsModifiable());
		mExperiences->setVisible(TRUE);
		mExperienceEnabled->set(TRUE);
        buildExperienceList();
    }
}

void LLLiveLSLEditor::buildExperienceList()
{
    mExperiences->clearRows();
    bool foundAssociated=false;
	const LLUUID& associated = mScriptEd->getAssociatedExperience();
	LLUUID last;
	LLScrollListItem* item;
    for(LLSD::array_const_iterator it = mExperienceIds.beginArray(); it != mExperienceIds.endArray(); ++it)
    {
        LLUUID id = it->asUUID();
		EAddPosition position = ADD_BOTTOM;
		if(id == associated)
		{
			foundAssociated = true;
			position = ADD_TOP;
		}
		
		const LLSD& experience = LLExperienceCache::get(id);
		if(experience.isUndefined())
		{
			mExperiences->add(getString("loading"), id, position);
			last = id;
		}
		else
		{
			mExperiences->add(experience[LLExperienceCache::NAME].asString(), id, position);
		} 
    }

    if(!foundAssociated )
	{
		const LLSD& experience = LLExperienceCache::get(associated);
		if(experience.isDefined())
		{
			item=mExperiences->add(experience[LLExperienceCache::NAME].asString(), associated, ADD_TOP);
		} 
		else
		{
			item=mExperiences->add(getString("loading"), associated, ADD_TOP);
			last = associated;
		}
		item->setEnabled(FALSE);
    }

	if(last.notNull())
	{
		mExperiences->setEnabled(FALSE);
		LLExperienceCache::get(last, boost::bind(&LLLiveLSLEditor::buildExperienceList, this));  
	}
	else
	{
		mExperiences->setEnabled(TRUE);
		getChild<LLButton>("view_profile")->setVisible(TRUE);
	}
}


void LLScriptEdCore::setAssociatedExperience( const LLUUID& experience_id )
{
    mAssociatedExperience = experience_id;
}



void LLLiveLSLEditor::requestExperiences()
{
    if (!getIsModifiable())
    {
        return;
    }

    LLViewerRegion* region = gAgent.getRegion();
    if (region)
    {
        std::string lookup_url=region->getCapability("GetCreatorExperiences"); 
        if(!lookup_url.empty())
        {
            LLHTTPClient::get(lookup_url, new ExperienceResponder(getDerivedHandle<LLLiveLSLEditor>()));
        }
    }
}



/// ---------------------------------------------------------------------------
/// LLScriptEdContainer
/// ---------------------------------------------------------------------------

LLScriptEdContainer::LLScriptEdContainer(const LLSD& key)
:	LLPreview(key)
,	mScriptEd(NULL)
{
}

std::string LLScriptEdContainer::getTmpFileName()
{
	// Take script inventory item id (within the object inventory)
	// to consideration so that it's possible to edit multiple scripts
	// in the same object inventory simultaneously (STORM-781).
	std::string script_id = mObjectUUID.asString() + "_" + mItemUUID.asString();

	// Use MD5 sum to make the file name shorter and not exceed maximum path length.
	char script_id_hash_str[33];               /* Flawfinder: ignore */
	LLMD5 script_id_hash((const U8 *)script_id.c_str());
	script_id_hash.hex_digest(script_id_hash_str);

	return std::string(LLFile::tmpdir()) + "sl_script_" + script_id_hash_str + ".lsl";
}

bool LLScriptEdContainer::onExternalChange(const std::string& filename)
{
	if (!mScriptEd->loadScriptText(filename))
	{
		return false;
	}

	// Disable sync to avoid recursive load->save->load calls.
	saveIfNeeded(false);
	return true;
}

/// ---------------------------------------------------------------------------
/// LLPreviewLSL
/// ---------------------------------------------------------------------------

struct LLScriptSaveInfo
{
	LLUUID mItemUUID;
	std::string mDescription;
	LLTransactionID mTransactionID;

	LLScriptSaveInfo(const LLUUID& uuid, const std::string& desc, LLTransactionID tid) :
		mItemUUID(uuid), mDescription(desc),  mTransactionID(tid) {}
};



//static
void* LLPreviewLSL::createScriptEdPanel(void* userdata)
{
	
	LLPreviewLSL *self = (LLPreviewLSL*)userdata;

	self->mScriptEd =  new LLScriptEdCore(
								   self,
								   HELLO_LSL,
								   self->getHandle(),
								   LLPreviewLSL::onLoad,
								   LLPreviewLSL::onSave,
								   LLPreviewLSL::onSearchReplace,
								   self,
								   0);

	return self->mScriptEd;
}


LLPreviewLSL::LLPreviewLSL(const LLSD& key )
:	LLScriptEdContainer(key),
	mPendingUploads(0)
{
	mFactoryMap["script panel"] = LLCallbackMap(LLPreviewLSL::createScriptEdPanel, this);
}

// virtual
BOOL LLPreviewLSL::postBuild()
{
	const LLInventoryItem* item = getItem();	

	llassert(item);
	if (item)
	{
		getChild<LLUICtrl>("desc")->setValue(item->getDescription());
	}
	childSetCommitCallback("desc", LLPreview::onText, this);
	getChild<LLLineEditor>("desc")->setPrevalidate(&LLTextValidate::validateASCIIPrintableNoPipe);

	return LLPreview::postBuild();
}

// virtual
void LLPreviewLSL::callbackLSLCompileSucceeded()
{
	LL_INFOS() << "LSL Bytecode saved" << LL_ENDL;
	mScriptEd->mErrorList->setCommentText(LLTrans::getString("CompileSuccessful"));
	mScriptEd->mErrorList->setCommentText(LLTrans::getString("SaveComplete"));
	closeIfNeeded();
}

// virtual
void LLPreviewLSL::callbackLSLCompileFailed(const LLSD& compile_errors)
{
	LL_INFOS() << "Compile failed!" << LL_ENDL;

	for(LLSD::array_const_iterator line = compile_errors.beginArray();
		line < compile_errors.endArray();
		line++)
	{
		LLSD row;
		std::string error_message = line->asString();
		LLStringUtil::stripNonprintable(error_message);
		row["columns"][0]["value"] = error_message;
		row["columns"][0]["font"] = "OCRA";
		mScriptEd->mErrorList->addElement(row);
	}
	mScriptEd->selectFirstError();
	closeIfNeeded();
}

void LLPreviewLSL::loadAsset()
{
	// *HACK: we poke into inventory to see if it's there, and if so,
	// then it might be part of the inventory library. If it's in the
	// library, then you can see the script, but not modify it.
	const LLInventoryItem* item = gInventory.getItem(mItemUUID);
	BOOL is_library = item
		&& !gInventory.isObjectDescendentOf(mItemUUID,
											gInventory.getRootFolderID());
	if(!item)
	{
		// do the more generic search.
		getItem();
	}
	if(item)
	{
		BOOL is_copyable = gAgent.allowOperation(PERM_COPY, 
								item->getPermissions(), GP_OBJECT_MANIPULATE);
		BOOL is_modifiable = gAgent.allowOperation(PERM_MODIFY,
								item->getPermissions(), GP_OBJECT_MANIPULATE);
		if (gAgent.isGodlike() || (is_copyable && (is_modifiable || is_library)))
		{
			LLUUID* new_uuid = new LLUUID(mItemUUID);
			gAssetStorage->getInvItemAsset(LLHost::invalid,
										gAgent.getID(),
										gAgent.getSessionID(),
										item->getPermissions().getOwner(),
										LLUUID::null,
										item->getUUID(),
										item->getAssetUUID(),
										item->getType(),
										&LLPreviewLSL::onLoadComplete,
										(void*)new_uuid,
										TRUE);
			mAssetStatus = PREVIEW_ASSET_LOADING;
		}
		else
		{
			mScriptEd->setScriptText(mScriptEd->getString("can_not_view"), FALSE);
			mScriptEd->mEditor->makePristine();
			mScriptEd->mFunctions->setEnabled(FALSE);
			mAssetStatus = PREVIEW_ASSET_LOADED;
		}
		getChildView("lock")->setVisible( !is_modifiable);
		mScriptEd->getChildView("Insert...")->setEnabled(is_modifiable);
	}
	else
	{
		mScriptEd->setScriptText(std::string(HELLO_LSL), TRUE);
		mScriptEd->setEnableEditing(TRUE);
		mAssetStatus = PREVIEW_ASSET_LOADED;
	}
}


BOOL LLPreviewLSL::canClose()
{
	return mScriptEd->canClose();
}

void LLPreviewLSL::closeIfNeeded()
{
	// Find our window and close it if requested.
	getWindow()->decBusyCount();
	mPendingUploads--;
	if (mPendingUploads <= 0 && mCloseAfterSave)
	{
		closeFloater();
	}
}

void LLPreviewLSL::onSearchReplace(void* userdata)
{
	LLPreviewLSL* self = (LLPreviewLSL*)userdata;
	LLScriptEdCore* sec = self->mScriptEd; 
	LLFloaterScriptSearch::show(sec);
}

// static
void LLPreviewLSL::onLoad(void* userdata)
{
	LLPreviewLSL* self = (LLPreviewLSL*)userdata;
	self->loadAsset();
}

// static
void LLPreviewLSL::onSave(void* userdata, BOOL close_after_save)
{
	LLPreviewLSL* self = (LLPreviewLSL*)userdata;
	self->mCloseAfterSave = close_after_save;
	self->saveIfNeeded();
}

// Save needs to compile the text in the buffer. If the compile
// succeeds, then save both assets out to the database. If the compile
// fails, go ahead and save the text anyway.
void LLPreviewLSL::saveIfNeeded(bool sync /*= true*/)
{
	// LL_INFOS() << "LLPreviewLSL::saveIfNeeded()" << LL_ENDL;
	if(!mScriptEd->hasChanged())
	{
		return;
	}

	mPendingUploads = 0;
	mScriptEd->mErrorList->deleteAllItems();
	mScriptEd->mEditor->makePristine();

	// save off asset into file
	LLTransactionID tid;
	tid.generate();
	LLAssetID asset_id = tid.makeAssetID(gAgent.getSecureSessionID());
	std::string filepath = gDirUtilp->getExpandedFilename(LL_PATH_CACHE,asset_id.asString());
	std::string filename = filepath + ".lsl";

	mScriptEd->writeToFile(filename);

	if (sync)
	{
		mScriptEd->sync();
	}

	const LLInventoryItem *inv_item = getItem();
	// save it out to asset server
	std::string url = gAgent.getRegion()->getCapability("UpdateScriptAgent");
	if(inv_item)
	{
		getWindow()->incBusyCount();
		mPendingUploads++;
		if (!url.empty())
		{
			uploadAssetViaCaps(url, filename, mItemUUID);
		}
		else if (gAssetStorage)
		{
			uploadAssetLegacy(filename, mItemUUID, tid);
		}
	}
}

void LLPreviewLSL::uploadAssetViaCaps(const std::string& url,
									  const std::string& filename,
									  const LLUUID& item_id)
{
	LL_INFOS() << "Update Agent Inventory via capability" << LL_ENDL;
	LLSD body;
	body["item_id"] = item_id;
	body["target"] = "lsl2";
	LLHTTPClient::post(url, body, new LLUpdateAgentInventoryResponder(body, filename, LLAssetType::AT_LSL_TEXT));
}

void LLPreviewLSL::uploadAssetLegacy(const std::string& filename,
									  const LLUUID& item_id,
									  const LLTransactionID& tid)
{
	LLLineEditor* descEditor = getChild<LLLineEditor>("desc");
	LLScriptSaveInfo* info = new LLScriptSaveInfo(item_id,
								descEditor->getText(),
								tid);
	gAssetStorage->storeAssetData(filename,	tid,
								  LLAssetType::AT_LSL_TEXT,
								  &LLPreviewLSL::onSaveComplete,
								  info);

	LLAssetID asset_id = tid.makeAssetID(gAgent.getSecureSessionID());
	std::string filepath = gDirUtilp->getExpandedFilename(LL_PATH_CACHE,asset_id.asString());
	std::string dst_filename = llformat("%s.lso", filepath.c_str());
	std::string err_filename = llformat("%s.out", filepath.c_str());

	const BOOL compile_to_mono = FALSE;
	if(!lscript_compile(filename.c_str(),
						dst_filename.c_str(),
						err_filename.c_str(),
						compile_to_mono,
						asset_id.asString().c_str(),
						gAgent.isGodlike()))
	{
		LL_INFOS() << "Compile failed!" << LL_ENDL;
		//char command[256];
		//sprintf(command, "type %s\n", err_filename.c_str());
		//system(command);

		// load the error file into the error scrolllist
		LLFILE* fp = LLFile::fopen(err_filename, "r");
		if(fp)
		{
			char buffer[MAX_STRING];		/*Flawfinder: ignore*/
			std::string line;
			while(!feof(fp)) 
			{
				if (fgets(buffer, MAX_STRING, fp) == NULL)
				{
					buffer[0] = '\0';
				}
				if(feof(fp))
				{
					break;
				}
				else
				{
					line.assign(buffer);
					LLStringUtil::stripNonprintable(line);

					LLSD row;
					row["columns"][0]["value"] = line;
					row["columns"][0]["font"] = "OCRA";
					mScriptEd->mErrorList->addElement(row);
				}
			}
			fclose(fp);
			mScriptEd->selectFirstError();
		}
	}
	else
	{
		LL_INFOS() << "Compile worked!" << LL_ENDL;
		if(gAssetStorage)
		{
			getWindow()->incBusyCount();
			mPendingUploads++;
			LLUUID* this_uuid = new LLUUID(mItemUUID);
			gAssetStorage->storeAssetData(dst_filename,
										  tid,
										  LLAssetType::AT_LSL_BYTECODE,
										  &LLPreviewLSL::onSaveBytecodeComplete,
										  (void**)this_uuid);
		}
	}

	// get rid of any temp files left lying around
	LLFile::remove(filename);
	LLFile::remove(err_filename);
	LLFile::remove(dst_filename);
}


// static
void LLPreviewLSL::onSaveComplete(const LLUUID& asset_uuid, void* user_data, S32 status, LLExtStat ext_status) // StoreAssetData callback (fixed)
{
	LLScriptSaveInfo* info = reinterpret_cast<LLScriptSaveInfo*>(user_data);
	if(0 == status)
	{
		if (info)
		{
			const LLViewerInventoryItem* item;
			item = (const LLViewerInventoryItem*)gInventory.getItem(info->mItemUUID);
			if(item)
			{
				LLPointer<LLViewerInventoryItem> new_item = new LLViewerInventoryItem(item);
				new_item->setAssetUUID(asset_uuid);
				new_item->setTransactionID(info->mTransactionID);
				new_item->updateServer(FALSE);
				gInventory.updateItem(new_item);
				gInventory.notifyObservers();
			}
			else
			{
				LL_WARNS() << "Inventory item for script " << info->mItemUUID
					<< " is no longer in agent inventory." << LL_ENDL;
			}

			// Find our window and close it if requested.
			LLPreviewLSL* self = LLFloaterReg::findTypedInstance<LLPreviewLSL>("preview_script", info->mItemUUID);
			if (self)
			{
				getWindow()->decBusyCount();
				self->mPendingUploads--;
				if (self->mPendingUploads <= 0
					&& self->mCloseAfterSave)
				{
					self->closeFloater();
				}
			}
		}
	}
	else
	{
		LL_WARNS() << "Problem saving script: " << status << LL_ENDL;
		LLSD args;
		args["REASON"] = std::string(LLAssetStorage::getErrorString(status));
		LLNotificationsUtil::add("SaveScriptFailReason", args);
	}
	delete info;
}

// static
void LLPreviewLSL::onSaveBytecodeComplete(const LLUUID& asset_uuid, void* user_data, S32 status, LLExtStat ext_status) // StoreAssetData callback (fixed)
{
	LLUUID* instance_uuid = (LLUUID*)user_data;
	LLPreviewLSL* self = NULL;
	if(instance_uuid)
	{
		self = LLFloaterReg::findTypedInstance<LLPreviewLSL>("preview_script", *instance_uuid);
	}
	if (0 == status)
	{
		if (self)
		{
			LLSD row;
			row["columns"][0]["value"] = "Compile successful!";
			row["columns"][0]["font"] = "SANSSERIF_SMALL";
			self->mScriptEd->mErrorList->addElement(row);

			// Find our window and close it if requested.
			self->getWindow()->decBusyCount();
			self->mPendingUploads--;
			if (self->mPendingUploads <= 0
				&& self->mCloseAfterSave)
			{
				self->closeFloater();
			}
		}
	}
	else
	{
		LL_WARNS() << "Problem saving LSL Bytecode (Preview)" << LL_ENDL;
		LLSD args;
		args["REASON"] = std::string(LLAssetStorage::getErrorString(status));
		LLNotificationsUtil::add("SaveBytecodeFailReason", args);
	}
	delete instance_uuid;
}

// static
void LLPreviewLSL::onLoadComplete( LLVFS *vfs, const LLUUID& asset_uuid, LLAssetType::EType type,
								   void* user_data, S32 status, LLExtStat ext_status)
{
	LL_DEBUGS() << "LLPreviewLSL::onLoadComplete: got uuid " << asset_uuid
		 << LL_ENDL;
	LLUUID* item_uuid = (LLUUID*)user_data;
	LLPreviewLSL* preview = LLFloaterReg::findTypedInstance<LLPreviewLSL>("preview_script", *item_uuid);
	if( preview )
	{
		if(0 == status)
		{
			LLVFile file(vfs, asset_uuid, type);
			S32 file_length = file.getSize();

			std::vector<char> buffer(file_length+1);
			file.read((U8*)&buffer[0], file_length);

			// put a EOS at the end
			buffer[file_length] = 0;
			preview->mScriptEd->setScriptText(LLStringExplicit(&buffer[0]), TRUE);
			preview->mScriptEd->mEditor->makePristine();
			LLInventoryItem* item = gInventory.getItem(*item_uuid);
			BOOL is_modifiable = FALSE;
			if(item
			   && gAgent.allowOperation(PERM_MODIFY, item->getPermissions(),
				   					GP_OBJECT_MANIPULATE))
			{
				is_modifiable = TRUE;		
			}
			preview->mScriptEd->setEnableEditing(is_modifiable);
			preview->mAssetStatus = PREVIEW_ASSET_LOADED;
		}
		else
		{
			if( LL_ERR_ASSET_REQUEST_NOT_IN_DATABASE == status ||
				LL_ERR_FILE_EMPTY == status)
			{
				LLNotificationsUtil::add("ScriptMissing");
			}
			else if (LL_ERR_INSUFFICIENT_PERMISSIONS == status)
			{
				LLNotificationsUtil::add("ScriptNoPermissions");
			}
			else
			{
				LLNotificationsUtil::add("UnableToLoadScript");
			}

			preview->mAssetStatus = PREVIEW_ASSET_ERROR;
			LL_WARNS() << "Problem loading script: " << status << LL_ENDL;
		}
	}
	delete item_uuid;
}


/// ---------------------------------------------------------------------------
/// LLLiveLSLEditor
/// ---------------------------------------------------------------------------


//static 
void* LLLiveLSLEditor::createScriptEdPanel(void* userdata)
{
	
	LLLiveLSLEditor *self = (LLLiveLSLEditor*)userdata;

	self->mScriptEd =  new LLScriptEdCore(
								   self,
								   HELLO_LSL,
								   self->getHandle(),
								   &LLLiveLSLEditor::onLoad,
								   &LLLiveLSLEditor::onSave,
								   &LLLiveLSLEditor::onSearchReplace,
								   self,
								   0);

	return self->mScriptEd;
}


LLLiveLSLEditor::LLLiveLSLEditor(const LLSD& key) :
	LLScriptEdContainer(key),
	mAskedForRunningInfo(FALSE),
	mHaveRunningInfo(FALSE),
	mCloseAfterSave(FALSE),
	mPendingUploads(0),
	mIsModifiable(FALSE),
	mIsNew(false)
{
	mFactoryMap["script ed panel"] = LLCallbackMap(LLLiveLSLEditor::createScriptEdPanel, this);
}

BOOL LLLiveLSLEditor::postBuild()
{
	childSetCommitCallback("running", LLLiveLSLEditor::onRunningCheckboxClicked, this);
	getChildView("running")->setEnabled(FALSE);

	childSetAction("Reset",&LLLiveLSLEditor::onReset,this);
	getChildView("Reset")->setEnabled(TRUE);

	mMonoCheckbox =	getChild<LLCheckBoxCtrl>("mono");
	childSetCommitCallback("mono", &LLLiveLSLEditor::onMonoCheckboxClicked, this);
	getChildView("mono")->setEnabled(FALSE);

	mScriptEd->mEditor->makePristine();
	mScriptEd->mEditor->setFocus(TRUE);


    mExperiences = getChild<LLComboBox>("Experiences...");
    mExperiences->setCommitCallback(boost::bind(&LLLiveLSLEditor::experienceChanged, this));

    mExperienceEnabled = getChild<LLCheckBoxCtrl>("enable_xp");

    childSetCommitCallback("enable_xp", onToggleExperience, this);
    childSetCommitCallback("view_profile", onViewProfile, this);
    

	return LLPreview::postBuild();
}

// virtual
void LLLiveLSLEditor::callbackLSLCompileSucceeded(const LLUUID& task_id,
												  const LLUUID& item_id,
												  bool is_script_running)
{
	LL_DEBUGS() << "LSL Bytecode saved" << LL_ENDL;
	mScriptEd->mErrorList->setCommentText(LLTrans::getString("CompileSuccessful"));
	mScriptEd->mErrorList->setCommentText(LLTrans::getString("SaveComplete"));
	closeIfNeeded();
}

// virtual
void LLLiveLSLEditor::callbackLSLCompileFailed(const LLSD& compile_errors)
{
	LL_DEBUGS() << "Compile failed!" << LL_ENDL;
	for(LLSD::array_const_iterator line = compile_errors.beginArray();
		line < compile_errors.endArray();
		line++)
	{
		LLSD row;
		std::string error_message = line->asString();
		LLStringUtil::stripNonprintable(error_message);
		row["columns"][0]["value"] = error_message;
		// *TODO: change to "MONOSPACE" and change llfontgl.cpp?
		row["columns"][0]["font"] = "OCRA";
		mScriptEd->mErrorList->addElement(row);
	}
	mScriptEd->selectFirstError();
	closeIfNeeded();
}

void LLLiveLSLEditor::loadAsset()
{
	//LL_INFOS() << "LLLiveLSLEditor::loadAsset()" << LL_ENDL;
	if(!mIsNew)
	{
		LLViewerObject* object = gObjectList.findObject(mObjectUUID);
		if(object)
		{
			LLViewerInventoryItem* item = dynamic_cast<LLViewerInventoryItem*>(object->getInventoryObject(mItemUUID));
<<<<<<< HEAD
=======
			if(item 
				&& (gAgent.allowOperation(PERM_COPY, item->getPermissions(), GP_OBJECT_MANIPULATE)
				   || gAgent.isGodlike()))
			{
				mItem = new LLViewerInventoryItem(item);
				//LL_INFOS() << "asset id " << mItem->getAssetUUID() << LL_ENDL;
			}
>>>>>>> d0ef02c2

            if(item)
            {
                ExperienceAssociationResponder::fetchAssociatedExperience(item->getParentUUID(), item->getUUID(), boost::bind(&LLLiveLSLEditor::setAssociatedExperience, getDerivedHandle<LLLiveLSLEditor>(), _1));

                bool isGodlike = gAgent.isGodlike();
                bool copyManipulate = gAgent.allowOperation(PERM_COPY, item->getPermissions(), GP_OBJECT_MANIPULATE);
                mIsModifiable = gAgent.allowOperation(PERM_MODIFY, item->getPermissions(), GP_OBJECT_MANIPULATE);
               
                if(!isGodlike && (!copyManipulate || !mIsModifiable))
                {
                    mItem = new LLViewerInventoryItem(item);
                    mScriptEd->setScriptText(getString("not_allowed"), FALSE);
                    mScriptEd->mEditor->makePristine();
                    mScriptEd->enableSave(FALSE);
                    mAssetStatus = PREVIEW_ASSET_LOADED;
                }
                else if(copyManipulate || isGodlike)
                {
                    mItem = new LLViewerInventoryItem(item);
                    // request the text from the object
                    LLUUID* user_data = new LLUUID(mItemUUID); //  ^ mObjectUUID
                    gAssetStorage->getInvItemAsset(object->getRegion()->getHost(),
                        gAgent.getID(),
                        gAgent.getSessionID(),
                        item->getPermissions().getOwner(),
                        object->getID(),
                        item->getUUID(),
                        item->getAssetUUID(),
                        item->getType(),
                        &LLLiveLSLEditor::onLoadComplete,
                        (void*)user_data,
                        TRUE);
                    LLMessageSystem* msg = gMessageSystem;
                    msg->newMessageFast(_PREHASH_GetScriptRunning);
                    msg->nextBlockFast(_PREHASH_Script);
                    msg->addUUIDFast(_PREHASH_ObjectID, mObjectUUID);
                    msg->addUUIDFast(_PREHASH_ItemID, mItemUUID);
                    msg->sendReliable(object->getRegion()->getHost());
                    mAskedForRunningInfo = TRUE;
                    mAssetStatus = PREVIEW_ASSET_LOADING;
                }
            }

            if(mItem.isNull())
            {
				mScriptEd->setScriptText(LLStringUtil::null, FALSE);
				mScriptEd->mEditor->makePristine();
				mAssetStatus = PREVIEW_ASSET_LOADED;
                mIsModifiable = FALSE;
            }

			
			// This is commented out, because we don't completely
			// handle script exports yet.
			/*
			// request the exports from the object
			gMessageSystem->newMessage("GetScriptExports");
			gMessageSystem->nextBlock("ScriptBlock");
			gMessageSystem->addUUID("AgentID", gAgent.getID());
			U32 local_id = object->getLocalID();
			gMessageSystem->addData("LocalID", &local_id);
			gMessageSystem->addUUID("ItemID", mItemUUID);
			LLHost host(object->getRegion()->getIP(),
						object->getRegion()->getPort());
			gMessageSystem->sendReliable(host);
			*/           
		}
	}
	else
	{
		mScriptEd->setScriptText(std::string(HELLO_LSL), TRUE);
		mScriptEd->enableSave(FALSE);
		LLPermissions perm;
		perm.init(gAgent.getID(), gAgent.getID(), LLUUID::null, gAgent.getGroupID());
		perm.initMasks(PERM_ALL, PERM_ALL, PERM_NONE, PERM_NONE, PERM_MOVE | PERM_TRANSFER);
		mItem = new LLViewerInventoryItem(mItemUUID,
										  mObjectUUID,
										  perm,
										  LLUUID::null,
										  LLAssetType::AT_LSL_TEXT,
										  LLInventoryType::IT_LSL,
										  DEFAULT_SCRIPT_NAME,
										  DEFAULT_SCRIPT_DESC,
										  LLSaleInfo::DEFAULT,
										  LLInventoryItemFlags::II_FLAGS_NONE,
										  time_corrected());
		mAssetStatus = PREVIEW_ASSET_LOADED;
	}

    requestExperiences();
}

// static
void LLLiveLSLEditor::onLoadComplete(LLVFS *vfs, const LLUUID& asset_id,
									 LLAssetType::EType type,
									 void* user_data, S32 status, LLExtStat ext_status)
{
	LL_DEBUGS() << "LLLiveLSLEditor::onLoadComplete: got uuid " << asset_id
		 << LL_ENDL;
	LLUUID* xored_id = (LLUUID*)user_data;

	LLLiveLSLEditor* instance = LLFloaterReg::findTypedInstance<LLLiveLSLEditor>("preview_scriptedit", *xored_id);
	
	if(instance )
	{
		if( LL_ERR_NOERR == status )
		{
			instance->loadScriptText(vfs, asset_id, type);
			instance->mScriptEd->setEnableEditing(TRUE);
			instance->mAssetStatus = PREVIEW_ASSET_LOADED;
		}
		else
		{
			if( LL_ERR_ASSET_REQUEST_NOT_IN_DATABASE == status ||
				LL_ERR_FILE_EMPTY == status)
			{
				LLNotificationsUtil::add("ScriptMissing");
			}
			else if (LL_ERR_INSUFFICIENT_PERMISSIONS == status)
			{
				LLNotificationsUtil::add("ScriptNoPermissions");
			}
			else
			{
				LLNotificationsUtil::add("UnableToLoadScript");
			}
			instance->mAssetStatus = PREVIEW_ASSET_ERROR;
		}
	}

	delete xored_id;
}

void LLLiveLSLEditor::loadScriptText(LLVFS *vfs, const LLUUID &uuid, LLAssetType::EType type)
{
	LLVFile file(vfs, uuid, type);
	S32 file_length = file.getSize();
	std::vector<char> buffer(file_length + 1);
	file.read((U8*)&buffer[0], file_length);

	if (file.getLastBytesRead() != file_length ||
		file_length <= 0)
	{
		LL_WARNS() << "Error reading " << uuid << ":" << type << LL_ENDL;
	}

	buffer[file_length] = '\0';

	mScriptEd->setScriptText(LLStringExplicit(&buffer[0]), TRUE);
	mScriptEd->mEditor->makePristine();
}


void LLLiveLSLEditor::onRunningCheckboxClicked( LLUICtrl*, void* userdata )
{
	LLLiveLSLEditor* self = (LLLiveLSLEditor*) userdata;
	LLViewerObject* object = gObjectList.findObject( self->mObjectUUID );
	LLCheckBoxCtrl* runningCheckbox = self->getChild<LLCheckBoxCtrl>("running");
	BOOL running =  runningCheckbox->get();
	//self->mRunningCheckbox->get();
	if( object )
	{
		LLMessageSystem* msg = gMessageSystem;
		msg->newMessageFast(_PREHASH_SetScriptRunning);
		msg->nextBlockFast(_PREHASH_AgentData);
		msg->addUUIDFast(_PREHASH_AgentID, gAgent.getID());
		msg->addUUIDFast(_PREHASH_SessionID, gAgent.getSessionID());
		msg->nextBlockFast(_PREHASH_Script);
		msg->addUUIDFast(_PREHASH_ObjectID, self->mObjectUUID);
		msg->addUUIDFast(_PREHASH_ItemID, self->mItemUUID);
		msg->addBOOLFast(_PREHASH_Running, running);
		msg->sendReliable(object->getRegion()->getHost());
	}
	else
	{
		runningCheckbox->set(!running);
		LLNotificationsUtil::add("CouldNotStartStopScript");
	}
}

void LLLiveLSLEditor::onReset(void *userdata)
{
	LLLiveLSLEditor* self = (LLLiveLSLEditor*) userdata;

	LLViewerObject* object = gObjectList.findObject( self->mObjectUUID );
	if(object)
	{
		LLMessageSystem* msg = gMessageSystem;
		msg->newMessageFast(_PREHASH_ScriptReset);
		msg->nextBlockFast(_PREHASH_AgentData);
		msg->addUUIDFast(_PREHASH_AgentID, gAgent.getID());
		msg->addUUIDFast(_PREHASH_SessionID, gAgent.getSessionID());
		msg->nextBlockFast(_PREHASH_Script);
		msg->addUUIDFast(_PREHASH_ObjectID, self->mObjectUUID);
		msg->addUUIDFast(_PREHASH_ItemID, self->mItemUUID);
		msg->sendReliable(object->getRegion()->getHost());
	}
	else
	{
		LLNotificationsUtil::add("CouldNotStartStopScript"); 
	}
}

void LLLiveLSLEditor::draw()
{
	LLViewerObject* object = gObjectList.findObject(mObjectUUID);
	LLCheckBoxCtrl* runningCheckbox = getChild<LLCheckBoxCtrl>( "running");
	if(object && mAskedForRunningInfo && mHaveRunningInfo)
	{
		if(object->permAnyOwner())
		{
			runningCheckbox->setLabel(getString("script_running"));
			runningCheckbox->setEnabled(TRUE);

			if(object->permAnyOwner())
			{
				runningCheckbox->setLabel(getString("script_running"));
				runningCheckbox->setEnabled(TRUE);
			}
			else
			{
				runningCheckbox->setLabel(getString("public_objects_can_not_run"));
				runningCheckbox->setEnabled(FALSE);
				// *FIX: Set it to false so that the ui is correct for
				// a box that is released to public. It could be
				// incorrect after a release/claim cycle, but will be
				// correct after clicking on it.
				runningCheckbox->set(FALSE);
				mMonoCheckbox->set(FALSE);
			}
		}
		else
		{
			runningCheckbox->setLabel(getString("public_objects_can_not_run"));
			runningCheckbox->setEnabled(FALSE);

			// *FIX: Set it to false so that the ui is correct for
			// a box that is released to public. It could be
			// incorrect after a release/claim cycle, but will be
			// correct after clicking on it.
			runningCheckbox->set(FALSE);
			mMonoCheckbox->setEnabled(FALSE);
			// object may have fallen out of range.
			mHaveRunningInfo = FALSE;
		}
	}
	else if(!object)
	{
		// HACK: Display this information in the title bar.
		// Really ought to put in main window.
		setTitle(LLTrans::getString("ObjectOutOfRange"));
		runningCheckbox->setEnabled(FALSE);
		// object may have fallen out of range.
		mHaveRunningInfo = FALSE;
	}

	LLPreview::draw();
}


void LLLiveLSLEditor::onSearchReplace(void* userdata)
{
	LLLiveLSLEditor* self = (LLLiveLSLEditor*)userdata;

	LLScriptEdCore* sec = self->mScriptEd; 
	LLFloaterScriptSearch::show(sec);
}

struct LLLiveLSLSaveData
{
	LLLiveLSLSaveData(const LLUUID& id, const LLViewerInventoryItem* item, BOOL active);
	LLUUID mSaveObjectID;
	LLPointer<LLViewerInventoryItem> mItem;
	BOOL mActive;
};

LLLiveLSLSaveData::LLLiveLSLSaveData(const LLUUID& id,
									 const LLViewerInventoryItem* item,
									 BOOL active) :
	mSaveObjectID(id),
	mActive(active)
{
	llassert(item);
	mItem = new LLViewerInventoryItem(item);
}

// virtual
void LLLiveLSLEditor::saveIfNeeded(bool sync /*= true*/)
{
	LLViewerObject* object = gObjectList.findObject(mObjectUUID);
	if(!object)
	{
		LLNotificationsUtil::add("SaveScriptFailObjectNotFound");
		return;
	}

	if(mItem.isNull() || !mItem->isFinished())
	{
		// $NOTE: While the error message may not be exactly correct,
		// it's pretty close.
		LLNotificationsUtil::add("SaveScriptFailObjectNotFound");
		return;
	}

	// get the latest info about it. We used to be losing the script
	// name on save, because the viewer object version of the item,
	// and the editor version would get out of synch. Here's a good
	// place to synch them back up.
	LLInventoryItem* inv_item = dynamic_cast<LLInventoryItem*>(object->getInventoryObject(mItemUUID));
	if(inv_item)
	{
		mItem->copyItem(inv_item);
	}

	// Don't need to save if we're pristine
	if(!mScriptEd->hasChanged())
	{
		return;
	}

	mPendingUploads = 0;

	// save the script
	mScriptEd->enableSave(FALSE);
	mScriptEd->mEditor->makePristine();
	mScriptEd->mErrorList->deleteAllItems();

	// set up the save on the local machine.
	mScriptEd->mEditor->makePristine();
	LLTransactionID tid;
	tid.generate();
	LLAssetID asset_id = tid.makeAssetID(gAgent.getSecureSessionID());
	std::string filepath = gDirUtilp->getExpandedFilename(LL_PATH_CACHE,asset_id.asString());
	std::string filename = llformat("%s.lsl", filepath.c_str());

	mItem->setAssetUUID(asset_id);
	mItem->setTransactionID(tid);

	mScriptEd->writeToFile(filename);

	if (sync)
	{
		mScriptEd->sync();
	}
	
	// save it out to asset server
	std::string url = object->getRegion()->getCapability("UpdateScriptTask");
	getWindow()->incBusyCount();
	mPendingUploads++;
	BOOL is_running = getChild<LLCheckBoxCtrl>( "running")->get();
	if (!url.empty())
	{		
		uploadAssetViaCaps(url, filename, mObjectUUID, mItemUUID, is_running, mScriptEd->getAssociatedExperience());
	}
	else if (gAssetStorage)
	{
		uploadAssetLegacy(filename, object, tid, is_running);
	}
}

void LLLiveLSLEditor::uploadAssetViaCaps( const std::string& url, const std::string& filename, const LLUUID& task_id, const LLUUID& item_id, BOOL is_running, const LLUUID& experience_public_id )
{
	LL_INFOS() << "Update Task Inventory via capability " << url << LL_ENDL;
	LLSD body;
	body["task_id"] = task_id;
	body["item_id"] = item_id;
	body["is_script_running"] = is_running;
	body["target"] = monoChecked() ? "mono" : "lsl2";
	body["experience"] = experience_public_id;
	LLHTTPClient::post(url, body,
		new LLUpdateTaskInventoryResponder(body, filename, LLAssetType::AT_LSL_TEXT));
}

void LLLiveLSLEditor::uploadAssetLegacy(const std::string& filename,
										LLViewerObject* object,
										const LLTransactionID& tid,
										BOOL is_running)
{
	LLLiveLSLSaveData* data = new LLLiveLSLSaveData(mObjectUUID,
													mItem,
													is_running);
	gAssetStorage->storeAssetData(filename, tid,
								  LLAssetType::AT_LSL_TEXT,
								  &onSaveTextComplete,
								  (void*)data,
								  FALSE);

	LLAssetID asset_id = tid.makeAssetID(gAgent.getSecureSessionID());
	std::string filepath = gDirUtilp->getExpandedFilename(LL_PATH_CACHE,asset_id.asString());
	std::string dst_filename = llformat("%s.lso", filepath.c_str());
	std::string err_filename = llformat("%s.out", filepath.c_str());

	LLFILE *fp;
	const BOOL compile_to_mono = FALSE;
	if(!lscript_compile(filename.c_str(),
						dst_filename.c_str(),
						err_filename.c_str(),
						compile_to_mono,
						asset_id.asString().c_str(),
						gAgent.isGodlike()))
	{
		// load the error file into the error scrolllist
		LL_INFOS() << "Compile failed!" << LL_ENDL;
		if(NULL != (fp = LLFile::fopen(err_filename, "r")))
		{
			char buffer[MAX_STRING];		/*Flawfinder: ignore*/
			std::string line;
			while(!feof(fp)) 
			{
				
				if (fgets(buffer, MAX_STRING, fp) == NULL)
				{
					buffer[0] = '\0';
				}
				if(feof(fp))
				{
					break;
				}
				else
				{
					line.assign(buffer);
					LLStringUtil::stripNonprintable(line);
				
					LLSD row;
					row["columns"][0]["value"] = line;
					row["columns"][0]["font"] = "OCRA";
					mScriptEd->mErrorList->addElement(row);
				}
			}
			fclose(fp);
			mScriptEd->selectFirstError();
			// don't set the asset id, because we want to save the
			// script, even though the compile failed.
			//mItem->setAssetUUID(LLUUID::null);
			object->saveScript(mItem, FALSE, false);
			dialog_refresh_all();
		}
	}
	else
	{
		LL_INFOS() << "Compile worked!" << LL_ENDL;
		mScriptEd->mErrorList->setCommentText(LLTrans::getString("CompileSuccessfulSaving"));
		if(gAssetStorage)
		{
			LL_INFOS() << "LLLiveLSLEditor::saveAsset "
					<< mItem->getAssetUUID() << LL_ENDL;
			getWindow()->incBusyCount();
			mPendingUploads++;
			LLLiveLSLSaveData* data = NULL;
			data = new LLLiveLSLSaveData(mObjectUUID,
										 mItem,
										 is_running);
			gAssetStorage->storeAssetData(dst_filename,
										  tid,
										  LLAssetType::AT_LSL_BYTECODE,
										  &LLLiveLSLEditor::onSaveBytecodeComplete,
										  (void*)data);
			dialog_refresh_all();
		}
	}

	// get rid of any temp files left lying around
	LLFile::remove(filename);
	LLFile::remove(err_filename);
	LLFile::remove(dst_filename);

	// If we successfully saved it, then we should be able to check/uncheck the running box!
	LLCheckBoxCtrl* runningCheckbox = getChild<LLCheckBoxCtrl>( "running");
	runningCheckbox->setLabel(getString("script_running"));
	runningCheckbox->setEnabled(TRUE);
}

void LLLiveLSLEditor::onSaveTextComplete(const LLUUID& asset_uuid, void* user_data, S32 status, LLExtStat ext_status) // StoreAssetData callback (fixed)
{
	LLLiveLSLSaveData* data = (LLLiveLSLSaveData*)user_data;

	if (status)
	{
		LL_WARNS() << "Unable to save text for a script." << LL_ENDL;
		LLSD args;
		args["REASON"] = std::string(LLAssetStorage::getErrorString(status));
		LLNotificationsUtil::add("CompileQueueSaveText", args);
	}
	else
	{
		LLLiveLSLEditor* self = LLFloaterReg::findTypedInstance<LLLiveLSLEditor>("preview_scriptedit", data->mItem->getUUID()); //  ^ data->mSaveObjectID
		if (self)
		{
			self->getWindow()->decBusyCount();
			self->mPendingUploads--;
			if (self->mPendingUploads <= 0
				&& self->mCloseAfterSave)
			{
				self->closeFloater();
			}
		}
	}
	delete data;
	data = NULL;
}


void LLLiveLSLEditor::onSaveBytecodeComplete(const LLUUID& asset_uuid, void* user_data, S32 status, LLExtStat ext_status) // StoreAssetData callback (fixed)
{
	LLLiveLSLSaveData* data = (LLLiveLSLSaveData*)user_data;
	if(!data)
		return;
	if(0 ==status)
	{
		LL_INFOS() << "LSL Bytecode saved" << LL_ENDL;
		LLLiveLSLEditor* self = LLFloaterReg::findTypedInstance<LLLiveLSLEditor>("preview_scriptedit", data->mItem->getUUID()); //  ^ data->mSaveObjectID
		if (self)
		{
			// Tell the user that the compile worked.
			self->mScriptEd->mErrorList->setCommentText(LLTrans::getString("SaveComplete"));
			// close the window if this completes both uploads
			self->getWindow()->decBusyCount();
			self->mPendingUploads--;
			if (self->mPendingUploads <= 0
				&& self->mCloseAfterSave)
			{
				self->closeFloater();
			}
		}
		LLViewerObject* object = gObjectList.findObject(data->mSaveObjectID);
		if(object)
		{
			object->saveScript(data->mItem, data->mActive, false);
			dialog_refresh_all();
			//LLToolDragAndDrop::dropScript(object, ids->first,
			//						  LLAssetType::AT_LSL_TEXT, FALSE);
		}
	}
	else
	{
		LL_INFOS() << "Problem saving LSL Bytecode (Live Editor)" << LL_ENDL;
		LL_WARNS() << "Unable to save a compiled script." << LL_ENDL;

		LLSD args;
		args["REASON"] = std::string(LLAssetStorage::getErrorString(status));
		LLNotificationsUtil::add("CompileQueueSaveBytecode", args);
	}

	std::string filepath = gDirUtilp->getExpandedFilename(LL_PATH_CACHE,asset_uuid.asString());
	std::string dst_filename = llformat("%s.lso", filepath.c_str());
	LLFile::remove(dst_filename);
	delete data;
}

BOOL LLLiveLSLEditor::canClose()
{
	return (mScriptEd->canClose());
}

void LLLiveLSLEditor::closeIfNeeded()
{
	getWindow()->decBusyCount();
	mPendingUploads--;
	if (mPendingUploads <= 0 && mCloseAfterSave)
	{
		closeFloater();
	}
}

// static
void LLLiveLSLEditor::onLoad(void* userdata)
{
	LLLiveLSLEditor* self = (LLLiveLSLEditor*)userdata;
	self->loadAsset();
}

// static
void LLLiveLSLEditor::onSave(void* userdata, BOOL close_after_save)
{
	LLLiveLSLEditor* self = (LLLiveLSLEditor*)userdata;
	self->mCloseAfterSave = close_after_save;
	self->saveIfNeeded();
}


// static
void LLLiveLSLEditor::processScriptRunningReply(LLMessageSystem* msg, void**)
{
	LLUUID item_id;
	LLUUID object_id;
	msg->getUUIDFast(_PREHASH_Script, _PREHASH_ObjectID, object_id);
	msg->getUUIDFast(_PREHASH_Script, _PREHASH_ItemID, item_id);

	LLLiveLSLEditor* instance = LLFloaterReg::findTypedInstance<LLLiveLSLEditor>("preview_scriptedit", item_id); //  ^ object_id
	if(instance)
	{
		instance->mHaveRunningInfo = TRUE;
		BOOL running;
		msg->getBOOLFast(_PREHASH_Script, _PREHASH_Running, running);
		LLCheckBoxCtrl* runningCheckbox = instance->getChild<LLCheckBoxCtrl>("running");
		runningCheckbox->set(running);
		BOOL mono;
		msg->getBOOLFast(_PREHASH_Script, "Mono", mono);
		LLCheckBoxCtrl* monoCheckbox = instance->getChild<LLCheckBoxCtrl>("mono");
		monoCheckbox->setEnabled(instance->getIsModifiable() && have_script_upload_cap(object_id));
		monoCheckbox->set(mono);
	}
}


void LLLiveLSLEditor::onMonoCheckboxClicked(LLUICtrl*, void* userdata)
{
	LLLiveLSLEditor* self = static_cast<LLLiveLSLEditor*>(userdata);
	self->mMonoCheckbox->setEnabled(have_script_upload_cap(self->mObjectUUID));
	self->mScriptEd->enableSave(self->getIsModifiable());
}

BOOL LLLiveLSLEditor::monoChecked() const
{
	if(NULL != mMonoCheckbox)
	{
		return mMonoCheckbox->getValue()? TRUE : FALSE;
	}
	return FALSE;
}

void LLLiveLSLEditor::setAssociatedExperience( LLHandle<LLLiveLSLEditor> editor, const LLSD& experience )
{
    LLLiveLSLEditor* scriptEd = editor.get();
    if(scriptEd)
    {
        LLUUID id;
        if(experience.has(LLExperienceCache::EXPERIENCE_ID))
        {
            id=experience[LLExperienceCache::EXPERIENCE_ID].asUUID();
        }
        scriptEd->mScriptEd->setAssociatedExperience(id);
        scriptEd->updateExperiencePanel();
    }
}<|MERGE_RESOLUTION|>--- conflicted
+++ resolved
@@ -479,7 +479,7 @@
 	childSetAction("Edit_btn", boost::bind(&LLScriptEdCore::openInExternalEditor, this));
 
 	initMenu();
-	
+
 
 	std::vector<std::string> funcs;
 	std::vector<std::string> tooltips;
@@ -2017,16 +2017,6 @@
 		if(object)
 		{
 			LLViewerInventoryItem* item = dynamic_cast<LLViewerInventoryItem*>(object->getInventoryObject(mItemUUID));
-<<<<<<< HEAD
-=======
-			if(item 
-				&& (gAgent.allowOperation(PERM_COPY, item->getPermissions(), GP_OBJECT_MANIPULATE)
-				   || gAgent.isGodlike()))
-			{
-				mItem = new LLViewerInventoryItem(item);
-				//LL_INFOS() << "asset id " << mItem->getAssetUUID() << LL_ENDL;
-			}
->>>>>>> d0ef02c2
 
             if(item)
             {
@@ -2093,7 +2083,7 @@
 			LLHost host(object->getRegion()->getIP(),
 						object->getRegion()->getPort());
 			gMessageSystem->sendReliable(host);
-			*/           
+			*/
 		}
 	}
 	else
@@ -2128,7 +2118,7 @@
 	LL_DEBUGS() << "LLLiveLSLEditor::onLoadComplete: got uuid " << asset_id
 		 << LL_ENDL;
 	LLUUID* xored_id = (LLUUID*)user_data;
-
+	
 	LLLiveLSLEditor* instance = LLFloaterReg::findTypedInstance<LLLiveLSLEditor>("preview_scriptedit", *xored_id);
 	
 	if(instance )
