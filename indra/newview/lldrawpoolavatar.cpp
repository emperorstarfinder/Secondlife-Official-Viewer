--- conflicted
+++ resolved
@@ -1505,12 +1505,7 @@
 				
 				stop_glerror();
 
-<<<<<<< HEAD
-				static LLStaticHashedString sMatPalette("matrixPalette");
-				LLDrawPoolAvatar::sVertexProgram->uniformMatrix4fv(sMatPalette, 
-=======
 				LLDrawPoolAvatar::sVertexProgram->uniformMatrix4fv(LLViewerShaderMgr::AVATAR_MATRIX, 
->>>>>>> 609ed855
 					skin->mJointNames.size(),
 					FALSE,
 					(GLfloat*) mat[0].mMatrix);
