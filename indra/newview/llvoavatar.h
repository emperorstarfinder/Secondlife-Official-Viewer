/**
 * @file llvoavatar.h
 * @brief Declaration of LLVOAvatar class which is a derivation of
 * LLViewerObject
 *
 * $LicenseInfo:firstyear=2001&license=viewerlgpl$
 * Second Life Viewer Source Code
 * Copyright (C) 2010, Linden Research, Inc.
 * 
 * This library is free software; you can redistribute it and/or
 * modify it under the terms of the GNU Lesser General Public
 * License as published by the Free Software Foundation;
 * version 2.1 of the License only.
 * 
 * This library is distributed in the hope that it will be useful,
 * but WITHOUT ANY WARRANTY; without even the implied warranty of
 * MERCHANTABILITY or FITNESS FOR A PARTICULAR PURPOSE.  See the GNU
 * Lesser General Public License for more details.
 * 
 * You should have received a copy of the GNU Lesser General Public
 * License along with this library; if not, write to the Free Software
 * Foundation, Inc., 51 Franklin Street, Fifth Floor, Boston, MA  02110-1301  USA
 * 
 * Linden Research, Inc., 945 Battery Street, San Francisco, CA  94111  USA
 * $/LicenseInfo$
 */

#ifndef LL_VOAVATAR_H
#define LL_VOAVATAR_H

#include <map>
#include <deque>
#include <string>
#include <vector>

#include <boost/signals2/trackable.hpp>

#include "llavatarappearance.h"
#include "llchat.h"
#include "lldrawpoolalpha.h"
#include "llviewerobject.h"
#include "llcharacter.h"
#include "llcontrol.h"
#include "llviewerjointmesh.h"
#include "llviewerjointattachment.h"
#include "llrendertarget.h"
#include "llavatarappearancedefines.h"
#include "lltexglobalcolor.h"
#include "lldriverparam.h"
#include "llviewertexlayer.h"
#include "material_codes.h"		// LL_MCODE_END
#include "llrigginginfo.h"
#include "llviewerstats.h"
#include "llvovolume.h"
#include "llavatarrendernotifier.h"

extern const LLUUID ANIM_AGENT_BODY_NOISE;
extern const LLUUID ANIM_AGENT_BREATHE_ROT;
extern const LLUUID ANIM_AGENT_PHYSICS_MOTION;
extern const LLUUID ANIM_AGENT_EDITING;
extern const LLUUID ANIM_AGENT_EYE;
extern const LLUUID ANIM_AGENT_FLY_ADJUST;
extern const LLUUID ANIM_AGENT_HAND_MOTION;
extern const LLUUID ANIM_AGENT_HEAD_ROT;
extern const LLUUID ANIM_AGENT_PELVIS_FIX;
extern const LLUUID ANIM_AGENT_TARGET;
extern const LLUUID ANIM_AGENT_WALK_ADJUST;

class LLViewerWearable;
class LLVoiceVisualizer;
class LLHUDNameTag;
class LLHUDEffectSpiral;
class LLTexGlobalColor;

struct LLAppearanceMessageContents;
class LLViewerJointMesh;

const F32 MAX_AVATAR_LOD_FACTOR = 1.0f;


//~~~~~~~~~~~~~~~~~~~~~~~~~~~~~~~~~~~~~~~~~~~~~~~~~~~~~~~~~~~~~~~~~~~~~~~~~~~~~~~~
// LLVOAvatar
// 
//~~~~~~~~~~~~~~~~~~~~~~~~~~~~~~~~~~~~~~~~~~~~~~~~~~~~~~~~~~~~~~~~~~~~~~~~~~~~~~~~
class LLVOAvatar :
	public LLAvatarAppearance,
	public LLViewerObject,
	public boost::signals2::trackable
{
	LOG_CLASS(LLVOAvatar);

public:
	friend class LLVOAvatarSelf;

/********************************************************************************
 **                                                                            **
 **                    INITIALIZATION
 **/

public:
	void* operator new(size_t size)
	{
		return LLTrace::MemTrackable<LLViewerObject>::aligned_new<16>(size);
	}

	void operator delete(void* ptr, size_t size)
	{
		LLTrace::MemTrackable<LLViewerObject>::aligned_delete<16>(ptr, size);
	}

	LLVOAvatar(const LLUUID &id, const LLPCode pcode, LLViewerRegion *regionp);
	virtual void		markDead();
	static void			initClass(); // Initialize data that's only init'd once per class.
	static void			cleanupClass();	// Cleanup data that's only init'd once per class.
	virtual void 		initInstance(); // Called after construction to initialize the class.
protected:
	virtual				~LLVOAvatar();

/**                    Initialization
 **                                                                            **
 *******************************************************************************/

/********************************************************************************
 **                                                                            **
 **                    INHERITED
 **/

	//--------------------------------------------------------------------
	// LLViewerObject interface and related
	//--------------------------------------------------------------------
public:
	/*virtual*/ void			updateGL();
	/*virtual*/ LLVOAvatar*		asAvatar();
	virtual U32    	 	 	processUpdateMessage(LLMessageSystem *mesgsys,
													 void **user_data,
													 U32 block_num,
													 const EObjectUpdateType update_type,
													 LLDataPacker *dp);
	virtual void   	 	 	idleUpdate(LLAgent &agent, const F64 &time);
	/*virtual*/ BOOL   	 	 	updateLOD();
	BOOL  	 	 	 	 	updateJointLODs();
	void					updateLODRiggedAttachments( void );
	/*virtual*/ BOOL   	 	 	isActive() const; // Whether this object needs to do an idleUpdate.
	S32Bytes				totalTextureMemForUUIDS(std::set<LLUUID>& ids);
	bool 						allTexturesCompletelyDownloaded(std::set<LLUUID>& ids) const;
	bool 						allLocalTexturesCompletelyDownloaded() const;
	bool 						allBakedTexturesCompletelyDownloaded() const;
	void 						bakedTextureOriginCounts(S32 &sb_count, S32 &host_count,
														 S32 &both_count, S32 &neither_count);
	std::string 				bakedTextureOriginInfo();
	void 						collectLocalTextureUUIDs(std::set<LLUUID>& ids) const;
	void 						collectBakedTextureUUIDs(std::set<LLUUID>& ids) const;
	void 						collectTextureUUIDs(std::set<LLUUID>& ids);
	void						releaseOldTextures();
	/*virtual*/ void   	 	 	updateTextures();
	LLViewerFetchedTexture*		getBakedTextureImage(const U8 te, const LLUUID& uuid);
	/*virtual*/ S32    	 	 	setTETexture(const U8 te, const LLUUID& uuid); // If setting a baked texture, need to request it from a non-local sim.
	/*virtual*/ void   	 	 	onShift(const LLVector4a& shift_vector);
	/*virtual*/ U32    	 	 	getPartitionType() const;
	/*virtual*/ const  	 	 	LLVector3 getRenderPosition() const;
	/*virtual*/ void   	 	 	updateDrawable(BOOL force_damped);
	/*virtual*/ LLDrawable* 	createDrawable(LLPipeline *pipeline);
	/*virtual*/ BOOL   	 	 	updateGeometry(LLDrawable *drawable);
	/*virtual*/ void   	 	 	setPixelAreaAndAngle(LLAgent &agent);
	/*virtual*/ void   	 	 	updateRegion(LLViewerRegion *regionp);
	/*virtual*/ void   	 	 	updateSpatialExtents(LLVector4a& newMin, LLVector4a &newMax);
	void			   	 	 	calculateSpatialExtents(LLVector4a& newMin, LLVector4a& newMax);
	/*virtual*/ BOOL   	 	 	lineSegmentIntersect(const LLVector4a& start, const LLVector4a& end,
												 S32 face = -1,                    // which face to check, -1 = ALL_SIDES
												 BOOL pick_transparent = FALSE,
												 BOOL pick_rigged = FALSE,
												 S32* face_hit = NULL,             // which face was hit
												 LLVector4a* intersection = NULL,   // return the intersection point
												 LLVector2* tex_coord = NULL,      // return the texture coordinates of the intersection point
												 LLVector4a* normal = NULL,         // return the surface normal at the intersection point
												 LLVector4a* tangent = NULL);     // return the surface tangent at the intersection point
	virtual LLViewerObject*	lineSegmentIntersectRiggedAttachments(
                                                 const LLVector4a& start, const LLVector4a& end,
												 S32 face = -1,                    // which face to check, -1 = ALL_SIDES
												 BOOL pick_transparent = FALSE,
												 BOOL pick_rigged = FALSE,
												 S32* face_hit = NULL,             // which face was hit
												 LLVector4a* intersection = NULL,   // return the intersection point
												 LLVector2* tex_coord = NULL,      // return the texture coordinates of the intersection point
												 LLVector4a* normal = NULL,         // return the surface normal at the intersection point
												 LLVector4a* tangent = NULL);     // return the surface tangent at the intersection point

	//--------------------------------------------------------------------
	// LLCharacter interface and related
	//--------------------------------------------------------------------
public:
	/*virtual*/ LLVector3    	getCharacterPosition();
	/*virtual*/ LLQuaternion 	getCharacterRotation();
	/*virtual*/ LLVector3    	getCharacterVelocity();
	/*virtual*/ LLVector3    	getCharacterAngularVelocity();

	/*virtual*/ LLUUID			remapMotionID(const LLUUID& id);
	/*virtual*/ BOOL			startMotion(const LLUUID& id, F32 time_offset = 0.f);
	/*virtual*/ BOOL			stopMotion(const LLUUID& id, BOOL stop_immediate = FALSE);
	virtual bool			hasMotionFromSource(const LLUUID& source_id);
	virtual void			stopMotionFromSource(const LLUUID& source_id);
	virtual void			requestStopMotion(LLMotion* motion);
	LLMotion*				findMotion(const LLUUID& id) const;
	void					startDefaultMotions();
	void					dumpAnimationState();

	virtual LLJoint*		getJoint(const std::string &name);
	LLJoint*		        getJoint(S32 num);

	void 					addAttachmentOverridesForObject(LLViewerObject *vo, std::set<LLUUID>* meshes_seen = NULL, bool recursive = true);
	void					removeAttachmentOverridesForObject(const LLUUID& mesh_id);
	void					removeAttachmentOverridesForObject(LLViewerObject *vo);
    bool					jointIsRiggedTo(const LLJoint *joint) const;
	void					clearAttachmentOverrides();
	void					rebuildAttachmentOverrides();
    void					updateAttachmentOverrides();
    void                    showAttachmentOverrides(bool verbose = false) const;
    void                    getAttachmentOverrideNames(std::set<std::string>& pos_names, 
                                                       std::set<std::string>& scale_names) const;

    void 					getAssociatedVolumes(std::vector<LLVOVolume*>& volumes);

    // virtual
    void 					updateRiggingInfo();
	// This encodes mesh id and LOD, so we can see whether display is up-to-date.
	std::map<LLUUID,S32>	mLastRiggingInfoKey;
	
    std::set<LLUUID>		mActiveOverrideMeshes;
    virtual void			onActiveOverrideMeshesChanged();
    
	/*virtual*/ const LLUUID&	getID() const;
	/*virtual*/ void			addDebugText(const std::string& text);
	/*virtual*/ F32				getTimeDilation();
	/*virtual*/ void			getGround(const LLVector3 &inPos, LLVector3 &outPos, LLVector3 &outNorm);
	/*virtual*/ F32				getPixelArea() const;
	/*virtual*/ LLVector3d		getPosGlobalFromAgent(const LLVector3 &position);
	/*virtual*/ LLVector3		getPosAgentFromGlobal(const LLVector3d &position);
	virtual void				updateVisualParams();

/**                    Inherited
 **                                                                            **
 *******************************************************************************/

/********************************************************************************
 **                                                                            **
 **                    STATE
 **/

public:
	virtual bool 	isSelf() const { return false; } // True if this avatar is for this viewer's agent

	virtual bool 	isControlAvatar() const { return mIsControlAvatar; } // True if this avatar is a control av (no associated user)
	virtual bool 	isUIAvatar() const { return mIsUIAvatar; } // True if this avatar is a supplemental av used in some UI views (no associated user)

private: //aligned members
	LL_ALIGN_16(LLVector4a	mImpostorExtents[2]);

	//--------------------------------------------------------------------
	// Updates
	//--------------------------------------------------------------------
public:
    void			updateAppearanceMessageDebugText();
	void 			updateAnimationDebugText();
	virtual void	updateDebugText();
	virtual BOOL 	updateCharacter(LLAgent &agent);
    void			updateFootstepSounds();
    void			computeUpdatePeriod();
    void			updateOrientation(LLAgent &agent, F32 speed, F32 delta_time);
    void			updateTimeStep();
    void			updateRootPositionAndRotation(LLAgent &agent, F32 speed, bool was_sit_ground_constrained);
    
	void 			idleUpdateVoiceVisualizer(bool voice_enabled);
	void 			idleUpdateMisc(bool detailed_update);
	virtual void	idleUpdateAppearanceAnimation();
	void 			idleUpdateLipSync(bool voice_enabled);
	void 			idleUpdateLoadingEffect();
	void 			idleUpdateWindEffect();
	void 			idleUpdateNameTag(const LLVector3& root_pos_last);
	void			idleUpdateNameTagText(BOOL new_name);
	void			idleUpdateNameTagPosition(const LLVector3& root_pos_last);
	void			idleUpdateNameTagAlpha(BOOL new_name, F32 alpha);
	LLColor4		getNameTagColor(bool is_friend);
	void			clearNameTag();
	static void		invalidateNameTag(const LLUUID& agent_id);
	// force all name tags to rebuild, useful when display names turned on/off
	static void		invalidateNameTags();
	void			addNameTagLine(const std::string& line, const LLColor4& color, S32 style, const LLFontGL* font);
	void 			idleUpdateRenderComplexity();
    void 			accountRenderComplexityForObject(const LLViewerObject *attached_object,
                                                     const F32 max_attachment_complexity,
                                                     LLVOVolume::texture_cost_t& textures,
                                                     U32& cost,
                                                     hud_complexity_list_t& hud_complexity_list);
	void			calculateUpdateRenderComplexity();
    void			calculateUpdateRenderComplexity_(); // ARCtan version
	static const U32 VISUAL_COMPLEXITY_UNKNOWN;
	void			updateVisualComplexity();
	
<<<<<<< HEAD
	U32				getVisualComplexity() const		{ return mVisualComplexity;	};		// Numbers calculated here by rendering AV
    U32				getVisualComplexityArctan() const		{ return mVisualComplexityArctan;	};		// Numbers calculated here by rendering AV w/ Arctan adjustments

	F32				getAttachmentSurfaceArea() const { return mAttachmentSurfaceArea; };		// estimated surface area of attachments
    void            addAttachmentArea(F32 delta_area);
    void            subtractAttachmentArea(F32 delta_area);
=======
	U32				getVisualComplexity()			{ return mVisualComplexity;				};		// Numbers calculated here by rendering AV
	F32				getAttachmentSurfaceArea()		{ return mAttachmentSurfaceArea;		};		// estimated surface area of attachments
>>>>>>> 5986bf48

	U32				getReportedVisualComplexity() const { return mReportedVisualComplexity; };	// Numbers as reported by the SL server
	void			setReportedVisualComplexity(U32 value) { mReportedVisualComplexity = value;	};
	
	S32				getUpdatePeriod()				{ return mUpdatePeriod;			};
	const LLColor4 &  getMutedAVColor()				{ return mMutedAVColor;			};
	static void     updateImpostorRendering(U32 newMaxNonImpostorsValue);

	void 			idleUpdateBelowWater();

	//--------------------------------------------------------------------
	// Static preferences (controlled by user settings/menus)
	//--------------------------------------------------------------------
public:
	static S32		sRenderName;
	static BOOL		sRenderGroupTitles;
	static const U32 IMPOSTORS_OFF; /* Must equal the maximum allowed the RenderAvatarMaxNonImpostors
									 * slider in panel_preferences_graphics1.xml */
	static U32		sMaxNonImpostors; //(affected by control "RenderAvatarMaxNonImpostors")
	static F32		sRenderDistance; //distance at which avatars will render.
	static BOOL		sShowAnimationDebug; // show animation debug info
	static bool		sUseImpostors; //use impostors for far away avatars
	static BOOL		sShowFootPlane;	// show foot collision plane reported by server
	static BOOL		sShowCollisionVolumes;	// show skeletal collision volumes
	static BOOL		sVisibleInFirstPerson;
	static S32		sNumLODChangesThisFrame;
	static S32		sNumVisibleChatBubbles;
	static BOOL		sDebugInvisible;
	static BOOL		sShowAttachmentPoints;
	static F32		sLODFactor; // user-settable LOD factor
	static F32		sPhysicsLODFactor; // user-settable physics LOD factor
	static BOOL		sJointDebug; // output total number of joints being touched for each avatar
	static BOOL		sDebugAvatarRotation;

	//--------------------------------------------------------------------
	// Region state
	//--------------------------------------------------------------------
public:
	LLHost			getObjectHost() const;

	//--------------------------------------------------------------------
	// Loading state
	//--------------------------------------------------------------------
public:
	BOOL			isFullyLoaded() const;
	bool 			isTooComplex() const;
	bool 			visualParamWeightsAreDefault();
	virtual bool	getIsCloud() const;
	BOOL			isFullyTextured() const;
	BOOL			hasGray() const; 
	S32				getRezzedStatus() const; // 0 = cloud, 1 = gray, 2 = textured, 3 = textured and fully downloaded.
	void			updateRezzedStatusTimers();

	S32				mLastRezzedStatus;

	
	void 			startPhase(const std::string& phase_name);
	void 			stopPhase(const std::string& phase_name, bool err_check = true);
	void			clearPhases();
	void 			logPendingPhases();
	static void 	logPendingPhasesAllAvatars();
	void 			logMetricsTimerRecord(const std::string& phase_name, F32 elapsed, bool completed);

    static LLSD     getAllAvatarsFrameData(bool first_frame);
    LLSD            getFrameData(bool first_frame) const;

    void            calcMutedAVColor();

protected:
	LLViewerStats::PhaseMap& getPhases() { return mPhases; }
	BOOL			updateIsFullyLoaded();
	BOOL			processFullyLoadedChange(bool loading);
	void			updateRuthTimer(bool loading);
	F32 			calcMorphAmount();

private:
	BOOL			mFirstFullyVisible;
	BOOL			mFullyLoaded;
	BOOL			mPreviousFullyLoaded;
	BOOL			mFullyLoadedInitialized;
	S32				mFullyLoadedFrameCounter;
	LLColor4		mMutedAVColor;
	LLFrameTimer	mFullyLoadedTimer;
	LLFrameTimer	mRuthTimer;

private:
	LLViewerStats::PhaseMap mPhases;

protected:
	LLFrameTimer    mInvisibleTimer;
	
/**                    State
 **                                                                            **
 *******************************************************************************/
/********************************************************************************
 **                                                                            **
 **                    SKELETON
 **/

protected:
	/*virtual*/ LLAvatarJoint*	createAvatarJoint(); // Returns LLViewerJoint
	/*virtual*/ LLAvatarJoint*	createAvatarJoint(S32 joint_num); // Returns LLViewerJoint
	/*virtual*/ LLAvatarJointMesh*	createAvatarJointMesh(); // Returns LLViewerJointMesh
public:
	void				updateHeadOffset();
    void				debugBodySize() const;
	void				postPelvisSetRecalc( void );

	/*virtual*/ BOOL	loadSkeletonNode();
    void                initAttachmentPoints(bool ignore_hud_joints = false);
	/*virtual*/ void	buildCharacter();
    void                resetVisualParams();
    void				resetSkeleton(bool reset_animations);

	LLVector3			mCurRootToHeadOffset;
	LLVector3			mTargetRootToHeadOffset;

	S32					mLastSkeletonSerialNum;


/**                    Skeleton
 **                                                                            **
 *******************************************************************************/

/********************************************************************************
 **                                                                            **
 **                    RENDERING
 **/

public:
	U32 		renderImpostor(LLColor4U color = LLColor4U(255,255,255,255), S32 diffuse_channel = 0);
	bool		isVisuallyMuted();
	bool 		isInMuteList();
	void		forceUpdateVisualMuteSettings();

	enum VisualMuteSettings
	{
		AV_RENDER_NORMALLY = 0,
		AV_DO_NOT_RENDER   = 1,
		AV_ALWAYS_RENDER   = 2
	};
	void		setVisualMuteSettings(VisualMuteSettings set);
	VisualMuteSettings  getVisualMuteSettings()						{ return mVisuallyMuteSetting;	};

	U32 		renderRigid();
	U32 		renderSkinned();
	F32			getLastSkinTime() { return mLastSkinTime; }
	U32 		renderTransparent(BOOL first_pass);
	void 		renderCollisionVolumes();
	void		renderBones();
	void		renderJoints();
	static void	deleteCachedImages(bool clearAll=true);
	static void	destroyGL();
	static void	restoreGL();
	S32			mSpecialRenderMode; // special lighting

    // FrameData is used for detailed logging of avatar state in performance log. Track whether stale to avoid excess overhead.
    bool 		mFrameDataStale;
        
  private:
	F32			mAttachmentSurfaceArea; //estimated surface area of attachments
    U32			mAttachmentVisibleTriangleCount;
    F32			mAttachmentEstTriangleCount;
	bool		shouldAlphaMask();

	BOOL 		mNeedsSkin; // avatar has been animated and verts have not been updated
	F32			mLastSkinTime; //value of gFrameTimeSeconds at last skin update

	S32	 		mUpdatePeriod;
	S32  		mNumInitFaces; //number of faces generated when creating the avatar drawable, does not inculde splitted faces due to long vertex buffer.

	U32  		mVisualComplexity;
    U32  		mVisualComplexityArctan;
	bool 		mVisualComplexityStale;
	U32         mReportedVisualComplexity; // from other viewers through the simulator
    U32         mReportedVisualComplexityArctan;

	bool		mCachedInMuteList;
	F64			mCachedMuteListUpdateTime;

	VisualMuteSettings		mVisuallyMuteSetting;			// Always or never visually mute this AV

	//--------------------------------------------------------------------
	// animated object status
	//--------------------------------------------------------------------
public:
    bool mIsControlAvatar;
    bool mIsUIAvatar;
    bool mEnableDefaultMotions;

	//--------------------------------------------------------------------
	// Morph masks
	//--------------------------------------------------------------------
public:
	/*virtual*/ void	applyMorphMask(U8* tex_data, S32 width, S32 height, S32 num_components, LLAvatarAppearanceDefines::EBakedTextureIndex index = LLAvatarAppearanceDefines::BAKED_NUM_INDICES);
	BOOL 		morphMaskNeedsUpdate(LLAvatarAppearanceDefines::EBakedTextureIndex index = LLAvatarAppearanceDefines::BAKED_NUM_INDICES);
	
	//--------------------------------------------------------------------
	// Global colors
	//--------------------------------------------------------------------
public:
	/*virtual*/void onGlobalColorChanged(const LLTexGlobalColor* global_color);

	//--------------------------------------------------------------------
	// Visibility
	//--------------------------------------------------------------------
protected:
	void 		updateVisibility();
private:
	U32	 		mVisibilityRank;
	BOOL 		mVisible;
	
	//--------------------------------------------------------------------
	// Shadowing
	//--------------------------------------------------------------------
public:
	void 		updateShadowFaces();
	LLDrawable*	mShadow;
private:
	LLFace* 	mShadow0Facep;
	LLFace* 	mShadow1Facep;
	LLPointer<LLViewerTexture> mShadowImagep;

	//--------------------------------------------------------------------
	// Impostors
	//--------------------------------------------------------------------
public:
	virtual BOOL isImpostor();
	BOOL 		shouldImpostor(const U32 rank_factor = 1) const;
	BOOL 	    needsImpostorUpdate() const;
	const LLVector3& getImpostorOffset() const;
	const LLVector2& getImpostorDim() const;
	void 		getImpostorValues(LLVector4a* extents, LLVector3& angle, F32& distance) const;
	void 		cacheImpostorValues();
	void 		setImpostorDim(const LLVector2& dim);
	static void	resetImpostors();
	static void updateImpostors();
	LLRenderTarget mImpostor;
	BOOL		mNeedsImpostorUpdate;
	F32SecondsImplicit mLastImpostorUpdateFrameTime;
    const LLVector3*  getLastAnimExtents() const { return mLastAnimExtents; }
	void		setNeedsExtentUpdate(bool val) { mNeedsExtentUpdate = val; }

private:
	LLVector3	mImpostorOffset;
	LLVector2	mImpostorDim;
    // This becomes true in the constructor and false after the first
    // idleUpdateMisc(). Not clear it serves any purpose.
	BOOL		mNeedsAnimUpdate;
    bool		mNeedsExtentUpdate;
	LLVector3	mImpostorAngle;
	F32			mImpostorDistance;
	F32			mImpostorPixelArea;
	LLVector3	mLastAnimExtents[2];  
	LLVector3	mLastAnimBasePos;
	
	LLCachedControl<bool> mRenderUnloadedAvatar;

	//--------------------------------------------------------------------
	// Wind rippling in clothes
	//--------------------------------------------------------------------
public:
	LLVector4	mWindVec;
	F32			mRipplePhase;
	BOOL		mBelowWater;
private:
	F32			mWindFreq;
	LLFrameTimer mRippleTimer;
	F32			mRippleTimeLast;
	LLVector3	mRippleAccel;
	LLVector3	mLastVel;

	//--------------------------------------------------------------------
	// Culling
	//--------------------------------------------------------------------
public:
	static void	cullAvatarsByPixelArea();
	BOOL		isCulled() const { return mCulled; }
private:
	BOOL		mCulled;

	//--------------------------------------------------------------------
	// Freeze counter
	//--------------------------------------------------------------------
public:
	static void updateFreezeCounter(S32 counter = 0);
private:
	static S32  sFreezeCounter;

	//--------------------------------------------------------------------
	// Constants
	//--------------------------------------------------------------------
public:
	virtual LLViewerTexture::EBoostLevel 	getAvatarBoostLevel() const { return LLGLTexture::BOOST_AVATAR; }
	virtual LLViewerTexture::EBoostLevel 	getAvatarBakedBoostLevel() const { return LLGLTexture::BOOST_AVATAR_BAKED; }
	virtual S32 						getTexImageSize() const;
	/*virtual*/ S32						getTexImageArea() const { return getTexImageSize()*getTexImageSize(); }

/**                    Rendering
 **                                                                            **
 *******************************************************************************/

/********************************************************************************
 **                                                                            **
 **                    TEXTURES
 **/

	//--------------------------------------------------------------------
	// Loading status
	//--------------------------------------------------------------------
public:
	virtual BOOL    isTextureDefined(LLAvatarAppearanceDefines::ETextureIndex type, U32 index = 0) const;
	virtual BOOL	isTextureVisible(LLAvatarAppearanceDefines::ETextureIndex type, U32 index = 0) const;
	virtual BOOL	isTextureVisible(LLAvatarAppearanceDefines::ETextureIndex type, LLViewerWearable *wearable) const;

	BOOL			isFullyBaked();
	static BOOL		areAllNearbyInstancesBaked(S32& grey_avatars);
	static void		getNearbyRezzedStats(std::vector<S32>& counts);
	static std::string rezStatusToString(S32 status);

	//--------------------------------------------------------------------
	// Baked textures
	//--------------------------------------------------------------------
public:
	/*virtual*/ LLTexLayerSet*	createTexLayerSet(); // Return LLViewerTexLayerSet
	void			releaseComponentTextures(); // ! BACKWARDS COMPATIBILITY !

protected:
	static void		onBakedTextureMasksLoaded(BOOL success, LLViewerFetchedTexture *src_vi, LLImageRaw* src, LLImageRaw* aux_src, S32 discard_level, BOOL final, void* userdata);
	static void		onInitialBakedTextureLoaded(BOOL success, LLViewerFetchedTexture *src_vi, LLImageRaw* src, LLImageRaw* aux_src, S32 discard_level, BOOL final, void* userdata);
	static void		onBakedTextureLoaded(BOOL success, LLViewerFetchedTexture *src_vi, LLImageRaw* src, LLImageRaw* aux_src, S32 discard_level, BOOL final, void* userdata);
	virtual void	removeMissingBakedTextures();
	void			useBakedTexture(const LLUUID& id);
	LLViewerTexLayerSet*  getTexLayerSet(const U32 index) const { return dynamic_cast<LLViewerTexLayerSet*>(mBakedTextureDatas[index].mTexLayerSet);	}


	LLLoadedCallbackEntry::source_callback_list_t mCallbackTextureList ; 
	BOOL mLoadedCallbacksPaused;
	std::set<LLUUID>	mTextureIDs;
	//--------------------------------------------------------------------
	// Local Textures
	//--------------------------------------------------------------------
protected:
	virtual void	setLocalTexture(LLAvatarAppearanceDefines::ETextureIndex type, LLViewerTexture* tex, BOOL baked_version_exits, U32 index = 0);
	virtual void	addLocalTextureStats(LLAvatarAppearanceDefines::ETextureIndex type, LLViewerFetchedTexture* imagep, F32 texel_area_ratio, BOOL rendered, BOOL covered_by_baked);
	// MULTI-WEARABLE: make self-only?
	virtual void	setBakedReady(LLAvatarAppearanceDefines::ETextureIndex type, BOOL baked_version_exists, U32 index = 0);

	//--------------------------------------------------------------------
	// Texture accessors
	//--------------------------------------------------------------------
private:
	virtual	void				setImage(const U8 te, LLViewerTexture *imagep, const U32 index); 
	virtual LLViewerTexture*	getImage(const U8 te, const U32 index) const;
	const std::string 			getImageURL(const U8 te, const LLUUID &uuid);

	virtual const LLTextureEntry* getTexEntry(const U8 te_num) const;
	virtual void setTexEntry(const U8 index, const LLTextureEntry &te);

	void checkTextureLoading() ;
	//--------------------------------------------------------------------
	// Layers
	//--------------------------------------------------------------------
protected:
	void			deleteLayerSetCaches(bool clearAll = true);
	void			addBakedTextureStats(LLViewerFetchedTexture* imagep, F32 pixel_area, F32 texel_area_ratio, S32 boost_level);

	//--------------------------------------------------------------------
	// Composites
	//--------------------------------------------------------------------
public:
	virtual void	invalidateComposite(LLTexLayerSet* layerset);
	virtual void	invalidateAll();
	virtual void	setCompositeUpdatesEnabled(bool b) {}
	virtual void 	setCompositeUpdatesEnabled(U32 index, bool b) {}
	virtual bool 	isCompositeUpdateEnabled(U32 index) { return false; }

	//--------------------------------------------------------------------
	// Static texture/mesh/baked dictionary
	//--------------------------------------------------------------------
public:
	static BOOL 	isIndexLocalTexture(LLAvatarAppearanceDefines::ETextureIndex i);
	static BOOL 	isIndexBakedTexture(LLAvatarAppearanceDefines::ETextureIndex i);
private:
	static const LLAvatarAppearanceDefines::LLAvatarAppearanceDictionary *getDictionary() { return sAvatarDictionary; }
	static LLAvatarAppearanceDefines::LLAvatarAppearanceDictionary* sAvatarDictionary;

	//--------------------------------------------------------------------
	// Messaging
	//--------------------------------------------------------------------
public:
	void 			onFirstTEMessageReceived();
private:
	BOOL			mFirstTEMessageReceived;
	BOOL			mFirstAppearanceMessageReceived;
	
/**                    Textures
 **                                                                            **
 *******************************************************************************/

/********************************************************************************
 **                                                                            **
 **                    MESHES
 **/

public:
	void			debugColorizeSubMeshes(U32 i, const LLColor4& color);
	virtual void 	updateMeshTextures();
	void 			updateSexDependentLayerSets();
	virtual void	dirtyMesh(); // Dirty the avatar mesh
	void 			updateMeshData();
	void			updateMeshVisibility();
	LLViewerTexture*		getBakedTexture(const U8 te);

protected:
	void 			releaseMeshData();
	virtual void restoreMeshData();
private:
	virtual void	dirtyMesh(S32 priority); // Dirty the avatar mesh, with priority
	LLViewerJoint*	getViewerJoint(S32 idx);
	S32 			mDirtyMesh; // 0 -- not dirty, 1 -- morphed, 2 -- LOD
	BOOL			mMeshTexturesDirty;

	//--------------------------------------------------------------------
	// Destroy invisible mesh
	//--------------------------------------------------------------------
protected:
	BOOL			mMeshValid;
	LLFrameTimer	mMeshInvisibleTime;

/**                    Meshes
 **                                                                            **
 *******************************************************************************/

/********************************************************************************
 **                                                                            **
 **                    APPEARANCE
 **/

    LLPointer<LLAppearanceMessageContents> 	mLastProcessedAppearance;
    
public:
	void 			parseAppearanceMessage(LLMessageSystem* mesgsys, LLAppearanceMessageContents& msg);
	void 			processAvatarAppearance(LLMessageSystem* mesgsys);
    void            applyParsedAppearanceMessage(LLAppearanceMessageContents& contents, bool slam_params);
	void 			hideSkirt();
	void			startAppearanceAnimation();
	
	//--------------------------------------------------------------------
	// Appearance morphing
	//--------------------------------------------------------------------
public:
	BOOL			getIsAppearanceAnimating() const { return mAppearanceAnimating; }

	// True if we are computing our appearance via local compositing
	// instead of baked textures, as for example during wearable
	// editing or when waiting for a subsequent server rebake.
	/*virtual*/ BOOL	isUsingLocalAppearance() const { return mUseLocalAppearance; }

	// True if we are currently in appearance editing mode. Often but
	// not always the same as isUsingLocalAppearance().
	/*virtual*/ BOOL	isEditingAppearance() const { return mIsEditingAppearance; }

	// FIXME review isUsingLocalAppearance uses, some should be isEditing instead.

private:
	BOOL			mAppearanceAnimating;
	LLFrameTimer	mAppearanceMorphTimer;
	F32				mLastAppearanceBlendTime;
	BOOL			mIsEditingAppearance; // flag for if we're actively in appearance editing mode
	BOOL			mUseLocalAppearance; // flag for if we're using a local composite

	//--------------------------------------------------------------------
	// Visibility
	//--------------------------------------------------------------------
public:
	BOOL			isVisible() const;
    virtual bool    shouldRenderRigged() const;
	void			setVisibilityRank(U32 rank);
    U32				getVisibilityRank() const { return mVisibilityRank; }
	static S32 		sNumVisibleAvatars; // Number of instances of this class
/**                    Appearance
 **                                                                            **
 *******************************************************************************/

/********************************************************************************
 **                                                                            **
 **                    WEARABLES
 **/

	//--------------------------------------------------------------------
	// Attachments
	//--------------------------------------------------------------------
public:
	void 				clampAttachmentPositions();
	virtual const LLViewerJointAttachment* attachObject(LLViewerObject *viewer_object);
	virtual BOOL 		detachObject(LLViewerObject *viewer_object);
	static bool		    getRiggedMeshID( LLViewerObject* pVO, LLUUID& mesh_id );
	void				cleanupAttachedMesh( LLViewerObject* pVO );
	static LLVOAvatar*  findAvatarFromAttachment(LLViewerObject* obj);
	/*virtual*/ BOOL	isWearingWearableType(LLWearableType::EType type ) const;
	LLViewerObject *	findAttachmentByID( const LLUUID & target_id ) const;
	LLViewerJointAttachment* getTargetAttachmentPoint(LLViewerObject* viewer_object);

protected:
	void 				lazyAttach();
	void				rebuildRiggedAttachments( void );

	//--------------------------------------------------------------------
	// Map of attachment points, by ID
	//--------------------------------------------------------------------
public:
	S32 				getAttachmentCount(); // Warning: order(N) not order(1) // currently used only by -self
	typedef std::map<S32, LLViewerJointAttachment*> attachment_map_t;
	attachment_map_t 								mAttachmentPoints;
	std::vector<LLPointer<LLViewerObject> > 		mPendingAttachment;

	//--------------------------------------------------------------------
	// HUD functions
	//--------------------------------------------------------------------
public:
	BOOL 				hasHUDAttachment() const;
	LLBBox 				getHUDBBox() const;
	void 				resetHUDAttachments();
	S32					getMaxAttachments() const;
	BOOL				canAttachMoreObjects(U32 n=1) const;
    S32					getMaxAnimatedObjectAttachments() const;
    BOOL				canAttachMoreAnimatedObjects(U32 n=1) const;
protected:
	U32					getNumAttachments() const; // O(N), not O(1)
	U32					getNumAnimatedObjectAttachments() const; // O(N), not O(1)

/**                    Wearables
 **                                                                            **
 *******************************************************************************/

/********************************************************************************
 **                                                                            **
 **                    ACTIONS
 **/

	//--------------------------------------------------------------------
	// Animations
	//--------------------------------------------------------------------
public:
	BOOL 			isAnyAnimationSignaled(const LLUUID *anim_array, const S32 num_anims) const;
	void 			processAnimationStateChanges();
protected:
	BOOL 			processSingleAnimationStateChange(const LLUUID &anim_id, BOOL start);
	void 			resetAnimations();
private:
	LLTimer			mAnimTimer;
	F32				mTimeLast;	

	//--------------------------------------------------------------------
	// Animation state data
	//--------------------------------------------------------------------
public:
	typedef std::map<LLUUID, S32>::iterator AnimIterator;
	std::map<LLUUID, S32> 					mSignaledAnimations; // requested state of Animation name/value
	std::map<LLUUID, S32> 					mPlayingAnimations; // current state of Animation name/value

	typedef std::multimap<LLUUID, LLUUID> 	AnimationSourceMap;
	typedef AnimationSourceMap::iterator 	AnimSourceIterator;
	AnimationSourceMap 						mAnimationSources; // object ids that triggered anim ids

	//--------------------------------------------------------------------
	// Chat
	//--------------------------------------------------------------------
public:
	void			addChat(const LLChat& chat);
	void	   		clearChat();
	void	   		startTyping() { mTyping = TRUE; mTypingTimer.reset(); }
	void			stopTyping() { mTyping = FALSE; }
private:
	BOOL			mVisibleChat;

	//--------------------------------------------------------------------
	// Lip synch morphs
	//--------------------------------------------------------------------
private:
	bool 		   	mLipSyncActive; // we're morphing for lip sync
	LLVisualParam* 	mOohMorph; // cached pointers morphs for lip sync
	LLVisualParam* 	mAahMorph; // cached pointers morphs for lip sync

	//--------------------------------------------------------------------
	// Flight
	//--------------------------------------------------------------------
public:
	BOOL			mInAir;
	LLFrameTimer	mTimeInAir;

/**                    Actions
 **                                                                            **
 *******************************************************************************/

/********************************************************************************
 **                                                                            **
 **                    PHYSICS
 **/

private:
	F32 		mSpeedAccum; // measures speed (for diagnostics mostly).
	BOOL 		mTurning; // controls hysteresis on avatar rotation
	F32			mSpeed; // misc. animation repeated state

	//--------------------------------------------------------------------
	// Dimensions
	//--------------------------------------------------------------------
public:
	void 		resolveHeightGlobal(const LLVector3d &inPos, LLVector3d &outPos, LLVector3 &outNorm);
	bool		distanceToGround( const LLVector3d &startPoint, LLVector3d &collisionPoint, F32 distToIntersectionAlongRay );
	void 		resolveHeightAgent(const LLVector3 &inPos, LLVector3 &outPos, LLVector3 &outNorm);
	void 		resolveRayCollisionAgent(const LLVector3d start_pt, const LLVector3d end_pt, LLVector3d &out_pos, LLVector3 &out_norm);
	void 		slamPosition(); // Slam position to transmitted position (for teleport);
protected:

	//--------------------------------------------------------------------
	// Material being stepped on
	//--------------------------------------------------------------------
private:
	BOOL		mStepOnLand;
	U8			mStepMaterial;
	LLVector3	mStepObjectVelocity;

/**                    Physics
 **                                                                            **
 *******************************************************************************/

/********************************************************************************
 **                                                                            **
 **                    HIERARCHY
 **/

public:
	/*virtual*/ BOOL 	setParent(LLViewerObject* parent);
	/*virtual*/ void 	addChild(LLViewerObject *childp);
	/*virtual*/ void 	removeChild(LLViewerObject *childp);

	//--------------------------------------------------------------------
	// Sitting
	//--------------------------------------------------------------------
public:
	void			sitDown(BOOL bSitting);
	BOOL			isSitting(){return mIsSitting;}
	void 			sitOnObject(LLViewerObject *sit_object);
	void 			getOffObject();
private:
	// set this property only with LLVOAvatar::sitDown method
	BOOL 			mIsSitting;
	// position backup in case of missing data
	LLVector3		mLastRootPos;

/**                    Hierarchy
 **                                                                            **
 *******************************************************************************/

/********************************************************************************
 **                                                                            **
 **                    NAME
 **/

public:
	virtual std::string	getFullname() const; // Returns "FirstName LastName"
	std::string		avString() const; // Frequently used string in log messages "Avatar '<full name'"
protected:
	static void		getAnimLabels(std::vector<std::string>* labels);
	static void		getAnimNames(std::vector<std::string>* names);	
private:
    bool            mNameIsSet;
	std::string  	mTitle;
	bool	  		mNameAway;
	bool	  		mNameDoNotDisturb;
	bool	  		mNameMute;
	bool      		mNameAppearance;
	bool			mNameFriend;
	bool			mNameCloud;
	F32				mNameAlpha;
	BOOL      		mRenderGroupTitles;

	//--------------------------------------------------------------------
	// Display the name (then optionally fade it out)
	//--------------------------------------------------------------------
public:
	LLFrameTimer	mChatTimer;
	LLPointer<LLHUDNameTag> mNameText;
private:
	LLFrameTimer	mTimeVisible;
	std::deque<LLChat> mChats;
	BOOL			mTyping;
	LLFrameTimer	mTypingTimer;

/**                    Name
 **                                                                            **
 *******************************************************************************/

/********************************************************************************
 **                                                                            **
 **                    SOUNDS
 **/

	//--------------------------------------------------------------------
	// Voice visualizer
	//--------------------------------------------------------------------
public:
	// Responsible for detecting the user's voice signal (and when the
	// user speaks, it puts a voice symbol over the avatar's head) and gesticulations
	LLPointer<LLVoiceVisualizer>  mVoiceVisualizer;
	int					mCurrentGesticulationLevel;

	//--------------------------------------------------------------------
	// Step sound
	//--------------------------------------------------------------------
protected:
	const LLUUID& 		getStepSound() const;
private:
	// Global table of sound ids per material, and the ground
	const static LLUUID	sStepSounds[LL_MCODE_END];
	const static LLUUID	sStepSoundOnLand;

	//--------------------------------------------------------------------
	// Foot step state (for generating sounds)
	//--------------------------------------------------------------------
public:
	void 				setFootPlane(const LLVector4 &plane) { mFootPlane = plane; }
	LLVector4			mFootPlane;
private:
	BOOL				mWasOnGroundLeft;
	BOOL				mWasOnGroundRight;

/**                    Sounds
 **                                                                            **
 *******************************************************************************/

/********************************************************************************
 **                                                                            **
 **                    DIAGNOSTICS
 **/
	
	//--------------------------------------------------------------------
	// General
	//--------------------------------------------------------------------
public:
    void                getSortedJointNames(S32 joint_type, std::vector<std::string>& result) const;
	void				dumpArchetypeXML(const std::string& prefix, bool group_by_wearables = false);
	void 				dumpAppearanceMsgParams( const std::string& dump_prefix,
												 const LLAppearanceMessageContents& contents);
	static void			dumpBakedStatus();
	const std::string 	getBakedStatusForPrintout() const;
	void				dumpAvatarTEs(const std::string& context) const;

	static F32 			sUnbakedTime; // Total seconds with >=1 unbaked avatars
	static F32 			sUnbakedUpdateTime; // Last time stats were updated (to prevent multiple updates per frame) 
	static F32 			sGreyTime; // Total seconds with >=1 grey avatars	
	static F32 			sGreyUpdateTime; // Last time stats were updated (to prevent multiple updates per frame) 
protected:
	S32					getUnbakedPixelAreaRank();
	BOOL				mHasGrey;
private:
	F32					mMinPixelArea;
	F32					mMaxPixelArea;
	F32					mAdjustedPixelArea;
	std::string  		mDebugText;
	std::string			mBakedTextureDebugText;


	//--------------------------------------------------------------------
	// Avatar Rez Metrics
	//--------------------------------------------------------------------
public:
	void 			debugAvatarRezTime(std::string notification_name, std::string comment = "");
	F32				debugGetExistenceTimeElapsedF32() const { return mDebugExistenceTimer.getElapsedTimeF32(); }

protected:
	LLFrameTimer	mRuthDebugTimer; // For tracking how long it takes for av to rez
	LLFrameTimer	mDebugExistenceTimer; // Debugging for how long the avatar has been in memory.
	LLFrameTimer	mLastAppearanceMessageTimer; // Time since last appearance message received.

	//--------------------------------------------------------------------
	// COF monitoring
	//--------------------------------------------------------------------

public:
	// COF version of last viewer-initiated appearance update request. For non-self avs, this will remain at default.
	S32 mLastUpdateRequestCOFVersion;

	// COF version of last appearance message received for this av.
	S32 mLastUpdateReceivedCOFVersion;

/**                    Diagnostics
 **                                                                            **
 *******************************************************************************/

/********************************************************************************
 **                                                                            **
 **                    SUPPORT CLASSES
 **/

protected: // Shared with LLVOAvatarSelf


/**                    Support classes
 **                                                                            **
 *******************************************************************************/

}; // LLVOAvatar
extern const F32 SELF_ADDITIONAL_PRI;
extern const S32 MAX_TEXTURE_VIRTUAL_SIZE_RESET_INTERVAL;

extern const F32 MAX_HOVER_Z;
extern const F32 MIN_HOVER_Z;

std::string get_sequential_numbered_file_name(const std::string& prefix,
											  const std::string& suffix);
void dump_sequential_xml(const std::string outprefix, const LLSD& content);
void dump_visual_param(apr_file_t* file, LLVisualParam* viewer_param, F32 value);

#endif // LL_VOAVATAR_H
<|MERGE_RESOLUTION|>--- conflicted
+++ resolved
@@ -289,6 +289,7 @@
     void 			accountRenderComplexityForObject(const LLViewerObject *attached_object,
                                                      const F32 max_attachment_complexity,
                                                      LLVOVolume::texture_cost_t& textures,
+                                                     LLVOVolume::texture_cost_t& material_textures,
                                                      U32& cost,
                                                      hud_complexity_list_t& hud_complexity_list);
 	void			calculateUpdateRenderComplexity();
@@ -296,17 +297,10 @@
 	static const U32 VISUAL_COMPLEXITY_UNKNOWN;
 	void			updateVisualComplexity();
 	
-<<<<<<< HEAD
 	U32				getVisualComplexity() const		{ return mVisualComplexity;	};		// Numbers calculated here by rendering AV
     U32				getVisualComplexityArctan() const		{ return mVisualComplexityArctan;	};		// Numbers calculated here by rendering AV w/ Arctan adjustments
 
 	F32				getAttachmentSurfaceArea() const { return mAttachmentSurfaceArea; };		// estimated surface area of attachments
-    void            addAttachmentArea(F32 delta_area);
-    void            subtractAttachmentArea(F32 delta_area);
-=======
-	U32				getVisualComplexity()			{ return mVisualComplexity;				};		// Numbers calculated here by rendering AV
-	F32				getAttachmentSurfaceArea()		{ return mAttachmentSurfaceArea;		};		// estimated surface area of attachments
->>>>>>> 5986bf48
 
 	U32				getReportedVisualComplexity() const { return mReportedVisualComplexity; };	// Numbers as reported by the SL server
 	void			setReportedVisualComplexity(U32 value) { mReportedVisualComplexity = value;	};
