--- conflicted
+++ resolved
@@ -1,2193 +1,1100 @@
-<<<<<<< HEAD
-/**
- * @file llvoavatar.h
- * @brief Declaration of LLVOAvatar class which is a derivation of
- * LLViewerObject
- *
- * $LicenseInfo:firstyear=2001&license=viewerlgpl$
- * Second Life Viewer Source Code
- * Copyright (C) 2010, Linden Research, Inc.
- * 
- * This library is free software; you can redistribute it and/or
- * modify it under the terms of the GNU Lesser General Public
- * License as published by the Free Software Foundation;
- * version 2.1 of the License only.
- * 
- * This library is distributed in the hope that it will be useful,
- * but WITHOUT ANY WARRANTY; without even the implied warranty of
- * MERCHANTABILITY or FITNESS FOR A PARTICULAR PURPOSE.  See the GNU
- * Lesser General Public License for more details.
- * 
- * You should have received a copy of the GNU Lesser General Public
- * License along with this library; if not, write to the Free Software
- * Foundation, Inc., 51 Franklin Street, Fifth Floor, Boston, MA  02110-1301  USA
- * 
- * Linden Research, Inc., 945 Battery Street, San Francisco, CA  94111  USA
- * $/LicenseInfo$
- */
-
-#ifndef LL_LLVOAVATAR_H
-#define LL_LLVOAVATAR_H
-
-#include <map>
-#include <deque>
-#include <string>
-#include <vector>
-
-#include <boost/signals2.hpp>
-
-#include "imageids.h"			// IMG_INVISIBLE
-#include "llchat.h"
-#include "lldrawpoolalpha.h"
-#include "llviewerobject.h"
-#include "llcharacter.h"
-#include "llviewerjointmesh.h"
-#include "llviewerjointattachment.h"
-#include "llrendertarget.h"
-#include "llvoavatardefines.h"
-#include "lltexglobalcolor.h"
-#include "lldriverparam.h"
-#include "material_codes.h"		// LL_MCODE_END
-
-extern const LLUUID ANIM_AGENT_BODY_NOISE;
-extern const LLUUID ANIM_AGENT_BREATHE_ROT;
-extern const LLUUID ANIM_AGENT_PHYSICS_MOTION;
-extern const LLUUID ANIM_AGENT_EDITING;
-extern const LLUUID ANIM_AGENT_EYE;
-extern const LLUUID ANIM_AGENT_FLY_ADJUST;
-extern const LLUUID ANIM_AGENT_HAND_MOTION;
-extern const LLUUID ANIM_AGENT_HEAD_ROT;
-extern const LLUUID ANIM_AGENT_PELVIS_FIX;
-extern const LLUUID ANIM_AGENT_TARGET;
-extern const LLUUID ANIM_AGENT_WALK_ADJUST;
-
-class LLTexLayerSet;
-class LLVoiceVisualizer;
-class LLHUDNameTag;
-class LLHUDEffectSpiral;
-class LLTexGlobalColor;
-class LLVOAvatarBoneInfo;
-class LLVOAvatarSkeletonInfo;
-
-//~~~~~~~~~~~~~~~~~~~~~~~~~~~~~~~~~~~~~~~~~~~~~~~~~~~~~~~~~~~~~~~~~~~~~~~~~~~~~~~~
-// LLVOAvatar
-// 
-//~~~~~~~~~~~~~~~~~~~~~~~~~~~~~~~~~~~~~~~~~~~~~~~~~~~~~~~~~~~~~~~~~~~~~~~~~~~~~~~~
-class LLVOAvatar :
-	public LLViewerObject,
-	public LLCharacter,
-	public boost::signals2::trackable
-{
-public:
-	friend class LLVOAvatarSelf;
-protected:
-	struct LLVOAvatarXmlInfo;
-	struct LLMaskedMorph;
-
-/********************************************************************************
- **                                                                            **
- **                    INITIALIZATION
- **/
-
-public:
-	LLVOAvatar(const LLUUID &id, const LLPCode pcode, LLViewerRegion *regionp);
-	virtual void		markDead();
-	static void			initClass(); // Initialize data that's only init'd once per class.
-	static void			cleanupClass();	// Cleanup data that's only init'd once per class.
-	virtual void 		initInstance(); // Called after construction to initialize the class.
-protected:
-	virtual				~LLVOAvatar();
-	BOOL				loadSkeletonNode();
-	BOOL				loadMeshNodes();
-	virtual BOOL		loadLayersets();
-
-/**                    Initialization
- **                                                                            **
- *******************************************************************************/
-
-/********************************************************************************
- **                                                                            **
- **                    INHERITED
- **/
-
-	//--------------------------------------------------------------------
-	// LLViewerObject interface and related
-	//--------------------------------------------------------------------
-public:
-	virtual void			updateGL();
-	virtual	LLVOAvatar*		asAvatar();
-	virtual U32    	 	 	processUpdateMessage(LLMessageSystem *mesgsys,
-													 void **user_data,
-													 U32 block_num,
-													 const EObjectUpdateType update_type,
-													 LLDataPacker *dp);
-	virtual BOOL   	 	 	idleUpdate(LLAgent &agent, LLWorld &world, const F64 &time);
-	virtual BOOL   	 	 	updateLOD();
-	BOOL  	 	 	 	 	updateJointLODs();
-	void					updateLODRiggedAttachments( void );
-	virtual BOOL   	 	 	isActive() const; // Whether this object needs to do an idleUpdate.
-	virtual void   	 	 	updateTextures();
-	virtual S32    	 	 	setTETexture(const U8 te, const LLUUID& uuid); // If setting a baked texture, need to request it from a non-local sim.
-	virtual void   	 	 	onShift(const LLVector4a& shift_vector);
-	virtual U32    	 	 	getPartitionType() const;
-	virtual const  	 	 	LLVector3 getRenderPosition() const;
-	virtual void   	 	 	updateDrawable(BOOL force_damped);
-	virtual LLDrawable* 	createDrawable(LLPipeline *pipeline);
-	virtual BOOL   	 	 	updateGeometry(LLDrawable *drawable);
-	virtual void   	 	 	setPixelAreaAndAngle(LLAgent &agent);
-	virtual void   	 	 	updateRegion(LLViewerRegion *regionp);
-	virtual void   	 	 	updateSpatialExtents(LLVector4a& newMin, LLVector4a &newMax);
-	virtual void   	 	 	getSpatialExtents(LLVector4a& newMin, LLVector4a& newMax);
-	virtual BOOL   	 	 	lineSegmentIntersect(const LLVector3& start, const LLVector3& end,
-												 S32 face = -1,                    // which face to check, -1 = ALL_SIDES
-												 BOOL pick_transparent = FALSE,
-												 S32* face_hit = NULL,             // which face was hit
-												 LLVector3* intersection = NULL,   // return the intersection point
-												 LLVector2* tex_coord = NULL,      // return the texture coordinates of the intersection point
-												 LLVector3* normal = NULL,         // return the surface normal at the intersection point
-												 LLVector3* bi_normal = NULL);     // return the surface bi-normal at the intersection point
-
-	//--------------------------------------------------------------------
-	// LLCharacter interface and related
-	//--------------------------------------------------------------------
-public:
-	virtual LLVector3    	getCharacterPosition();
-	virtual LLQuaternion 	getCharacterRotation();
-	virtual LLVector3    	getCharacterVelocity();
-	virtual LLVector3    	getCharacterAngularVelocity();
-	virtual LLJoint*		getCharacterJoint(U32 num);
-	virtual BOOL			allocateCharacterJoints(U32 num);
-
-	virtual LLUUID			remapMotionID(const LLUUID& id);
-	virtual BOOL			startMotion(const LLUUID& id, F32 time_offset = 0.f);
-	virtual BOOL			stopMotion(const LLUUID& id, BOOL stop_immediate = FALSE);
-	virtual void			stopMotionFromSource(const LLUUID& source_id);
-	virtual void			requestStopMotion(LLMotion* motion);
-	LLMotion*				findMotion(const LLUUID& id) const;
-	void					startDefaultMotions();
-	void					dumpAnimationState();
-
-	virtual LLJoint*		getJoint(const std::string &name);
-	virtual LLJoint*     	getRootJoint() { return &mRoot; }
-	
-	void					resetJointPositions( void );
-	void					resetJointPositionsToDefault( void );
-	void					resetSpecificJointPosition( const std::string& name );
-	
-	virtual const char*		getAnimationPrefix() { return "avatar"; }
-	virtual const LLUUID&   getID();
-	virtual LLVector3		getVolumePos(S32 joint_index, LLVector3& volume_offset);
-	virtual LLJoint*		findCollisionVolume(U32 volume_id);
-	virtual S32				getCollisionVolumeID(std::string &name);
-	virtual void			addDebugText(const std::string& text);
-	virtual F32          	getTimeDilation();
-	virtual void			getGround(const LLVector3 &inPos, LLVector3 &outPos, LLVector3 &outNorm);
-	virtual F32				getPixelArea() const;
-	virtual LLPolyMesh*		getHeadMesh();
-	virtual LLPolyMesh*		getUpperBodyMesh();
-	virtual LLVector3d		getPosGlobalFromAgent(const LLVector3 &position);
-	virtual LLVector3		getPosAgentFromGlobal(const LLVector3d &position);
-	virtual void			updateVisualParams();
-
-
-/**                    Inherited
- **                                                                            **
- *******************************************************************************/
-
-/********************************************************************************
- **                                                                            **
- **                    STATE
- **/
-
-public:
-	virtual bool 	isSelf() const { return false; } // True if this avatar is for this viewer's agent
-	bool isBuilt() const { return mIsBuilt; }
-
-private: //aligned members
-	LLVector4a	mImpostorExtents[2];
-
-private:
-	BOOL			mSupportsAlphaLayers; // For backwards compatibility, TRUE for 1.23+ clients
-
-	//--------------------------------------------------------------------
-	// Updates
-	//--------------------------------------------------------------------
-public:
-	virtual BOOL 	updateCharacter(LLAgent &agent);
-	void 			idleUpdateVoiceVisualizer(bool voice_enabled);
-	void 			idleUpdateMisc(bool detailed_update);
-	virtual void	idleUpdateAppearanceAnimation();
-	void 			idleUpdateLipSync(bool voice_enabled);
-	void 			idleUpdateLoadingEffect();
-	void 			idleUpdateWindEffect();
-	void 			idleUpdateNameTag(const LLVector3& root_pos_last);
-	void			idleUpdateNameTagText(BOOL new_name);
-	LLVector3		idleUpdateNameTagPosition(const LLVector3& root_pos_last);
-	void			idleUpdateNameTagAlpha(BOOL new_name, F32 alpha);
-	LLColor4		getNameTagColor(bool is_friend);
-	void			clearNameTag();
-	static void		invalidateNameTag(const LLUUID& agent_id);
-	// force all name tags to rebuild, useful when display names turned on/off
-	static void		invalidateNameTags();
-	void			addNameTagLine(const std::string& line, const LLColor4& color, S32 style, const LLFontGL* font);
-	void 			idleUpdateRenderCost();
-	void 			idleUpdateBelowWater();
-
-	//--------------------------------------------------------------------
-	// Static preferences (controlled by user settings/menus)
-	//--------------------------------------------------------------------
-public:
-	static S32		sRenderName;
-	static BOOL		sRenderGroupTitles;
-	static U32		sMaxVisible; //(affected by control "RenderAvatarMaxVisible")
-	static F32		sRenderDistance; //distance at which avatars will render.
-	static BOOL		sShowAnimationDebug; // show animation debug info
-	static BOOL		sUseImpostors; //use impostors for far away avatars
-	static BOOL		sShowFootPlane;	// show foot collision plane reported by server
-	static BOOL		sShowCollisionVolumes;	// show skeletal collision volumes
-	static BOOL		sVisibleInFirstPerson;
-	static S32		sNumLODChangesThisFrame;
-	static S32		sNumVisibleChatBubbles;
-	static BOOL		sDebugInvisible;
-	static BOOL		sShowAttachmentPoints;
-	static F32		sLODFactor; // user-settable LOD factor
-	static F32		sPhysicsLODFactor; // user-settable physics LOD factor
-	static BOOL		sJointDebug; // output total number of joints being touched for each avatar
-	static BOOL		sDebugAvatarRotation;
-
-	//--------------------------------------------------------------------
-	// Region state
-	//--------------------------------------------------------------------
-public:
-	LLHost			getObjectHost() const;
-
-	//--------------------------------------------------------------------
-	// Loading state
-	//--------------------------------------------------------------------
-public:
-	BOOL			isFullyLoaded() const;
-	bool			isTooComplex() const;
-	bool visualParamWeightsAreDefault();
-protected:
-	virtual BOOL	getIsCloud();
-	BOOL			updateIsFullyLoaded();
-	BOOL			processFullyLoadedChange(bool loading);
-	void			updateRuthTimer(bool loading);
-	F32 			calcMorphAmount();
-private:
-	BOOL			mFullyLoaded;
-	BOOL			mPreviousFullyLoaded;
-	BOOL			mFullyLoadedInitialized;
-	S32				mFullyLoadedFrameCounter;
-	S32				mVisualComplexity;
-	LLFrameTimer	mFullyLoadedTimer;
-	LLFrameTimer	mRuthTimer;
-protected:
-	LLFrameTimer    mInvisibleTimer;
-	
-/**                    State
- **                                                                            **
- *******************************************************************************/
-
-/********************************************************************************
- **                                                                            **
- **                    SKELETON
- **/
-
-public:
-	void				updateHeadOffset();
-	F32					getPelvisToFoot() const { return mPelvisToFoot; }
-	void				setPelvisOffset( bool hasOffset, const LLVector3& translation, F32 offset ) ;
-	bool				hasPelvisOffset( void ) { return mHasPelvisOffset; }
-	void				postPelvisSetRecalc( void );
-	void				setPelvisOffset( F32 pelvixFixupAmount );
-
-	bool				mHasPelvisOffset;
-	LLVector3			mPelvisOffset;
-	F32					mLastPelvisToFoot;
-	F32					mPelvisFixup;
-	F32					mLastPelvisFixup;
-
-	LLVector3			mHeadOffset; // current head position
-	LLViewerJoint		mRoot;
-protected:
-	static BOOL			parseSkeletonFile(const std::string& filename);
-	void				buildCharacter();
-	virtual BOOL		loadAvatar();
-
-	BOOL				setupBone(const LLVOAvatarBoneInfo* info, LLViewerJoint* parent, S32 &current_volume_num, S32 &current_joint_num);
-	BOOL				buildSkeleton(const LLVOAvatarSkeletonInfo *info);
-private:
-	BOOL				mIsBuilt; // state of deferred character building
-	S32					mNumJoints;
-	LLViewerJoint*		mSkeleton;
-	
-	//--------------------------------------------------------------------
-	// Pelvis height adjustment members.
-	//--------------------------------------------------------------------
-public:
-	LLVector3			mBodySize;
-	S32					mLastSkeletonSerialNum;
-private:
-	F32					mPelvisToFoot;
-
-	//--------------------------------------------------------------------
-	// Cached pointers to well known joints
-	//--------------------------------------------------------------------
-public:
-	LLViewerJoint* 		mPelvisp;
-	LLViewerJoint* 		mTorsop;
-	LLViewerJoint* 		mChestp;
-	LLViewerJoint* 		mNeckp;
-	LLViewerJoint* 		mHeadp;
-	LLViewerJoint* 		mSkullp;
-	LLViewerJoint* 		mEyeLeftp;
-	LLViewerJoint* 		mEyeRightp;
-	LLViewerJoint* 		mHipLeftp;
-	LLViewerJoint* 		mHipRightp;
-	LLViewerJoint* 		mKneeLeftp;
-	LLViewerJoint* 		mKneeRightp;
-	LLViewerJoint* 		mAnkleLeftp;
-	LLViewerJoint* 		mAnkleRightp;
-	LLViewerJoint* 		mFootLeftp;
-	LLViewerJoint* 		mFootRightp;
-	LLViewerJoint* 		mWristLeftp;
-	LLViewerJoint* 		mWristRightp;
-
-	//--------------------------------------------------------------------
-	// XML parse tree
-	//--------------------------------------------------------------------
-private:
-	static LLXmlTree 	sXMLTree; // avatar config file
-	static LLXmlTree 	sSkeletonXMLTree; // avatar skeleton file
-
-/**                    Skeleton
- **                                                                            **
- *******************************************************************************/
-
-/********************************************************************************
- **                                                                            **
- **                    RENDERING
- **/
-
-public:
-	U32 		renderImpostor(LLColor4U color = LLColor4U(255,255,255,255), S32 diffuse_channel = 0);
-	U32 		renderRigid();
-	U32 		renderSkinned(EAvatarRenderPass pass);
-	F32			getLastSkinTime() { return mLastSkinTime; }
-	U32			renderSkinnedAttachments();
-	U32 		renderTransparent(BOOL first_pass);
-	void 		renderCollisionVolumes();
-	static void	deleteCachedImages(bool clearAll=true);
-	static void	destroyGL();
-	static void	restoreGL();
-	BOOL 		mIsDummy; // for special views
-	S32			mSpecialRenderMode; // special lighting
-private:
-	bool		shouldAlphaMask();
-
-	BOOL 		mNeedsSkin; // avatar has been animated and verts have not been updated
-	F32			mLastSkinTime; //value of gFrameTimeSeconds at last skin update
-
-	S32	 		mUpdatePeriod;
-	S32  		mNumInitFaces; //number of faces generated when creating the avatar drawable, does not inculde splitted faces due to long vertex buffer.
-
-	//--------------------------------------------------------------------
-	// Morph masks
-	//--------------------------------------------------------------------
-public:
-	BOOL 		morphMaskNeedsUpdate(LLVOAvatarDefines::EBakedTextureIndex index = LLVOAvatarDefines::BAKED_NUM_INDICES);
-	void 		addMaskedMorph(LLVOAvatarDefines::EBakedTextureIndex index, LLPolyMorphTarget* morph_target, BOOL invert, std::string layer);
-	void 		applyMorphMask(U8* tex_data, S32 width, S32 height, S32 num_components, LLVOAvatarDefines::EBakedTextureIndex index = LLVOAvatarDefines::BAKED_NUM_INDICES);
-
-	//--------------------------------------------------------------------
-	// Visibility
-	//--------------------------------------------------------------------
-protected:
-	void 		updateVisibility();
-private:
-	U32	 		mVisibilityRank;
-	BOOL 		mVisible;
-	
-	//--------------------------------------------------------------------
-	// Shadowing
-	//--------------------------------------------------------------------
-public:
-	void 		updateShadowFaces();
-	LLDrawable*	mShadow;
-private:
-	LLFace* 	mShadow0Facep;
-	LLFace* 	mShadow1Facep;
-	LLPointer<LLViewerTexture> mShadowImagep;
-
-	//--------------------------------------------------------------------
-	// Impostors
-	//--------------------------------------------------------------------
-public:
-	BOOL 		isImpostor() const;
-	BOOL 	    needsImpostorUpdate() const;
-	const LLVector3& getImpostorOffset() const;
-	const LLVector2& getImpostorDim() const;
-	void 		getImpostorValues(LLVector4a* extents, LLVector3& angle, F32& distance) const;
-	void 		cacheImpostorValues();
-	void 		setImpostorDim(const LLVector2& dim);
-	static void	resetImpostors();
-	static void updateImpostors();
-	LLRenderTarget mImpostor;
-	BOOL		mNeedsImpostorUpdate;
-private:
-	LLVector3	mImpostorOffset;
-	LLVector2	mImpostorDim;
-	BOOL		mNeedsAnimUpdate;
-	LLVector3	mImpostorAngle;
-	F32			mImpostorDistance;
-	F32			mImpostorPixelArea;
-	LLVector3	mLastAnimExtents[2];  
-
-	//--------------------------------------------------------------------
-	// Wind rippling in clothes
-	//--------------------------------------------------------------------
-public:
-	LLVector4	mWindVec;
-	F32			mRipplePhase;
-	BOOL		mBelowWater;
-private:
-	F32			mWindFreq;
-	LLFrameTimer mRippleTimer;
-	F32			mRippleTimeLast;
-	LLVector3	mRippleAccel;
-	LLVector3	mLastVel;
-
-	//--------------------------------------------------------------------
-	// Culling
-	//--------------------------------------------------------------------
-public:
-	static void	cullAvatarsByPixelArea();
-	BOOL		isCulled() const { return mCulled; }
-private:
-	BOOL		mCulled;
-
-	//--------------------------------------------------------------------
-	// Freeze counter
-	//--------------------------------------------------------------------
-public:
-	static void updateFreezeCounter(S32 counter = 0);
-private:
-	static S32  sFreezeCounter;
-
-	//--------------------------------------------------------------------
-	// Constants
-	//--------------------------------------------------------------------
-public:
-	virtual LLViewerTexture::EBoostLevel 	getAvatarBoostLevel() const { return LLViewerTexture::BOOST_AVATAR; }
-	virtual LLViewerTexture::EBoostLevel 	getAvatarBakedBoostLevel() const { return LLViewerTexture::BOOST_AVATAR_BAKED; }
-	virtual S32 						getTexImageSize() const;
-	virtual S32 						getTexImageArea() const { return getTexImageSize()*getTexImageSize(); }
-
-/**                    Rendering
- **                                                                            **
- *******************************************************************************/
-
-/********************************************************************************
- **                                                                            **
- **                    TEXTURES
- **/
-
-	//--------------------------------------------------------------------
-	// Loading status
-	//--------------------------------------------------------------------
-public:
-	virtual BOOL    isTextureDefined(LLVOAvatarDefines::ETextureIndex type, U32 index = 0) const;
-	virtual BOOL	isTextureVisible(LLVOAvatarDefines::ETextureIndex type, U32 index = 0) const;
-	virtual BOOL	isTextureVisible(LLVOAvatarDefines::ETextureIndex type, LLWearable *wearable) const;
-
-protected:
-	BOOL			isFullyBaked();
-	static BOOL		areAllNearbyInstancesBaked(S32& grey_avatars);
-
-	//--------------------------------------------------------------------
-	// Baked textures
-	//--------------------------------------------------------------------
-public:
-	void			releaseComponentTextures(); // ! BACKWARDS COMPATIBILITY !
-protected:
-	static void		onBakedTextureMasksLoaded(BOOL success, LLViewerFetchedTexture *src_vi, LLImageRaw* src, LLImageRaw* aux_src, S32 discard_level, BOOL final, void* userdata);
-	static void		onInitialBakedTextureLoaded(BOOL success, LLViewerFetchedTexture *src_vi, LLImageRaw* src, LLImageRaw* aux_src, S32 discard_level, BOOL final, void* userdata);
-	static void		onBakedTextureLoaded(BOOL success, LLViewerFetchedTexture *src_vi, LLImageRaw* src, LLImageRaw* aux_src, S32 discard_level, BOOL final, void* userdata);
-	virtual void	removeMissingBakedTextures();
-	void			useBakedTexture(const LLUUID& id);
-
-	typedef std::deque<LLMaskedMorph *> 	morph_list_t;
-	struct BakedTextureData
-	{
-		LLUUID								mLastTextureIndex;
-		LLTexLayerSet* 						mTexLayerSet; // Only exists for self
-		bool								mIsLoaded;
-		bool								mIsUsed;
-		LLVOAvatarDefines::ETextureIndex 	mTextureIndex;
-		U32									mMaskTexName;
-		// Stores pointers to the joint meshes that this baked texture deals with
-		std::vector< LLViewerJointMesh * > 	mMeshes;  // std::vector<LLViewerJointMesh> mJoints[i]->mMeshParts
-		morph_list_t						mMaskedMorphs;
-	};
-	typedef std::vector<BakedTextureData> 	bakedtexturedata_vec_t;
-	bakedtexturedata_vec_t 					mBakedTextureDatas;
-	LLLoadedCallbackEntry::source_callback_list_t mCallbackTextureList ; 
-	BOOL mLoadedCallbacksPaused;
-	//--------------------------------------------------------------------
-	// Local Textures
-	//--------------------------------------------------------------------
-protected:
-	virtual void	setLocalTexture(LLVOAvatarDefines::ETextureIndex type, LLViewerTexture* tex, BOOL baked_version_exits, U32 index = 0);
-	virtual void	addLocalTextureStats(LLVOAvatarDefines::ETextureIndex type, LLViewerFetchedTexture* imagep, F32 texel_area_ratio, BOOL rendered, BOOL covered_by_baked, U32 index = 0);
-	// MULTI-WEARABLE: make self-only?
-	virtual void	setBakedReady(LLVOAvatarDefines::ETextureIndex type, BOOL baked_version_exists, U32 index = 0);
-
-	//--------------------------------------------------------------------
-	// Texture accessors
-	//--------------------------------------------------------------------
-private:
-	virtual	void				setImage(const U8 te, LLViewerTexture *imagep, const U32 index); 
-	virtual LLViewerTexture*	getImage(const U8 te, const U32 index) const;
-
-	virtual const LLTextureEntry* getTexEntry(const U8 te_num) const;
-	virtual void setTexEntry(const U8 index, const LLTextureEntry &te);
-
-	void checkTextureLoading() ;
-	//--------------------------------------------------------------------
-	// Layers
-	//--------------------------------------------------------------------
-protected:
-	void			deleteLayerSetCaches(bool clearAll = true);
-	void			addBakedTextureStats(LLViewerFetchedTexture* imagep, F32 pixel_area, F32 texel_area_ratio, S32 boost_level);
-
-	//--------------------------------------------------------------------
-	// Composites
-	//--------------------------------------------------------------------
-public:
-	virtual void	invalidateComposite(LLTexLayerSet* layerset, BOOL upload_result);
-	virtual void	invalidateAll();
-	virtual void	setCompositeUpdatesEnabled(bool b) {}
-	virtual void 	setCompositeUpdatesEnabled(U32 index, bool b) {}
-	virtual bool 	isCompositeUpdateEnabled(U32 index) { return false; }
-
-	//--------------------------------------------------------------------
-	// Static texture/mesh/baked dictionary
-	//--------------------------------------------------------------------
-public:
-	static BOOL 	isIndexLocalTexture(LLVOAvatarDefines::ETextureIndex i);
-	static BOOL 	isIndexBakedTexture(LLVOAvatarDefines::ETextureIndex i);
-private:
-	static const LLVOAvatarDefines::LLVOAvatarDictionary *getDictionary() { return sAvatarDictionary; }
-	static LLVOAvatarDefines::LLVOAvatarDictionary* sAvatarDictionary;
-	static LLVOAvatarSkeletonInfo* 					sAvatarSkeletonInfo;
-	static LLVOAvatarXmlInfo* 						sAvatarXmlInfo;
-
-	//--------------------------------------------------------------------
-	// Messaging
-	//--------------------------------------------------------------------
-public:
-	void 			onFirstTEMessageReceived();
-private:
-	BOOL			mFirstTEMessageReceived;
-	BOOL			mFirstAppearanceMessageReceived;
-	
-/**                    Textures
- **                                                                            **
- *******************************************************************************/
-
-/********************************************************************************
- **                                                                            **
- **                    MESHES
- **/
-
-public:
-	void 			updateMeshTextures();
-	void 			updateSexDependentLayerSets(BOOL upload_bake);
-	void 			dirtyMesh(); // Dirty the avatar mesh
-	void 			updateMeshData();
-protected:
-	void 			releaseMeshData();
-	virtual void restoreMeshData();
-private:
-	void 			dirtyMesh(S32 priority); // Dirty the avatar mesh, with priority
-	S32 			mDirtyMesh; // 0 -- not dirty, 1 -- morphed, 2 -- LOD
-	BOOL			mMeshTexturesDirty;
-
-	typedef std::multimap<std::string, LLPolyMesh*> polymesh_map_t;
-	polymesh_map_t 									mMeshes;
-	std::vector<LLViewerJoint *> 					mMeshLOD;
-
-	//--------------------------------------------------------------------
-	// Destroy invisible mesh
-	//--------------------------------------------------------------------
-protected:
-	BOOL			mMeshValid;
-	LLFrameTimer	mMeshInvisibleTime;
-
-/**                    Meshes
- **                                                                            **
- *******************************************************************************/
-
-/********************************************************************************
- **                                                                            **
- **                    APPEARANCE
- **/
-
-public:
-	void 			processAvatarAppearance(LLMessageSystem* mesgsys);
-	void 			hideSkirt();
-	void			startAppearanceAnimation();
-	
-	//--------------------------------------------------------------------
-	// Appearance morphing
-	//--------------------------------------------------------------------
-public:
-	BOOL			getIsAppearanceAnimating() const { return mAppearanceAnimating; }
-private:
-	BOOL			mAppearanceAnimating;
-	LLFrameTimer	mAppearanceMorphTimer;
-	F32				mLastAppearanceBlendTime;
-
-	//--------------------------------------------------------------------
-	// Clothing colors (convenience functions to access visual parameters)
-	//--------------------------------------------------------------------
-public:
-	void			setClothesColor(LLVOAvatarDefines::ETextureIndex te, const LLColor4& new_color, BOOL upload_bake);
-	LLColor4		getClothesColor(LLVOAvatarDefines::ETextureIndex te);
-	static BOOL			teToColorParams(LLVOAvatarDefines::ETextureIndex te, U32 *param_name);
-
-	//--------------------------------------------------------------------
-	// Global colors
-	//--------------------------------------------------------------------
-public:
-	LLColor4		getGlobalColor(const std::string& color_name ) const;
-	void			onGlobalColorChanged(const LLTexGlobalColor* global_color, BOOL upload_bake);
-private:
-	LLTexGlobalColor* mTexSkinColor;
-	LLTexGlobalColor* mTexHairColor;
-	LLTexGlobalColor* mTexEyeColor;
-
-	//--------------------------------------------------------------------
-	// Visibility
-	//--------------------------------------------------------------------
-public:
-	BOOL			isVisible() const;
-	void			setVisibilityRank(U32 rank);
-	U32				getVisibilityRank()  const { return mVisibilityRank; } // unused
-	static S32 		sNumVisibleAvatars; // Number of instances of this class
-	static LLColor4 getDummyColor();
-/**                    Appearance
- **                                                                            **
- *******************************************************************************/
-
-/********************************************************************************
- **                                                                            **
- **                    WEARABLES
- **/
-
-public:
-	virtual BOOL			isWearingWearableType(LLWearableType::EType type ) const;
-	
-	//--------------------------------------------------------------------
-	// Attachments
-	//--------------------------------------------------------------------
-public:
-	void 				clampAttachmentPositions();
-	virtual const LLViewerJointAttachment* attachObject(LLViewerObject *viewer_object);
-	virtual BOOL 		detachObject(LLViewerObject *viewer_object);
-	void				cleanupAttachedMesh( LLViewerObject* pVO );
-	static LLVOAvatar*  findAvatarFromAttachment(LLViewerObject* obj);
-protected:
-	LLViewerJointAttachment* getTargetAttachmentPoint(LLViewerObject* viewer_object);
-	void 				lazyAttach();
-	void				rebuildRiggedAttachments( void );
-
-	//--------------------------------------------------------------------
-	// Map of attachment points, by ID
-	//--------------------------------------------------------------------
-public:
-	S32 				getAttachmentCount(); // Warning: order(N) not order(1) // currently used only by -self
-	typedef std::map<S32, LLViewerJointAttachment*> attachment_map_t;
-	attachment_map_t 								mAttachmentPoints;
-	std::vector<LLPointer<LLViewerObject> > 		mPendingAttachment;
-
-	//--------------------------------------------------------------------
-	// HUD functions
-	//--------------------------------------------------------------------
-public:
-	BOOL 				hasHUDAttachment() const;
-	LLBBox 				getHUDBBox() const;
-	void 				rebuildHUD();
-	void 				resetHUDAttachments();
-	BOOL				canAttachMoreObjects() const;
-	BOOL				canAttachMoreObjects(U32 n) const;
-protected:
-	U32					getNumAttachments() const; // O(N), not O(1)
-
-/**                    Wearables
- **                                                                            **
- *******************************************************************************/
-
-/********************************************************************************
- **                                                                            **
- **                    ACTIONS
- **/
-
-	//--------------------------------------------------------------------
-	// Animations
-	//--------------------------------------------------------------------
-public:
-	BOOL 			isAnyAnimationSignaled(const LLUUID *anim_array, const S32 num_anims) const;
-	void 			processAnimationStateChanges();
-protected:
-	BOOL 			processSingleAnimationStateChange(const LLUUID &anim_id, BOOL start);
-	void 			resetAnimations();
-private:
-	LLTimer			mAnimTimer;
-	F32				mTimeLast;	
-
-	//--------------------------------------------------------------------
-	// Animation state data
-	//--------------------------------------------------------------------
-public:
-	typedef std::map<LLUUID, S32>::iterator AnimIterator;
-	std::map<LLUUID, S32> 					mSignaledAnimations; // requested state of Animation name/value
-	std::map<LLUUID, S32> 					mPlayingAnimations; // current state of Animation name/value
-
-	typedef std::multimap<LLUUID, LLUUID> 	AnimationSourceMap;
-	typedef AnimationSourceMap::iterator 	AnimSourceIterator;
-	AnimationSourceMap 						mAnimationSources; // object ids that triggered anim ids
-
-	//--------------------------------------------------------------------
-	// Chat
-	//--------------------------------------------------------------------
-public:
-	void			addChat(const LLChat& chat);
-	void	   		clearChat();
-	void	   		startTyping() { mTyping = TRUE; mTypingTimer.reset(); }
-	void			stopTyping() { mTyping = FALSE; }
-private:
-	BOOL			mVisibleChat;
-
-	//--------------------------------------------------------------------
-	// Lip synch morphs
-	//--------------------------------------------------------------------
-private:
-	bool 		   	mLipSyncActive; // we're morphing for lip sync
-	LLVisualParam* 	mOohMorph; // cached pointers morphs for lip sync
-	LLVisualParam* 	mAahMorph; // cached pointers morphs for lip sync
-
-	//--------------------------------------------------------------------
-	// Flight
-	//--------------------------------------------------------------------
-public:
-	BOOL			mInAir;
-	LLFrameTimer	mTimeInAir;
-
-/**                    Actions
- **                                                                            **
- *******************************************************************************/
-
-/********************************************************************************
- **                                                                            **
- **                    PHYSICS
- **/
-
-private:
-	F32 		mSpeedAccum; // measures speed (for diagnostics mostly).
-	BOOL 		mTurning; // controls hysteresis on avatar rotation
-	F32			mSpeed; // misc. animation repeated state
-
-	//--------------------------------------------------------------------
-	// Collision volumes
-	//--------------------------------------------------------------------
-public:
-  	S32			mNumCollisionVolumes;
-	LLViewerJointCollisionVolume* mCollisionVolumes;
-protected:
-	BOOL		allocateCollisionVolumes(U32 num);
-
-	//--------------------------------------------------------------------
-	// Dimensions
-	//--------------------------------------------------------------------
-public:
-	void 		resolveHeightGlobal(const LLVector3d &inPos, LLVector3d &outPos, LLVector3 &outNorm);
-	bool		distanceToGround( const LLVector3d &startPoint, LLVector3d &collisionPoint, F32 distToIntersectionAlongRay );
-	void 		resolveHeightAgent(const LLVector3 &inPos, LLVector3 &outPos, LLVector3 &outNorm);
-	void 		resolveRayCollisionAgent(const LLVector3d start_pt, const LLVector3d end_pt, LLVector3d &out_pos, LLVector3 &out_norm);
-	void 		slamPosition(); // Slam position to transmitted position (for teleport);
-protected:
-	void 		computeBodySize();
-
-	//--------------------------------------------------------------------
-	// Material being stepped on
-	//--------------------------------------------------------------------
-private:
-	BOOL		mStepOnLand;
-	U8			mStepMaterial;
-	LLVector3	mStepObjectVelocity;
-
-/**                    Physics
- **                                                                            **
- *******************************************************************************/
-
-/********************************************************************************
- **                                                                            **
- **                    HIERARCHY
- **/
-
-public:
-	virtual BOOL 	setParent(LLViewerObject* parent);
-	virtual void 	addChild(LLViewerObject *childp);
-	virtual void 	removeChild(LLViewerObject *childp);
-
-	//--------------------------------------------------------------------
-	// Sitting
-	//--------------------------------------------------------------------
-public:
-	void			sitDown(BOOL bSitting);
-	BOOL			isSitting(){return mIsSitting;}
-	void 			sitOnObject(LLViewerObject *sit_object);
-	void 			getOffObject();
-private:
-	// set this property only with LLVOAvatar::sitDown method
-	BOOL 			mIsSitting;
-
-/**                    Hierarchy
- **                                                                            **
- *******************************************************************************/
-
-/********************************************************************************
- **                                                                            **
- **                    NAME
- **/
-
-public:
-	std::string		getFullname() const; // Returns "FirstName LastName"
-protected:
-	static void		getAnimLabels(LLDynamicArray<std::string>* labels);
-	static void		getAnimNames(LLDynamicArray<std::string>* names);	
-private:
-	std::string		mNameString;		// UTF-8 title + name + status
-	std::string  	mTitle;
-	bool	  		mNameAway;
-	bool	  		mNameBusy;
-	bool	  		mNameMute;
-	bool      		mNameAppearance;
-	bool			mNameFriend;
-	bool			mNameCloud;
-	F32				mNameAlpha;
-	BOOL      		mRenderGroupTitles;
-
-	//--------------------------------------------------------------------
-	// Display the name (then optionally fade it out)
-	//--------------------------------------------------------------------
-public:
-	LLFrameTimer	mChatTimer;
-	LLPointer<LLHUDNameTag> mNameText;
-private:
-	LLFrameTimer	mTimeVisible;
-	std::deque<LLChat> mChats;
-	BOOL			mTyping;
-	LLFrameTimer	mTypingTimer;
-
-/**                    Name
- **                                                                            **
- *******************************************************************************/
-
-/********************************************************************************
- **                                                                            **
- **                    SOUNDS
- **/
-
-	//--------------------------------------------------------------------
-	// Voice visualizer
-	//--------------------------------------------------------------------
-public:
-	// Responsible for detecting the user's voice signal (and when the
-	// user speaks, it puts a voice symbol over the avatar's head) and gesticulations
-	LLPointer<LLVoiceVisualizer>  mVoiceVisualizer;
-	int					mCurrentGesticulationLevel;
-
-	//--------------------------------------------------------------------
-	// Step sound
-	//--------------------------------------------------------------------
-protected:
-	const LLUUID& 		getStepSound() const;
-private:
-	// Global table of sound ids per material, and the ground
-	const static LLUUID	sStepSounds[LL_MCODE_END];
-	const static LLUUID	sStepSoundOnLand;
-
-	//--------------------------------------------------------------------
-	// Foot step state (for generating sounds)
-	//--------------------------------------------------------------------
-public:
-	void 				setFootPlane(const LLVector4 &plane) { mFootPlane = plane; }
-	LLVector4			mFootPlane;
-private:
-	BOOL				mWasOnGroundLeft;
-	BOOL				mWasOnGroundRight;
-
-/**                    Sounds
- **                                                                            **
- *******************************************************************************/
-
-/********************************************************************************
- **                                                                            **
- **                    DIAGNOSTICS
- **/
-	
-	//--------------------------------------------------------------------
-	// General
-	//--------------------------------------------------------------------
-public:
-	static void			dumpArchetypeXML(void*);
-	static void			dumpBakedStatus();
-	const std::string 	getBakedStatusForPrintout() const;
-	void				dumpAvatarTEs(const std::string& context) const;
-
-	static F32 			sUnbakedTime; // Total seconds with >=1 unbaked avatars
-	static F32 			sUnbakedUpdateTime; // Last time stats were updated (to prevent multiple updates per frame) 
-	static F32 			sGreyTime; // Total seconds with >=1 grey avatars	
-	static F32 			sGreyUpdateTime; // Last time stats were updated (to prevent multiple updates per frame) 
-protected:
-	S32					getUnbakedPixelAreaRank();
-	BOOL				mHasGrey;
-private:
-	F32					mMinPixelArea;
-	F32					mMaxPixelArea;
-	F32					mAdjustedPixelArea;
-	std::string  		mDebugText;
-
-
-	//--------------------------------------------------------------------
-	// Avatar Rez Metrics
-	//--------------------------------------------------------------------
-public:
-	F32				debugGetExistenceTimeElapsedF32() const { return mDebugExistenceTimer.getElapsedTimeF32(); }
-protected:
-	LLFrameTimer	mRuthDebugTimer; // For tracking how long it takes for av to rez
-	LLFrameTimer	mDebugExistenceTimer; // Debugging for how long the avatar has been in memory.
-
-/**                    Diagnostics
- **                                                                            **
- *******************************************************************************/
-
-/********************************************************************************
- **                                                                            **
- **                    SUPPORT CLASSES
- **/
-
-protected: // Shared with LLVOAvatarSelf
-
-	struct LLVOAvatarXmlInfo
-	{
-		LLVOAvatarXmlInfo();
-		~LLVOAvatarXmlInfo();
-
-		BOOL 	parseXmlSkeletonNode(LLXmlTreeNode* root);
-		BOOL 	parseXmlMeshNodes(LLXmlTreeNode* root);
-		BOOL 	parseXmlColorNodes(LLXmlTreeNode* root);
-		BOOL 	parseXmlLayerNodes(LLXmlTreeNode* root);
-		BOOL 	parseXmlDriverNodes(LLXmlTreeNode* root);
-		BOOL	parseXmlMorphNodes(LLXmlTreeNode* root);
-
-		struct LLVOAvatarMeshInfo
-		{
-			typedef std::pair<LLPolyMorphTargetInfo*,BOOL> morph_info_pair_t;
-			typedef std::vector<morph_info_pair_t> morph_info_list_t;
-
-			LLVOAvatarMeshInfo() : mLOD(0), mMinPixelArea(.1f) {}
-			~LLVOAvatarMeshInfo()
-			{
-				morph_info_list_t::iterator iter;
-				for (iter = mPolyMorphTargetInfoList.begin(); iter != mPolyMorphTargetInfoList.end(); iter++)
-				{
-					delete iter->first;
-				}
-				mPolyMorphTargetInfoList.clear();
-			}
-
-			std::string mType;
-			S32			mLOD;
-			std::string	mMeshFileName;
-			std::string	mReferenceMeshName;
-			F32			mMinPixelArea;
-			morph_info_list_t mPolyMorphTargetInfoList;
-		};
-		typedef std::vector<LLVOAvatarMeshInfo*> mesh_info_list_t;
-		mesh_info_list_t mMeshInfoList;
-
-		typedef std::vector<LLPolySkeletalDistortionInfo*> skeletal_distortion_info_list_t;
-		skeletal_distortion_info_list_t mSkeletalDistortionInfoList;
-	
-		struct LLVOAvatarAttachmentInfo
-		{
-			LLVOAvatarAttachmentInfo()
-				: mGroup(-1), mAttachmentID(-1), mPieMenuSlice(-1), mVisibleFirstPerson(FALSE),
-				  mIsHUDAttachment(FALSE), mHasPosition(FALSE), mHasRotation(FALSE) {}
-			std::string mName;
-			std::string mJointName;
-			LLVector3 mPosition;
-			LLVector3 mRotationEuler;
-			S32 mGroup;
-			S32 mAttachmentID;
-			S32 mPieMenuSlice;
-			BOOL mVisibleFirstPerson;
-			BOOL mIsHUDAttachment;
-			BOOL mHasPosition;
-			BOOL mHasRotation;
-		};
-		typedef std::vector<LLVOAvatarAttachmentInfo*> attachment_info_list_t;
-		attachment_info_list_t mAttachmentInfoList;
-	
-		LLTexGlobalColorInfo *mTexSkinColorInfo;
-		LLTexGlobalColorInfo *mTexHairColorInfo;
-		LLTexGlobalColorInfo *mTexEyeColorInfo;
-
-		typedef std::vector<LLTexLayerSetInfo*> layer_info_list_t;
-		layer_info_list_t mLayerInfoList;
-
-		typedef std::vector<LLDriverParamInfo*> driver_info_list_t;
-		driver_info_list_t mDriverInfoList;
-
-		struct LLVOAvatarMorphInfo
-		{
-			LLVOAvatarMorphInfo()
-				: mInvert(FALSE) {}
-			std::string mName;
-			std::string mRegion;
-			std::string mLayer;
-			BOOL mInvert;
-		};
-
-		typedef std::vector<LLVOAvatarMorphInfo*> morph_info_list_t;
-		morph_info_list_t	mMorphMaskInfoList;
-	};
-
-	struct LLMaskedMorph
-	{
-		LLMaskedMorph(LLPolyMorphTarget *morph_target, BOOL invert, std::string layer) :
-			mMorphTarget(morph_target), 
-			mInvert(invert),
-			mLayer(layer)
-		{
-			morph_target->addPendingMorphMask();
-		}
-	
-		LLPolyMorphTarget	*mMorphTarget;
-		BOOL				mInvert;
-		std::string			mLayer;
-	};
-
-/**                    Support classes
- **                                                                            **
- *******************************************************************************/
-
-}; // LLVOAvatar
-extern const F32 SELF_ADDITIONAL_PRI;
-extern const S32 MAX_TEXTURE_VIRTURE_SIZE_RESET_INTERVAL;
-
-#endif // LL_VO_AVATAR_H
-=======
-/**
- * @file llvoavatar.h
- * @brief Declaration of LLVOAvatar class which is a derivation of
- * LLViewerObject
- *
- * $LicenseInfo:firstyear=2001&license=viewerlgpl$
- * Second Life Viewer Source Code
- * Copyright (C) 2010, Linden Research, Inc.
- * 
- * This library is free software; you can redistribute it and/or
- * modify it under the terms of the GNU Lesser General Public
- * License as published by the Free Software Foundation;
- * version 2.1 of the License only.
- * 
- * This library is distributed in the hope that it will be useful,
- * but WITHOUT ANY WARRANTY; without even the implied warranty of
- * MERCHANTABILITY or FITNESS FOR A PARTICULAR PURPOSE.  See the GNU
- * Lesser General Public License for more details.
- * 
- * You should have received a copy of the GNU Lesser General Public
- * License along with this library; if not, write to the Free Software
- * Foundation, Inc., 51 Franklin Street, Fifth Floor, Boston, MA  02110-1301  USA
- * 
- * Linden Research, Inc., 945 Battery Street, San Francisco, CA  94111  USA
- * $/LicenseInfo$
- */
-
-#ifndef LL_LLVOAVATAR_H
-#define LL_LLVOAVATAR_H
-
-#include <map>
-#include <deque>
-#include <string>
-#include <vector>
-
-#include <boost/signals2.hpp>
-
-#include "imageids.h"			// IMG_INVISIBLE
-#include "llchat.h"
-#include "lldrawpoolalpha.h"
-#include "llviewerobject.h"
-#include "llcharacter.h"
-#include "llviewerjointmesh.h"
-#include "llviewerjointattachment.h"
-#include "llrendertarget.h"
-#include "llvoavatardefines.h"
-#include "lltexglobalcolor.h"
-#include "lldriverparam.h"
-#include "material_codes.h"		// LL_MCODE_END
-
-extern const LLUUID ANIM_AGENT_BODY_NOISE;
-extern const LLUUID ANIM_AGENT_BREATHE_ROT;
-extern const LLUUID ANIM_AGENT_PHYSICS_MOTION;
-extern const LLUUID ANIM_AGENT_EDITING;
-extern const LLUUID ANIM_AGENT_EYE;
-extern const LLUUID ANIM_AGENT_FLY_ADJUST;
-extern const LLUUID ANIM_AGENT_HAND_MOTION;
-extern const LLUUID ANIM_AGENT_HEAD_ROT;
-extern const LLUUID ANIM_AGENT_PELVIS_FIX;
-extern const LLUUID ANIM_AGENT_TARGET;
-extern const LLUUID ANIM_AGENT_WALK_ADJUST;
-
-class LLTexLayerSet;
-class LLVoiceVisualizer;
-class LLHUDNameTag;
-class LLHUDEffectSpiral;
-class LLTexGlobalColor;
-class LLVOAvatarBoneInfo;
-class LLVOAvatarSkeletonInfo;
-
-//~~~~~~~~~~~~~~~~~~~~~~~~~~~~~~~~~~~~~~~~~~~~~~~~~~~~~~~~~~~~~~~~~~~~~~~~~~~~~~~~
-// LLVOAvatar
-// 
-//~~~~~~~~~~~~~~~~~~~~~~~~~~~~~~~~~~~~~~~~~~~~~~~~~~~~~~~~~~~~~~~~~~~~~~~~~~~~~~~~
-class LLVOAvatar :
-	public LLViewerObject,
-	public LLCharacter,
-	public boost::signals2::trackable
-{
-public:
-	friend class LLVOAvatarSelf;
-protected:
-	struct LLVOAvatarXmlInfo;
-	struct LLMaskedMorph;
-
-/********************************************************************************
- **                                                                            **
- **                    INITIALIZATION
- **/
-
-public:
-	LLVOAvatar(const LLUUID &id, const LLPCode pcode, LLViewerRegion *regionp);
-	virtual void		markDead();
-	static void			initClass(); // Initialize data that's only init'd once per class.
-	static void			cleanupClass();	// Cleanup data that's only init'd once per class.
-	virtual void 		initInstance(); // Called after construction to initialize the class.
-protected:
-	virtual				~LLVOAvatar();
-	BOOL				loadSkeletonNode();
-	BOOL				loadMeshNodes();
-	virtual BOOL		loadLayersets();
-
-/**                    Initialization
- **                                                                            **
- *******************************************************************************/
-
-/********************************************************************************
- **                                                                            **
- **                    INHERITED
- **/
-
-	//--------------------------------------------------------------------
-	// LLViewerObject interface and related
-	//--------------------------------------------------------------------
-public:
-	virtual void			updateGL();
-	virtual	LLVOAvatar*		asAvatar();
-	virtual U32    	 	 	processUpdateMessage(LLMessageSystem *mesgsys,
-													 void **user_data,
-													 U32 block_num,
-													 const EObjectUpdateType update_type,
-													 LLDataPacker *dp);
-	virtual BOOL   	 	 	idleUpdate(LLAgent &agent, LLWorld &world, const F64 &time);
-	virtual BOOL   	 	 	updateLOD();
-	BOOL  	 	 	 	 	updateJointLODs();
-	void					updateLODRiggedAttachments( void );
-	virtual BOOL   	 	 	isActive() const; // Whether this object needs to do an idleUpdate.
-	virtual void   	 	 	updateTextures();
-	virtual S32    	 	 	setTETexture(const U8 te, const LLUUID& uuid); // If setting a baked texture, need to request it from a non-local sim.
-	virtual void   	 	 	onShift(const LLVector4a& shift_vector);
-	virtual U32    	 	 	getPartitionType() const;
-	virtual const  	 	 	LLVector3 getRenderPosition() const;
-	virtual void   	 	 	updateDrawable(BOOL force_damped);
-	virtual LLDrawable* 	createDrawable(LLPipeline *pipeline);
-	virtual BOOL   	 	 	updateGeometry(LLDrawable *drawable);
-	virtual void   	 	 	setPixelAreaAndAngle(LLAgent &agent);
-	virtual void   	 	 	updateRegion(LLViewerRegion *regionp);
-	virtual void   	 	 	updateSpatialExtents(LLVector4a& newMin, LLVector4a &newMax);
-	virtual void   	 	 	getSpatialExtents(LLVector4a& newMin, LLVector4a& newMax);
-	virtual BOOL   	 	 	lineSegmentIntersect(const LLVector3& start, const LLVector3& end,
-												 S32 face = -1,                    // which face to check, -1 = ALL_SIDES
-												 BOOL pick_transparent = FALSE,
-												 S32* face_hit = NULL,             // which face was hit
-												 LLVector3* intersection = NULL,   // return the intersection point
-												 LLVector2* tex_coord = NULL,      // return the texture coordinates of the intersection point
-												 LLVector3* normal = NULL,         // return the surface normal at the intersection point
-												 LLVector3* bi_normal = NULL);     // return the surface bi-normal at the intersection point
-	LLViewerObject*	lineSegmentIntersectRiggedAttachments(const LLVector3& start, const LLVector3& end,
-												 S32 face = -1,                    // which face to check, -1 = ALL_SIDES
-												 BOOL pick_transparent = FALSE,
-												 S32* face_hit = NULL,             // which face was hit
-												 LLVector3* intersection = NULL,   // return the intersection point
-												 LLVector2* tex_coord = NULL,      // return the texture coordinates of the intersection point
-												 LLVector3* normal = NULL,         // return the surface normal at the intersection point
-												 LLVector3* bi_normal = NULL);     // return the surface bi-normal at the intersection point
-
-	//--------------------------------------------------------------------
-	// LLCharacter interface and related
-	//--------------------------------------------------------------------
-public:
-	virtual LLVector3    	getCharacterPosition();
-	virtual LLQuaternion 	getCharacterRotation();
-	virtual LLVector3    	getCharacterVelocity();
-	virtual LLVector3    	getCharacterAngularVelocity();
-	virtual LLJoint*		getCharacterJoint(U32 num);
-	virtual BOOL			allocateCharacterJoints(U32 num);
-
-	virtual LLUUID			remapMotionID(const LLUUID& id);
-	virtual BOOL			startMotion(const LLUUID& id, F32 time_offset = 0.f);
-	virtual BOOL			stopMotion(const LLUUID& id, BOOL stop_immediate = FALSE);
-	virtual void			stopMotionFromSource(const LLUUID& source_id);
-	virtual void			requestStopMotion(LLMotion* motion);
-	LLMotion*				findMotion(const LLUUID& id) const;
-	void					startDefaultMotions();
-	void					dumpAnimationState();
-
-	virtual LLJoint*		getJoint(const std::string &name);
-	virtual LLJoint*     	getRootJoint() { return &mRoot; }
-	
-	void					resetJointPositions( void );
-	void					resetJointPositionsToDefault( void );
-	void					resetSpecificJointPosition( const std::string& name );
-	
-	virtual const char*		getAnimationPrefix() { return "avatar"; }
-	virtual const LLUUID&   getID();
-	virtual LLVector3		getVolumePos(S32 joint_index, LLVector3& volume_offset);
-	virtual LLJoint*		findCollisionVolume(U32 volume_id);
-	virtual S32				getCollisionVolumeID(std::string &name);
-	virtual void			addDebugText(const std::string& text);
-	virtual F32          	getTimeDilation();
-	virtual void			getGround(const LLVector3 &inPos, LLVector3 &outPos, LLVector3 &outNorm);
-	virtual F32				getPixelArea() const;
-	virtual LLPolyMesh*		getHeadMesh();
-	virtual LLPolyMesh*		getUpperBodyMesh();
-	virtual LLVector3d		getPosGlobalFromAgent(const LLVector3 &position);
-	virtual LLVector3		getPosAgentFromGlobal(const LLVector3d &position);
-	virtual void			updateVisualParams();
-
-
-/**                    Inherited
- **                                                                            **
- *******************************************************************************/
-
-/********************************************************************************
- **                                                                            **
- **                    STATE
- **/
-
-public:
-	virtual bool 	isSelf() const { return false; } // True if this avatar is for this viewer's agent
-	bool isBuilt() const { return mIsBuilt; }
-
-private: //aligned members
-	LLVector4a	mImpostorExtents[2];
-
-private:
-	BOOL			mSupportsAlphaLayers; // For backwards compatibility, TRUE for 1.23+ clients
-
-	//--------------------------------------------------------------------
-	// Updates
-	//--------------------------------------------------------------------
-public:
-	virtual BOOL 	updateCharacter(LLAgent &agent);
-	void 			idleUpdateVoiceVisualizer(bool voice_enabled);
-	void 			idleUpdateMisc(bool detailed_update);
-	virtual void	idleUpdateAppearanceAnimation();
-	void 			idleUpdateLipSync(bool voice_enabled);
-	void 			idleUpdateLoadingEffect();
-	void 			idleUpdateWindEffect();
-	void 			idleUpdateNameTag(const LLVector3& root_pos_last);
-	void			idleUpdateNameTagText(BOOL new_name);
-	LLVector3		idleUpdateNameTagPosition(const LLVector3& root_pos_last);
-	void			idleUpdateNameTagAlpha(BOOL new_name, F32 alpha);
-	LLColor4		getNameTagColor(bool is_friend);
-	void			clearNameTag();
-	static void		invalidateNameTag(const LLUUID& agent_id);
-	// force all name tags to rebuild, useful when display names turned on/off
-	static void		invalidateNameTags();
-	void			addNameTagLine(const std::string& line, const LLColor4& color, S32 style, const LLFontGL* font);
-	void 			idleUpdateRenderCost();
-	void 			idleUpdateBelowWater();
-
-	//--------------------------------------------------------------------
-	// Static preferences (controlled by user settings/menus)
-	//--------------------------------------------------------------------
-public:
-	static S32		sRenderName;
-	static BOOL		sRenderGroupTitles;
-	static U32		sMaxVisible; //(affected by control "RenderAvatarMaxVisible")
-	static F32		sRenderDistance; //distance at which avatars will render.
-	static BOOL		sShowAnimationDebug; // show animation debug info
-	static BOOL		sUseImpostors; //use impostors for far away avatars
-	static BOOL		sShowFootPlane;	// show foot collision plane reported by server
-	static BOOL		sShowCollisionVolumes;	// show skeletal collision volumes
-	static BOOL		sVisibleInFirstPerson;
-	static S32		sNumLODChangesThisFrame;
-	static S32		sNumVisibleChatBubbles;
-	static BOOL		sDebugInvisible;
-	static BOOL		sShowAttachmentPoints;
-	static F32		sLODFactor; // user-settable LOD factor
-	static F32		sPhysicsLODFactor; // user-settable physics LOD factor
-	static BOOL		sJointDebug; // output total number of joints being touched for each avatar
-	static BOOL		sDebugAvatarRotation;
-
-	//--------------------------------------------------------------------
-	// Region state
-	//--------------------------------------------------------------------
-public:
-	LLHost			getObjectHost() const;
-
-	//--------------------------------------------------------------------
-	// Loading state
-	//--------------------------------------------------------------------
-public:
-	BOOL			isFullyLoaded() const;
-	bool visualParamWeightsAreDefault();
-protected:
-	virtual BOOL	getIsCloud();
-	BOOL			updateIsFullyLoaded();
-	BOOL			processFullyLoadedChange(bool loading);
-	void			updateRuthTimer(bool loading);
-	F32 			calcMorphAmount();
-private:
-	BOOL			mFullyLoaded;
-	BOOL			mPreviousFullyLoaded;
-	BOOL			mFullyLoadedInitialized;
-	S32				mFullyLoadedFrameCounter;
-	LLFrameTimer	mFullyLoadedTimer;
-	LLFrameTimer	mRuthTimer;
-protected:
-	LLFrameTimer    mInvisibleTimer;
-	
-/**                    State
- **                                                                            **
- *******************************************************************************/
-
-/********************************************************************************
- **                                                                            **
- **                    SKELETON
- **/
-
-public:
-	void				updateHeadOffset();
-	F32					getPelvisToFoot() const { return mPelvisToFoot; }
-	void				setPelvisOffset( bool hasOffset, const LLVector3& translation, F32 offset ) ;
-	bool				hasPelvisOffset( void ) { return mHasPelvisOffset; }
-	void				postPelvisSetRecalc( void );
-	void				setPelvisOffset( F32 pelvixFixupAmount );
-
-	bool				mHasPelvisOffset;
-	LLVector3			mPelvisOffset;
-	F32					mLastPelvisToFoot;
-	F32					mPelvisFixup;
-	F32					mLastPelvisFixup;
-
-	LLVector3			mHeadOffset; // current head position
-	LLViewerJoint		mRoot;
-protected:
-	static BOOL			parseSkeletonFile(const std::string& filename);
-	void				buildCharacter();
-	virtual BOOL		loadAvatar();
-
-	BOOL				setupBone(const LLVOAvatarBoneInfo* info, LLViewerJoint* parent, S32 &current_volume_num, S32 &current_joint_num);
-	BOOL				buildSkeleton(const LLVOAvatarSkeletonInfo *info);
-private:
-	BOOL				mIsBuilt; // state of deferred character building
-	S32					mNumJoints;
-	LLViewerJoint*		mSkeleton;
-	
-	//--------------------------------------------------------------------
-	// Pelvis height adjustment members.
-	//--------------------------------------------------------------------
-public:
-	LLVector3			mBodySize;
-	S32					mLastSkeletonSerialNum;
-private:
-	F32					mPelvisToFoot;
-
-	//--------------------------------------------------------------------
-	// Cached pointers to well known joints
-	//--------------------------------------------------------------------
-public:
-	LLViewerJoint* 		mPelvisp;
-	LLViewerJoint* 		mTorsop;
-	LLViewerJoint* 		mChestp;
-	LLViewerJoint* 		mNeckp;
-	LLViewerJoint* 		mHeadp;
-	LLViewerJoint* 		mSkullp;
-	LLViewerJoint* 		mEyeLeftp;
-	LLViewerJoint* 		mEyeRightp;
-	LLViewerJoint* 		mHipLeftp;
-	LLViewerJoint* 		mHipRightp;
-	LLViewerJoint* 		mKneeLeftp;
-	LLViewerJoint* 		mKneeRightp;
-	LLViewerJoint* 		mAnkleLeftp;
-	LLViewerJoint* 		mAnkleRightp;
-	LLViewerJoint* 		mFootLeftp;
-	LLViewerJoint* 		mFootRightp;
-	LLViewerJoint* 		mWristLeftp;
-	LLViewerJoint* 		mWristRightp;
-
-	//--------------------------------------------------------------------
-	// XML parse tree
-	//--------------------------------------------------------------------
-private:
-	static LLXmlTree 	sXMLTree; // avatar config file
-	static LLXmlTree 	sSkeletonXMLTree; // avatar skeleton file
-
-/**                    Skeleton
- **                                                                            **
- *******************************************************************************/
-
-/********************************************************************************
- **                                                                            **
- **                    RENDERING
- **/
-
-public:
-	U32 		renderImpostor(LLColor4U color = LLColor4U(255,255,255,255), S32 diffuse_channel = 0);
-	U32 		renderRigid();
-	U32 		renderSkinned(EAvatarRenderPass pass);
-	F32			getLastSkinTime() { return mLastSkinTime; }
-	U32			renderSkinnedAttachments();
-	U32 		renderTransparent(BOOL first_pass);
-	void 		renderCollisionVolumes();
-	static void	deleteCachedImages(bool clearAll=true);
-	static void	destroyGL();
-	static void	restoreGL();
-	BOOL 		mIsDummy; // for special views
-	S32			mSpecialRenderMode; // special lighting
-private:
-	bool		shouldAlphaMask();
-
-	BOOL 		mNeedsSkin; // avatar has been animated and verts have not been updated
-	F32			mLastSkinTime; //value of gFrameTimeSeconds at last skin update
-
-	S32	 		mUpdatePeriod;
-	S32  		mNumInitFaces; //number of faces generated when creating the avatar drawable, does not inculde splitted faces due to long vertex buffer.
-
-	//--------------------------------------------------------------------
-	// Morph masks
-	//--------------------------------------------------------------------
-public:
-	BOOL 		morphMaskNeedsUpdate(LLVOAvatarDefines::EBakedTextureIndex index = LLVOAvatarDefines::BAKED_NUM_INDICES);
-	void 		addMaskedMorph(LLVOAvatarDefines::EBakedTextureIndex index, LLPolyMorphTarget* morph_target, BOOL invert, std::string layer);
-	void 		applyMorphMask(U8* tex_data, S32 width, S32 height, S32 num_components, LLVOAvatarDefines::EBakedTextureIndex index = LLVOAvatarDefines::BAKED_NUM_INDICES);
-
-	//--------------------------------------------------------------------
-	// Visibility
-	//--------------------------------------------------------------------
-protected:
-	void 		updateVisibility();
-private:
-	U32	 		mVisibilityRank;
-	BOOL 		mVisible;
-	
-	//--------------------------------------------------------------------
-	// Shadowing
-	//--------------------------------------------------------------------
-public:
-	void 		updateShadowFaces();
-	LLDrawable*	mShadow;
-private:
-	LLFace* 	mShadow0Facep;
-	LLFace* 	mShadow1Facep;
-	LLPointer<LLViewerTexture> mShadowImagep;
-
-	//--------------------------------------------------------------------
-	// Impostors
-	//--------------------------------------------------------------------
-public:
-	BOOL 		isImpostor() const;
-	BOOL 	    needsImpostorUpdate() const;
-	const LLVector3& getImpostorOffset() const;
-	const LLVector2& getImpostorDim() const;
-	void 		getImpostorValues(LLVector4a* extents, LLVector3& angle, F32& distance) const;
-	void 		cacheImpostorValues();
-	void 		setImpostorDim(const LLVector2& dim);
-	static void	resetImpostors();
-	static void updateImpostors();
-	LLRenderTarget mImpostor;
-	BOOL		mNeedsImpostorUpdate;
-private:
-	LLVector3	mImpostorOffset;
-	LLVector2	mImpostorDim;
-	BOOL		mNeedsAnimUpdate;
-	LLVector3	mImpostorAngle;
-	F32			mImpostorDistance;
-	F32			mImpostorPixelArea;
-	LLVector3	mLastAnimExtents[2];  
-
-	//--------------------------------------------------------------------
-	// Wind rippling in clothes
-	//--------------------------------------------------------------------
-public:
-	LLVector4	mWindVec;
-	F32			mRipplePhase;
-	BOOL		mBelowWater;
-private:
-	F32			mWindFreq;
-	LLFrameTimer mRippleTimer;
-	F32			mRippleTimeLast;
-	LLVector3	mRippleAccel;
-	LLVector3	mLastVel;
-
-	//--------------------------------------------------------------------
-	// Culling
-	//--------------------------------------------------------------------
-public:
-	static void	cullAvatarsByPixelArea();
-	BOOL		isCulled() const { return mCulled; }
-private:
-	BOOL		mCulled;
-
-	//--------------------------------------------------------------------
-	// Freeze counter
-	//--------------------------------------------------------------------
-public:
-	static void updateFreezeCounter(S32 counter = 0);
-private:
-	static S32  sFreezeCounter;
-
-	//--------------------------------------------------------------------
-	// Constants
-	//--------------------------------------------------------------------
-public:
-	virtual LLViewerTexture::EBoostLevel 	getAvatarBoostLevel() const { return LLViewerTexture::BOOST_AVATAR; }
-	virtual LLViewerTexture::EBoostLevel 	getAvatarBakedBoostLevel() const { return LLViewerTexture::BOOST_AVATAR_BAKED; }
-	virtual S32 						getTexImageSize() const;
-	virtual S32 						getTexImageArea() const { return getTexImageSize()*getTexImageSize(); }
-
-/**                    Rendering
- **                                                                            **
- *******************************************************************************/
-
-/********************************************************************************
- **                                                                            **
- **                    TEXTURES
- **/
-
-	//--------------------------------------------------------------------
-	// Loading status
-	//--------------------------------------------------------------------
-public:
-	virtual BOOL    isTextureDefined(LLVOAvatarDefines::ETextureIndex type, U32 index = 0) const;
-	virtual BOOL	isTextureVisible(LLVOAvatarDefines::ETextureIndex type, U32 index = 0) const;
-	virtual BOOL	isTextureVisible(LLVOAvatarDefines::ETextureIndex type, LLWearable *wearable) const;
-
-protected:
-	BOOL			isFullyBaked();
-	static BOOL		areAllNearbyInstancesBaked(S32& grey_avatars);
-
-	//--------------------------------------------------------------------
-	// Baked textures
-	//--------------------------------------------------------------------
-public:
-	void			releaseComponentTextures(); // ! BACKWARDS COMPATIBILITY !
-protected:
-	static void		onBakedTextureMasksLoaded(BOOL success, LLViewerFetchedTexture *src_vi, LLImageRaw* src, LLImageRaw* aux_src, S32 discard_level, BOOL final, void* userdata);
-	static void		onInitialBakedTextureLoaded(BOOL success, LLViewerFetchedTexture *src_vi, LLImageRaw* src, LLImageRaw* aux_src, S32 discard_level, BOOL final, void* userdata);
-	static void		onBakedTextureLoaded(BOOL success, LLViewerFetchedTexture *src_vi, LLImageRaw* src, LLImageRaw* aux_src, S32 discard_level, BOOL final, void* userdata);
-	virtual void	removeMissingBakedTextures();
-	void			useBakedTexture(const LLUUID& id);
-
-	typedef std::deque<LLMaskedMorph *> 	morph_list_t;
-	struct BakedTextureData
-	{
-		LLUUID								mLastTextureIndex;
-		LLTexLayerSet* 						mTexLayerSet; // Only exists for self
-		bool								mIsLoaded;
-		bool								mIsUsed;
-		LLVOAvatarDefines::ETextureIndex 	mTextureIndex;
-		U32									mMaskTexName;
-		// Stores pointers to the joint meshes that this baked texture deals with
-		std::vector< LLViewerJointMesh * > 	mMeshes;  // std::vector<LLViewerJointMesh> mJoints[i]->mMeshParts
-		morph_list_t						mMaskedMorphs;
-	};
-	typedef std::vector<BakedTextureData> 	bakedtexturedata_vec_t;
-	bakedtexturedata_vec_t 					mBakedTextureDatas;
-	LLLoadedCallbackEntry::source_callback_list_t mCallbackTextureList ; 
-	BOOL mLoadedCallbacksPaused;
-	//--------------------------------------------------------------------
-	// Local Textures
-	//--------------------------------------------------------------------
-protected:
-	virtual void	setLocalTexture(LLVOAvatarDefines::ETextureIndex type, LLViewerTexture* tex, BOOL baked_version_exits, U32 index = 0);
-	virtual void	addLocalTextureStats(LLVOAvatarDefines::ETextureIndex type, LLViewerFetchedTexture* imagep, F32 texel_area_ratio, BOOL rendered, BOOL covered_by_baked, U32 index = 0);
-	// MULTI-WEARABLE: make self-only?
-	virtual void	setBakedReady(LLVOAvatarDefines::ETextureIndex type, BOOL baked_version_exists, U32 index = 0);
-
-	//--------------------------------------------------------------------
-	// Texture accessors
-	//--------------------------------------------------------------------
-private:
-	virtual	void				setImage(const U8 te, LLViewerTexture *imagep, const U32 index); 
-	virtual LLViewerTexture*	getImage(const U8 te, const U32 index) const;
-
-	virtual const LLTextureEntry* getTexEntry(const U8 te_num) const;
-	virtual void setTexEntry(const U8 index, const LLTextureEntry &te);
-
-	void checkTextureLoading() ;
-	//--------------------------------------------------------------------
-	// Layers
-	//--------------------------------------------------------------------
-protected:
-	void			deleteLayerSetCaches(bool clearAll = true);
-	void			addBakedTextureStats(LLViewerFetchedTexture* imagep, F32 pixel_area, F32 texel_area_ratio, S32 boost_level);
-
-	//--------------------------------------------------------------------
-	// Composites
-	//--------------------------------------------------------------------
-public:
-	virtual void	invalidateComposite(LLTexLayerSet* layerset, BOOL upload_result);
-	virtual void	invalidateAll();
-	virtual void	setCompositeUpdatesEnabled(bool b) {}
-	virtual void 	setCompositeUpdatesEnabled(U32 index, bool b) {}
-	virtual bool 	isCompositeUpdateEnabled(U32 index) { return false; }
-
-	//--------------------------------------------------------------------
-	// Static texture/mesh/baked dictionary
-	//--------------------------------------------------------------------
-public:
-	static BOOL 	isIndexLocalTexture(LLVOAvatarDefines::ETextureIndex i);
-	static BOOL 	isIndexBakedTexture(LLVOAvatarDefines::ETextureIndex i);
-private:
-	static const LLVOAvatarDefines::LLVOAvatarDictionary *getDictionary() { return sAvatarDictionary; }
-	static LLVOAvatarDefines::LLVOAvatarDictionary* sAvatarDictionary;
-	static LLVOAvatarSkeletonInfo* 					sAvatarSkeletonInfo;
-	static LLVOAvatarXmlInfo* 						sAvatarXmlInfo;
-
-	//--------------------------------------------------------------------
-	// Messaging
-	//--------------------------------------------------------------------
-public:
-	void 			onFirstTEMessageReceived();
-private:
-	BOOL			mFirstTEMessageReceived;
-	BOOL			mFirstAppearanceMessageReceived;
-	
-/**                    Textures
- **                                                                            **
- *******************************************************************************/
-
-/********************************************************************************
- **                                                                            **
- **                    MESHES
- **/
-
-public:
-	void 			updateMeshTextures();
-	void 			updateSexDependentLayerSets(BOOL upload_bake);
-	void 			dirtyMesh(); // Dirty the avatar mesh
-	void 			updateMeshData();
-protected:
-	void 			releaseMeshData();
-	virtual void restoreMeshData();
-private:
-	void 			dirtyMesh(S32 priority); // Dirty the avatar mesh, with priority
-	S32 			mDirtyMesh; // 0 -- not dirty, 1 -- morphed, 2 -- LOD
-	BOOL			mMeshTexturesDirty;
-
-	typedef std::multimap<std::string, LLPolyMesh*> polymesh_map_t;
-	polymesh_map_t 									mMeshes;
-	std::vector<LLViewerJoint *> 					mMeshLOD;
-
-	//--------------------------------------------------------------------
-	// Destroy invisible mesh
-	//--------------------------------------------------------------------
-protected:
-	BOOL			mMeshValid;
-	LLFrameTimer	mMeshInvisibleTime;
-
-/**                    Meshes
- **                                                                            **
- *******************************************************************************/
-
-/********************************************************************************
- **                                                                            **
- **                    APPEARANCE
- **/
-
-public:
-	void 			processAvatarAppearance(LLMessageSystem* mesgsys);
-	void 			hideSkirt();
-	void			startAppearanceAnimation();
-	
-	//--------------------------------------------------------------------
-	// Appearance morphing
-	//--------------------------------------------------------------------
-public:
-	BOOL			getIsAppearanceAnimating() const { return mAppearanceAnimating; }
-private:
-	BOOL			mAppearanceAnimating;
-	LLFrameTimer	mAppearanceMorphTimer;
-	F32				mLastAppearanceBlendTime;
-
-	//--------------------------------------------------------------------
-	// Clothing colors (convenience functions to access visual parameters)
-	//--------------------------------------------------------------------
-public:
-	void			setClothesColor(LLVOAvatarDefines::ETextureIndex te, const LLColor4& new_color, BOOL upload_bake);
-	LLColor4		getClothesColor(LLVOAvatarDefines::ETextureIndex te);
-	static BOOL			teToColorParams(LLVOAvatarDefines::ETextureIndex te, U32 *param_name);
-
-	//--------------------------------------------------------------------
-	// Global colors
-	//--------------------------------------------------------------------
-public:
-	LLColor4		getGlobalColor(const std::string& color_name ) const;
-	void			onGlobalColorChanged(const LLTexGlobalColor* global_color, BOOL upload_bake);
-private:
-	LLTexGlobalColor* mTexSkinColor;
-	LLTexGlobalColor* mTexHairColor;
-	LLTexGlobalColor* mTexEyeColor;
-
-	//--------------------------------------------------------------------
-	// Visibility
-	//--------------------------------------------------------------------
-public:
-	BOOL			isVisible() const;
-	void			setVisibilityRank(U32 rank);
-	U32				getVisibilityRank()  const { return mVisibilityRank; } // unused
-	static S32 		sNumVisibleAvatars; // Number of instances of this class
-	static LLColor4 getDummyColor();
-/**                    Appearance
- **                                                                            **
- *******************************************************************************/
-
-/********************************************************************************
- **                                                                            **
- **                    WEARABLES
- **/
-
-public:
-	virtual BOOL			isWearingWearableType(LLWearableType::EType type ) const;
-	
-	//--------------------------------------------------------------------
-	// Attachments
-	//--------------------------------------------------------------------
-public:
-	void 				clampAttachmentPositions();
-	virtual const LLViewerJointAttachment* attachObject(LLViewerObject *viewer_object);
-	virtual BOOL 		detachObject(LLViewerObject *viewer_object);
-	void				cleanupAttachedMesh( LLViewerObject* pVO );
-	static LLVOAvatar*  findAvatarFromAttachment(LLViewerObject* obj);
-protected:
-	LLViewerJointAttachment* getTargetAttachmentPoint(LLViewerObject* viewer_object);
-	void 				lazyAttach();
-	void				rebuildRiggedAttachments( void );
-
-	//--------------------------------------------------------------------
-	// Map of attachment points, by ID
-	//--------------------------------------------------------------------
-public:
-	S32 				getAttachmentCount(); // Warning: order(N) not order(1) // currently used only by -self
-	typedef std::map<S32, LLViewerJointAttachment*> attachment_map_t;
-	attachment_map_t 								mAttachmentPoints;
-	std::vector<LLPointer<LLViewerObject> > 		mPendingAttachment;
-
-	//--------------------------------------------------------------------
-	// HUD functions
-	//--------------------------------------------------------------------
-public:
-	BOOL 				hasHUDAttachment() const;
-	LLBBox 				getHUDBBox() const;
-	void 				rebuildHUD();
-	void 				resetHUDAttachments();
-	BOOL				canAttachMoreObjects() const;
-	BOOL				canAttachMoreObjects(U32 n) const;
-protected:
-	U32					getNumAttachments() const; // O(N), not O(1)
-
-/**                    Wearables
- **                                                                            **
- *******************************************************************************/
-
-/********************************************************************************
- **                                                                            **
- **                    ACTIONS
- **/
-
-	//--------------------------------------------------------------------
-	// Animations
-	//--------------------------------------------------------------------
-public:
-	BOOL 			isAnyAnimationSignaled(const LLUUID *anim_array, const S32 num_anims) const;
-	void 			processAnimationStateChanges();
-protected:
-	BOOL 			processSingleAnimationStateChange(const LLUUID &anim_id, BOOL start);
-	void 			resetAnimations();
-private:
-	LLTimer			mAnimTimer;
-	F32				mTimeLast;	
-
-	//--------------------------------------------------------------------
-	// Animation state data
-	//--------------------------------------------------------------------
-public:
-	typedef std::map<LLUUID, S32>::iterator AnimIterator;
-	std::map<LLUUID, S32> 					mSignaledAnimations; // requested state of Animation name/value
-	std::map<LLUUID, S32> 					mPlayingAnimations; // current state of Animation name/value
-
-	typedef std::multimap<LLUUID, LLUUID> 	AnimationSourceMap;
-	typedef AnimationSourceMap::iterator 	AnimSourceIterator;
-	AnimationSourceMap 						mAnimationSources; // object ids that triggered anim ids
-
-	//--------------------------------------------------------------------
-	// Chat
-	//--------------------------------------------------------------------
-public:
-	void			addChat(const LLChat& chat);
-	void	   		clearChat();
-	void	   		startTyping() { mTyping = TRUE; mTypingTimer.reset(); }
-	void			stopTyping() { mTyping = FALSE; }
-private:
-	BOOL			mVisibleChat;
-
-	//--------------------------------------------------------------------
-	// Lip synch morphs
-	//--------------------------------------------------------------------
-private:
-	bool 		   	mLipSyncActive; // we're morphing for lip sync
-	LLVisualParam* 	mOohMorph; // cached pointers morphs for lip sync
-	LLVisualParam* 	mAahMorph; // cached pointers morphs for lip sync
-
-	//--------------------------------------------------------------------
-	// Flight
-	//--------------------------------------------------------------------
-public:
-	BOOL			mInAir;
-	LLFrameTimer	mTimeInAir;
-
-/**                    Actions
- **                                                                            **
- *******************************************************************************/
-
-/********************************************************************************
- **                                                                            **
- **                    PHYSICS
- **/
-
-private:
-	F32 		mSpeedAccum; // measures speed (for diagnostics mostly).
-	BOOL 		mTurning; // controls hysteresis on avatar rotation
-	F32			mSpeed; // misc. animation repeated state
-
-	//--------------------------------------------------------------------
-	// Collision volumes
-	//--------------------------------------------------------------------
-public:
-  	S32			mNumCollisionVolumes;
-	LLViewerJointCollisionVolume* mCollisionVolumes;
-protected:
-	BOOL		allocateCollisionVolumes(U32 num);
-
-	//--------------------------------------------------------------------
-	// Dimensions
-	//--------------------------------------------------------------------
-public:
-	void 		resolveHeightGlobal(const LLVector3d &inPos, LLVector3d &outPos, LLVector3 &outNorm);
-	bool		distanceToGround( const LLVector3d &startPoint, LLVector3d &collisionPoint, F32 distToIntersectionAlongRay );
-	void 		resolveHeightAgent(const LLVector3 &inPos, LLVector3 &outPos, LLVector3 &outNorm);
-	void 		resolveRayCollisionAgent(const LLVector3d start_pt, const LLVector3d end_pt, LLVector3d &out_pos, LLVector3 &out_norm);
-	void 		slamPosition(); // Slam position to transmitted position (for teleport);
-protected:
-	void 		computeBodySize();
-
-	//--------------------------------------------------------------------
-	// Material being stepped on
-	//--------------------------------------------------------------------
-private:
-	BOOL		mStepOnLand;
-	U8			mStepMaterial;
-	LLVector3	mStepObjectVelocity;
-
-/**                    Physics
- **                                                                            **
- *******************************************************************************/
-
-/********************************************************************************
- **                                                                            **
- **                    HIERARCHY
- **/
-
-public:
-	virtual BOOL 	setParent(LLViewerObject* parent);
-	virtual void 	addChild(LLViewerObject *childp);
-	virtual void 	removeChild(LLViewerObject *childp);
-
-	//--------------------------------------------------------------------
-	// Sitting
-	//--------------------------------------------------------------------
-public:
-	void			sitDown(BOOL bSitting);
-	BOOL			isSitting(){return mIsSitting;}
-	void 			sitOnObject(LLViewerObject *sit_object);
-	void 			getOffObject();
-private:
-	// set this property only with LLVOAvatar::sitDown method
-	BOOL 			mIsSitting;
-
-/**                    Hierarchy
- **                                                                            **
- *******************************************************************************/
-
-/********************************************************************************
- **                                                                            **
- **                    NAME
- **/
-
-public:
-	std::string		getFullname() const; // Returns "FirstName LastName"
-protected:
-	static void		getAnimLabels(LLDynamicArray<std::string>* labels);
-	static void		getAnimNames(LLDynamicArray<std::string>* names);	
-private:
-	std::string		mNameString;		// UTF-8 title + name + status
-	std::string  	mTitle;
-	bool	  		mNameAway;
-	bool	  		mNameBusy;
-	bool	  		mNameMute;
-	bool      		mNameAppearance;
-	bool			mNameFriend;
-	bool			mNameCloud;
-	F32				mNameAlpha;
-	BOOL      		mRenderGroupTitles;
-
-	//--------------------------------------------------------------------
-	// Display the name (then optionally fade it out)
-	//--------------------------------------------------------------------
-public:
-	LLFrameTimer	mChatTimer;
-	LLPointer<LLHUDNameTag> mNameText;
-private:
-	LLFrameTimer	mTimeVisible;
-	std::deque<LLChat> mChats;
-	BOOL			mTyping;
-	LLFrameTimer	mTypingTimer;
-
-/**                    Name
- **                                                                            **
- *******************************************************************************/
-
-/********************************************************************************
- **                                                                            **
- **                    SOUNDS
- **/
-
-	//--------------------------------------------------------------------
-	// Voice visualizer
-	//--------------------------------------------------------------------
-public:
-	// Responsible for detecting the user's voice signal (and when the
-	// user speaks, it puts a voice symbol over the avatar's head) and gesticulations
-	LLPointer<LLVoiceVisualizer>  mVoiceVisualizer;
-	int					mCurrentGesticulationLevel;
-
-	//--------------------------------------------------------------------
-	// Step sound
-	//--------------------------------------------------------------------
-protected:
-	const LLUUID& 		getStepSound() const;
-private:
-	// Global table of sound ids per material, and the ground
-	const static LLUUID	sStepSounds[LL_MCODE_END];
-	const static LLUUID	sStepSoundOnLand;
-
-	//--------------------------------------------------------------------
-	// Foot step state (for generating sounds)
-	//--------------------------------------------------------------------
-public:
-	void 				setFootPlane(const LLVector4 &plane) { mFootPlane = plane; }
-	LLVector4			mFootPlane;
-private:
-	BOOL				mWasOnGroundLeft;
-	BOOL				mWasOnGroundRight;
-
-/**                    Sounds
- **                                                                            **
- *******************************************************************************/
-
-/********************************************************************************
- **                                                                            **
- **                    DIAGNOSTICS
- **/
-	
-	//--------------------------------------------------------------------
-	// General
-	//--------------------------------------------------------------------
-public:
-	static void			dumpArchetypeXML(void*);
-	static void			dumpBakedStatus();
-	const std::string 	getBakedStatusForPrintout() const;
-	void				dumpAvatarTEs(const std::string& context) const;
-
-	static F32 			sUnbakedTime; // Total seconds with >=1 unbaked avatars
-	static F32 			sUnbakedUpdateTime; // Last time stats were updated (to prevent multiple updates per frame) 
-	static F32 			sGreyTime; // Total seconds with >=1 grey avatars	
-	static F32 			sGreyUpdateTime; // Last time stats were updated (to prevent multiple updates per frame) 
-protected:
-	S32					getUnbakedPixelAreaRank();
-	BOOL				mHasGrey;
-private:
-	F32					mMinPixelArea;
-	F32					mMaxPixelArea;
-	F32					mAdjustedPixelArea;
-	std::string  		mDebugText;
-
-
-	//--------------------------------------------------------------------
-	// Avatar Rez Metrics
-	//--------------------------------------------------------------------
-public:
-	F32				debugGetExistenceTimeElapsedF32() const { return mDebugExistenceTimer.getElapsedTimeF32(); }
-protected:
-	LLFrameTimer	mRuthDebugTimer; // For tracking how long it takes for av to rez
-	LLFrameTimer	mDebugExistenceTimer; // Debugging for how long the avatar has been in memory.
-
-/**                    Diagnostics
- **                                                                            **
- *******************************************************************************/
-
-/********************************************************************************
- **                                                                            **
- **                    SUPPORT CLASSES
- **/
-
-protected: // Shared with LLVOAvatarSelf
-
-	struct LLVOAvatarXmlInfo
-	{
-		LLVOAvatarXmlInfo();
-		~LLVOAvatarXmlInfo();
-
-		BOOL 	parseXmlSkeletonNode(LLXmlTreeNode* root);
-		BOOL 	parseXmlMeshNodes(LLXmlTreeNode* root);
-		BOOL 	parseXmlColorNodes(LLXmlTreeNode* root);
-		BOOL 	parseXmlLayerNodes(LLXmlTreeNode* root);
-		BOOL 	parseXmlDriverNodes(LLXmlTreeNode* root);
-		BOOL	parseXmlMorphNodes(LLXmlTreeNode* root);
-
-		struct LLVOAvatarMeshInfo
-		{
-			typedef std::pair<LLPolyMorphTargetInfo*,BOOL> morph_info_pair_t;
-			typedef std::vector<morph_info_pair_t> morph_info_list_t;
-
-			LLVOAvatarMeshInfo() : mLOD(0), mMinPixelArea(.1f) {}
-			~LLVOAvatarMeshInfo()
-			{
-				morph_info_list_t::iterator iter;
-				for (iter = mPolyMorphTargetInfoList.begin(); iter != mPolyMorphTargetInfoList.end(); iter++)
-				{
-					delete iter->first;
-				}
-				mPolyMorphTargetInfoList.clear();
-			}
-
-			std::string mType;
-			S32			mLOD;
-			std::string	mMeshFileName;
-			std::string	mReferenceMeshName;
-			F32			mMinPixelArea;
-			morph_info_list_t mPolyMorphTargetInfoList;
-		};
-		typedef std::vector<LLVOAvatarMeshInfo*> mesh_info_list_t;
-		mesh_info_list_t mMeshInfoList;
-
-		typedef std::vector<LLPolySkeletalDistortionInfo*> skeletal_distortion_info_list_t;
-		skeletal_distortion_info_list_t mSkeletalDistortionInfoList;
-	
-		struct LLVOAvatarAttachmentInfo
-		{
-			LLVOAvatarAttachmentInfo()
-				: mGroup(-1), mAttachmentID(-1), mPieMenuSlice(-1), mVisibleFirstPerson(FALSE),
-				  mIsHUDAttachment(FALSE), mHasPosition(FALSE), mHasRotation(FALSE) {}
-			std::string mName;
-			std::string mJointName;
-			LLVector3 mPosition;
-			LLVector3 mRotationEuler;
-			S32 mGroup;
-			S32 mAttachmentID;
-			S32 mPieMenuSlice;
-			BOOL mVisibleFirstPerson;
-			BOOL mIsHUDAttachment;
-			BOOL mHasPosition;
-			BOOL mHasRotation;
-		};
-		typedef std::vector<LLVOAvatarAttachmentInfo*> attachment_info_list_t;
-		attachment_info_list_t mAttachmentInfoList;
-	
-		LLTexGlobalColorInfo *mTexSkinColorInfo;
-		LLTexGlobalColorInfo *mTexHairColorInfo;
-		LLTexGlobalColorInfo *mTexEyeColorInfo;
-
-		typedef std::vector<LLTexLayerSetInfo*> layer_info_list_t;
-		layer_info_list_t mLayerInfoList;
-
-		typedef std::vector<LLDriverParamInfo*> driver_info_list_t;
-		driver_info_list_t mDriverInfoList;
-
-		struct LLVOAvatarMorphInfo
-		{
-			LLVOAvatarMorphInfo()
-				: mInvert(FALSE) {}
-			std::string mName;
-			std::string mRegion;
-			std::string mLayer;
-			BOOL mInvert;
-		};
-
-		typedef std::vector<LLVOAvatarMorphInfo*> morph_info_list_t;
-		morph_info_list_t	mMorphMaskInfoList;
-	};
-
-	struct LLMaskedMorph
-	{
-		LLMaskedMorph(LLPolyMorphTarget *morph_target, BOOL invert, std::string layer) :
-			mMorphTarget(morph_target), 
-			mInvert(invert),
-			mLayer(layer)
-		{
-			morph_target->addPendingMorphMask();
-		}
-	
-		LLPolyMorphTarget	*mMorphTarget;
-		BOOL				mInvert;
-		std::string			mLayer;
-	};
-
-/**                    Support classes
- **                                                                            **
- *******************************************************************************/
-
-}; // LLVOAvatar
-extern const F32 SELF_ADDITIONAL_PRI;
-extern const S32 MAX_TEXTURE_VIRTURE_SIZE_RESET_INTERVAL;
-
-#endif // LL_VO_AVATAR_H
->>>>>>> f79a058f
+/**
+ * @file llvoavatar.h
+ * @brief Declaration of LLVOAvatar class which is a derivation of
+ * LLViewerObject
+ *
+ * $LicenseInfo:firstyear=2001&license=viewerlgpl$
+ * Second Life Viewer Source Code
+ * Copyright (C) 2010, Linden Research, Inc.
+ * 
+ * This library is free software; you can redistribute it and/or
+ * modify it under the terms of the GNU Lesser General Public
+ * License as published by the Free Software Foundation;
+ * version 2.1 of the License only.
+ * 
+ * This library is distributed in the hope that it will be useful,
+ * but WITHOUT ANY WARRANTY; without even the implied warranty of
+ * MERCHANTABILITY or FITNESS FOR A PARTICULAR PURPOSE.  See the GNU
+ * Lesser General Public License for more details.
+ * 
+ * You should have received a copy of the GNU Lesser General Public
+ * License along with this library; if not, write to the Free Software
+ * Foundation, Inc., 51 Franklin Street, Fifth Floor, Boston, MA  02110-1301  USA
+ * 
+ * Linden Research, Inc., 945 Battery Street, San Francisco, CA  94111  USA
+ * $/LicenseInfo$
+ */
+
+#ifndef LL_LLVOAVATAR_H
+#define LL_LLVOAVATAR_H
+
+#include <map>
+#include <deque>
+#include <string>
+#include <vector>
+
+#include <boost/signals2.hpp>
+
+#include "imageids.h"			// IMG_INVISIBLE
+#include "llchat.h"
+#include "lldrawpoolalpha.h"
+#include "llviewerobject.h"
+#include "llcharacter.h"
+#include "llviewerjointmesh.h"
+#include "llviewerjointattachment.h"
+#include "llrendertarget.h"
+#include "llvoavatardefines.h"
+#include "lltexglobalcolor.h"
+#include "lldriverparam.h"
+#include "material_codes.h"		// LL_MCODE_END
+
+extern const LLUUID ANIM_AGENT_BODY_NOISE;
+extern const LLUUID ANIM_AGENT_BREATHE_ROT;
+extern const LLUUID ANIM_AGENT_PHYSICS_MOTION;
+extern const LLUUID ANIM_AGENT_EDITING;
+extern const LLUUID ANIM_AGENT_EYE;
+extern const LLUUID ANIM_AGENT_FLY_ADJUST;
+extern const LLUUID ANIM_AGENT_HAND_MOTION;
+extern const LLUUID ANIM_AGENT_HEAD_ROT;
+extern const LLUUID ANIM_AGENT_PELVIS_FIX;
+extern const LLUUID ANIM_AGENT_TARGET;
+extern const LLUUID ANIM_AGENT_WALK_ADJUST;
+
+class LLTexLayerSet;
+class LLVoiceVisualizer;
+class LLHUDNameTag;
+class LLHUDEffectSpiral;
+class LLTexGlobalColor;
+class LLVOAvatarBoneInfo;
+class LLVOAvatarSkeletonInfo;
+
+//~~~~~~~~~~~~~~~~~~~~~~~~~~~~~~~~~~~~~~~~~~~~~~~~~~~~~~~~~~~~~~~~~~~~~~~~~~~~~~~~
+// LLVOAvatar
+// 
+//~~~~~~~~~~~~~~~~~~~~~~~~~~~~~~~~~~~~~~~~~~~~~~~~~~~~~~~~~~~~~~~~~~~~~~~~~~~~~~~~
+class LLVOAvatar :
+	public LLViewerObject,
+	public LLCharacter,
+	public boost::signals2::trackable
+{
+public:
+	friend class LLVOAvatarSelf;
+protected:
+	struct LLVOAvatarXmlInfo;
+	struct LLMaskedMorph;
+
+/********************************************************************************
+ **                                                                            **
+ **                    INITIALIZATION
+ **/
+
+public:
+	LLVOAvatar(const LLUUID &id, const LLPCode pcode, LLViewerRegion *regionp);
+	virtual void		markDead();
+	static void			initClass(); // Initialize data that's only init'd once per class.
+	static void			cleanupClass();	// Cleanup data that's only init'd once per class.
+	virtual void 		initInstance(); // Called after construction to initialize the class.
+protected:
+	virtual				~LLVOAvatar();
+	BOOL				loadSkeletonNode();
+	BOOL				loadMeshNodes();
+	virtual BOOL		loadLayersets();
+
+/**                    Initialization
+ **                                                                            **
+ *******************************************************************************/
+
+/********************************************************************************
+ **                                                                            **
+ **                    INHERITED
+ **/
+
+	//--------------------------------------------------------------------
+	// LLViewerObject interface and related
+	//--------------------------------------------------------------------
+public:
+	virtual void			updateGL();
+	virtual	LLVOAvatar*		asAvatar();
+	virtual U32    	 	 	processUpdateMessage(LLMessageSystem *mesgsys,
+													 void **user_data,
+													 U32 block_num,
+													 const EObjectUpdateType update_type,
+													 LLDataPacker *dp);
+	virtual BOOL   	 	 	idleUpdate(LLAgent &agent, LLWorld &world, const F64 &time);
+	virtual BOOL   	 	 	updateLOD();
+	BOOL  	 	 	 	 	updateJointLODs();
+	void					updateLODRiggedAttachments( void );
+	virtual BOOL   	 	 	isActive() const; // Whether this object needs to do an idleUpdate.
+	virtual void   	 	 	updateTextures();
+	virtual S32    	 	 	setTETexture(const U8 te, const LLUUID& uuid); // If setting a baked texture, need to request it from a non-local sim.
+	virtual void   	 	 	onShift(const LLVector4a& shift_vector);
+	virtual U32    	 	 	getPartitionType() const;
+	virtual const  	 	 	LLVector3 getRenderPosition() const;
+	virtual void   	 	 	updateDrawable(BOOL force_damped);
+	virtual LLDrawable* 	createDrawable(LLPipeline *pipeline);
+	virtual BOOL   	 	 	updateGeometry(LLDrawable *drawable);
+	virtual void   	 	 	setPixelAreaAndAngle(LLAgent &agent);
+	virtual void   	 	 	updateRegion(LLViewerRegion *regionp);
+	virtual void   	 	 	updateSpatialExtents(LLVector4a& newMin, LLVector4a &newMax);
+	virtual void   	 	 	getSpatialExtents(LLVector4a& newMin, LLVector4a& newMax);
+	virtual BOOL   	 	 	lineSegmentIntersect(const LLVector3& start, const LLVector3& end,
+												 S32 face = -1,                    // which face to check, -1 = ALL_SIDES
+												 BOOL pick_transparent = FALSE,
+												 S32* face_hit = NULL,             // which face was hit
+												 LLVector3* intersection = NULL,   // return the intersection point
+												 LLVector2* tex_coord = NULL,      // return the texture coordinates of the intersection point
+												 LLVector3* normal = NULL,         // return the surface normal at the intersection point
+												 LLVector3* bi_normal = NULL);     // return the surface bi-normal at the intersection point
+	LLViewerObject*	lineSegmentIntersectRiggedAttachments(const LLVector3& start, const LLVector3& end,
+												 S32 face = -1,                    // which face to check, -1 = ALL_SIDES
+												 BOOL pick_transparent = FALSE,
+												 S32* face_hit = NULL,             // which face was hit
+												 LLVector3* intersection = NULL,   // return the intersection point
+												 LLVector2* tex_coord = NULL,      // return the texture coordinates of the intersection point
+												 LLVector3* normal = NULL,         // return the surface normal at the intersection point
+												 LLVector3* bi_normal = NULL);     // return the surface bi-normal at the intersection point
+
+	//--------------------------------------------------------------------
+	// LLCharacter interface and related
+	//--------------------------------------------------------------------
+public:
+	virtual LLVector3    	getCharacterPosition();
+	virtual LLQuaternion 	getCharacterRotation();
+	virtual LLVector3    	getCharacterVelocity();
+	virtual LLVector3    	getCharacterAngularVelocity();
+	virtual LLJoint*		getCharacterJoint(U32 num);
+	virtual BOOL			allocateCharacterJoints(U32 num);
+
+	virtual LLUUID			remapMotionID(const LLUUID& id);
+	virtual BOOL			startMotion(const LLUUID& id, F32 time_offset = 0.f);
+	virtual BOOL			stopMotion(const LLUUID& id, BOOL stop_immediate = FALSE);
+	virtual void			stopMotionFromSource(const LLUUID& source_id);
+	virtual void			requestStopMotion(LLMotion* motion);
+	LLMotion*				findMotion(const LLUUID& id) const;
+	void					startDefaultMotions();
+	void					dumpAnimationState();
+
+	virtual LLJoint*		getJoint(const std::string &name);
+	virtual LLJoint*     	getRootJoint() { return &mRoot; }
+	
+	void					resetJointPositions( void );
+	void					resetJointPositionsToDefault( void );
+	void					resetSpecificJointPosition( const std::string& name );
+	
+	virtual const char*		getAnimationPrefix() { return "avatar"; }
+	virtual const LLUUID&   getID();
+	virtual LLVector3		getVolumePos(S32 joint_index, LLVector3& volume_offset);
+	virtual LLJoint*		findCollisionVolume(U32 volume_id);
+	virtual S32				getCollisionVolumeID(std::string &name);
+	virtual void			addDebugText(const std::string& text);
+	virtual F32          	getTimeDilation();
+	virtual void			getGround(const LLVector3 &inPos, LLVector3 &outPos, LLVector3 &outNorm);
+	virtual F32				getPixelArea() const;
+	virtual LLPolyMesh*		getHeadMesh();
+	virtual LLPolyMesh*		getUpperBodyMesh();
+	virtual LLVector3d		getPosGlobalFromAgent(const LLVector3 &position);
+	virtual LLVector3		getPosAgentFromGlobal(const LLVector3d &position);
+	virtual void			updateVisualParams();
+
+
+/**                    Inherited
+ **                                                                            **
+ *******************************************************************************/
+
+/********************************************************************************
+ **                                                                            **
+ **                    STATE
+ **/
+
+public:
+	virtual bool 	isSelf() const { return false; } // True if this avatar is for this viewer's agent
+	bool isBuilt() const { return mIsBuilt; }
+
+private: //aligned members
+	LLVector4a	mImpostorExtents[2];
+
+private:
+	BOOL			mSupportsAlphaLayers; // For backwards compatibility, TRUE for 1.23+ clients
+
+	//--------------------------------------------------------------------
+	// Updates
+	//--------------------------------------------------------------------
+public:
+	virtual BOOL 	updateCharacter(LLAgent &agent);
+	void 			idleUpdateVoiceVisualizer(bool voice_enabled);
+	void 			idleUpdateMisc(bool detailed_update);
+	virtual void	idleUpdateAppearanceAnimation();
+	void 			idleUpdateLipSync(bool voice_enabled);
+	void 			idleUpdateLoadingEffect();
+	void 			idleUpdateWindEffect();
+	void 			idleUpdateNameTag(const LLVector3& root_pos_last);
+	void			idleUpdateNameTagText(BOOL new_name);
+	LLVector3		idleUpdateNameTagPosition(const LLVector3& root_pos_last);
+	void			idleUpdateNameTagAlpha(BOOL new_name, F32 alpha);
+	LLColor4		getNameTagColor(bool is_friend);
+	void			clearNameTag();
+	static void		invalidateNameTag(const LLUUID& agent_id);
+	// force all name tags to rebuild, useful when display names turned on/off
+	static void		invalidateNameTags();
+	void			addNameTagLine(const std::string& line, const LLColor4& color, S32 style, const LLFontGL* font);
+	void 			idleUpdateRenderCost();
+	void 			idleUpdateBelowWater();
+
+	//--------------------------------------------------------------------
+	// Static preferences (controlled by user settings/menus)
+	//--------------------------------------------------------------------
+public:
+	static S32		sRenderName;
+	static BOOL		sRenderGroupTitles;
+	static U32		sMaxVisible; //(affected by control "RenderAvatarMaxVisible")
+	static F32		sRenderDistance; //distance at which avatars will render.
+	static BOOL		sShowAnimationDebug; // show animation debug info
+	static BOOL		sUseImpostors; //use impostors for far away avatars
+	static BOOL		sShowFootPlane;	// show foot collision plane reported by server
+	static BOOL		sShowCollisionVolumes;	// show skeletal collision volumes
+	static BOOL		sVisibleInFirstPerson;
+	static S32		sNumLODChangesThisFrame;
+	static S32		sNumVisibleChatBubbles;
+	static BOOL		sDebugInvisible;
+	static BOOL		sShowAttachmentPoints;
+	static F32		sLODFactor; // user-settable LOD factor
+	static F32		sPhysicsLODFactor; // user-settable physics LOD factor
+	static BOOL		sJointDebug; // output total number of joints being touched for each avatar
+	static BOOL		sDebugAvatarRotation;
+
+	//--------------------------------------------------------------------
+	// Region state
+	//--------------------------------------------------------------------
+public:
+	LLHost			getObjectHost() const;
+
+	//--------------------------------------------------------------------
+	// Loading state
+	//--------------------------------------------------------------------
+public:
+	BOOL			isFullyLoaded() const;
+	bool			isTooComplex() const;
+	bool visualParamWeightsAreDefault();
+protected:
+	virtual BOOL	getIsCloud();
+	BOOL			updateIsFullyLoaded();
+	BOOL			processFullyLoadedChange(bool loading);
+	void			updateRuthTimer(bool loading);
+	F32 			calcMorphAmount();
+private:
+	BOOL			mFullyLoaded;
+	BOOL			mPreviousFullyLoaded;
+	BOOL			mFullyLoadedInitialized;
+	S32				mFullyLoadedFrameCounter;
+	S32				mVisualComplexity;
+	LLFrameTimer	mFullyLoadedTimer;
+	LLFrameTimer	mRuthTimer;
+protected:
+	LLFrameTimer    mInvisibleTimer;
+	
+/**                    State
+ **                                                                            **
+ *******************************************************************************/
+
+/********************************************************************************
+ **                                                                            **
+ **                    SKELETON
+ **/
+
+public:
+	void				updateHeadOffset();
+	F32					getPelvisToFoot() const { return mPelvisToFoot; }
+	void				setPelvisOffset( bool hasOffset, const LLVector3& translation, F32 offset ) ;
+	bool				hasPelvisOffset( void ) { return mHasPelvisOffset; }
+	void				postPelvisSetRecalc( void );
+	void				setPelvisOffset( F32 pelvixFixupAmount );
+
+	bool				mHasPelvisOffset;
+	LLVector3			mPelvisOffset;
+	F32					mLastPelvisToFoot;
+	F32					mPelvisFixup;
+	F32					mLastPelvisFixup;
+
+	LLVector3			mHeadOffset; // current head position
+	LLViewerJoint		mRoot;
+protected:
+	static BOOL			parseSkeletonFile(const std::string& filename);
+	void				buildCharacter();
+	virtual BOOL		loadAvatar();
+
+	BOOL				setupBone(const LLVOAvatarBoneInfo* info, LLViewerJoint* parent, S32 &current_volume_num, S32 &current_joint_num);
+	BOOL				buildSkeleton(const LLVOAvatarSkeletonInfo *info);
+private:
+	BOOL				mIsBuilt; // state of deferred character building
+	S32					mNumJoints;
+	LLViewerJoint*		mSkeleton;
+	
+	//--------------------------------------------------------------------
+	// Pelvis height adjustment members.
+	//--------------------------------------------------------------------
+public:
+	LLVector3			mBodySize;
+	S32					mLastSkeletonSerialNum;
+private:
+	F32					mPelvisToFoot;
+
+	//--------------------------------------------------------------------
+	// Cached pointers to well known joints
+	//--------------------------------------------------------------------
+public:
+	LLViewerJoint* 		mPelvisp;
+	LLViewerJoint* 		mTorsop;
+	LLViewerJoint* 		mChestp;
+	LLViewerJoint* 		mNeckp;
+	LLViewerJoint* 		mHeadp;
+	LLViewerJoint* 		mSkullp;
+	LLViewerJoint* 		mEyeLeftp;
+	LLViewerJoint* 		mEyeRightp;
+	LLViewerJoint* 		mHipLeftp;
+	LLViewerJoint* 		mHipRightp;
+	LLViewerJoint* 		mKneeLeftp;
+	LLViewerJoint* 		mKneeRightp;
+	LLViewerJoint* 		mAnkleLeftp;
+	LLViewerJoint* 		mAnkleRightp;
+	LLViewerJoint* 		mFootLeftp;
+	LLViewerJoint* 		mFootRightp;
+	LLViewerJoint* 		mWristLeftp;
+	LLViewerJoint* 		mWristRightp;
+
+	//--------------------------------------------------------------------
+	// XML parse tree
+	//--------------------------------------------------------------------
+private:
+	static LLXmlTree 	sXMLTree; // avatar config file
+	static LLXmlTree 	sSkeletonXMLTree; // avatar skeleton file
+
+/**                    Skeleton
+ **                                                                            **
+ *******************************************************************************/
+
+/********************************************************************************
+ **                                                                            **
+ **                    RENDERING
+ **/
+
+public:
+	U32 		renderImpostor(LLColor4U color = LLColor4U(255,255,255,255), S32 diffuse_channel = 0);
+	U32 		renderRigid();
+	U32 		renderSkinned(EAvatarRenderPass pass);
+	F32			getLastSkinTime() { return mLastSkinTime; }
+	U32			renderSkinnedAttachments();
+	U32 		renderTransparent(BOOL first_pass);
+	void 		renderCollisionVolumes();
+	static void	deleteCachedImages(bool clearAll=true);
+	static void	destroyGL();
+	static void	restoreGL();
+	BOOL 		mIsDummy; // for special views
+	S32			mSpecialRenderMode; // special lighting
+private:
+	bool		shouldAlphaMask();
+
+	BOOL 		mNeedsSkin; // avatar has been animated and verts have not been updated
+	F32			mLastSkinTime; //value of gFrameTimeSeconds at last skin update
+
+	S32	 		mUpdatePeriod;
+	S32  		mNumInitFaces; //number of faces generated when creating the avatar drawable, does not inculde splitted faces due to long vertex buffer.
+
+	//--------------------------------------------------------------------
+	// Morph masks
+	//--------------------------------------------------------------------
+public:
+	BOOL 		morphMaskNeedsUpdate(LLVOAvatarDefines::EBakedTextureIndex index = LLVOAvatarDefines::BAKED_NUM_INDICES);
+	void 		addMaskedMorph(LLVOAvatarDefines::EBakedTextureIndex index, LLPolyMorphTarget* morph_target, BOOL invert, std::string layer);
+	void 		applyMorphMask(U8* tex_data, S32 width, S32 height, S32 num_components, LLVOAvatarDefines::EBakedTextureIndex index = LLVOAvatarDefines::BAKED_NUM_INDICES);
+
+	//--------------------------------------------------------------------
+	// Visibility
+	//--------------------------------------------------------------------
+protected:
+	void 		updateVisibility();
+private:
+	U32	 		mVisibilityRank;
+	BOOL 		mVisible;
+	
+	//--------------------------------------------------------------------
+	// Shadowing
+	//--------------------------------------------------------------------
+public:
+	void 		updateShadowFaces();
+	LLDrawable*	mShadow;
+private:
+	LLFace* 	mShadow0Facep;
+	LLFace* 	mShadow1Facep;
+	LLPointer<LLViewerTexture> mShadowImagep;
+
+	//--------------------------------------------------------------------
+	// Impostors
+	//--------------------------------------------------------------------
+public:
+	BOOL 		isImpostor() const;
+	BOOL 	    needsImpostorUpdate() const;
+	const LLVector3& getImpostorOffset() const;
+	const LLVector2& getImpostorDim() const;
+	void 		getImpostorValues(LLVector4a* extents, LLVector3& angle, F32& distance) const;
+	void 		cacheImpostorValues();
+	void 		setImpostorDim(const LLVector2& dim);
+	static void	resetImpostors();
+	static void updateImpostors();
+	LLRenderTarget mImpostor;
+	BOOL		mNeedsImpostorUpdate;
+private:
+	LLVector3	mImpostorOffset;
+	LLVector2	mImpostorDim;
+	BOOL		mNeedsAnimUpdate;
+	LLVector3	mImpostorAngle;
+	F32			mImpostorDistance;
+	F32			mImpostorPixelArea;
+	LLVector3	mLastAnimExtents[2];  
+
+	//--------------------------------------------------------------------
+	// Wind rippling in clothes
+	//--------------------------------------------------------------------
+public:
+	LLVector4	mWindVec;
+	F32			mRipplePhase;
+	BOOL		mBelowWater;
+private:
+	F32			mWindFreq;
+	LLFrameTimer mRippleTimer;
+	F32			mRippleTimeLast;
+	LLVector3	mRippleAccel;
+	LLVector3	mLastVel;
+
+	//--------------------------------------------------------------------
+	// Culling
+	//--------------------------------------------------------------------
+public:
+	static void	cullAvatarsByPixelArea();
+	BOOL		isCulled() const { return mCulled; }
+private:
+	BOOL		mCulled;
+
+	//--------------------------------------------------------------------
+	// Freeze counter
+	//--------------------------------------------------------------------
+public:
+	static void updateFreezeCounter(S32 counter = 0);
+private:
+	static S32  sFreezeCounter;
+
+	//--------------------------------------------------------------------
+	// Constants
+	//--------------------------------------------------------------------
+public:
+	virtual LLViewerTexture::EBoostLevel 	getAvatarBoostLevel() const { return LLViewerTexture::BOOST_AVATAR; }
+	virtual LLViewerTexture::EBoostLevel 	getAvatarBakedBoostLevel() const { return LLViewerTexture::BOOST_AVATAR_BAKED; }
+	virtual S32 						getTexImageSize() const;
+	virtual S32 						getTexImageArea() const { return getTexImageSize()*getTexImageSize(); }
+
+/**                    Rendering
+ **                                                                            **
+ *******************************************************************************/
+
+/********************************************************************************
+ **                                                                            **
+ **                    TEXTURES
+ **/
+
+	//--------------------------------------------------------------------
+	// Loading status
+	//--------------------------------------------------------------------
+public:
+	virtual BOOL    isTextureDefined(LLVOAvatarDefines::ETextureIndex type, U32 index = 0) const;
+	virtual BOOL	isTextureVisible(LLVOAvatarDefines::ETextureIndex type, U32 index = 0) const;
+	virtual BOOL	isTextureVisible(LLVOAvatarDefines::ETextureIndex type, LLWearable *wearable) const;
+
+protected:
+	BOOL			isFullyBaked();
+	static BOOL		areAllNearbyInstancesBaked(S32& grey_avatars);
+
+	//--------------------------------------------------------------------
+	// Baked textures
+	//--------------------------------------------------------------------
+public:
+	void			releaseComponentTextures(); // ! BACKWARDS COMPATIBILITY !
+protected:
+	static void		onBakedTextureMasksLoaded(BOOL success, LLViewerFetchedTexture *src_vi, LLImageRaw* src, LLImageRaw* aux_src, S32 discard_level, BOOL final, void* userdata);
+	static void		onInitialBakedTextureLoaded(BOOL success, LLViewerFetchedTexture *src_vi, LLImageRaw* src, LLImageRaw* aux_src, S32 discard_level, BOOL final, void* userdata);
+	static void		onBakedTextureLoaded(BOOL success, LLViewerFetchedTexture *src_vi, LLImageRaw* src, LLImageRaw* aux_src, S32 discard_level, BOOL final, void* userdata);
+	virtual void	removeMissingBakedTextures();
+	void			useBakedTexture(const LLUUID& id);
+
+	typedef std::deque<LLMaskedMorph *> 	morph_list_t;
+	struct BakedTextureData
+	{
+		LLUUID								mLastTextureIndex;
+		LLTexLayerSet* 						mTexLayerSet; // Only exists for self
+		bool								mIsLoaded;
+		bool								mIsUsed;
+		LLVOAvatarDefines::ETextureIndex 	mTextureIndex;
+		U32									mMaskTexName;
+		// Stores pointers to the joint meshes that this baked texture deals with
+		std::vector< LLViewerJointMesh * > 	mMeshes;  // std::vector<LLViewerJointMesh> mJoints[i]->mMeshParts
+		morph_list_t						mMaskedMorphs;
+	};
+	typedef std::vector<BakedTextureData> 	bakedtexturedata_vec_t;
+	bakedtexturedata_vec_t 					mBakedTextureDatas;
+	LLLoadedCallbackEntry::source_callback_list_t mCallbackTextureList ; 
+	BOOL mLoadedCallbacksPaused;
+	//--------------------------------------------------------------------
+	// Local Textures
+	//--------------------------------------------------------------------
+protected:
+	virtual void	setLocalTexture(LLVOAvatarDefines::ETextureIndex type, LLViewerTexture* tex, BOOL baked_version_exits, U32 index = 0);
+	virtual void	addLocalTextureStats(LLVOAvatarDefines::ETextureIndex type, LLViewerFetchedTexture* imagep, F32 texel_area_ratio, BOOL rendered, BOOL covered_by_baked, U32 index = 0);
+	// MULTI-WEARABLE: make self-only?
+	virtual void	setBakedReady(LLVOAvatarDefines::ETextureIndex type, BOOL baked_version_exists, U32 index = 0);
+
+	//--------------------------------------------------------------------
+	// Texture accessors
+	//--------------------------------------------------------------------
+private:
+	virtual	void				setImage(const U8 te, LLViewerTexture *imagep, const U32 index); 
+	virtual LLViewerTexture*	getImage(const U8 te, const U32 index) const;
+
+	virtual const LLTextureEntry* getTexEntry(const U8 te_num) const;
+	virtual void setTexEntry(const U8 index, const LLTextureEntry &te);
+
+	void checkTextureLoading() ;
+	//--------------------------------------------------------------------
+	// Layers
+	//--------------------------------------------------------------------
+protected:
+	void			deleteLayerSetCaches(bool clearAll = true);
+	void			addBakedTextureStats(LLViewerFetchedTexture* imagep, F32 pixel_area, F32 texel_area_ratio, S32 boost_level);
+
+	//--------------------------------------------------------------------
+	// Composites
+	//--------------------------------------------------------------------
+public:
+	virtual void	invalidateComposite(LLTexLayerSet* layerset, BOOL upload_result);
+	virtual void	invalidateAll();
+	virtual void	setCompositeUpdatesEnabled(bool b) {}
+	virtual void 	setCompositeUpdatesEnabled(U32 index, bool b) {}
+	virtual bool 	isCompositeUpdateEnabled(U32 index) { return false; }
+
+	//--------------------------------------------------------------------
+	// Static texture/mesh/baked dictionary
+	//--------------------------------------------------------------------
+public:
+	static BOOL 	isIndexLocalTexture(LLVOAvatarDefines::ETextureIndex i);
+	static BOOL 	isIndexBakedTexture(LLVOAvatarDefines::ETextureIndex i);
+private:
+	static const LLVOAvatarDefines::LLVOAvatarDictionary *getDictionary() { return sAvatarDictionary; }
+	static LLVOAvatarDefines::LLVOAvatarDictionary* sAvatarDictionary;
+	static LLVOAvatarSkeletonInfo* 					sAvatarSkeletonInfo;
+	static LLVOAvatarXmlInfo* 						sAvatarXmlInfo;
+
+	//--------------------------------------------------------------------
+	// Messaging
+	//--------------------------------------------------------------------
+public:
+	void 			onFirstTEMessageReceived();
+private:
+	BOOL			mFirstTEMessageReceived;
+	BOOL			mFirstAppearanceMessageReceived;
+	
+/**                    Textures
+ **                                                                            **
+ *******************************************************************************/
+
+/********************************************************************************
+ **                                                                            **
+ **                    MESHES
+ **/
+
+public:
+	void 			updateMeshTextures();
+	void 			updateSexDependentLayerSets(BOOL upload_bake);
+	void 			dirtyMesh(); // Dirty the avatar mesh
+	void 			updateMeshData();
+protected:
+	void 			releaseMeshData();
+	virtual void restoreMeshData();
+private:
+	void 			dirtyMesh(S32 priority); // Dirty the avatar mesh, with priority
+	S32 			mDirtyMesh; // 0 -- not dirty, 1 -- morphed, 2 -- LOD
+	BOOL			mMeshTexturesDirty;
+
+	typedef std::multimap<std::string, LLPolyMesh*> polymesh_map_t;
+	polymesh_map_t 									mMeshes;
+	std::vector<LLViewerJoint *> 					mMeshLOD;
+
+	//--------------------------------------------------------------------
+	// Destroy invisible mesh
+	//--------------------------------------------------------------------
+protected:
+	BOOL			mMeshValid;
+	LLFrameTimer	mMeshInvisibleTime;
+
+/**                    Meshes
+ **                                                                            **
+ *******************************************************************************/
+
+/********************************************************************************
+ **                                                                            **
+ **                    APPEARANCE
+ **/
+
+public:
+	void 			processAvatarAppearance(LLMessageSystem* mesgsys);
+	void 			hideSkirt();
+	void			startAppearanceAnimation();
+	
+	//--------------------------------------------------------------------
+	// Appearance morphing
+	//--------------------------------------------------------------------
+public:
+	BOOL			getIsAppearanceAnimating() const { return mAppearanceAnimating; }
+private:
+	BOOL			mAppearanceAnimating;
+	LLFrameTimer	mAppearanceMorphTimer;
+	F32				mLastAppearanceBlendTime;
+
+	//--------------------------------------------------------------------
+	// Clothing colors (convenience functions to access visual parameters)
+	//--------------------------------------------------------------------
+public:
+	void			setClothesColor(LLVOAvatarDefines::ETextureIndex te, const LLColor4& new_color, BOOL upload_bake);
+	LLColor4		getClothesColor(LLVOAvatarDefines::ETextureIndex te);
+	static BOOL			teToColorParams(LLVOAvatarDefines::ETextureIndex te, U32 *param_name);
+
+	//--------------------------------------------------------------------
+	// Global colors
+	//--------------------------------------------------------------------
+public:
+	LLColor4		getGlobalColor(const std::string& color_name ) const;
+	void			onGlobalColorChanged(const LLTexGlobalColor* global_color, BOOL upload_bake);
+private:
+	LLTexGlobalColor* mTexSkinColor;
+	LLTexGlobalColor* mTexHairColor;
+	LLTexGlobalColor* mTexEyeColor;
+
+	//--------------------------------------------------------------------
+	// Visibility
+	//--------------------------------------------------------------------
+public:
+	BOOL			isVisible() const;
+	void			setVisibilityRank(U32 rank);
+	U32				getVisibilityRank()  const { return mVisibilityRank; } // unused
+	static S32 		sNumVisibleAvatars; // Number of instances of this class
+	static LLColor4 getDummyColor();
+/**                    Appearance
+ **                                                                            **
+ *******************************************************************************/
+
+/********************************************************************************
+ **                                                                            **
+ **                    WEARABLES
+ **/
+
+public:
+	virtual BOOL			isWearingWearableType(LLWearableType::EType type ) const;
+	
+	//--------------------------------------------------------------------
+	// Attachments
+	//--------------------------------------------------------------------
+public:
+	void 				clampAttachmentPositions();
+	virtual const LLViewerJointAttachment* attachObject(LLViewerObject *viewer_object);
+	virtual BOOL 		detachObject(LLViewerObject *viewer_object);
+	void				cleanupAttachedMesh( LLViewerObject* pVO );
+	static LLVOAvatar*  findAvatarFromAttachment(LLViewerObject* obj);
+protected:
+	LLViewerJointAttachment* getTargetAttachmentPoint(LLViewerObject* viewer_object);
+	void 				lazyAttach();
+	void				rebuildRiggedAttachments( void );
+
+	//--------------------------------------------------------------------
+	// Map of attachment points, by ID
+	//--------------------------------------------------------------------
+public:
+	S32 				getAttachmentCount(); // Warning: order(N) not order(1) // currently used only by -self
+	typedef std::map<S32, LLViewerJointAttachment*> attachment_map_t;
+	attachment_map_t 								mAttachmentPoints;
+	std::vector<LLPointer<LLViewerObject> > 		mPendingAttachment;
+
+	//--------------------------------------------------------------------
+	// HUD functions
+	//--------------------------------------------------------------------
+public:
+	BOOL 				hasHUDAttachment() const;
+	LLBBox 				getHUDBBox() const;
+	void 				rebuildHUD();
+	void 				resetHUDAttachments();
+	BOOL				canAttachMoreObjects() const;
+	BOOL				canAttachMoreObjects(U32 n) const;
+protected:
+	U32					getNumAttachments() const; // O(N), not O(1)
+
+/**                    Wearables
+ **                                                                            **
+ *******************************************************************************/
+
+/********************************************************************************
+ **                                                                            **
+ **                    ACTIONS
+ **/
+
+	//--------------------------------------------------------------------
+	// Animations
+	//--------------------------------------------------------------------
+public:
+	BOOL 			isAnyAnimationSignaled(const LLUUID *anim_array, const S32 num_anims) const;
+	void 			processAnimationStateChanges();
+protected:
+	BOOL 			processSingleAnimationStateChange(const LLUUID &anim_id, BOOL start);
+	void 			resetAnimations();
+private:
+	LLTimer			mAnimTimer;
+	F32				mTimeLast;	
+
+	//--------------------------------------------------------------------
+	// Animation state data
+	//--------------------------------------------------------------------
+public:
+	typedef std::map<LLUUID, S32>::iterator AnimIterator;
+	std::map<LLUUID, S32> 					mSignaledAnimations; // requested state of Animation name/value
+	std::map<LLUUID, S32> 					mPlayingAnimations; // current state of Animation name/value
+
+	typedef std::multimap<LLUUID, LLUUID> 	AnimationSourceMap;
+	typedef AnimationSourceMap::iterator 	AnimSourceIterator;
+	AnimationSourceMap 						mAnimationSources; // object ids that triggered anim ids
+
+	//--------------------------------------------------------------------
+	// Chat
+	//--------------------------------------------------------------------
+public:
+	void			addChat(const LLChat& chat);
+	void	   		clearChat();
+	void	   		startTyping() { mTyping = TRUE; mTypingTimer.reset(); }
+	void			stopTyping() { mTyping = FALSE; }
+private:
+	BOOL			mVisibleChat;
+
+	//--------------------------------------------------------------------
+	// Lip synch morphs
+	//--------------------------------------------------------------------
+private:
+	bool 		   	mLipSyncActive; // we're morphing for lip sync
+	LLVisualParam* 	mOohMorph; // cached pointers morphs for lip sync
+	LLVisualParam* 	mAahMorph; // cached pointers morphs for lip sync
+
+	//--------------------------------------------------------------------
+	// Flight
+	//--------------------------------------------------------------------
+public:
+	BOOL			mInAir;
+	LLFrameTimer	mTimeInAir;
+
+/**                    Actions
+ **                                                                            **
+ *******************************************************************************/
+
+/********************************************************************************
+ **                                                                            **
+ **                    PHYSICS
+ **/
+
+private:
+	F32 		mSpeedAccum; // measures speed (for diagnostics mostly).
+	BOOL 		mTurning; // controls hysteresis on avatar rotation
+	F32			mSpeed; // misc. animation repeated state
+
+	//--------------------------------------------------------------------
+	// Collision volumes
+	//--------------------------------------------------------------------
+public:
+  	S32			mNumCollisionVolumes;
+	LLViewerJointCollisionVolume* mCollisionVolumes;
+protected:
+	BOOL		allocateCollisionVolumes(U32 num);
+
+	//--------------------------------------------------------------------
+	// Dimensions
+	//--------------------------------------------------------------------
+public:
+	void 		resolveHeightGlobal(const LLVector3d &inPos, LLVector3d &outPos, LLVector3 &outNorm);
+	bool		distanceToGround( const LLVector3d &startPoint, LLVector3d &collisionPoint, F32 distToIntersectionAlongRay );
+	void 		resolveHeightAgent(const LLVector3 &inPos, LLVector3 &outPos, LLVector3 &outNorm);
+	void 		resolveRayCollisionAgent(const LLVector3d start_pt, const LLVector3d end_pt, LLVector3d &out_pos, LLVector3 &out_norm);
+	void 		slamPosition(); // Slam position to transmitted position (for teleport);
+protected:
+	void 		computeBodySize();
+
+	//--------------------------------------------------------------------
+	// Material being stepped on
+	//--------------------------------------------------------------------
+private:
+	BOOL		mStepOnLand;
+	U8			mStepMaterial;
+	LLVector3	mStepObjectVelocity;
+
+/**                    Physics
+ **                                                                            **
+ *******************************************************************************/
+
+/********************************************************************************
+ **                                                                            **
+ **                    HIERARCHY
+ **/
+
+public:
+	virtual BOOL 	setParent(LLViewerObject* parent);
+	virtual void 	addChild(LLViewerObject *childp);
+	virtual void 	removeChild(LLViewerObject *childp);
+
+	//--------------------------------------------------------------------
+	// Sitting
+	//--------------------------------------------------------------------
+public:
+	void			sitDown(BOOL bSitting);
+	BOOL			isSitting(){return mIsSitting;}
+	void 			sitOnObject(LLViewerObject *sit_object);
+	void 			getOffObject();
+private:
+	// set this property only with LLVOAvatar::sitDown method
+	BOOL 			mIsSitting;
+
+/**                    Hierarchy
+ **                                                                            **
+ *******************************************************************************/
+
+/********************************************************************************
+ **                                                                            **
+ **                    NAME
+ **/
+
+public:
+	std::string		getFullname() const; // Returns "FirstName LastName"
+protected:
+	static void		getAnimLabels(LLDynamicArray<std::string>* labels);
+	static void		getAnimNames(LLDynamicArray<std::string>* names);	
+private:
+	std::string		mNameString;		// UTF-8 title + name + status
+	std::string  	mTitle;
+	bool	  		mNameAway;
+	bool	  		mNameBusy;
+	bool	  		mNameMute;
+	bool      		mNameAppearance;
+	bool			mNameFriend;
+	bool			mNameCloud;
+	F32				mNameAlpha;
+	BOOL      		mRenderGroupTitles;
+
+	//--------------------------------------------------------------------
+	// Display the name (then optionally fade it out)
+	//--------------------------------------------------------------------
+public:
+	LLFrameTimer	mChatTimer;
+	LLPointer<LLHUDNameTag> mNameText;
+private:
+	LLFrameTimer	mTimeVisible;
+	std::deque<LLChat> mChats;
+	BOOL			mTyping;
+	LLFrameTimer	mTypingTimer;
+
+/**                    Name
+ **                                                                            **
+ *******************************************************************************/
+
+/********************************************************************************
+ **                                                                            **
+ **                    SOUNDS
+ **/
+
+	//--------------------------------------------------------------------
+	// Voice visualizer
+	//--------------------------------------------------------------------
+public:
+	// Responsible for detecting the user's voice signal (and when the
+	// user speaks, it puts a voice symbol over the avatar's head) and gesticulations
+	LLPointer<LLVoiceVisualizer>  mVoiceVisualizer;
+	int					mCurrentGesticulationLevel;
+
+	//--------------------------------------------------------------------
+	// Step sound
+	//--------------------------------------------------------------------
+protected:
+	const LLUUID& 		getStepSound() const;
+private:
+	// Global table of sound ids per material, and the ground
+	const static LLUUID	sStepSounds[LL_MCODE_END];
+	const static LLUUID	sStepSoundOnLand;
+
+	//--------------------------------------------------------------------
+	// Foot step state (for generating sounds)
+	//--------------------------------------------------------------------
+public:
+	void 				setFootPlane(const LLVector4 &plane) { mFootPlane = plane; }
+	LLVector4			mFootPlane;
+private:
+	BOOL				mWasOnGroundLeft;
+	BOOL				mWasOnGroundRight;
+
+/**                    Sounds
+ **                                                                            **
+ *******************************************************************************/
+
+/********************************************************************************
+ **                                                                            **
+ **                    DIAGNOSTICS
+ **/
+	
+	//--------------------------------------------------------------------
+	// General
+	//--------------------------------------------------------------------
+public:
+	static void			dumpArchetypeXML(void*);
+	static void			dumpBakedStatus();
+	const std::string 	getBakedStatusForPrintout() const;
+	void				dumpAvatarTEs(const std::string& context) const;
+
+	static F32 			sUnbakedTime; // Total seconds with >=1 unbaked avatars
+	static F32 			sUnbakedUpdateTime; // Last time stats were updated (to prevent multiple updates per frame) 
+	static F32 			sGreyTime; // Total seconds with >=1 grey avatars	
+	static F32 			sGreyUpdateTime; // Last time stats were updated (to prevent multiple updates per frame) 
+protected:
+	S32					getUnbakedPixelAreaRank();
+	BOOL				mHasGrey;
+private:
+	F32					mMinPixelArea;
+	F32					mMaxPixelArea;
+	F32					mAdjustedPixelArea;
+	std::string  		mDebugText;
+
+
+	//--------------------------------------------------------------------
+	// Avatar Rez Metrics
+	//--------------------------------------------------------------------
+public:
+	F32				debugGetExistenceTimeElapsedF32() const { return mDebugExistenceTimer.getElapsedTimeF32(); }
+protected:
+	LLFrameTimer	mRuthDebugTimer; // For tracking how long it takes for av to rez
+	LLFrameTimer	mDebugExistenceTimer; // Debugging for how long the avatar has been in memory.
+
+/**                    Diagnostics
+ **                                                                            **
+ *******************************************************************************/
+
+/********************************************************************************
+ **                                                                            **
+ **                    SUPPORT CLASSES
+ **/
+
+protected: // Shared with LLVOAvatarSelf
+
+	struct LLVOAvatarXmlInfo
+	{
+		LLVOAvatarXmlInfo();
+		~LLVOAvatarXmlInfo();
+
+		BOOL 	parseXmlSkeletonNode(LLXmlTreeNode* root);
+		BOOL 	parseXmlMeshNodes(LLXmlTreeNode* root);
+		BOOL 	parseXmlColorNodes(LLXmlTreeNode* root);
+		BOOL 	parseXmlLayerNodes(LLXmlTreeNode* root);
+		BOOL 	parseXmlDriverNodes(LLXmlTreeNode* root);
+		BOOL	parseXmlMorphNodes(LLXmlTreeNode* root);
+
+		struct LLVOAvatarMeshInfo
+		{
+			typedef std::pair<LLPolyMorphTargetInfo*,BOOL> morph_info_pair_t;
+			typedef std::vector<morph_info_pair_t> morph_info_list_t;
+
+			LLVOAvatarMeshInfo() : mLOD(0), mMinPixelArea(.1f) {}
+			~LLVOAvatarMeshInfo()
+			{
+				morph_info_list_t::iterator iter;
+				for (iter = mPolyMorphTargetInfoList.begin(); iter != mPolyMorphTargetInfoList.end(); iter++)
+				{
+					delete iter->first;
+				}
+				mPolyMorphTargetInfoList.clear();
+			}
+
+			std::string mType;
+			S32			mLOD;
+			std::string	mMeshFileName;
+			std::string	mReferenceMeshName;
+			F32			mMinPixelArea;
+			morph_info_list_t mPolyMorphTargetInfoList;
+		};
+		typedef std::vector<LLVOAvatarMeshInfo*> mesh_info_list_t;
+		mesh_info_list_t mMeshInfoList;
+
+		typedef std::vector<LLPolySkeletalDistortionInfo*> skeletal_distortion_info_list_t;
+		skeletal_distortion_info_list_t mSkeletalDistortionInfoList;
+	
+		struct LLVOAvatarAttachmentInfo
+		{
+			LLVOAvatarAttachmentInfo()
+				: mGroup(-1), mAttachmentID(-1), mPieMenuSlice(-1), mVisibleFirstPerson(FALSE),
+				  mIsHUDAttachment(FALSE), mHasPosition(FALSE), mHasRotation(FALSE) {}
+			std::string mName;
+			std::string mJointName;
+			LLVector3 mPosition;
+			LLVector3 mRotationEuler;
+			S32 mGroup;
+			S32 mAttachmentID;
+			S32 mPieMenuSlice;
+			BOOL mVisibleFirstPerson;
+			BOOL mIsHUDAttachment;
+			BOOL mHasPosition;
+			BOOL mHasRotation;
+		};
+		typedef std::vector<LLVOAvatarAttachmentInfo*> attachment_info_list_t;
+		attachment_info_list_t mAttachmentInfoList;
+	
+		LLTexGlobalColorInfo *mTexSkinColorInfo;
+		LLTexGlobalColorInfo *mTexHairColorInfo;
+		LLTexGlobalColorInfo *mTexEyeColorInfo;
+
+		typedef std::vector<LLTexLayerSetInfo*> layer_info_list_t;
+		layer_info_list_t mLayerInfoList;
+
+		typedef std::vector<LLDriverParamInfo*> driver_info_list_t;
+		driver_info_list_t mDriverInfoList;
+
+		struct LLVOAvatarMorphInfo
+		{
+			LLVOAvatarMorphInfo()
+				: mInvert(FALSE) {}
+			std::string mName;
+			std::string mRegion;
+			std::string mLayer;
+			BOOL mInvert;
+		};
+
+		typedef std::vector<LLVOAvatarMorphInfo*> morph_info_list_t;
+		morph_info_list_t	mMorphMaskInfoList;
+	};
+
+	struct LLMaskedMorph
+	{
+		LLMaskedMorph(LLPolyMorphTarget *morph_target, BOOL invert, std::string layer) :
+			mMorphTarget(morph_target), 
+			mInvert(invert),
+			mLayer(layer)
+		{
+			morph_target->addPendingMorphMask();
+		}
+	
+		LLPolyMorphTarget	*mMorphTarget;
+		BOOL				mInvert;
+		std::string			mLayer;
+	};
+
+/**                    Support classes
+ **                                                                            **
+ *******************************************************************************/
+
+}; // LLVOAvatar
+extern const F32 SELF_ADDITIONAL_PRI;
+extern const S32 MAX_TEXTURE_VIRTURE_SIZE_RESET_INTERVAL;
+
+#endif // LL_VO_AVATAR_H