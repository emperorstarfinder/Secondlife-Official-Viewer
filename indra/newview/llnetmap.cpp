/** 
 * @file llnetmap.cpp
 * @author James Cook
 * @brief Display of surrounding regions, objects, and agents. 
 *
 * $LicenseInfo:firstyear=2001&license=viewerlgpl$
 * Second Life Viewer Source Code
 * Copyright (C) 2010, Linden Research, Inc.
 * 
 * This library is free software; you can redistribute it and/or
 * modify it under the terms of the GNU Lesser General Public
 * License as published by the Free Software Foundation;
 * version 2.1 of the License only.
 * 
 * This library is distributed in the hope that it will be useful,
 * but WITHOUT ANY WARRANTY; without even the implied warranty of
 * MERCHANTABILITY or FITNESS FOR A PARTICULAR PURPOSE.  See the GNU
 * Lesser General Public License for more details.
 * 
 * You should have received a copy of the GNU Lesser General Public
 * License along with this library; if not, write to the Free Software
 * Foundation, Inc., 51 Franklin Street, Fifth Floor, Boston, MA  02110-1301  USA
 * 
 * Linden Research, Inc., 945 Battery Street, San Francisco, CA  94111  USA
 * $/LicenseInfo$
 */

#include "llviewerprecompiledheaders.h"

#include "llnetmap.h"

// Library includes (should move below)
#include "indra_constants.h"
#include "llavatarnamecache.h"
#include "llmath.h"
#include "llfloaterreg.h"
#include "llfocusmgr.h"
#include "lllocalcliprect.h"
#include "llrender.h"
#include "llui.h"
#include "lltooltip.h"

#include "llglheaders.h"

// Viewer includes
#include "llagent.h"
#include "llagentcamera.h"
#include "llappviewer.h" // for gDisconnected
#include "llcallingcard.h" // LLAvatarTracker
#include "lltracker.h"
#include "llsurface.h"
#include "llviewercamera.h"
#include "llviewercontrol.h"
#include "llviewertexture.h"
#include "llviewertexturelist.h"
#include "llviewermenu.h"
#include "llviewerobjectlist.h"
#include "llviewerregion.h"
#include "llviewerwindow.h"
#include "llworld.h"
#include "llworldmapview.h"		// shared draw code

static LLDefaultChildRegistry::Register<LLNetMap> r1("net_map");

const F32 LLNetMap::MAP_SCALE_MIN = 32;
const F32 LLNetMap::MAP_SCALE_MID = 1024;
const F32 LLNetMap::MAP_SCALE_MAX = 4096;

const F32 MAP_SCALE_INCREMENT = 16;
const F32 MAP_SCALE_ZOOM_FACTOR = 1.04f; // Zoom in factor per click of scroll wheel (4%)
const F32 MIN_DOT_RADIUS = 3.5f;
const F32 DOT_SCALE = 0.75f;
const F32 MIN_PICK_SCALE = 2.f;
const S32 MOUSE_DRAG_SLOP = 2;		// How far the mouse needs to move before we think it's a drag

LLNetMap::LLNetMap (const Params & p)
:	LLUICtrl (p),
	mBackgroundColor (p.bg_color()),
	mScale( MAP_SCALE_MID ),
	mPixelsPerMeter( MAP_SCALE_MID / REGION_WIDTH_METERS ),
	mObjectMapTPM(0.f),
	mObjectMapPixels(0.f),
	mTargetPan(0.f, 0.f),
	mCurPan(0.f, 0.f),
	mStartPan(0.f, 0.f),
	mMouseDown(0, 0),
	mPanning(false),
	mUpdateNow(false),
	mObjectImageCenterGlobal( gAgentCamera.getCameraPositionGlobal() ),
	mObjectRawImagep(),
	mObjectImagep(),
	mClosestAgentToCursor(),
	mClosestAgentAtLastRightClick(),
	mToolTipMsg()
{
	mDotRadius = llmax(DOT_SCALE * mPixelsPerMeter, MIN_DOT_RADIUS);
}

LLNetMap::~LLNetMap()
{
}

void LLNetMap::setScale( F32 scale )
{
	scale = llclamp(scale, MAP_SCALE_MIN, MAP_SCALE_MAX);
	mCurPan *= scale / mScale;
	mScale = scale;
	
	if (mObjectImagep.notNull())
	{
		F32 width = (F32)(getRect().getWidth());
		F32 height = (F32)(getRect().getHeight());
		F32 diameter = sqrt(width * width + height * height);
		F32 region_widths = diameter / mScale;
		F32 meters = region_widths * LLWorld::getInstance()->getRegionWidthInMeters();
		F32 num_pixels = (F32)mObjectImagep->getWidth();
		mObjectMapTPM = num_pixels / meters;
		mObjectMapPixels = diameter;
	}

	mPixelsPerMeter = mScale / REGION_WIDTH_METERS;
	mDotRadius = llmax(DOT_SCALE * mPixelsPerMeter, MIN_DOT_RADIUS);

	mUpdateNow = true;
}


///////////////////////////////////////////////////////////////////////////////////

void LLNetMap::draw()
{
 	static LLFrameTimer map_timer;
	static LLUIColor map_avatar_color = LLUIColorTable::instance().getColor("MapAvatarColor", LLColor4::white);
	static LLUIColor map_avatar_friend_color = LLUIColorTable::instance().getColor("MapAvatarFriendColor", LLColor4::white);
	static LLUIColor map_track_color = LLUIColorTable::instance().getColor("MapTrackColor", LLColor4::white);
	static LLUIColor map_track_disabled_color = LLUIColorTable::instance().getColor("MapTrackDisabledColor", LLColor4::white);
	static LLUIColor map_frustum_color = LLUIColorTable::instance().getColor("MapFrustumColor", LLColor4::white);
	static LLUIColor map_frustum_rotating_color = LLUIColorTable::instance().getColor("MapFrustumRotatingColor", LLColor4::white);
	
	if (mObjectImagep.isNull())
	{
		createObjectImage();
	}

	static LLUICachedControl<bool> auto_center("MiniMapAutoCenter", true);
	if (auto_center)
	{
		mCurPan = lerp(mCurPan, mTargetPan, LLCriticalDamp::getInterpolant(0.1f));
	}

	// Prepare a scissor region
	F32 rotation = 0;

	gGL.pushMatrix();
	gGL.pushUIMatrix();
	
	LLVector3 offset = gGL.getUITranslation();
	LLVector3 scale = gGL.getUIScale();

	glLoadIdentity();
	gGL.loadUIIdentity();

	glScalef(scale.mV[0], scale.mV[1], scale.mV[2]);
	gGL.translatef(offset.mV[0], offset.mV[1], offset.mV[2]);
	
	{
		LLLocalClipRect clip(getLocalRect());
		{
			gGL.getTexUnit(0)->unbind(LLTexUnit::TT_TEXTURE);

			glMatrixMode(GL_MODELVIEW);

			// Draw background rectangle
			LLColor4 background_color = mBackgroundColor.get();
			gGL.color4fv( background_color.mV );
			gl_rect_2d(0, getRect().getHeight(), getRect().getWidth(), 0);
		}

		// region 0,0 is in the middle
		S32 center_sw_left = getRect().getWidth() / 2 + llfloor(mCurPan.mV[VX]);
		S32 center_sw_bottom = getRect().getHeight() / 2 + llfloor(mCurPan.mV[VY]);

		gGL.pushMatrix();

		gGL.translatef( (F32) center_sw_left, (F32) center_sw_bottom, 0.f);

		static LLUICachedControl<bool> rotate_map("MiniMapRotate", true);
		if( rotate_map )
		{
			// rotate subsequent draws to agent rotation
			rotation = atan2( LLViewerCamera::getInstance()->getAtAxis().mV[VX], LLViewerCamera::getInstance()->getAtAxis().mV[VY] );
			glRotatef( rotation * RAD_TO_DEG, 0.f, 0.f, 1.f);
		}

		// figure out where agent is
		S32 region_width = llround(LLWorld::getInstance()->getRegionWidthInMeters());

		for (LLWorld::region_list_t::const_iterator iter = LLWorld::getInstance()->getRegionList().begin();
			 iter != LLWorld::getInstance()->getRegionList().end(); ++iter)
		{
			LLViewerRegion* regionp = *iter;
			// Find x and y position relative to camera's center.
			LLVector3 origin_agent = regionp->getOriginAgent();
			LLVector3 rel_region_pos = origin_agent - gAgentCamera.getCameraPositionAgent();
			F32 relative_x = (rel_region_pos.mV[0] / region_width) * mScale;
			F32 relative_y = (rel_region_pos.mV[1] / region_width) * mScale;

			// background region rectangle
			F32 bottom =	relative_y;
			F32 left =		relative_x;
			F32 top =		bottom + mScale ;
			F32 right =		left + mScale ;

			if (regionp == gAgent.getRegion())
			{
				gGL.color4f(1.f, 1.f, 1.f, 1.f);
			}
			else
			{
				gGL.color4f(0.8f, 0.8f, 0.8f, 1.f);
			}

			if (!regionp->isAlive())
			{
				gGL.color4f(1.f, 0.5f, 0.5f, 1.f);
			}


			// Draw using texture.
			gGL.getTexUnit(0)->bind(regionp->getLand().getSTexture());
			gGL.begin(LLRender::QUADS);
				gGL.texCoord2f(0.f, 1.f);
				gGL.vertex2f(left, top);
				gGL.texCoord2f(0.f, 0.f);
				gGL.vertex2f(left, bottom);
				gGL.texCoord2f(1.f, 0.f);
				gGL.vertex2f(right, bottom);
				gGL.texCoord2f(1.f, 1.f);
				gGL.vertex2f(right, top);
			gGL.end();

			// Draw water
			gGL.setAlphaRejectSettings(LLRender::CF_GREATER, ABOVE_WATERLINE_ALPHA / 255.f);
			{
				if (regionp->getLand().getWaterTexture())
				{
					gGL.getTexUnit(0)->bind(regionp->getLand().getWaterTexture());
					gGL.begin(LLRender::QUADS);
						gGL.texCoord2f(0.f, 1.f);
						gGL.vertex2f(left, top);
						gGL.texCoord2f(0.f, 0.f);
						gGL.vertex2f(left, bottom);
						gGL.texCoord2f(1.f, 0.f);
						gGL.vertex2f(right, bottom);
						gGL.texCoord2f(1.f, 1.f);
						gGL.vertex2f(right, top);
					gGL.end();
				}
			}
			gGL.setAlphaRejectSettings(LLRender::CF_DEFAULT);
		}

		// Redraw object layer periodically
		if (mUpdateNow || (map_timer.getElapsedTimeF32() > 0.5f))
		{
			mUpdateNow = false;

			// Locate the centre of the object layer, accounting for panning
			LLVector3 new_center = globalPosToView(gAgentCamera.getCameraPositionGlobal());
			new_center.mV[VX] -= mCurPan.mV[VX];
			new_center.mV[VY] -= mCurPan.mV[VY];
			new_center.mV[VZ] = 0.f;
			mObjectImageCenterGlobal = viewPosToGlobal(llfloor(new_center.mV[VX]), llfloor(new_center.mV[VY]));

			// Create the base texture.
			U8 *default_texture = mObjectRawImagep->getData();
			memset( default_texture, 0, mObjectImagep->getWidth() * mObjectImagep->getHeight() * mObjectImagep->getComponents() );

			// Draw objects
			gObjectList.renderObjectsForMap(*this);

			mObjectImagep->setSubImage(mObjectRawImagep, 0, 0, mObjectImagep->getWidth(), mObjectImagep->getHeight());
			
			map_timer.reset();
		}

		LLVector3 map_center_agent = gAgent.getPosAgentFromGlobal(mObjectImageCenterGlobal);
		map_center_agent -= gAgentCamera.getCameraPositionAgent();
		map_center_agent.mV[VX] *= mScale/region_width;
		map_center_agent.mV[VY] *= mScale/region_width;

		gGL.getTexUnit(0)->bind(mObjectImagep);
		F32 image_half_width = 0.5f*mObjectMapPixels;
		F32 image_half_height = 0.5f*mObjectMapPixels;

		gGL.begin(LLRender::QUADS);
			gGL.texCoord2f(0.f, 1.f);
			gGL.vertex2f(map_center_agent.mV[VX] - image_half_width, image_half_height + map_center_agent.mV[VY]);
			gGL.texCoord2f(0.f, 0.f);
			gGL.vertex2f(map_center_agent.mV[VX] - image_half_width, map_center_agent.mV[VY] - image_half_height);
			gGL.texCoord2f(1.f, 0.f);
			gGL.vertex2f(image_half_width + map_center_agent.mV[VX], map_center_agent.mV[VY] - image_half_height);
			gGL.texCoord2f(1.f, 1.f);
			gGL.vertex2f(image_half_width + map_center_agent.mV[VX], image_half_height + map_center_agent.mV[VY]);
		gGL.end();

		gGL.popMatrix();

		LLVector3d pos_global;
		LLVector3 pos_map;

		// Mouse pointer in local coordinates
		S32 local_mouse_x;
		S32 local_mouse_y;
		//localMouse(&local_mouse_x, &local_mouse_y);
		LLUI::getMousePositionLocal(this, &local_mouse_x, &local_mouse_y);
		mClosestAgentToCursor.setNull();
		F32 closest_dist = F32_MAX;
		F32 min_pick_dist = mDotRadius * MIN_PICK_SCALE; 

		// Draw avatars
		for (LLWorld::region_list_t::const_iterator iter = LLWorld::getInstance()->getRegionList().begin();
			 iter != LLWorld::getInstance()->getRegionList().end(); ++iter)
		{
			LLViewerRegion* regionp = *iter;
			const LLVector3d& origin_global = regionp->getOriginGlobal();

			S32 count = regionp->mMapAvatars.count();
			S32 i;
			LLVector3 pos_local;
			U32 compact_local;
			U8 bits;
			// TODO: it'd be very cool to draw these in sorted order from lowest Z to highest.
			// just be careful to sort the avatar IDs along with the positions. -MG
			for (i = 0; i < count; i++)
			{
				compact_local = regionp->mMapAvatars.get(i);

				bits = compact_local & 0xFF;
				pos_local.mV[VZ] = F32(bits) * 4.f;
				compact_local >>= 8;

				bits = compact_local & 0xFF;
				pos_local.mV[VY] = (F32)bits;
				compact_local >>= 8;

				bits = compact_local & 0xFF;
				pos_local.mV[VX] = (F32)bits;

				pos_global.setVec( pos_local );
				pos_global += origin_global;

				pos_map = globalPosToView(pos_global);

				BOOL show_as_friend = FALSE;
				if( i < regionp->mMapAvatarIDs.count())
				{
					show_as_friend = (LLAvatarTracker::instance().getBuddyInfo(regionp->mMapAvatarIDs.get(i)) != NULL);
				}
				LLWorldMapView::drawAvatar(
					pos_map.mV[VX], pos_map.mV[VY], 
					show_as_friend ? map_avatar_friend_color : map_avatar_color, 
					pos_map.mV[VZ], mDotRadius);

				F32	dist_to_cursor = dist_vec(LLVector2(pos_map.mV[VX], pos_map.mV[VY]),
											  LLVector2(local_mouse_x,local_mouse_y));
				if(dist_to_cursor < min_pick_dist && dist_to_cursor < closest_dist)
				{
					closest_dist = dist_to_cursor;
					mClosestAgentToCursor = regionp->mMapAvatarIDs.get(i);
				}
			}
		}

		// Draw dot for autopilot target
		if (gAgent.getAutoPilot())
		{
			drawTracking( gAgent.getAutoPilotTargetGlobal(), map_track_color );
		}
		else
		{
			LLTracker::ETrackingStatus tracking_status = LLTracker::getTrackingStatus();
			if (  LLTracker::TRACKING_AVATAR == tracking_status )
			{
				drawTracking( LLAvatarTracker::instance().getGlobalPos(), map_track_color );
			} 
			else if ( LLTracker::TRACKING_LANDMARK == tracking_status 
					|| LLTracker::TRACKING_LOCATION == tracking_status )
			{
				drawTracking( LLTracker::getTrackedPositionGlobal(), map_track_color );
			}
		}

		// Draw dot for self avatar position
		pos_global = gAgent.getPositionGlobal();
		pos_map = globalPosToView(pos_global);
		S32 dot_width = llround(mDotRadius * 2.f);
		LLUIImagePtr you = LLWorldMapView::sAvatarYouLargeImage;
		if (you)
		{
			you->draw(llround(pos_map.mV[VX] - mDotRadius),
					  llround(pos_map.mV[VY] - mDotRadius),
					  dot_width,
					  dot_width);

			F32	dist_to_cursor = dist_vec(LLVector2(pos_map.mV[VX], pos_map.mV[VY]),
										  LLVector2(local_mouse_x,local_mouse_y));
			if(dist_to_cursor < min_pick_dist && dist_to_cursor < closest_dist)
			{
				mClosestAgentToCursor = gAgent.getID();
			}
		}

		// Draw frustum
		F32 meters_to_pixels = mScale/ LLWorld::getInstance()->getRegionWidthInMeters();

		F32 horiz_fov = LLViewerCamera::getInstance()->getView() * LLViewerCamera::getInstance()->getAspect();
		F32 far_clip_meters = LLViewerCamera::getInstance()->getFar();
		F32 far_clip_pixels = far_clip_meters * meters_to_pixels;

		F32 half_width_meters = far_clip_meters * tan( horiz_fov / 2 );
		F32 half_width_pixels = half_width_meters * meters_to_pixels;
		
		F32 ctr_x = (F32)center_sw_left;
		F32 ctr_y = (F32)center_sw_bottom;


		gGL.getTexUnit(0)->unbind(LLTexUnit::TT_TEXTURE);

		if( rotate_map )
		{
			gGL.color4fv((map_frustum_color()).mV);

			gGL.begin( LLRender::TRIANGLES  );
				gGL.vertex2f( ctr_x, ctr_y );
				gGL.vertex2f( ctr_x - half_width_pixels, ctr_y + far_clip_pixels );
				gGL.vertex2f( ctr_x + half_width_pixels, ctr_y + far_clip_pixels );
			gGL.end();
		}
		else
		{
			gGL.color4fv((map_frustum_rotating_color()).mV);
			
			// If we don't rotate the map, we have to rotate the frustum.
			gGL.pushMatrix();
				gGL.translatef( ctr_x, ctr_y, 0 );
				glRotatef( atan2( LLViewerCamera::getInstance()->getAtAxis().mV[VX], LLViewerCamera::getInstance()->getAtAxis().mV[VY] ) * RAD_TO_DEG, 0.f, 0.f, -1.f);
				gGL.begin( LLRender::TRIANGLES  );
					gGL.vertex2f( 0, 0 );
					gGL.vertex2f( -half_width_pixels, far_clip_pixels );
					gGL.vertex2f(  half_width_pixels, far_clip_pixels );
				gGL.end();
			gGL.popMatrix();
		}
	}
	
	gGL.popMatrix();
	gGL.popUIMatrix();

	LLUICtrl::draw();
}

void LLNetMap::reshape(S32 width, S32 height, BOOL called_from_parent)
{
	LLUICtrl::reshape(width, height, called_from_parent);
	createObjectImage();
}

LLVector3 LLNetMap::globalPosToView( const LLVector3d& global_pos )
{
	LLVector3d relative_pos_global = global_pos - gAgentCamera.getCameraPositionGlobal();
	LLVector3 pos_local;
	pos_local.setVec(relative_pos_global);  // convert to floats from doubles

	pos_local.mV[VX] *= mPixelsPerMeter;
	pos_local.mV[VY] *= mPixelsPerMeter;
	// leave Z component in meters

	static LLUICachedControl<bool> rotate_map("MiniMapRotate", true);
	if( rotate_map )
	{
		F32 radians = atan2( LLViewerCamera::getInstance()->getAtAxis().mV[VX], LLViewerCamera::getInstance()->getAtAxis().mV[VY] );
		LLQuaternion rot(radians, LLVector3(0.f, 0.f, 1.f));
		pos_local.rotVec( rot );
	}

	pos_local.mV[VX] += getRect().getWidth() / 2 + mCurPan.mV[VX];
	pos_local.mV[VY] += getRect().getHeight() / 2 + mCurPan.mV[VY];

	return pos_local;
}

void LLNetMap::drawTracking(const LLVector3d& pos_global, const LLColor4& color, 
							BOOL draw_arrow )
{
	LLVector3 pos_local = globalPosToView( pos_global );
	if( (pos_local.mV[VX] < 0) ||
		(pos_local.mV[VY] < 0) ||
		(pos_local.mV[VX] >= getRect().getWidth()) ||
		(pos_local.mV[VY] >= getRect().getHeight()) )
	{
		if (draw_arrow)
		{
			S32 x = llround( pos_local.mV[VX] );
			S32 y = llround( pos_local.mV[VY] );
			LLWorldMapView::drawTrackingCircle( getRect(), x, y, color, 1, 10 );
			LLWorldMapView::drawTrackingArrow( getRect(), x, y, color );
		}
	}
	else
	{
		LLWorldMapView::drawTrackingDot(pos_local.mV[VX], 
										pos_local.mV[VY], 
										color,
										pos_local.mV[VZ]);
	}
}

LLVector3d LLNetMap::viewPosToGlobal( S32 x, S32 y )
{
	x -= llround(getRect().getWidth() / 2 + mCurPan.mV[VX]);
	y -= llround(getRect().getHeight() / 2 + mCurPan.mV[VY]);

	LLVector3 pos_local( (F32)x, (F32)y, 0 );

	F32 radians = - atan2( LLViewerCamera::getInstance()->getAtAxis().mV[VX], LLViewerCamera::getInstance()->getAtAxis().mV[VY] );

	static LLUICachedControl<bool> rotate_map("MiniMapRotate", true);
	if( rotate_map )
	{
		LLQuaternion rot(radians, LLVector3(0.f, 0.f, 1.f));
		pos_local.rotVec( rot );
	}

	pos_local *= ( LLWorld::getInstance()->getRegionWidthInMeters() / mScale );
	
	LLVector3d pos_global;
	pos_global.setVec( pos_local );
	pos_global += gAgentCamera.getCameraPositionGlobal();

	return pos_global;
}

BOOL LLNetMap::handleScrollWheel(S32 x, S32 y, S32 clicks)
{
	// note that clicks are reversed from what you'd think: i.e. > 0  means zoom out, < 0 means zoom in
	F32 new_scale = mScale * pow(MAP_SCALE_ZOOM_FACTOR, -clicks);
	F32 old_scale = mScale;

	setScale(new_scale);

	static LLUICachedControl<bool> auto_center("MiniMapAutoCenter", true);
	if (!auto_center)
	{
		// Adjust pan to center the zoom on the mouse pointer
		LLVector2 zoom_offset;
		zoom_offset.mV[VX] = x - getRect().getWidth() / 2;
		zoom_offset.mV[VY] = y - getRect().getHeight() / 2;
		mCurPan -= zoom_offset * mScale / old_scale - zoom_offset;
	}

	return TRUE;
}

BOOL LLNetMap::handleToolTip( S32 x, S32 y, MASK mask )
{
	if (gDisconnected)
	{
		return FALSE;
	}
<<<<<<< HEAD

	std::string avatar_name;
	if(mClosestAgentToCursor.notNull() && gCacheName->getFullName(mClosestAgentToCursor, avatar_name))
=======
	
	// mToolTipMsg = "[AGENT][REGION](Double-click to open Map)"
	
	bool have_agent = false;
	LLStringUtil::format_map_t args;
	LLAvatarName av_name;
	if(mClosestAgentToCursor.notNull()
	   && LLAvatarNameCache::get(mClosestAgentToCursor, &av_name))
	{
		args["[AGENT]"] = av_name.getCompleteName() + "\n";
		have_agent = true;
	}
	else
>>>>>>> 25c29d59
	{
		// only show tooltip if same inspector not already open
		LLFloater* existing_inspector = LLFloaterReg::findInstance("inspect_avatar");
		if (!existing_inspector 
			|| !existing_inspector->getVisible()
			|| existing_inspector->getKey()["avatar_id"].asUUID() != mClosestAgentToCursor)
		{
			LLInspector::Params p;
			p.fillFrom(LLUICtrlFactory::instance().getDefaultParams<LLInspector>());
			p.message(avatar_name);
			p.image.name("Inspector_I");
			p.click_callback(boost::bind(showAvatarInspector, mClosestAgentToCursor));
			p.visible_time_near(6.f);
			p.visible_time_far(3.f);
			p.delay_time(0.35f);
			p.wrap(false);

			LLToolTipMgr::instance().show(p);
		}
		return TRUE;
	}

	LLStringUtil::format_map_t args;
	LLViewerRegion*	region = LLWorld::getInstance()->getRegionFromPosGlobal( viewPosToGlobal( x, y ) );
	if( region && !have_agent)
	{
		args["[REGION]"] = region->getName() + "\n";
	}
	else
	{
		args["[REGION]"] = "";
	}

	std::string msg = mToolTipMsg;
	LLStringUtil::format(msg, args);

	LLRect sticky_rect;
	// set sticky_rect
	if (region)
	{
		S32 SLOP = 4;
		localPointToScreen( 
			x - SLOP, y - SLOP, 
			&(sticky_rect.mLeft), &(sticky_rect.mBottom) );
		sticky_rect.mRight = sticky_rect.mLeft + 2 * SLOP;
		sticky_rect.mTop = sticky_rect.mBottom + 2 * SLOP;
	}

	LLToolTipMgr::instance().show(LLToolTip::Params()
		.message(msg)
		.sticky_rect(sticky_rect));
		
	return TRUE;
}

// static
void LLNetMap::showAvatarInspector(const LLUUID& avatar_id)
{
	LLSD params;
	params["avatar_id"] = avatar_id;

	if (LLToolTipMgr::instance().toolTipVisible())
	{
		LLRect rect = LLToolTipMgr::instance().getToolTipRect();
		params["pos"]["x"] = rect.mLeft;
		params["pos"]["y"] = rect.mTop;
	}

	LLFloaterReg::showInstance("inspect_avatar", params);
}

void LLNetMap::renderScaledPointGlobal( const LLVector3d& pos, const LLColor4U &color, F32 radius_meters )
{
	LLVector3 local_pos;
	local_pos.setVec( pos - mObjectImageCenterGlobal );

	S32 diameter_pixels = llround(2 * radius_meters * mObjectMapTPM);
	renderPoint( local_pos, color, diameter_pixels );
}


void LLNetMap::renderPoint(const LLVector3 &pos_local, const LLColor4U &color, 
						   S32 diameter, S32 relative_height)
{
	if (diameter <= 0)
	{
		return;
	}

	const S32 image_width = (S32)mObjectImagep->getWidth();
	const S32 image_height = (S32)mObjectImagep->getHeight();

	S32 x_offset = llround(pos_local.mV[VX] * mObjectMapTPM + image_width / 2);
	S32 y_offset = llround(pos_local.mV[VY] * mObjectMapTPM + image_height / 2);

	if ((x_offset < 0) || (x_offset >= image_width))
	{
		return;
	}
	if ((y_offset < 0) || (y_offset >= image_height))
	{
		return;
	}

	U8 *datap = mObjectRawImagep->getData();

	S32 neg_radius = diameter / 2;
	S32 pos_radius = diameter - neg_radius;
	S32 x, y;

	if (relative_height > 0)
	{
		// ...point above agent
		S32 px, py;

		// vertical line
		px = x_offset;
		for (y = -neg_radius; y < pos_radius; y++)
		{
			py = y_offset + y;
			if ((py < 0) || (py >= image_height))
			{
				continue;
			}
			S32 offset = px + py * image_width;
			((U32*)datap)[offset] = color.mAll;
		}

		// top line
		py = y_offset + pos_radius - 1;
		for (x = -neg_radius; x < pos_radius; x++)
		{
			px = x_offset + x;
			if ((px < 0) || (px >= image_width))
			{
				continue;
			}
			S32 offset = px + py * image_width;
			((U32*)datap)[offset] = color.mAll;
		}
	}
	else
	{
		// ...point level with agent
		for (x = -neg_radius; x < pos_radius; x++)
		{
			S32 p_x = x_offset + x;
			if ((p_x < 0) || (p_x >= image_width))
			{
				continue;
			}

			for (y = -neg_radius; y < pos_radius; y++)
			{
				S32 p_y = y_offset + y;
				if ((p_y < 0) || (p_y >= image_height))
				{
					continue;
				}
				S32 offset = p_x + p_y * image_width;
				((U32*)datap)[offset] = color.mAll;
			}
		}
	}
}

void LLNetMap::createObjectImage()
{
	// Find the size of the side of a square that surrounds the circle that surrounds getRect().
	// ... which is, the diagonal of the rect.
	F32 width = (F32)getRect().getWidth();
	F32 height = (F32)getRect().getHeight();
	S32 square_size = llround( sqrt(width*width + height*height) );

	// Find the least power of two >= the minimum size.
	const S32 MIN_SIZE = 64;
	const S32 MAX_SIZE = 256;
	S32 img_size = MIN_SIZE;
	while( (img_size*2 < square_size ) && (img_size < MAX_SIZE) )
	{
		img_size <<= 1;
	}

	if( mObjectImagep.isNull() ||
		(mObjectImagep->getWidth() != img_size) ||
		(mObjectImagep->getHeight() != img_size) )
	{
		mObjectRawImagep = new LLImageRaw(img_size, img_size, 4);
		U8* data = mObjectRawImagep->getData();
		memset( data, 0, img_size * img_size * 4 );
		mObjectImagep = LLViewerTextureManager::getLocalTexture( mObjectRawImagep.get(), FALSE);
	}
	setScale(mScale);
	mUpdateNow = true;
}

BOOL LLNetMap::handleMouseDown( S32 x, S32 y, MASK mask )
{
	if (!(mask & MASK_SHIFT)) return FALSE;

	// Start panning
	gFocusMgr.setMouseCapture(this);

	mStartPan = mCurPan;
	mMouseDown.mX = x;
	mMouseDown.mY = y;
	return TRUE;
}

BOOL LLNetMap::handleMouseUp( S32 x, S32 y, MASK mask )
{
	if (hasMouseCapture())
	{
		if (mPanning)
		{
			// restore mouse cursor
			S32 local_x, local_y;
			local_x = mMouseDown.mX + llfloor(mCurPan.mV[VX] - mStartPan.mV[VX]);
			local_y = mMouseDown.mY + llfloor(mCurPan.mV[VY] - mStartPan.mV[VY]);
			LLRect clip_rect = getRect();
			clip_rect.stretch(-8);
			clip_rect.clipPointToRect(mMouseDown.mX, mMouseDown.mY, local_x, local_y);
			LLUI::setMousePositionLocal(this, local_x, local_y);

			// finish the pan
			mPanning = false;

			mMouseDown.set(0, 0);

			// auto centre
			mTargetPan.setZero();
		}
		gViewerWindow->showCursor();
		gFocusMgr.setMouseCapture(NULL);
		return TRUE;
	}
	return FALSE;
}

// static
bool LLNetMap::outsideSlop( S32 x, S32 y, S32 start_x, S32 start_y, S32 slop )
{
	S32 dx = x - start_x;
	S32 dy = y - start_y;

	return (dx <= -slop || slop <= dx || dy <= -slop || slop <= dy);
}

BOOL LLNetMap::handleHover( S32 x, S32 y, MASK mask )
{
	if (hasMouseCapture())
	{
		if (mPanning || outsideSlop(x, y, mMouseDown.mX, mMouseDown.mY, MOUSE_DRAG_SLOP))
		{
			if (!mPanning)
			{
				// just started panning, so hide cursor
				mPanning = true;
				gViewerWindow->hideCursor();
			}

			LLVector2 delta(static_cast<F32>(gViewerWindow->getCurrentMouseDX()),
							static_cast<F32>(gViewerWindow->getCurrentMouseDY()));

			// Set pan to value at start of drag + offset
			mCurPan += delta;
			mTargetPan = mCurPan;

			gViewerWindow->moveCursorToCenter();
		}

		// Doesn't really matter, cursor should be hidden
		gViewerWindow->setCursor( UI_CURSOR_TOOLPAN );
	}
	else
	{
		if (mask & MASK_SHIFT)
		{
			// If shift is held, change the cursor to hint that the map can be dragged
			gViewerWindow->setCursor( UI_CURSOR_TOOLPAN );
		}
		else
		{
			gViewerWindow->setCursor( UI_CURSOR_CROSS );
		}
	}

	return TRUE;
}<|MERGE_RESOLUTION|>--- conflicted
+++ resolved
@@ -5,7 +5,7 @@
  *
  * $LicenseInfo:firstyear=2001&license=viewerlgpl$
  * Second Life Viewer Source Code
- * Copyright (C) 2010, Linden Research, Inc.
+ * Copyright (C) 2001-2010, Linden Research, Inc.
  * 
  * This library is free software; you can redistribute it and/or
  * modify it under the terms of the GNU Lesser General Public
@@ -568,11 +568,6 @@
 	{
 		return FALSE;
 	}
-<<<<<<< HEAD
-
-	std::string avatar_name;
-	if(mClosestAgentToCursor.notNull() && gCacheName->getFullName(mClosestAgentToCursor, avatar_name))
-=======
 	
 	// mToolTipMsg = "[AGENT][REGION](Double-click to open Map)"
 	
@@ -586,30 +581,10 @@
 		have_agent = true;
 	}
 	else
->>>>>>> 25c29d59
-	{
-		// only show tooltip if same inspector not already open
-		LLFloater* existing_inspector = LLFloaterReg::findInstance("inspect_avatar");
-		if (!existing_inspector 
-			|| !existing_inspector->getVisible()
-			|| existing_inspector->getKey()["avatar_id"].asUUID() != mClosestAgentToCursor)
-		{
-			LLInspector::Params p;
-			p.fillFrom(LLUICtrlFactory::instance().getDefaultParams<LLInspector>());
-			p.message(avatar_name);
-			p.image.name("Inspector_I");
-			p.click_callback(boost::bind(showAvatarInspector, mClosestAgentToCursor));
-			p.visible_time_near(6.f);
-			p.visible_time_far(3.f);
-			p.delay_time(0.35f);
-			p.wrap(false);
-
-			LLToolTipMgr::instance().show(p);
-		}
-		return TRUE;
-	}
-
-	LLStringUtil::format_map_t args;
+	{
+		args["[AGENT]"] = "";
+	}
+	
 	LLViewerRegion*	region = LLWorld::getInstance()->getRegionFromPosGlobal( viewPosToGlobal( x, y ) );
 	if( region && !have_agent)
 	{
@@ -642,21 +617,6 @@
 	return TRUE;
 }
 
-// static
-void LLNetMap::showAvatarInspector(const LLUUID& avatar_id)
-{
-	LLSD params;
-	params["avatar_id"] = avatar_id;
-
-	if (LLToolTipMgr::instance().toolTipVisible())
-	{
-		LLRect rect = LLToolTipMgr::instance().getToolTipRect();
-		params["pos"]["x"] = rect.mLeft;
-		params["pos"]["y"] = rect.mTop;
-	}
-
-	LLFloaterReg::showInstance("inspect_avatar", params);
-}
 
 void LLNetMap::renderScaledPointGlobal( const LLVector3d& pos, const LLColor4U &color, F32 radius_meters )
 {
