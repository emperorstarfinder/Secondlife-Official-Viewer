--- conflicted
+++ resolved
@@ -416,6 +416,14 @@
 		}
 	}
 
+	~LLWholeModelFeeResponder()
+	{
+		if (mThread)
+		{
+			mThread->stopRequest();
+		}
+	}
+
 	virtual void completed(U32 status,
 						   const std::string& reason,
 						   const LLSD& content)
@@ -472,7 +480,6 @@
 		{
 			mThread->startRequest();
 		}
-<<<<<<< HEAD
 	}
 
 	~LLWholeModelUploadResponder()
@@ -483,18 +490,6 @@
 		}
 	}
 
-=======
-	}
-
-	~LLWholeModelUploadResponder()
-	{
-		if (mThread)
-		{
-			mThread->stopRequest();
-		}
-	}
-
->>>>>>> 60d1404b
 	virtual void completed(U32 status,
 						   const std::string& reason,
 						   const LLSD& content)
