--- conflicted
+++ resolved
@@ -1120,11 +1120,7 @@
 			if(media_data_get!=default_media_data)
 			{
 				//TODO: get media title
-<<<<<<< HEAD
-				//media_title =  media_data_get->getTile();
-=======
 				//media_title =  media_data_get->getTitle();
->>>>>>> cb1b361b
 				//LLFloaterMediaSettings::getInstance()->mIdenticalValidMedia = true;
 				media_title = media_data_get.getHomeURL();
 			}
@@ -1159,11 +1155,7 @@
 			if(media_data_get!=default_media_data)
 			{
 				//TODO: get media title
-<<<<<<< HEAD
-				//media_title =  media_data_get->getTile();
-=======
 				//media_title =  media_data_get->getTitle();
->>>>>>> cb1b361b
 				media_title = media_data_get.getHomeURL();
 			}
 			
