--- conflicted
+++ resolved
@@ -610,30 +610,20 @@
 
     parser = argparse.ArgumentParser(description="process SL animations")
     parser.add_argument("--verbose", help="verbose flag", action="store_true")
-<<<<<<< HEAD
     parser.add_argument("--dump", help="dump to stdout", action="store_true")
     parser.add_argument("--rot", help="specify sequence of rotations", type=float_triple, nargs="+")
-    parser.add_argument("--rand_pos", help="request random positions within specified scale", type=float)
+    parser.add_argument("--rand_pos", help="request NUM random positions (default %(default)s)",
+                        metavar="NUM", type=int, default=2)
     parser.add_argument("--reset_pos", help="request original positions", action="store_true")
     parser.add_argument("--pos", help="specify sequence of positions", type=float_triple, nargs="+")
     parser.add_argument("--duration", help="specify duration", type=float)
     parser.add_argument("--loop_in", help="specify loop in time", type=float)
     parser.add_argument("--loop_out", help="specify loop out time", type=float)
     parser.add_argument("--num_pos", help="number of positions to create", type=int, default=2)
-    parser.add_argument("--delete_joints", help="specify joints to be deleted", nargs="+")
-    parser.add_argument("--joints", help="specify joints to be added or modified", nargs="+")
-=======
-    parser.add_argument("--dump", metavar="FILEPATH", help="dump to specified file")
-    parser.add_argument("--rot", help="specify sequence of rotations", type=float_triple, nargs="+")
-    parser.add_argument("--rand_pos", help="request NUM random positions (default %(default)s)",
-                        metavar="NUM", type=int, default=2)
-    parser.add_argument("--reset_pos", help="request original positions", action="store_true")
-    parser.add_argument("--pos", help="specify sequence of positions", type=float_triple, nargs="+")
     parser.add_argument("--delete_joints", help="specify joints to be deleted", nargs="+",
                         metavar="JOINT")
     parser.add_argument("--joints", help="specify joints to be added or modified", nargs="+",
                         metavar="JOINT")
->>>>>>> 58aef8be
     parser.add_argument("--summary", help="print summary of the output animation", action="store_true")
     parser.add_argument("--skel", help="name of the avatar_skeleton file (default %(default)s)",
                         default=os.path.join(path_to_skel,"avatar_skeleton.xml"),
@@ -710,8 +700,17 @@
         print "set joint priority",args.joint_priority
         for joint in anim.joints:
             joint.joint_priority = args.joint_priority
+    if args.duration is not None:
+        print "set duration",args.duration
+        anim.duration = args.duration
+    if args.loop_in is not None:
+        print "set loop_in",args.loop_in
+        anim.loop_in_point = args.loop_in
+    if args.loop_out is not None:
+        print "set loop_out",args.loop_out
+        anim.loop_out_point = args.loop_out
     if args.dump:
-        anim.dump(args.dump)
+        anim.dump("-")
     if args.summary:
         anim.summary()
     if args.outfilename:
@@ -719,86 +718,6 @@
 
 if __name__ == "__main__":
     try:
-<<<<<<< HEAD
-        anim = Anim(args.infilename)
-        skel_tree = None
-        lad_tree = None
-        joints = []
-        if args.skel:
-            skel_tree = etree.parse(args.skel)
-            if skel_tree is None:
-                print "failed to parse",args.skel
-                exit(1)
-        if args.lad:
-            lad_tree = etree.parse(args.lad)
-            if lad_tree is None:
-                print "failed to parse",args.lad
-                exit(1)
-        if args.joints:
-            joints = resolve_joints(args.joints, skel_tree, lad_tree)
-            if args.verbose:
-                print "joints resolved to",joints
-            for name in joints:
-                anim.add_joint(name,0)
-        if args.delete_joints:
-            del_joints = resolve_joints(args.delete_joints, skel_tree, lad_tree)
-            if args.verbose:
-                print "delete_joints resolved to",del_joints
-            for name in del_joints:
-                anim.delete_joint(name)
-                joints.remove(name)
-        if joints and args.rot:
-            anim.add_rot(joints, args.rot)
-        if joints and args.pos:
-            anim.add_pos(joints, args.pos)
-        print "joints ",joints,"rand_pos",args.rand_pos,"num_pos",args.num_pos
-        if joints and args.rand_pos is not None:
-            print "rand_pos",args.rand_pos
-            for joint in joints:
-                pos_array = list(tuple(random.uniform(-args.rand_pos,args.rand_pos) for i in xrange(3)) for j in xrange(args.num_pos))
-                pos_array.append(pos_array[0])
-                anim.add_pos([joint], pos_array)
-        if joints and args.reset_pos:
-            for joint in joints:
-                elt = get_joint_by_name(skel_tree,joint)
-                if elt is None:
-                    elt = get_joint_by_name(lad_tree,joint)
-                if elt is not None:
-                    pos_array = []
-                    pos_array.append(get_elt_pos(elt))
-                    pos_array.append(pos_array[0])
-                    anim.add_pos([joint], pos_array)
-                else:
-                    print "no elt or no pos data for",joint
-        if args.set_version:
-            anim.version = args.set_version[0]
-            anim.sub_version = args.set_version[1]
-        if args.base_priority is not None:
-            print "set base priority",args.base_priority
-            anim.base_priority = args.base_priority
-        if args.joint_priority is not None:
-            print "set joint priority",args.joint_priority
-            for joint in anim.joints:
-                joint.joint_priority = args.joint_priority
-        if args.duration is not None:
-            print "set duration",args.duration
-            anim.duration = args.duration
-        if args.loop_in is not None:
-            print "set loop_in",args.loop_in
-            anim.loop_in_point = args.loop_in
-        if args.loop_out is not None:
-            print "set loop_out",args.loop_out
-            anim.loop_out_point = args.loop_out
-        if args.dump:
-            anim.dump("-")
-        if args.summary:
-            anim.summary()
-        if args.outfilename:
-            anim.write(args.outfilename)
-    except:
-        raise
-=======
         sys.exit(main(*sys.argv[1:]))
     except Error as err:
-        sys.exit("%s: %s" % (err.__class__.__name__, err))
->>>>>>> 58aef8be
+        sys.exit("%s: %s" % (err.__class__.__name__, err))